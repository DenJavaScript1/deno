--- conflicted
+++ resolved
@@ -2,12 +2,6 @@
 //   cd test_plugin
 //   ../target/debug/deno run --unstable --allow-plugin tests/test.js debug
 
-<<<<<<< HEAD
-// TODO(ry) Re-enable this test on windows. It is flaky for an unknown reason.
-#![cfg(not(windows))]
-
-=======
->>>>>>> 3cccadcf
 use std::path::PathBuf;
 use std::process::Command;
 
