// Copyright 2018-2024 the Deno authors. All rights reserved. MIT license.

use std::collections::HashMap;
use std::io::IsTerminal;
use std::rc::Rc;
use std::sync::Arc;

use base64::prelude::BASE64_STANDARD;
use base64::Engine;
<<<<<<< HEAD
use bytes::Bytes;
use deno_ast::ModuleSpecifier;
=======
>>>>>>> 6db631a4
use deno_config::ConfigFile;
use deno_core::anyhow::bail;
use deno_core::anyhow::Context;
use deno_core::error::AnyError;
use deno_core::serde_json;
use deno_core::serde_json::json;
use deno_core::unsync::JoinHandle;
use deno_core::unsync::JoinSet;
use deno_runtime::colors;
use deno_runtime::deno_fetch::reqwest;
use import_map::ImportMap;
use lsp_types::Url;
use serde::Serialize;
use sha2::Digest;

use crate::args::deno_registry_api_url;
use crate::args::deno_registry_url;
use crate::args::CliOptions;
use crate::args::Flags;
use crate::args::PublishFlags;
use crate::factory::CliFactory;
use crate::graph_util::ModuleGraphBuilder;
use crate::http_util::HttpClient;
<<<<<<< HEAD
use crate::tools::check::CheckOptions;
use crate::tools::registry::graph::get_workspace_member_roots;
use crate::tools::registry::graph::resolve_config_file_roots_from_exports;
use crate::tools::registry::graph::surface_fast_check_type_graph_errors;
=======
use crate::util::display::human_size;
use crate::util::glob::PathOrPatternSet;
>>>>>>> 6db631a4
use crate::util::import_map::ImportMapUnfurler;

mod api;
mod auth;
mod graph;
mod publish_order;
mod tar;

use auth::get_auth_method;
use auth::AuthMethod;
use publish_order::PublishOrderGraph;

<<<<<<< HEAD
use super::check::TypeChecker;
=======
use self::tar::PublishableTarball;
>>>>>>> 6db631a4

fn ring_bell() {
  // ASCII code for the bell character.
  print!("\x07");
}

struct PreparedPublishPackage {
  scope: String,
  package: String,
  version: String,
  tarball: PublishableTarball,
}

impl PreparedPublishPackage {
  pub fn display_name(&self) -> String {
    format!("@{}/{}@{}", self.scope, self.package, self.version)
  }
}

static SUGGESTED_ENTRYPOINTS: [&str; 4] =
  ["mod.ts", "mod.js", "index.ts", "index.js"];

async fn prepare_publish(
  deno_json: &ConfigFile,
  import_map: Arc<ImportMap>,
) -> Result<Rc<PreparedPublishPackage>, AnyError> {
  let config_path = deno_json.specifier.to_file_path().unwrap();
  let dir_path = config_path.parent().unwrap().to_path_buf();
  let Some(version) = deno_json.json.version.clone() else {
    bail!("{} is missing 'version' field", deno_json.specifier);
  };
  let Some(name) = deno_json.json.name.clone() else {
    bail!("{} is missing 'name' field", deno_json.specifier);
  };
  if deno_json.json.exports.is_none() {
    let mut suggested_entrypoint = None;

    for entrypoint in SUGGESTED_ENTRYPOINTS {
      if dir_path.join(entrypoint).exists() {
        suggested_entrypoint = Some(entrypoint);
        break;
      }
    }

    let exports_content = format!(
      r#"{{
  "name": "{}",
  "version": "{}",
  "exports": "{}"
}}"#,
      name,
      version,
      suggested_entrypoint.unwrap_or("<path_to_entrypoint>")
    );

    bail!(
      "You did not specify an entrypoint to \"{}\" package in {}. Add `exports` mapping in the configuration file, eg:\n{}",
      name,
      deno_json.specifier,
      exports_content
    );
  }
  let Some(name) = name.strip_prefix('@') else {
    bail!("Invalid package name, use '@<scope_name>/<package_name> format");
  };
  let Some((scope, package_name)) = name.split_once('/') else {
    bail!("Invalid package name, use '@<scope_name>/<package_name> format");
  };
  let exclude_patterns = deno_json.to_files_config().and_then(|files| {
    PathOrPatternSet::from_absolute_paths(files.unwrap_or_default().exclude)
      .context("Invalid config file exclude pattern.")
  })?;

  let tarball = deno_core::unsync::spawn_blocking(move || {
    let unfurler = ImportMapUnfurler::new(&import_map);
    tar::create_gzipped_tarball(&dir_path, &unfurler, &exclude_patterns)
      .context("Failed to create a tarball")
  })
  .await??;

<<<<<<< HEAD
  log::debug!("Tarball size ({}): {}", name, tarball.len());

  let tarball_hash_bytes: Vec<u8> =
    sha2::Sha256::digest(&tarball).iter().cloned().collect();
  let mut tarball_hash = "sha256-".to_string();
  for byte in tarball_hash_bytes {
    write!(&mut tarball_hash, "{:02x}", byte).unwrap();
  }

=======
>>>>>>> 6db631a4
  Ok(Rc::new(PreparedPublishPackage {
    scope: scope.to_string(),
    package: package_name.to_string(),
    version: version.to_string(),
    tarball,
  }))
}

#[derive(Serialize)]
#[serde(tag = "permission")]
pub enum Permission<'s> {
  #[serde(rename = "package/publish", rename_all = "camelCase")]
  VersionPublish {
    scope: &'s str,
    package: &'s str,
    version: &'s str,
    tarball_hash: &'s str,
  },
}

/// Prints diagnostics like so:
/// ```
///
/// Warning
/// ├╌ Dynamic import was not analyzable...
/// ├╌╌ at file:///dev/foo/bar/foo.ts:4:5
/// |
/// ├╌ Dynamic import was not analyzable...
/// ├╌╌ at file:///dev/foo/bar/foo.ts:4:5
/// |
/// ├╌ Dynamic import was not analyzable...
/// └╌╌ at file:///dev/foo/bar/foo.ts:4:5
///
/// ```
fn print_diagnostics(diagnostics: &[String]) {
  if !diagnostics.is_empty() {
    let len = diagnostics.len();
    log::warn!("");
    log::warn!("{}", crate::colors::yellow("Warning"));
    for (i, diagnostic) in diagnostics.iter().enumerate() {
      let last_diagnostic = i == len - 1;
      let lines = diagnostic.split('\n').collect::<Vec<_>>();
      let lines_len = lines.len();
      if i != 0 {
        log::warn!("|");
      }
      for (j, line) in lines.iter().enumerate() {
        let last_line = j == lines_len - 1;
        if j == 0 {
          log::warn!("├╌ {}", line);
        } else if last_line && last_diagnostic {
          log::warn!("└╌╌ {}", line);
        } else {
          log::warn!("├╌╌ {}", line);
        }
      }
    }
    log::warn!("");
  }
}

async fn get_auth_headers(
  client: &reqwest::Client,
  registry_url: String,
  packages: Vec<Rc<PreparedPublishPackage>>,
  auth_method: AuthMethod,
) -> Result<HashMap<(String, String, String), Rc<str>>, AnyError> {
  let permissions = packages
    .iter()
    .map(|package| Permission::VersionPublish {
      scope: &package.scope,
      package: &package.package,
      version: &package.version,
      tarball_hash: &package.tarball.hash,
    })
    .collect::<Vec<_>>();

  let mut authorizations = HashMap::with_capacity(packages.len());

  match auth_method {
    AuthMethod::Interactive => {
      let verifier = uuid::Uuid::new_v4().to_string();
      let challenge = BASE64_STANDARD.encode(sha2::Sha256::digest(&verifier));

      let response = client
        .post(format!("{}authorizations", registry_url))
        .json(&serde_json::json!({
          "challenge": challenge,
          "permissions": permissions,
        }))
        .send()
        .await
        .context("Failed to create interactive authorization")?;
      let auth =
        api::parse_response::<api::CreateAuthorizationResponse>(response)
          .await
          .context("Failed to create interactive authorization")?;

      print!(
        "Visit {} to authorize publishing of",
        colors::cyan(format!("{}?code={}", auth.verification_url, auth.code))
      );
      if packages.len() > 1 {
        println!(" {} packages", packages.len());
      } else {
        println!(" @{}/{}", packages[0].scope, packages[0].package);
      }

      ring_bell();
      println!("{}", colors::gray("Waiting..."));

      let interval = std::time::Duration::from_secs(auth.poll_interval);

      loop {
        tokio::time::sleep(interval).await;
        let response = client
          .post(format!("{}authorizations/exchange", registry_url))
          .json(&serde_json::json!({
            "exchangeToken": auth.exchange_token,
            "verifier": verifier,
          }))
          .send()
          .await
          .context("Failed to exchange authorization")?;
        let res =
          api::parse_response::<api::ExchangeAuthorizationResponse>(response)
            .await;
        match res {
          Ok(res) => {
            println!(
              "{} {} {}",
              colors::green("Authorization successful."),
              colors::gray("Authenticated as"),
              colors::cyan(res.user.name)
            );
            let authorization: Rc<str> = format!("Bearer {}", res.token).into();
            for pkg in &packages {
              authorizations.insert(
                (pkg.scope.clone(), pkg.package.clone(), pkg.version.clone()),
                authorization.clone(),
              );
            }
            break;
          }
          Err(err) => {
            if err.code == "authorizationPending" {
              continue;
            } else {
              return Err(err).context("Failed to exchange authorization");
            }
          }
        }
      }
    }
    AuthMethod::Token(token) => {
      let authorization: Rc<str> = format!("Bearer {}", token).into();
      for pkg in &packages {
        authorizations.insert(
          (pkg.scope.clone(), pkg.package.clone(), pkg.version.clone()),
          authorization.clone(),
        );
      }
    }
    AuthMethod::Oidc(oidc_config) => {
      let mut chunked_packages = packages.chunks(16);
      for permissions in permissions.chunks(16) {
        let audience = json!({ "permissions": permissions }).to_string();
        let url = format!(
          "{}&audience={}",
          oidc_config.url,
          percent_encoding::percent_encode(
            audience.as_bytes(),
            percent_encoding::NON_ALPHANUMERIC
          )
        );

        let response = client
          .get(url)
          .bearer_auth(&oidc_config.token)
          .send()
          .await
          .context("Failed to get OIDC token")?;
        let status = response.status();
        let text = response.text().await.with_context(|| {
          format!("Failed to get OIDC token: status {}", status)
        })?;
        if !status.is_success() {
          bail!(
            "Failed to get OIDC token: status {}, response: '{}'",
            status,
            text
          );
        }
        let api::OidcTokenResponse { value } = serde_json::from_str(&text)
          .with_context(|| {
            format!(
              "Failed to parse OIDC token: '{}' (status {})",
              text, status
            )
          })?;

        let authorization: Rc<str> = format!("githuboidc {}", value).into();
        for pkg in chunked_packages.next().unwrap() {
          authorizations.insert(
            (pkg.scope.clone(), pkg.package.clone(), pkg.version.clone()),
            authorization.clone(),
          );
        }
      }
    }
  };

  Ok(authorizations)
}

/// Check if both `scope` and `package` already exist, if not return
/// a URL to the management panel to create them.
async fn check_if_scope_and_package_exist(
  client: &reqwest::Client,
  registry_api_url: &str,
  registry_manage_url: &str,
  scope: &str,
  package: &str,
) -> Result<Option<String>, AnyError> {
  let mut needs_scope = false;
  let mut needs_package = false;

  let response = api::get_scope(client, registry_api_url, scope).await?;
  if response.status() == 404 {
    needs_scope = true;
  }

  let response =
    api::get_package(client, registry_api_url, scope, package).await?;
  if response.status() == 404 {
    needs_package = true;
  }

  if needs_scope || needs_package {
    let create_url = format!(
      "{}new?scope={}&package={}&from=cli",
      registry_manage_url, scope, package
    );
    return Ok(Some(create_url));
  }

  Ok(None)
}

async fn ensure_scopes_and_packages_exist(
  client: &reqwest::Client,
  registry_api_url: String,
  registry_manage_url: String,
  packages: Vec<Rc<PreparedPublishPackage>>,
) -> Result<(), AnyError> {
  if !std::io::stdin().is_terminal() {
    let mut missing_packages_lines = vec![];
    for package in packages {
      let maybe_create_package_url = check_if_scope_and_package_exist(
        client,
        &registry_api_url,
        &registry_manage_url,
        &package.scope,
        &package.package,
      )
      .await?;

      if let Some(create_package_url) = maybe_create_package_url {
        missing_packages_lines.push(format!(" - {}", create_package_url));
      }
    }

    if !missing_packages_lines.is_empty() {
      bail!(
        "Following packages don't exist, follow the links and create them:\n{}",
        missing_packages_lines.join("\n")
      );
    }
    return Ok(());
  }

  for package in packages {
    let maybe_create_package_url = check_if_scope_and_package_exist(
      client,
      &registry_api_url,
      &registry_manage_url,
      &package.scope,
      &package.package,
    )
    .await?;

    let Some(create_package_url) = maybe_create_package_url else {
      continue;
    };

    ring_bell();
    println!(
      "'@{}/{}' doesn't exist yet. Visit {} to create the package",
      &package.scope,
      &package.package,
      colors::cyan_with_underline(create_package_url)
    );
    println!("{}", colors::gray("Waiting..."));

    let package_api_url = api::get_package_api_url(
      &registry_api_url,
      &package.scope,
      &package.package,
    );

    loop {
      tokio::time::sleep(std::time::Duration::from_secs(3)).await;
      let response = client.get(&package_api_url).send().await?;
      if response.status() == 200 {
        let name = format!("@{}/{}", package.scope, package.package);
        println!("Package {} created", colors::green(name));
        break;
      }
    }
  }

  Ok(())
}

async fn perform_publish(
  http_client: &Arc<HttpClient>,
  mut publish_order_graph: PublishOrderGraph,
  mut prepared_package_by_name: HashMap<String, Rc<PreparedPublishPackage>>,
  auth_method: AuthMethod,
) -> Result<(), AnyError> {
  let client = http_client.client()?;
  let registry_api_url = deno_registry_api_url().to_string();
  let registry_url = deno_registry_url().to_string();

  let packages = prepared_package_by_name
    .values()
    .cloned()
    .collect::<Vec<_>>();
  let diagnostics = packages
    .iter()
    .flat_map(|p| p.tarball.diagnostics.iter().cloned())
    .collect::<Vec<_>>();
  print_diagnostics(&diagnostics);

  ensure_scopes_and_packages_exist(
    client,
    registry_api_url.clone(),
    registry_url.clone(),
    packages.clone(),
  )
  .await?;

  let mut authorizations =
    get_auth_headers(client, registry_api_url.clone(), packages, auth_method)
      .await?;

  assert_eq!(prepared_package_by_name.len(), authorizations.len());
  let mut futures: JoinSet<Result<String, AnyError>> = JoinSet::default();
  loop {
    let next_batch = publish_order_graph.next();

    for package_name in next_batch {
      let package = prepared_package_by_name.remove(&package_name).unwrap();

      // todo(dsherret): output something that looks better than this even not in debug
      if log::log_enabled!(log::Level::Debug) {
        log::debug!("Publishing {}", package.display_name());
        for file in &package.tarball.files {
          log::debug!(
            "  Tarball file {} {}",
            human_size(file.size as f64),
            file.path.display()
          );
        }
      }

      let authorization = authorizations
        .remove(&(
          package.scope.clone(),
          package.package.clone(),
          package.version.clone(),
        ))
        .unwrap();
      let registry_api_url = registry_api_url.clone();
      let registry_url = registry_url.clone();
      let http_client = http_client.clone();
      futures.spawn(async move {
        let display_name = package.display_name();
        publish_package(
          &http_client,
          package,
          &registry_api_url,
          &registry_url,
          &authorization,
        )
        .await
        .with_context(|| format!("Failed to publish {}", display_name))?;
        Ok(package_name)
      });
    }

    let Some(result) = futures.join_next().await else {
      // done, ensure no circular dependency
      publish_order_graph.ensure_no_pending()?;
      break;
    };

    let package_name = result??;
    publish_order_graph.finish_package(&package_name);
  }

  Ok(())
}

async fn publish_package(
  http_client: &HttpClient,
  package: Rc<PreparedPublishPackage>,
  registry_api_url: &str,
  registry_url: &str,
  authorization: &str,
) -> Result<(), AnyError> {
  let client = http_client.client()?;
  println!(
    "{} @{}/{}@{} ...",
    colors::intense_blue("Publishing"),
    package.scope,
    package.package,
    package.version
  );

  let url = format!(
    "{}scopes/{}/packages/{}/versions/{}",
    registry_api_url, package.scope, package.package, package.version
  );

  let response = client
    .post(url)
    .header(reqwest::header::AUTHORIZATION, authorization)
    .header(reqwest::header::CONTENT_ENCODING, "gzip")
    .body(package.tarball.bytes.clone())
    .send()
    .await?;

  let res = api::parse_response::<api::PublishingTask>(response).await;
  let mut task = match res {
    Ok(task) => task,
    Err(mut err) if err.code == "duplicateVersionPublish" => {
      let task = serde_json::from_value::<api::PublishingTask>(
        err.data.get_mut("task").unwrap().take(),
      )
      .unwrap();
      if task.status == "success" {
        println!(
          "{} @{}/{}@{}",
          colors::green("Skipping, already published"),
          package.scope,
          package.package,
          package.version
        );
        return Ok(());
      }
      println!(
        "{} @{}/{}@{}",
        colors::yellow("Already uploaded, waiting for publishing"),
        package.scope,
        package.package,
        package.version
      );
      task
    }
    Err(err) => {
      return Err(err).with_context(|| {
        format!(
          "Failed to publish @{}/{} at {}",
          package.scope, package.package, package.version
        )
      })
    }
  };

  let interval = std::time::Duration::from_secs(2);
  while task.status != "success" && task.status != "failure" {
    tokio::time::sleep(interval).await;
    let resp = client
      .get(format!("{}publish_status/{}", registry_api_url, task.id))
      .send()
      .await
      .with_context(|| {
        format!(
          "Failed to get publishing status for @{}/{} at {}",
          package.scope, package.package, package.version
        )
      })?;
    task = api::parse_response::<api::PublishingTask>(resp)
      .await
      .with_context(|| {
        format!(
          "Failed to get publishing status for @{}/{} at {}",
          package.scope, package.package, package.version
        )
      })?;
  }

  if let Some(error) = task.error {
    bail!(
      "{} @{}/{} at {}: {}",
      colors::red("Failed to publish"),
      package.scope,
      package.package,
      package.version,
      error.message
    );
  }

  println!(
    "{} @{}/{}@{}",
    colors::green("Successfully published"),
    package.scope,
    package.package,
    package.version
  );
  println!(
    "{}",
    colors::gray(format!(
      "Visit {}@{}/{}@{} for details",
      registry_url, package.scope, package.package, package.version
    ))
  );
  Ok(())
}

async fn prepare_packages_for_publishing(
  cli_factory: &CliFactory,
  deno_json: ConfigFile,
  import_map: Arc<ImportMap>,
) -> Result<
  (
    PublishOrderGraph,
    HashMap<String, Rc<PreparedPublishPackage>>,
  ),
  AnyError,
> {
  let maybe_workspace_config = deno_json.to_workspace_config()?;
  let module_graph_builder = cli_factory.module_graph_builder().await?.as_ref();
  let type_checker = cli_factory.type_checker().await?;
  let cli_options = cli_factory.cli_options();

  let Some(workspace_config) = maybe_workspace_config else {
    let roots = resolve_config_file_roots_from_exports(&deno_json)?;
    build_and_check_graph_for_publish(
      module_graph_builder,
      type_checker,
      cli_options,
      roots,
    )
    .await?;
    panic!("TEMP STOP - SUCCESS");
    let mut prepared_package_by_name = HashMap::with_capacity(1);
    let package = prepare_publish(&deno_json, import_map).await?;
    let package_name = package.package.clone();
    let publish_order_graph =
      PublishOrderGraph::new_single(package_name.clone());
    prepared_package_by_name.insert(package_name, package);
    return Ok((publish_order_graph, prepared_package_by_name));
  };

  println!("Publishing a workspace...");
  // create the module graph
  let roots = get_workspace_member_roots(&workspace_config)?;
  let graph = build_and_check_graph_for_publish(
    module_graph_builder,
    type_checker,
    cli_options,
    roots
      .iter()
      .flat_map(|r| r.exports.iter())
      .cloned()
      .collect(),
  )
  .await?;
  panic!("TEMP STOP - SUCCESS");

  let mut prepared_package_by_name =
    HashMap::with_capacity(workspace_config.members.len());
  let publish_order_graph =
    publish_order::build_publish_order_graph(&graph, &roots)?;

  let results =
    workspace_config
      .members
      .iter()
      .cloned()
      .map(|member| {
        let import_map = import_map.clone();
        deno_core::unsync::spawn(async move {
          let package = prepare_publish(&member.config_file, import_map)
            .await
            .with_context(|| {
              format!("Failed preparing '{}'.", member.package_name)
            })?;
          Ok((member.package_name, package))
        })
      })
      .collect::<Vec<
        JoinHandle<Result<(String, Rc<PreparedPublishPackage>), AnyError>>,
      >>();
  let results = deno_core::futures::future::join_all(results).await;
  for result in results {
    let (package_name, package) = result??;
    prepared_package_by_name.insert(package_name, package);
  }
  Ok((publish_order_graph, prepared_package_by_name))
}

async fn build_and_check_graph_for_publish(
  module_graph_builder: &ModuleGraphBuilder,
  type_checker: &TypeChecker,
  cli_options: &CliOptions,
  roots: Vec<ModuleSpecifier>,
) -> Result<Arc<deno_graph::ModuleGraph>, deno_core::anyhow::Error> {
  let graph = Arc::new(
    module_graph_builder
      .create_graph_with_options(crate::graph_util::CreateGraphOptions {
        graph_kind: deno_graph::GraphKind::All,
        roots,
        workspace_fast_check: true,
        loader: None,
      })
      .await?,
  );
  graph.valid()?;
  log::info!("Checking fast check type graph for errors...");
  surface_fast_check_type_graph_errors(&graph)?;
  log::info!("Ensuring type checks...");
  type_checker
    .check(
      graph.clone(),
      CheckOptions {
        lib: cli_options.ts_type_lib_window(),
        log_ignored_options: false,
        reload: cli_options.reload_flag(),
      },
    )
    .await?;
  Ok(graph)
}

pub async fn publish(
  flags: Flags,
  publish_flags: PublishFlags,
) -> Result<(), AnyError> {
  let cli_factory = CliFactory::from_flags(flags).await?;

  let auth_method = get_auth_method(publish_flags.token)?;

  let import_map = cli_factory
    .maybe_import_map()
    .await?
    .clone()
    .unwrap_or_else(|| {
      Arc::new(ImportMap::new(Url::parse("file:///dev/null").unwrap()))
    });

  let initial_cwd =
    std::env::current_dir().with_context(|| "Failed getting cwd.")?;

  let directory_path = initial_cwd.join(publish_flags.directory);
  // TODO: doesn't handle jsonc
  let deno_json_path = directory_path.join("deno.json");
  let deno_json = ConfigFile::read(&deno_json_path).with_context(|| {
    format!(
      "Failed to read deno.json file at {}",
      deno_json_path.display()
    )
  })?;

  let (publish_order_graph, prepared_package_by_name) =
    prepare_packages_for_publishing(&cli_factory, deno_json, import_map)
      .await?;

  if prepared_package_by_name.is_empty() {
    bail!("No packages to publish");
  }

  perform_publish(
    cli_factory.http_client(),
    publish_order_graph,
    prepared_package_by_name,
    auth_method,
  )
  .await
}<|MERGE_RESOLUTION|>--- conflicted
+++ resolved
@@ -7,11 +7,7 @@
 
 use base64::prelude::BASE64_STANDARD;
 use base64::Engine;
-<<<<<<< HEAD
-use bytes::Bytes;
 use deno_ast::ModuleSpecifier;
-=======
->>>>>>> 6db631a4
 use deno_config::ConfigFile;
 use deno_core::anyhow::bail;
 use deno_core::anyhow::Context;
@@ -35,15 +31,12 @@
 use crate::factory::CliFactory;
 use crate::graph_util::ModuleGraphBuilder;
 use crate::http_util::HttpClient;
-<<<<<<< HEAD
 use crate::tools::check::CheckOptions;
 use crate::tools::registry::graph::get_workspace_member_roots;
 use crate::tools::registry::graph::resolve_config_file_roots_from_exports;
 use crate::tools::registry::graph::surface_fast_check_type_graph_errors;
-=======
 use crate::util::display::human_size;
 use crate::util::glob::PathOrPatternSet;
->>>>>>> 6db631a4
 use crate::util::import_map::ImportMapUnfurler;
 
 mod api;
@@ -56,11 +49,9 @@
 use auth::AuthMethod;
 use publish_order::PublishOrderGraph;
 
-<<<<<<< HEAD
 use super::check::TypeChecker;
-=======
+
 use self::tar::PublishableTarball;
->>>>>>> 6db631a4
 
 fn ring_bell() {
   // ASCII code for the bell character.
@@ -141,18 +132,8 @@
   })
   .await??;
 
-<<<<<<< HEAD
-  log::debug!("Tarball size ({}): {}", name, tarball.len());
-
-  let tarball_hash_bytes: Vec<u8> =
-    sha2::Sha256::digest(&tarball).iter().cloned().collect();
-  let mut tarball_hash = "sha256-".to_string();
-  for byte in tarball_hash_bytes {
-    write!(&mut tarball_hash, "{:02x}", byte).unwrap();
-  }
-
-=======
->>>>>>> 6db631a4
+  log::debug!("Tarball size ({}): {}", name, tarball.bytes.len());
+
   Ok(Rc::new(PreparedPublishPackage {
     scope: scope.to_string(),
     package: package_name.to_string(),
