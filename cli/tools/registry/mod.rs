--- conflicted
+++ resolved
@@ -53,11 +53,8 @@
 mod diagnostics;
 mod graph;
 mod paths;
-<<<<<<< HEAD
 mod pm;
-=======
 mod provenance;
->>>>>>> c2c4e745
 mod publish_order;
 mod tar;
 mod unfurl;
