// Copyright 2018-2024 the Deno authors. All rights reserved. MIT license.

use std::sync::Arc;

use crate::factory::CliFactory;
use crate::graph_container::ModuleGraphContainer;
use crate::graph_container::ModuleGraphUpdatePermit;
use deno_core::error::AnyError;
use deno_core::futures::stream::FuturesUnordered;
use deno_core::futures::StreamExt;
use deno_semver::package::PackageReq;

pub async fn cache_top_level_deps(
  factory: &CliFactory,
  jsr_resolver: Option<Arc<crate::jsr::JsrFetchResolver>>,
) -> Result<(), AnyError> {
  let npm_resolver = factory.npm_resolver().await?;
  let cli_options = factory.cli_options()?;
  if let Some(npm_resolver) = npm_resolver.as_managed() {
    if !npm_resolver.ensure_top_level_package_json_install().await? {
      if let Some(lockfile) = cli_options.maybe_lockfile() {
        lockfile.error_if_changed()?;
      }

      npm_resolver.cache_packages().await?;
    }
  }
  // cache as many entries in the import map as we can
  let resolver = factory.workspace_resolver().await?;
  if let Some(import_map) = resolver.maybe_import_map() {
    let jsr_resolver = if let Some(resolver) = jsr_resolver {
      resolver
    } else {
      Arc::new(crate::jsr::JsrFetchResolver::new(
        factory.file_fetcher()?.clone(),
      ))
    };

    let mut roots = Vec::new();

    let mut info_futures = FuturesUnordered::new();

    let mut seen_reqs = std::collections::HashSet::new();

    for entry in import_map.imports().entries() {
      let Some(specifier) = entry.value else {
        continue;
      };

      match specifier.scheme() {
        "jsr" => {
          let specifier_str = specifier.as_str();
          let specifier_str =
            specifier_str.strip_prefix("jsr:").unwrap_or(specifier_str);
          if let Ok(req) = PackageReq::from_str(specifier_str) {
            if !seen_reqs.insert(req.clone()) {
              continue;
            }
            let jsr_resolver = jsr_resolver.clone();
            info_futures.push(async move {
              if let Some(nv) = jsr_resolver.req_to_nv(&req).await {
                if let Some(info) = jsr_resolver.package_version_info(&nv).await
                {
                  return Some((specifier.clone(), info));
                }
              }
              None
            });
          }
        }
        "npm" => roots.push(specifier.clone()),
        _ => {
          if entry.key.ends_with('/') && specifier.as_str().ends_with('/') {
            continue;
          }
          roots.push(specifier.clone());
        }
      }
    }

    while let Some(info_future) = info_futures.next().await {
      if let Some((specifier, info)) = info_future {
        if info.export(".").is_some() {
          roots.push(specifier.clone());
          continue;
        }
        let exports = info.exports();
        for (k, _) in exports {
          if let Ok(spec) = specifier.join(k) {
            roots.push(spec);
          }
        }
      }
    }
    let mut graph_permit = factory
      .main_module_graph_container()
      .await?
      .acquire_update_permit()
      .await;
    let graph = graph_permit.graph_mut();
    factory
      .module_load_preparer()
      .await?
      .prepare_module_load(
        graph,
        &roots,
        false,
        deno_config::deno_json::TsTypeLib::DenoWorker,
<<<<<<< HEAD
        deno_runtime::deno_permissions::PermissionsContainer::allow_all(),
        None,
=======
        crate::file_fetcher::FetchPermissionsOption::AllowAll,
>>>>>>> f360cae9
      )
      .await?;
  }

  Ok(())
}<|MERGE_RESOLUTION|>--- conflicted
+++ resolved
@@ -106,12 +106,8 @@
         &roots,
         false,
         deno_config::deno_json::TsTypeLib::DenoWorker,
-<<<<<<< HEAD
-        deno_runtime::deno_permissions::PermissionsContainer::allow_all(),
+        crate::file_fetcher::FetchPermissionsOption::AllowAll,
         None,
-=======
-        crate::file_fetcher::FetchPermissionsOption::AllowAll,
->>>>>>> f360cae9
       )
       .await?;
   }
