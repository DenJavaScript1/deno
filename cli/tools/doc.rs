--- conflicted
+++ resolved
@@ -1,11 +1,6 @@
 // Copyright 2018-2023 the Deno authors. All rights reserved. MIT license.
 
-<<<<<<< HEAD
 use crate::args::CliOptions;
-=======
-use std::collections::BTreeMap;
-
->>>>>>> d1ef561d
 use crate::args::DocFlags;
 use crate::args::DocHtmlFlag;
 use crate::args::DocSourceFileFlag;
@@ -28,13 +23,10 @@
 use deno_graph::GraphKind;
 use deno_graph::ModuleAnalyzer;
 use deno_graph::ModuleSpecifier;
-<<<<<<< HEAD
-use indexmap::IndexMap;
-use std::sync::Arc;
-=======
 use doc::DocDiagnostic;
 use indexmap::IndexMap;
->>>>>>> d1ef561d
+use std::collections::BTreeMap;
+use std::sync::Arc;
 
 async fn generate_doc_nodes_for_builtin_types(
   doc_flags: DocFlags,
@@ -144,16 +136,12 @@
         doc_nodes_by_url.insert(module_specifier.clone(), nodes);
       }
 
-<<<<<<< HEAD
-      doc_nodes_by_url
-=======
       if doc_flags.lint {
         let diagnostics = doc_parser.take_diagnostics();
         check_diagnostics(&diagnostics)?;
       }
 
-      doc_nodes
->>>>>>> d1ef561d
+      doc_nodes_by_url
     }
   };
 
@@ -202,7 +190,6 @@
   if doc_flags.json {
     return write_json_to_stdout(&doc_nodes);
   }
-<<<<<<< HEAD
 
   doc_nodes.retain(|doc_node| doc_node.kind != doc::DocNodeKind::Import);
   let details = if let Some(filter) = doc_flags.filter {
@@ -222,7 +209,6 @@
   };
 
   write_to_stdout_ignore_sigpipe(details.as_bytes()).map_err(AnyError::from)
-=======
 }
 
 fn check_diagnostics(diagnostics: &[DocDiagnostic]) -> Result<(), AnyError> {
@@ -263,5 +249,4 @@
     colors::bold(diagnostics.len().to_string()),
     if diagnostics.len() == 1 { "" } else { "s" }
   );
->>>>>>> d1ef561d
 }