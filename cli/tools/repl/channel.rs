// Copyright 2018-2022 the Deno authors. All rights reserved. MIT license.

use deno_core::anyhow::anyhow;
use deno_core::error::AnyError;
use deno_core::serde_json::value::RawValue;
use deno_core::serde_json::Value;
use std::cell::RefCell;
use tokio::sync::mpsc::channel;
use tokio::sync::mpsc::unbounded_channel;
use tokio::sync::mpsc::Receiver;
use tokio::sync::mpsc::Sender;
use tokio::sync::mpsc::UnboundedReceiver;
use tokio::sync::mpsc::UnboundedSender;

use crate::lsp::ReplCompletionItem;

/// Rustyline uses synchronous methods in its interfaces, but we need to call
/// async methods. To get around this, we communicate with async code by using
/// a channel and blocking on the result.
pub fn rustyline_channel(
) -> (RustylineSyncMessageSender, RustylineSyncMessageHandler) {
  let (message_tx, message_rx) = channel(1);
  let (response_tx, response_rx) = unbounded_channel();

  (
    RustylineSyncMessageSender {
      message_tx,
      response_rx: RefCell::new(response_rx),
    },
    RustylineSyncMessageHandler {
      response_tx,
      message_rx,
    },
  )
}

<<<<<<< HEAD
pub type RustylineSyncMessage = (&'static str, Option<Value>);
pub type RustylineSyncResponse = Result<Box<RawValue>, AnyError>;
=======
pub enum RustylineSyncMessage {
  PostMessage {
    method: String,
    params: Option<Value>,
  },
  LspCompletions {
    line_text: String,
    position: usize,
  },
}

pub enum RustylineSyncResponse {
  PostMessage(Result<Value, AnyError>),
  LspCompletions(Vec<ReplCompletionItem>),
}
>>>>>>> 2f72c44e

pub struct RustylineSyncMessageSender {
  message_tx: Sender<RustylineSyncMessage>,
  response_rx: RefCell<UnboundedReceiver<RustylineSyncResponse>>,
}

impl RustylineSyncMessageSender {
  pub fn post_message(
    &self,
    method: &'static str,
    params: Option<Value>,
<<<<<<< HEAD
  ) -> Result<Box<RawValue>, AnyError> {
    if let Err(err) = self.message_tx.blocking_send((method, params)) {
=======
  ) -> Result<Value, AnyError> {
    if let Err(err) =
      self
        .message_tx
        .blocking_send(RustylineSyncMessage::PostMessage {
          method: method.to_string(),
          params,
        })
    {
>>>>>>> 2f72c44e
      Err(anyhow!("{}", err))
    } else {
      match self.response_rx.borrow_mut().blocking_recv().unwrap() {
        RustylineSyncResponse::PostMessage(result) => result,
        RustylineSyncResponse::LspCompletions(_) => unreachable!(),
      }
    }
  }

  pub fn lsp_completions(
    &self,
    line_text: &str,
    position: usize,
  ) -> Vec<ReplCompletionItem> {
    if self
      .message_tx
      .blocking_send(RustylineSyncMessage::LspCompletions {
        line_text: line_text.to_string(),
        position,
      })
      .is_err()
    {
      Vec::new()
    } else {
      match self.response_rx.borrow_mut().blocking_recv().unwrap() {
        RustylineSyncResponse::LspCompletions(result) => result,
        RustylineSyncResponse::PostMessage(_) => unreachable!(),
      }
    }
  }
}

pub struct RustylineSyncMessageHandler {
  message_rx: Receiver<RustylineSyncMessage>,
  response_tx: UnboundedSender<RustylineSyncResponse>,
}

impl RustylineSyncMessageHandler {
  pub async fn recv(&mut self) -> Option<RustylineSyncMessage> {
    self.message_rx.recv().await
  }

  pub fn send(&self, response: RustylineSyncResponse) -> Result<(), AnyError> {
    self
      .response_tx
      .send(response)
      .map_err(|err| anyhow!("{}", err))
  }
}<|MERGE_RESOLUTION|>--- conflicted
+++ resolved
@@ -34,26 +34,21 @@
   )
 }
 
-<<<<<<< HEAD
-pub type RustylineSyncMessage = (&'static str, Option<Value>);
-pub type RustylineSyncResponse = Result<Box<RawValue>, AnyError>;
-=======
 pub enum RustylineSyncMessage {
   PostMessage {
-    method: String,
+    method: &'static str,
     params: Option<Value>,
   },
   LspCompletions {
-    line_text: String,
+    line_text: &'static str,
     position: usize,
   },
 }
 
 pub enum RustylineSyncResponse {
-  PostMessage(Result<Value, AnyError>),
+  PostMessage(Result<Box<RawValue>, AnyError>),
   LspCompletions(Vec<ReplCompletionItem>),
 }
->>>>>>> 2f72c44e
 
 pub struct RustylineSyncMessageSender {
   message_tx: Sender<RustylineSyncMessage>,
@@ -65,20 +60,11 @@
     &self,
     method: &'static str,
     params: Option<Value>,
-<<<<<<< HEAD
   ) -> Result<Box<RawValue>, AnyError> {
-    if let Err(err) = self.message_tx.blocking_send((method, params)) {
-=======
-  ) -> Result<Value, AnyError> {
-    if let Err(err) =
-      self
-        .message_tx
-        .blocking_send(RustylineSyncMessage::PostMessage {
-          method: method.to_string(),
-          params,
-        })
+    if let Err(err) = self
+      .message_tx
+      .blocking_send(RustylineSyncMessage::PostMessage { method, params })
     {
->>>>>>> 2f72c44e
       Err(anyhow!("{}", err))
     } else {
       match self.response_rx.borrow_mut().blocking_recv().unwrap() {
