// Copyright 2018-2023 the Deno authors. All rights reserved. MIT license.

//! This module provides file formatting utilities using
//! [`dprint-plugin-typescript`](https://github.com/dprint/dprint-plugin-typescript).
//!
//! At the moment it is only consumed using CLI but in
//! the future it can be easily extended to provide
//! the same functions as ops available in JS runtime.

use crate::args::CliOptions;
use crate::args::FilesConfig;
use crate::args::FmtOptions;
use crate::args::FmtOptionsConfig;
use crate::args::ProseWrap;
use crate::colors;
use crate::util::diff::diff;
use crate::util::file_watcher;
use crate::util::file_watcher::ResolutionResult;
use crate::util::fs::FileCollector;
use crate::util::path::get_extension;
use crate::util::text_encoding;
use deno_ast::ParsedSource;
use deno_core::anyhow::bail;
use deno_core::anyhow::Context;
use deno_core::error::generic_error;
use deno_core::error::AnyError;
use deno_core::futures;
use deno_core::parking_lot::Mutex;
use log::debug;
use log::info;
use log::warn;
use std::fs;
use std::io::stdin;
use std::io::stdout;
use std::io::Read;
use std::io::Write;
use std::path::Path;
use std::path::PathBuf;
use std::sync::atomic::AtomicUsize;
use std::sync::atomic::Ordering;
use std::sync::Arc;

use crate::cache::IncrementalCache;

/// Format JavaScript/TypeScript files.
pub async fn format(
  cli_options: CliOptions,
  fmt_options: FmtOptions,
) -> Result<(), AnyError> {
  if fmt_options.is_stdin {
    return format_stdin(fmt_options);
  }

  let files = fmt_options.files;
  let check = fmt_options.check;
  let fmt_config_options = fmt_options.options;

  let resolver = |changed: Option<Vec<PathBuf>>| {
    let files_changed = changed.is_some();

    let result = collect_fmt_files(&files).map(|files| {
      let refmt_files = if let Some(paths) = changed {
        if check {
          files
            .iter()
            .any(|path| paths.contains(path))
            .then_some(files)
            .unwrap_or_else(|| [].to_vec())
        } else {
          files
            .into_iter()
            .filter(|path| paths.contains(path))
            .collect::<Vec<_>>()
        }
      } else {
        files
      };
      (refmt_files, fmt_config_options.clone())
    });

    let paths_to_watch = files.include.clone();
    async move {
      if files_changed
        && matches!(result, Ok((ref files, _)) if files.is_empty())
      {
        ResolutionResult::Ignore
      } else {
        ResolutionResult::Restart {
          paths_to_watch,
          result,
        }
      }
    }
  };
  let deno_dir = cli_options.resolve_deno_dir()?;
  let deno_dir = &deno_dir;
  let operation = |(paths, fmt_options): (Vec<PathBuf>, FmtOptionsConfig)| async move {
    let incremental_cache = Arc::new(IncrementalCache::new(
      &deno_dir.fmt_incremental_cache_db_file_path(),
      &fmt_options,
      &paths,
    ));
    if check {
      check_source_files(paths, fmt_options, incremental_cache.clone()).await?;
    } else {
      format_source_files(paths, fmt_options, incremental_cache.clone())
        .await?;
    }
    incremental_cache.wait_completion().await;
    Ok(())
  };

  if cli_options.watch_paths().is_some() {
    file_watcher::watch_func(
      resolver,
      operation,
      file_watcher::PrintConfig {
        job_name: "Fmt".to_string(),
        clear_screen: !cli_options.no_clear_screen(),
      },
    )
    .await?;
  } else {
    let files = collect_fmt_files(&files).and_then(|files| {
      if files.is_empty() {
        Err(generic_error("No target files found."))
      } else {
        Ok(files)
      }
    })?;
    operation((files, fmt_config_options)).await?;
  }

  Ok(())
}

fn collect_fmt_files(files: &FilesConfig) -> Result<Vec<PathBuf>, AnyError> {
  FileCollector::new(is_supported_ext_fmt)
    .ignore_git_folder()
    .ignore_node_modules()
    .add_ignore_paths(&files.exclude)
    .collect_files(&files.include)
}

/// Formats markdown (using <https://github.com/dprint/dprint-plugin-markdown>) and its code blocks
/// (ts/tsx, js/jsx).
fn format_markdown(
  file_text: &str,
  fmt_options: &FmtOptionsConfig,
) -> Result<Option<String>, AnyError> {
  let markdown_config = get_resolved_markdown_config(fmt_options);
  dprint_plugin_markdown::format_text(
    file_text,
    &markdown_config,
    move |tag, text, line_width| {
      let tag = tag.to_lowercase();
      if matches!(
        tag.as_str(),
        "ts"
          | "tsx"
          | "js"
          | "jsx"
          | "cjs"
          | "cts"
          | "mjs"
          | "mts"
          | "javascript"
          | "typescript"
          | "json"
          | "jsonc"
      ) {
        // It's important to tell dprint proper file extension, otherwise
        // it might parse the file twice.
        let extension = match tag.as_str() {
          "javascript" => "js",
          "typescript" => "ts",
          rest => rest,
        };

        if matches!(extension, "json" | "jsonc") {
          let mut json_config = get_resolved_json_config(fmt_options);
          json_config.line_width = line_width;
          dprint_plugin_json::format_text(text, &json_config)
        } else {
          let fake_filename =
            PathBuf::from(format!("deno_fmt_stdin.{}", extension));
          let mut codeblock_config =
            get_resolved_typescript_config(fmt_options);
          codeblock_config.line_width = line_width;
          dprint_plugin_typescript::format_text(
            &fake_filename,
            text,
            &codeblock_config,
          )
        }
      } else {
        Ok(None)
      }
    },
  )
}

/// Formats JSON and JSONC using the rules provided by .deno()
/// of configuration builder of <https://github.com/dprint/dprint-plugin-json>.
/// See <https://github.com/dprint/dprint-plugin-json/blob/cfa1052dbfa0b54eb3d814318034cdc514c813d7/src/configuration/builder.rs#L87> for configuration.
pub fn format_json(
  file_text: &str,
  fmt_options: &FmtOptionsConfig,
) -> Result<Option<String>, AnyError> {
  let config = get_resolved_json_config(fmt_options);
  dprint_plugin_json::format_text(file_text, &config)
}

/// Formats a single TS, TSX, JS, JSX, JSONC, JSON, or MD file.
pub fn format_file(
  file_path: &Path,
  file_text: &str,
  fmt_options: &FmtOptionsConfig,
) -> Result<Option<String>, AnyError> {
  let ext = get_extension(file_path).unwrap_or_default();
  if matches!(
    ext.as_str(),
    "md" | "mkd" | "mkdn" | "mdwn" | "mdown" | "markdown"
  ) {
    format_markdown(file_text, fmt_options)
  } else if matches!(ext.as_str(), "json" | "jsonc") {
    format_json(file_text, fmt_options)
  } else {
    let config = get_resolved_typescript_config(fmt_options);
    dprint_plugin_typescript::format_text(file_path, file_text, &config)
  }
}

pub fn format_parsed_source(
  parsed_source: &ParsedSource,
  fmt_options: &FmtOptionsConfig,
) -> Result<Option<String>, AnyError> {
  dprint_plugin_typescript::format_parsed_source(
    parsed_source,
    &get_resolved_typescript_config(fmt_options),
  )
}

async fn check_source_files(
  paths: Vec<PathBuf>,
  fmt_options: FmtOptionsConfig,
  incremental_cache: Arc<IncrementalCache>,
) -> Result<(), AnyError> {
  let not_formatted_files_count = Arc::new(AtomicUsize::new(0));
  let checked_files_count = Arc::new(AtomicUsize::new(0));

  // prevent threads outputting at the same time
  let output_lock = Arc::new(Mutex::new(0));

  run_parallelized(paths, {
    let not_formatted_files_count = not_formatted_files_count.clone();
    let checked_files_count = checked_files_count.clone();
    move |file_path| {
      checked_files_count.fetch_add(1, Ordering::Relaxed);
      let file_text = read_file_contents(&file_path)?.text;

      // skip checking the file if we know it's formatted
      if incremental_cache.is_file_same(&file_path, &file_text) {
        return Ok(());
      }

      match format_file(&file_path, &file_text, &fmt_options) {
        Ok(Some(formatted_text)) => {
          not_formatted_files_count.fetch_add(1, Ordering::Relaxed);
          let _g = output_lock.lock();
          let diff = diff(&file_text, &formatted_text);
          info!("");
          info!("{} {}:", colors::bold("from"), file_path.display());
          info!("{}", diff);
        }
        Ok(None) => {
          // When checking formatting, only update the incremental cache when
          // the file is the same since we don't bother checking for stable
          // formatting here. Additionally, ensure this is done during check
          // so that CIs that cache the DENO_DIR will get the benefit of
          // incremental formatting
          incremental_cache.update_file(&file_path, &file_text);
        }
        Err(e) => {
          not_formatted_files_count.fetch_add(1, Ordering::Relaxed);
          let _g = output_lock.lock();
          warn!("Error checking: {}", file_path.to_string_lossy());
          warn!(
            "{}",
            format!("{}", e)
              .split('\n')
              .map(|l| {
                if l.trim().is_empty() {
                  String::new()
                } else {
                  format!("  {}", l)
                }
              })
              .collect::<Vec<_>>()
              .join("\n")
          );
        }
      }
      Ok(())
    }
  })
  .await?;

  let not_formatted_files_count =
    not_formatted_files_count.load(Ordering::Relaxed);
  let checked_files_count = checked_files_count.load(Ordering::Relaxed);
  let checked_files_str =
    format!("{} {}", checked_files_count, files_str(checked_files_count));
  if not_formatted_files_count == 0 {
    info!("Checked {}", checked_files_str);
    Ok(())
  } else {
    let not_formatted_files_str = files_str(not_formatted_files_count);
    Err(generic_error(format!(
      "Found {} not formatted {} in {}",
      not_formatted_files_count, not_formatted_files_str, checked_files_str,
    )))
  }
}

async fn format_source_files(
  paths: Vec<PathBuf>,
  fmt_options: FmtOptionsConfig,
  incremental_cache: Arc<IncrementalCache>,
) -> Result<(), AnyError> {
  let formatted_files_count = Arc::new(AtomicUsize::new(0));
  let checked_files_count = Arc::new(AtomicUsize::new(0));
  let output_lock = Arc::new(Mutex::new(0)); // prevent threads outputting at the same time

  run_parallelized(paths, {
    let formatted_files_count = formatted_files_count.clone();
    let checked_files_count = checked_files_count.clone();
    move |file_path| {
      checked_files_count.fetch_add(1, Ordering::Relaxed);
      let file_contents = read_file_contents(&file_path)?;

      // skip formatting the file if we know it's formatted
      if incremental_cache.is_file_same(&file_path, &file_contents.text) {
        return Ok(());
      }

      match format_ensure_stable(
        &file_path,
        &file_contents.text,
        &fmt_options,
        format_file,
      ) {
        Ok(Some(formatted_text)) => {
          incremental_cache.update_file(&file_path, &formatted_text);
          write_file_contents(
            &file_path,
            FileContents {
              had_bom: file_contents.had_bom,
              text: formatted_text,
            },
          )?;
          formatted_files_count.fetch_add(1, Ordering::Relaxed);
          let _g = output_lock.lock();
          info!("{}", file_path.to_string_lossy());
        }
        Ok(None) => {
          incremental_cache.update_file(&file_path, &file_contents.text);
        }
        Err(e) => {
          let _g = output_lock.lock();
          eprintln!("Error formatting: {}", file_path.to_string_lossy());
          eprintln!("   {}", e);
        }
      }
      Ok(())
    }
  })
  .await?;

  let formatted_files_count = formatted_files_count.load(Ordering::Relaxed);
  debug!(
    "Formatted {} {}",
    formatted_files_count,
    files_str(formatted_files_count),
  );

  let checked_files_count = checked_files_count.load(Ordering::Relaxed);
  info!(
    "Checked {} {}",
    checked_files_count,
    files_str(checked_files_count)
  );

  Ok(())
}

/// When storing any formatted text in the incremental cache, we want
/// to ensure that anything stored when formatted will have itself as
/// the output as well. This is to prevent "double format" issues where
/// a user formats their code locally and it fails on the CI afterwards.
fn format_ensure_stable(
  file_path: &Path,
  file_text: &str,
  fmt_options: &FmtOptionsConfig,
  fmt_func: impl Fn(
    &Path,
    &str,
    &FmtOptionsConfig,
  ) -> Result<Option<String>, AnyError>,
) -> Result<Option<String>, AnyError> {
  let formatted_text = fmt_func(file_path, file_text, fmt_options)?;

  match formatted_text {
    Some(mut current_text) => {
      let mut count = 0;
      loop {
        match fmt_func(file_path, &current_text, fmt_options) {
          Ok(Some(next_pass_text)) => {
            // just in case
            if next_pass_text == current_text {
              return Ok(Some(next_pass_text));
            }
            current_text = next_pass_text;
          }
          Ok(None) => {
            return Ok(Some(current_text));
          }
          Err(err) => {
            panic!(
              concat!(
                "Formatting succeeded initially, but failed when ensuring a ",
                "stable format. This indicates a bug in the formatter where ",
                "the text it produces is not syntatically correct. As a temporary ",
                "workfaround you can ignore this file ({}).\n\n{:#}"
              ),
              file_path.display(),
              err,
            )
          }
        }
        count += 1;
        if count == 5 {
          panic!(
            concat!(
              "Formatting not stable. Bailed after {} tries. This indicates a bug ",
              "in the formatter where it formats the file ({}) differently each time. As a ",
              "temporary workaround you can ignore this file."
            ),
            count,
            file_path.display(),
          )
        }
      }
    }
    None => Ok(None),
  }
}

/// Format stdin and write result to stdout.
/// Treats input as set by `--ext` flag.
/// Compatible with `--check` flag.
<<<<<<< HEAD
pub fn format_stdin(
  fmt_flags: FmtFlags,
  fmt_options: FmtOptionsConfig,
  ext: String,
) -> Result<(), AnyError> {
=======
fn format_stdin(fmt_options: FmtOptions) -> Result<(), AnyError> {
>>>>>>> fa175d8c
  let mut source = String::new();
  if stdin().read_to_string(&mut source).is_err() {
    bail!("Failed to read from stdin");
  }
<<<<<<< HEAD
  let file_path = PathBuf::from(format!("_stdin.{}", ext));
  let fmt_options = resolve_fmt_options(&fmt_flags, fmt_options);

  let formatted_text = format_file(&file_path, &source, &fmt_options)?;
  if fmt_flags.check {
=======
  let file_path = PathBuf::from(format!("_stdin.{}", fmt_options.ext));
  let formatted_text = format_file(&file_path, &source, &fmt_options.options)?;
  if fmt_options.check {
>>>>>>> fa175d8c
    if formatted_text.is_some() {
      println!("Not formatted stdin");
    }
  } else {
    stdout().write_all(formatted_text.unwrap_or(source).as_bytes())?;
  }
  Ok(())
}

fn files_str(len: usize) -> &'static str {
  if len <= 1 {
    "file"
  } else {
    "files"
  }
}

fn get_resolved_typescript_config(
  options: &FmtOptionsConfig,
) -> dprint_plugin_typescript::configuration::Configuration {
  let mut builder =
    dprint_plugin_typescript::configuration::ConfigurationBuilder::new();
  builder.deno();

  if let Some(use_tabs) = options.use_tabs {
    builder.use_tabs(use_tabs);
  }

  if let Some(line_width) = options.line_width {
    builder.line_width(line_width);
  }

  if let Some(indent_width) = options.indent_width {
    builder.indent_width(indent_width);
  }

  if let Some(single_quote) = options.single_quote {
    if single_quote {
      builder.quote_style(
        dprint_plugin_typescript::configuration::QuoteStyle::AlwaysSingle,
      );
    }
  }

  builder.build()
}

fn get_resolved_markdown_config(
  options: &FmtOptionsConfig,
) -> dprint_plugin_markdown::configuration::Configuration {
  let mut builder =
    dprint_plugin_markdown::configuration::ConfigurationBuilder::new();

  builder.deno();

  if let Some(line_width) = options.line_width {
    builder.line_width(line_width);
  }

  if let Some(prose_wrap) = options.prose_wrap {
    builder.text_wrap(match prose_wrap {
      ProseWrap::Always => {
        dprint_plugin_markdown::configuration::TextWrap::Always
      }
      ProseWrap::Never => {
        dprint_plugin_markdown::configuration::TextWrap::Never
      }
      ProseWrap::Preserve => {
        dprint_plugin_markdown::configuration::TextWrap::Maintain
      }
    });
  }

  builder.build()
}

fn get_resolved_json_config(
  options: &FmtOptionsConfig,
) -> dprint_plugin_json::configuration::Configuration {
  let mut builder =
    dprint_plugin_json::configuration::ConfigurationBuilder::new();

  builder.deno();

  if let Some(use_tabs) = options.use_tabs {
    builder.use_tabs(use_tabs);
  }

  if let Some(line_width) = options.line_width {
    builder.line_width(line_width);
  }

  if let Some(indent_width) = options.indent_width {
    builder.indent_width(indent_width);
  }

  builder.build()
}

struct FileContents {
  text: String,
  had_bom: bool,
}

fn read_file_contents(file_path: &Path) -> Result<FileContents, AnyError> {
  let file_bytes = fs::read(file_path)
    .with_context(|| format!("Error reading {}", file_path.display()))?;
  let charset = text_encoding::detect_charset(&file_bytes);
  let file_text = text_encoding::convert_to_utf8(&file_bytes, charset)?;
  let had_bom = file_text.starts_with(text_encoding::BOM_CHAR);
  let text = if had_bom {
    text_encoding::strip_bom(&file_text).to_string()
  } else {
    file_text.to_string()
  };

  Ok(FileContents { text, had_bom })
}

fn write_file_contents(
  file_path: &Path,
  file_contents: FileContents,
) -> Result<(), AnyError> {
  let file_text = if file_contents.had_bom {
    // add back the BOM
    format!("{}{}", text_encoding::BOM_CHAR, file_contents.text)
  } else {
    file_contents.text
  };

  Ok(fs::write(file_path, file_text)?)
}

pub async fn run_parallelized<F>(
  file_paths: Vec<PathBuf>,
  f: F,
) -> Result<(), AnyError>
where
  F: FnOnce(PathBuf) -> Result<(), AnyError> + Send + 'static + Clone,
{
  let handles = file_paths.iter().map(|file_path| {
    let f = f.clone();
    let file_path = file_path.clone();
    tokio::task::spawn_blocking(move || f(file_path))
  });
  let join_results = futures::future::join_all(handles).await;

  // find the tasks that panicked and let the user know which files
  let panic_file_paths = join_results
    .iter()
    .enumerate()
    .filter_map(|(i, join_result)| {
      join_result
        .as_ref()
        .err()
        .map(|_| file_paths[i].to_string_lossy())
    })
    .collect::<Vec<_>>();
  if !panic_file_paths.is_empty() {
    panic!("Panic formatting: {}", panic_file_paths.join(", "))
  }

  // check for any errors and if so return the first one
  let mut errors = join_results.into_iter().filter_map(|join_result| {
    join_result
      .ok()
      .and_then(|handle_result| handle_result.err())
  });

  if let Some(e) = errors.next() {
    Err(e)
  } else {
    Ok(())
  }
}

/// This function is similar to is_supported_ext but adds additional extensions
/// supported by `deno fmt`.
fn is_supported_ext_fmt(path: &Path) -> bool {
  if let Some(ext) = get_extension(path) {
    matches!(
      ext.as_str(),
      "ts"
        | "tsx"
        | "js"
        | "jsx"
        | "cjs"
        | "cts"
        | "mjs"
        | "mts"
        | "json"
        | "jsonc"
        | "md"
        | "mkd"
        | "mkdn"
        | "mdwn"
        | "mdown"
        | "markdown"
    )
  } else {
    false
  }
}

#[cfg(test)]
mod test {
  use super::*;

  #[test]
  fn test_is_supported_ext_fmt() {
    assert!(!is_supported_ext_fmt(Path::new("tests/subdir/redirects")));
    assert!(is_supported_ext_fmt(Path::new("README.md")));
    assert!(is_supported_ext_fmt(Path::new("readme.MD")));
    assert!(is_supported_ext_fmt(Path::new("readme.mkd")));
    assert!(is_supported_ext_fmt(Path::new("readme.mkdn")));
    assert!(is_supported_ext_fmt(Path::new("readme.mdwn")));
    assert!(is_supported_ext_fmt(Path::new("readme.mdown")));
    assert!(is_supported_ext_fmt(Path::new("readme.markdown")));
    assert!(is_supported_ext_fmt(Path::new("lib/typescript.d.ts")));
    assert!(is_supported_ext_fmt(Path::new("testdata/run/001_hello.js")));
    assert!(is_supported_ext_fmt(Path::new("testdata/run/002_hello.ts")));
    assert!(is_supported_ext_fmt(Path::new("foo.jsx")));
    assert!(is_supported_ext_fmt(Path::new("foo.tsx")));
    assert!(is_supported_ext_fmt(Path::new("foo.TS")));
    assert!(is_supported_ext_fmt(Path::new("foo.TSX")));
    assert!(is_supported_ext_fmt(Path::new("foo.JS")));
    assert!(is_supported_ext_fmt(Path::new("foo.JSX")));
    assert!(is_supported_ext_fmt(Path::new("foo.mjs")));
    assert!(!is_supported_ext_fmt(Path::new("foo.mjsx")));
    assert!(is_supported_ext_fmt(Path::new("foo.jsonc")));
    assert!(is_supported_ext_fmt(Path::new("foo.JSONC")));
    assert!(is_supported_ext_fmt(Path::new("foo.json")));
    assert!(is_supported_ext_fmt(Path::new("foo.JsON")));
  }

  #[test]
  #[should_panic(expected = "Formatting not stable. Bailed after 5 tries.")]
  fn test_format_ensure_stable_unstable_format() {
    format_ensure_stable(
      &PathBuf::from("mod.ts"),
      "1",
      &Default::default(),
      |_, file_text, _| Ok(Some(format!("1{}", file_text))),
    )
    .unwrap();
  }

  #[test]
  fn test_format_ensure_stable_error_first() {
    let err = format_ensure_stable(
      &PathBuf::from("mod.ts"),
      "1",
      &Default::default(),
      |_, _, _| bail!("Error formatting."),
    )
    .unwrap_err();

    assert_eq!(err.to_string(), "Error formatting.");
  }

  #[test]
  #[should_panic(expected = "Formatting succeeded initially, but failed when")]
  fn test_format_ensure_stable_error_second() {
    format_ensure_stable(
      &PathBuf::from("mod.ts"),
      "1",
      &Default::default(),
      |_, file_text, _| {
        if file_text == "1" {
          Ok(Some("11".to_string()))
        } else {
          bail!("Error formatting.")
        }
      },
    )
    .unwrap();
  }

  #[test]
  fn test_format_stable_after_two() {
    let result = format_ensure_stable(
      &PathBuf::from("mod.ts"),
      "1",
      &Default::default(),
      |_, file_text, _| {
        if file_text == "1" {
          Ok(Some("11".to_string()))
        } else if file_text == "11" {
          Ok(None)
        } else {
          unreachable!();
        }
      },
    )
    .unwrap();

    assert_eq!(result, Some("11".to_string()));
  }
}<|MERGE_RESOLUTION|>--- conflicted
+++ resolved
@@ -9,6 +9,7 @@
 
 use crate::args::CliOptions;
 use crate::args::FilesConfig;
+use crate::args::Flags;
 use crate::args::FmtOptions;
 use crate::args::FmtOptionsConfig;
 use crate::args::ProseWrap;
@@ -44,11 +45,17 @@
 
 /// Format JavaScript/TypeScript files.
 pub async fn format(
+  flags: Flags,
   cli_options: CliOptions,
   fmt_options: FmtOptions,
 ) -> Result<(), AnyError> {
   if fmt_options.is_stdin {
-    return format_stdin(fmt_options);
+    return format_stdin(
+      fmt_options,
+      flags.ext.expect(
+        "--ext should use clap's default value when no file was specified",
+      ),
+    );
   }
 
   let files = fmt_options.files;
@@ -459,30 +466,17 @@
 /// Format stdin and write result to stdout.
 /// Treats input as set by `--ext` flag.
 /// Compatible with `--check` flag.
-<<<<<<< HEAD
 pub fn format_stdin(
-  fmt_flags: FmtFlags,
-  fmt_options: FmtOptionsConfig,
+  fmt_options: FmtOptions,
   ext: String,
 ) -> Result<(), AnyError> {
-=======
-fn format_stdin(fmt_options: FmtOptions) -> Result<(), AnyError> {
->>>>>>> fa175d8c
   let mut source = String::new();
   if stdin().read_to_string(&mut source).is_err() {
     bail!("Failed to read from stdin");
   }
-<<<<<<< HEAD
   let file_path = PathBuf::from(format!("_stdin.{}", ext));
-  let fmt_options = resolve_fmt_options(&fmt_flags, fmt_options);
-
-  let formatted_text = format_file(&file_path, &source, &fmt_options)?;
-  if fmt_flags.check {
-=======
-  let file_path = PathBuf::from(format!("_stdin.{}", fmt_options.ext));
   let formatted_text = format_file(&file_path, &source, &fmt_options.options)?;
   if fmt_options.check {
->>>>>>> fa175d8c
     if formatted_text.is_some() {
       println!("Not formatted stdin");
     }
