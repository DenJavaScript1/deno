--- conflicted
+++ resolved
@@ -515,11 +515,7 @@
       let config = get_resolved_typescript_config(fmt_options);
       dprint_plugin_typescript::format_text(
         file_path,
-<<<<<<< HEAD
         Some(&ext),
-=======
-        None,
->>>>>>> f360cae9
         file_text.to_string(),
         &config,
       )
