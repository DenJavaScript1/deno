--- conflicted
+++ resolved
@@ -177,11 +177,8 @@
     let mut op_state = op_state_rc.borrow_mut();
     op_state.put(startup_data.iopub_connection.clone());
     op_state.put(startup_data.last_execution_request.clone());
-<<<<<<< HEAD
     op_state.put(startup_data.comm_container.clone());
-=======
     op_state.put(startup_data.stdin_connection_proxy.clone());
->>>>>>> f00f0f92
   }
 
   repl_session_proxy.start().await;
