--- conflicted
+++ resolved
@@ -22,7 +22,6 @@
 use std::io::BufWriter;
 use std::io::Write;
 use std::path::PathBuf;
-use std::sync::Arc;
 use uuid::Uuid;
 
 // TODO(caspervonb) These structs are specific to the inspector protocol and should be refactored
@@ -530,7 +529,7 @@
 }
 
 async fn cover_script(
-  program_state: Arc<ProgramState>,
+  program_state: ProcState,
   script: ScriptCoverage,
 ) -> Result<CoverageResult, AnyError> {
   let module_specifier = resolve_url_or_path(&script.url)?;
@@ -826,31 +825,10 @@
   let mut reporter = create_reporter(reporter_kind);
 
   for script_coverage in script_coverages {
-<<<<<<< HEAD
-    let result =
-      cover_script(program_state.clone(), script_coverage.clone()).await?;
+    let result = cover_script(ps.clone(), script_coverage.clone()).await?;
 
     let module_specifier = resolve_url_or_path(&script_coverage.url)?;
-    let file = program_state
-=======
-    let module_specifier =
-      deno_core::resolve_url_or_path(&script_coverage.url)?;
-    ps.prepare_module_load(
-      module_specifier.clone(),
-      TypeLib::UnstableDenoWindow,
-      Permissions::allow_all(),
-      Permissions::allow_all(),
-      false,
-      ps.maybe_import_map.clone(),
-    )
-    .await?;
-
-    let module_source = ps.load(module_specifier.clone(), None)?;
-    let script_source = &module_source.code;
-
-    let maybe_source_map = ps.get_source_map(&script_coverage.url);
-    let maybe_cached_source = ps
->>>>>>> 10c415ea
+    let file = ps
       .file_fetcher
       .fetch(&module_specifier, &mut Permissions::allow_all())
       .await?;
