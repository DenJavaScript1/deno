// Copyright 2018-2024 the Deno authors. All rights reserved. MIT license.

use deno_core::stats::RuntimeActivity;
use deno_core::stats::RuntimeActivityDiff;
use deno_core::stats::RuntimeActivityTrace;
use deno_core::stats::RuntimeActivityType;
use phf::phf_map;
use std::borrow::Cow;
use std::ops::AddAssign;

use crate::util::path::to_percent_decoded_str;

use super::*;

pub fn to_relative_path_or_remote_url(cwd: &Url, path_or_url: &str) -> String {
  let Ok(url) = Url::parse(path_or_url) else {
    return "<anonymous>".to_string();
  };
  if url.scheme() == "file" {
    if let Some(mut r) = cwd.make_relative(&url) {
      if !r.starts_with("../") {
        r = format!("./{r}");
      }
      return to_percent_decoded_str(&r);
    }
  }
  path_or_url.to_string()
}

fn abbreviate_test_error(js_error: &JsError) -> JsError {
  let mut js_error = js_error.clone();
  let frames = std::mem::take(&mut js_error.frames);

  // check if there are any stack frames coming from user code
  let should_filter = frames.iter().any(|f| {
    if let Some(file_name) = &f.file_name {
      !(file_name.starts_with("[ext:") || file_name.starts_with("ext:"))
    } else {
      true
    }
  });

  if should_filter {
    let mut frames = frames
      .into_iter()
      .rev()
      .skip_while(|f| {
        if let Some(file_name) = &f.file_name {
          file_name.starts_with("[ext:") || file_name.starts_with("ext:")
        } else {
          false
        }
      })
      .collect::<Vec<_>>();
    frames.reverse();
    js_error.frames = frames;
  } else {
    js_error.frames = frames;
  }

  js_error.cause = js_error
    .cause
    .as_ref()
    .map(|e| Box::new(abbreviate_test_error(e)));
  js_error.aggregated = js_error
    .aggregated
    .as_ref()
    .map(|es| es.iter().map(abbreviate_test_error).collect());
  js_error
}

// This function prettifies `JsError` and applies some changes specifically for
// test runner purposes:
//
// - hide stack traces if `options.hide_stacktraces` is set to `true`
//
// - filter out stack frames:
//   - if stack trace consists of mixed user and internal code, the frames
//     below the first user code frame are filtered out
//   - if stack trace consists only of internal code it is preserved as is
pub fn format_test_error(
  js_error: &JsError,
  options: &TestFailureFormatOptions,
) -> String {
  let mut js_error = abbreviate_test_error(js_error);
  js_error.exception_message = js_error
    .exception_message
    .trim_start_matches("Uncaught ")
    .to_string();
  if options.hide_stacktraces {
    return js_error.exception_message;
  }
  format_js_error(&js_error)
}

pub fn format_sanitizer_diff(
  diff: RuntimeActivityDiff,
) -> (Vec<String>, Vec<String>) {
  let (mut messages, trailers) = format_sanitizer_accum(diff.appeared, true);
  let disappeared = format_sanitizer_accum(diff.disappeared, false);
  messages.extend(disappeared.0);
  messages.sort();
  let mut trailers = BTreeSet::from_iter(trailers);
  trailers.extend(disappeared.1);
  (messages, trailers.into_iter().collect::<Vec<_>>())
}

fn format_sanitizer_accum(
  activities: Vec<RuntimeActivity>,
  appeared: bool,
) -> (Vec<String>, Vec<String>) {
  // Aggregate the sanitizer information
  let mut accum = HashMap::new();
  for activity in activities {
    let item = format_sanitizer_accum_item(activity);
    accum.entry(item).or_insert(0).add_assign(1);
  }

  let mut output = vec![];
  let mut needs_trace_leaks = false;
  for ((item_type, item_name, trace), count) in accum.into_iter() {
    if item_type == RuntimeActivityType::Resource {
      let (name, action1, action2) = pretty_resource_name(&item_name);
      let hint = resource_close_hint(&item_name);

      let value = if appeared {
        format!("{name} was {action1} during the test, but not {action2} during the test. {hint}")
      } else {
        format!("{name} was {action1} before the test started, but was {action2} during the test. \
          Do not close resources in a test that were not created during that test.")
      };
      output.push(value);
    } else if item_type == RuntimeActivityType::AsyncOp {
      let (count_str, plural, tense) = if count == 1 {
        (Cow::Borrowed("An"), "", "was")
      } else {
        (Cow::Owned(count.to_string()), "s", "were")
      };
      let phrase = if appeared {
        "started in this test, but never completed"
      } else {
        "started before the test, but completed during the test. Async operations should not complete in a test if they were not started in that test"
      };
      let mut value = if let Some([operation, hint]) =
        OP_DETAILS.get(&item_name)
      {
        format!("{count_str} async operation{plural} to {operation} {tense} {phrase}. This is often caused by not {hint}.")
      } else {
        format!(
          "{count_str} async call{plural} to {item_name} {tense} {phrase}."
        )
      };
      value += &if let Some(trace) = trace {
        format!(" The operation {tense} started here:\n{trace}")
      } else {
        needs_trace_leaks = true;
        String::new()
      };
      output.push(value);
    } else if item_type == RuntimeActivityType::Timer {
      let (count_str, plural, tense) = if count == 1 {
        (Cow::Borrowed("A"), "", "was")
      } else {
        (Cow::Owned(count.to_string()), "s", "were")
      };
      let phrase = if appeared {
        "started in this test, but never completed"
      } else {
        "started before the test, but completed during the test. Intervals and timers should not complete in a test if they were not started in that test"
      };
      let mut value = format!("{count_str} timer{plural} {tense} {phrase}. This is often caused by not calling `clearTimeout`.");
      value += &if let Some(trace) = trace {
        format!(" The operation {tense} started here:\n{trace}")
      } else {
        needs_trace_leaks = true;
        String::new()
      };
      output.push(value);
    } else if item_type == RuntimeActivityType::Interval {
      let (count_str, plural, tense) = if count == 1 {
        (Cow::Borrowed("An"), "", "was")
      } else {
        (Cow::Owned(count.to_string()), "s", "were")
      };
      let phrase = if appeared {
        "started in this test, but never completed"
      } else {
        "started before the test, but completed during the test. Intervals and timers should not complete in a test if they were not started in that test"
      };
      let mut value = format!("{count_str} interval{plural} {tense} {phrase}. This is often caused by not calling `clearInterval`.");
      value += &if let Some(trace) = trace {
        format!(" The operation {tense} started here:\n{trace}")
      } else {
        needs_trace_leaks = true;
        String::new()
      };
      output.push(value);
    } else {
      unreachable!()
    }
  }
  if needs_trace_leaks {
    (output, vec!["To get more details where leaks occurred, run again with the --trace-leaks flag.".to_owned()])
  } else {
    (output, vec![])
  }
}

fn format_sanitizer_accum_item(
  activity: RuntimeActivity,
) -> (
  RuntimeActivityType,
  Cow<'static, str>,
  Option<RuntimeActivityTrace>,
) {
  let activity_type = activity.activity();
  match activity {
    RuntimeActivity::AsyncOp(_, trace, name) => {
      (activity_type, name.into(), trace)
    }
    RuntimeActivity::Resource(_, _, name) => (activity_type, name.into(), None),
    RuntimeActivity::Interval(_, trace) => (activity_type, "".into(), trace),
    RuntimeActivity::Timer(_, trace) => (activity_type, "".into(), trace),
  }
}

fn pretty_resource_name(
  name: &str,
) -> (Cow<'static, str>, &'static str, &'static str) {
  let (name, action1, action2) = match name {
    "fsFile" => ("A file", "opened", "closed"),
    "fetchRequest" => ("A fetch request", "started", "finished"),
    "fetchRequestBody" => ("A fetch request body", "created", "closed"),
    "fetchResponse" => ("A fetch response body", "created", "consumed"),
    "httpClient" => ("An HTTP client", "created", "closed"),
    "dynamicLibrary" => ("A dynamic library", "loaded", "unloaded"),
    "httpConn" => ("An inbound HTTP connection", "accepted", "closed"),
    "httpStream" => ("An inbound HTTP request", "accepted", "closed"),
    "tcpStream" => ("A TCP connection", "opened/accepted", "closed"),
    "unixStream" => ("A Unix connection", "opened/accepted", "closed"),
    "tlsStream" => ("A TLS connection", "opened/accepted", "closed"),
    "tlsListener" => ("A TLS listener", "opened", "closed"),
    "unixListener" => ("A Unix listener", "opened", "closed"),
    "unixDatagram" => ("A Unix datagram", "opened", "closed"),
    "tcpListener" => ("A TCP listener", "opened", "closed"),
    "udpSocket" => ("A UDP socket", "opened", "closed"),
    "timer" => ("A timer", "started", "fired/cleared"),
    "textDecoder" => ("A text decoder", "created", "finished"),
    "messagePort" => ("A message port", "created", "closed"),
    "webSocketStream" => ("A WebSocket", "opened", "closed"),
    "fsEvents" => ("A file system watcher", "created", "closed"),
    "childStdin" => ("A child process stdin", "opened", "closed"),
    "childStdout" => ("A child process stdout", "opened", "closed"),
    "childStderr" => ("A child process stderr", "opened", "closed"),
    "child" => ("A child process", "started", "closed"),
    "signal" => ("A signal listener", "created", "fired/cleared"),
    "stdin" => ("The stdin pipe", "opened", "closed"),
    "stdout" => ("The stdout pipe", "opened", "closed"),
    "stderr" => ("The stderr pipe", "opened", "closed"),
    "compression" => ("A CompressionStream", "created", "closed"),
    _ => return (format!("\"{name}\"").into(), "created", "cleaned up"),
  };
  (name.into(), action1, action2)
}

fn resource_close_hint(name: &str) -> &'static str {
  match name {
    "fsFile" => "Close the file handle by calling `file.close()`.",
    "fetchRequest" => "Await the promise returned from `fetch()` or abort the fetch with an abort signal.",
    "fetchRequestBody" => "Terminate the request body `ReadableStream` by closing or erroring it.",
    "fetchResponse" => "Consume or close the response body `ReadableStream`, e.g `await resp.text()` or `await resp.body.cancel()`.",
    "httpClient" => "Close the HTTP client by calling `httpClient.close()`.",
    "dynamicLibrary" => "Unload the dynamic library by calling `dynamicLibrary.close()`.",
    "httpConn" => "Close the inbound HTTP connection by calling `httpConn.close()`.",
    "httpStream" => "Close the inbound HTTP request by responding with `e.respondWith()` or closing the HTTP connection.",
    "tcpStream" => "Close the TCP connection by calling `tcpConn.close()`.",
    "unixStream" => "Close the Unix socket connection by calling `unixConn.close()`.",
    "tlsStream" => "Close the TLS connection by calling `tlsConn.close()`.",
    "tlsListener" => "Close the TLS listener by calling `tlsListener.close()`.",
    "unixListener" => "Close the Unix socket listener by calling `unixListener.close()`.",
    "unixDatagram" => "Close the Unix datagram socket by calling `unixDatagram.close()`.",
    "tcpListener" => "Close the TCP listener by calling `tcpListener.close()`.",
    "udpSocket" => "Close the UDP socket by calling `udpSocket.close()`.",
    "timer" => "Clear the timer by calling `clearInterval` or `clearTimeout`.",
    "textDecoder" => "Close the text decoder by calling `textDecoder.decode('')` or `await textDecoderStream.readable.cancel()`.",
    "messagePort" => "Close the message port by calling `messagePort.close()`.",
    "webSocketStream" => "Close the WebSocket by calling `webSocket.close()`.",
    "fsEvents" => "Close the file system watcher by calling `watcher.close()`.",
    "childStdin" => "Close the child process stdin by calling `proc.stdin.close()`.",
    "childStdout" => "Close the child process stdout by calling `proc.stdout.close()` or `await child.stdout.cancel()`.",
    "childStderr" => "Close the child process stderr by calling `proc.stderr.close()` or `await child.stderr.cancel()`.",
    "child" => "Close the child process by calling `proc.kill()` or `proc.close()`.",
    "signal" => "Clear the signal listener by calling `Deno.removeSignalListener`.",
    "stdin" => "Close the stdin pipe by calling `Deno.stdin.close()`.",
    "stdout" => "Close the stdout pipe by calling `Deno.stdout.close()`.",
    "stderr" => "Close the stderr pipe by calling `Deno.stderr.close()`.",
    "compression" => "Close the compression stream by calling `await stream.writable.close()`.",
    _ => "Close the resource before the end of the test.",
  }
}

pub const OP_DETAILS: phf::Map<&'static str, [&'static str; 2]> = phf_map! {
  "op_blob_read_part" => ["read from a Blob or File", "awaiting the result of a Blob or File read"],
  "op_broadcast_recv" => ["receive a message from a BroadcastChannel", "closing the BroadcastChannel"],
  "op_broadcast_send" => ["send a message to a BroadcastChannel", "closing the BroadcastChannel"],
  "op_crypto_decrypt" => ["decrypt data", "awaiting the result of a `crypto.subtle.decrypt` call"],
  "op_crypto_derive_bits" => ["derive bits from a key", "awaiting the result of a `crypto.subtle.deriveBits` call"],
  "op_crypto_encrypt" => ["encrypt data", "awaiting the result of a `crypto.subtle.encrypt` call"],
  "op_crypto_generate_key" => ["generate a key", "awaiting the result of a `crypto.subtle.generateKey` call"],
  "op_crypto_sign_key" => ["sign data", "awaiting the result of a `crypto.subtle.sign` call"],
  "op_crypto_subtle_digest" => ["digest data", "awaiting the result of a `crypto.subtle.digest` call"],
  "op_crypto_verify_key" => ["verify data", "awaiting the result of a `crypto.subtle.verify` call"],
  "op_dns_resolve" => ["resolve a DNS name", "awaiting the result of a `Deno.resolveDns` call"],
  "op_fetch_send" => ["send a HTTP request", "awaiting the result of a `fetch` call"],
  "op_ffi_call_nonblocking" => ["do a non blocking ffi call", "awaiting the returned promise"],
  "op_ffi_call_ptr_nonblocking" => ["do a non blocking ffi call", "awaiting the returned promise"],
  "op_fs_chmod_async" => ["change the permissions of a file", "awaiting the result of a `Deno.chmod` call"],
  "op_fs_chown_async" => ["change the owner of a file", "awaiting the result of a `Deno.chown` call"],
  "op_fs_copy_file_async" => ["copy a file", "awaiting the result of a `Deno.copyFile` call"],
  "op_fs_events_poll" => ["get the next file system event", "breaking out of a for await loop looping over `Deno.FsEvents`"],
  "op_fs_fdatasync_async" => ["flush pending data operations for a file to disk", "awaiting the result of a `Deno.fdatasync` or `Deno.FsFile.syncData` call"],
<<<<<<< HEAD
  "op_fs_file_stat_async" => ["get file metadata", "awaiting the result of a `Deno.FsFile.prototype.stat` call"],
  "op_fs_flock_async_unstable" => ["lock a file", "awaiting the result of a `Deno.flock` call"],
=======
  "op_fs_file_stat_async" => ["get file metadata", "awaiting the result of a `Deno.fstat` or `Deno.FsFile.stat` call"],
>>>>>>> 03d8e474
  "op_fs_flock_async" => ["lock a file", "awaiting the result of a `Deno.FsFile.lock` call"],
  "op_fs_fsync_async" => ["flush pending data operations for a file to disk", "awaiting the result of a `Deno.fsync` or `Deno.FsFile.sync` call"],
  "op_fs_ftruncate_async" => ["truncate a file", "awaiting the result of a `Deno.ftruncate` or `Deno.FsFile.truncate` call"],
  "op_fs_funlock_async_unstable" => ["unlock a file", "awaiting the result of a `Deno.funlock` call"],
  "op_fs_funlock_async" => ["unlock a file", "awaiting the result of a `Deno.FsFile.unlock` call"],
  "op_fs_link_async" => ["create a hard link", "awaiting the result of a `Deno.link` call"],
  "op_fs_lstat_async" => ["get file metadata", "awaiting the result of a `Deno.lstat` call"],
  "op_fs_make_temp_dir_async" => ["create a temporary directory", "awaiting the result of a `Deno.makeTempDir` call"],
  "op_fs_make_temp_file_async" => ["create a temporary file", "awaiting the result of a `Deno.makeTempFile` call"],
  "op_fs_mkdir_async" => ["create a directory", "awaiting the result of a `Deno.mkdir` call"],
  "op_fs_open_async" => ["open a file", "awaiting the result of a `Deno.open` call"],
  "op_fs_read_dir_async" => ["read a directory", "collecting all items in the async iterable returned from a `Deno.readDir` call"],
  "op_fs_read_file_async" => ["read a file", "awaiting the result of a `Deno.readFile` call"],
  "op_fs_read_file_text_async" => ["read a text file", "awaiting the result of a `Deno.readTextFile` call"],
  "op_fs_read_link_async" => ["read a symlink", "awaiting the result of a `Deno.readLink` call"],
  "op_fs_realpath_async" => ["resolve a path", "awaiting the result of a `Deno.realpath` call"],
  "op_fs_remove_async" => ["remove a file or directory", "awaiting the result of a `Deno.remove` call"],
  "op_fs_rename_async" => ["rename a file or directory", "awaiting the result of a `Deno.rename` call"],
  "op_fs_seek_async" => ["seek in a file", "awaiting the result of a `Deno.seek` or `Deno.FsFile.seek` call"],
  "op_fs_stat_async" => ["get file metadata", "awaiting the result of a `Deno.stat` call"],
  "op_fs_symlink_async" => ["create a symlink", "awaiting the result of a `Deno.symlink` call"],
  "op_fs_truncate_async" => ["truncate a file", "awaiting the result of a `Deno.truncate` call"],
  "op_fs_utime_async" => ["change file timestamps", "awaiting the result of a `Deno.utime` call"],
  "op_fs_write_file_async" => ["write a file", "awaiting the result of a `Deno.writeFile` call"],
  "op_host_recv_ctrl" => ["receive a message from a web worker", "terminating a `Worker`"],
  "op_host_recv_message" => ["receive a message from a web worker", "terminating a `Worker`"],
  "op_http_accept" => ["accept a HTTP request", "closing a `Deno.HttpConn`"],
  "op_http_shutdown" => ["shutdown a HTTP connection", "awaiting `Deno.HttpEvent#respondWith`"],
  "op_http_upgrade_websocket" => ["upgrade a HTTP connection to a WebSocket", "awaiting `Deno.HttpEvent#respondWith`"],
  "op_http_write" => ["write HTTP response body", "awaiting `Deno.HttpEvent#respondWith`"],
  "op_http_write_headers" => ["write HTTP response headers", "awaiting `Deno.HttpEvent#respondWith`"],
  "op_message_port_recv_message" => ["receive a message from a MessagePort", "awaiting the result of not closing a `MessagePort`"],
  "op_net_accept_tcp" => ["accept a TCP stream", "closing a `Deno.Listener`"],
  "op_net_accept_tls" => ["accept a TLS stream", "closing a `Deno.TlsListener`"],
  "op_net_accept_unix" => ["accept a Unix stream", "closing a `Deno.Listener`"],
  "op_net_connect_tcp" => ["connect to a TCP server", "awaiting a `Deno.connect` call"],
  "op_net_connect_tls" => ["connect to a TLS server", "awaiting a `Deno.connectTls` call"],
  "op_net_connect_unix" => ["connect to a Unix server", "awaiting a `Deno.connect` call"],
  "op_net_recv_udp" => ["receive a datagram message via UDP", "awaiting the result of `Deno.DatagramConn#receive` call, or not breaking out of a for await loop looping over a `Deno.DatagramConn`"],
  "op_net_recv_unixpacket" => ["receive a datagram message via Unixpacket", "awaiting the result of `Deno.DatagramConn#receive` call, or not breaking out of a for await loop looping over a `Deno.DatagramConn`"],
  "op_net_send_udp" => ["send a datagram message via UDP", "awaiting the result of `Deno.DatagramConn#send` call"],
  "op_net_send_unixpacket" => ["send a datagram message via Unixpacket", "awaiting the result of `Deno.DatagramConn#send` call"],
  "op_run_status" => ["get the status of a subprocess", "awaiting the result of a `Deno.Process#status` call"],
  "op_signal_poll" => ["get the next signal", "un-registering a OS signal handler"],
  "op_spawn_wait" => ["wait for a subprocess to exit", "awaiting the result of a `Deno.Process#status` call"],
  "op_tls_handshake" => ["perform a TLS handshake", "awaiting a `Deno.TlsConn#handshake` call"],
  "op_tls_start" => ["start a TLS connection", "awaiting a `Deno.startTls` call"],
  "op_utime_async" => ["change file timestamps", "awaiting the result of a `Deno.utime` call"],
  "op_webgpu_buffer_get_map_async" => ["map a WebGPU buffer", "awaiting the result of a `GPUBuffer#mapAsync` call"],
  "op_webgpu_request_adapter" => ["request a WebGPU adapter", "awaiting the result of a `navigator.gpu.requestAdapter` call"],
  "op_webgpu_request_device" => ["request a WebGPU device", "awaiting the result of a `GPUAdapter#requestDevice` call"],
  "op_ws_close" => ["close a WebSocket", "awaiting until the `close` event is emitted on a `WebSocket`, or the `WebSocketStream#closed` promise resolves"],
  "op_ws_create" => ["create a WebSocket", "awaiting until the `open` event is emitted on a `WebSocket`, or the result of a `WebSocketStream#connection` promise"],
  "op_ws_next_event" => ["receive the next message on a WebSocket", "closing a `WebSocket` or `WebSocketStream`"],
  "op_ws_send_binary" => ["send a message on a WebSocket", "closing a `WebSocket` or `WebSocketStream`"],
  "op_ws_send_binary_ab" => ["send a message on a WebSocket", "closing a `WebSocket` or `WebSocketStream`"],
  "op_ws_send_ping" => ["send a message on a WebSocket", "closing a `WebSocket` or `WebSocketStream`"],
  "op_ws_send_text" => ["send a message on a WebSocket", "closing a `WebSocket` or `WebSocketStream`"],
};

#[cfg(test)]
mod tests {
  use deno_core::stats::RuntimeActivity;

  macro_rules! leak_format_test {
    ($name:ident, $appeared:literal, [$($activity:expr),*], $expected:literal) => {
      #[test]
      fn $name() {
        let (leaks, trailer_notes) = super::format_sanitizer_accum(vec![$($activity),*], $appeared);
        let mut output = String::new();
        for leak in leaks {
          output += &format!(" - {leak}\n");
        }
        for trailer in trailer_notes {
          output += &format!("{trailer}\n");
        }
        assert_eq!(output, $expected);
      }
    }
  }

  // https://github.com/denoland/deno/issues/13729
  // https://github.com/denoland/deno/issues/13938
  leak_format_test!(op_unknown, true, [RuntimeActivity::AsyncOp(0, None, "op_unknown")], 
    " - An async call to op_unknown was started in this test, but never completed.\n\
    To get more details where leaks occurred, run again with the --trace-leaks flag.\n");
}<|MERGE_RESOLUTION|>--- conflicted
+++ resolved
@@ -319,12 +319,7 @@
   "op_fs_copy_file_async" => ["copy a file", "awaiting the result of a `Deno.copyFile` call"],
   "op_fs_events_poll" => ["get the next file system event", "breaking out of a for await loop looping over `Deno.FsEvents`"],
   "op_fs_fdatasync_async" => ["flush pending data operations for a file to disk", "awaiting the result of a `Deno.fdatasync` or `Deno.FsFile.syncData` call"],
-<<<<<<< HEAD
   "op_fs_file_stat_async" => ["get file metadata", "awaiting the result of a `Deno.FsFile.prototype.stat` call"],
-  "op_fs_flock_async_unstable" => ["lock a file", "awaiting the result of a `Deno.flock` call"],
-=======
-  "op_fs_file_stat_async" => ["get file metadata", "awaiting the result of a `Deno.fstat` or `Deno.FsFile.stat` call"],
->>>>>>> 03d8e474
   "op_fs_flock_async" => ["lock a file", "awaiting the result of a `Deno.FsFile.lock` call"],
   "op_fs_fsync_async" => ["flush pending data operations for a file to disk", "awaiting the result of a `Deno.fsync` or `Deno.FsFile.sync` call"],
   "op_fs_ftruncate_async" => ["truncate a file", "awaiting the result of a `Deno.ftruncate` or `Deno.FsFile.truncate` call"],
