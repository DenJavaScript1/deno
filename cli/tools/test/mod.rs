// Copyright 2018-2024 the Deno authors. All rights reserved. MIT license.

use crate::args::CliOptions;
use crate::args::Flags;
use crate::args::TestFlags;
use crate::args::TestReporterConfig;
use crate::colors;
use crate::display;
use crate::factory::CliFactory;
use crate::factory::CliFactoryBuilder;
use crate::file_fetcher::File;
use crate::file_fetcher::FileFetcher;
use crate::graph_container::MainModuleGraphContainer;
use crate::graph_util::has_graph_root_local_dependent_changed;
use crate::ops;
use crate::util::file_watcher;
use crate::util::fs::collect_specifiers;
use crate::util::path::get_extension;
use crate::util::path::is_script_ext;
use crate::util::path::mapped_specifier_for_tsc;
use crate::util::path::matches_pattern_or_exact_path;
use crate::worker::CliMainWorkerFactory;
use crate::worker::CoverageCollector;

use deno_ast::swc::common::comments::CommentKind;
use deno_ast::MediaType;
use deno_ast::SourceRangedForSpanned;
use deno_config::glob::FilePatterns;
use deno_config::glob::WalkEntry;
use deno_core::anyhow;
use deno_core::anyhow::bail;
use deno_core::anyhow::Context as _;
use deno_core::error::generic_error;
use deno_core::error::AnyError;
use deno_core::error::JsError;
use deno_core::futures::future;
use deno_core::futures::stream;
use deno_core::futures::FutureExt;
use deno_core::futures::StreamExt;
use deno_core::located_script_name;
use deno_core::serde_v8;
use deno_core::stats::RuntimeActivity;
use deno_core::stats::RuntimeActivityDiff;
use deno_core::stats::RuntimeActivityStats;
use deno_core::stats::RuntimeActivityStatsFactory;
use deno_core::stats::RuntimeActivityStatsFilter;
use deno_core::stats::RuntimeActivityType;
use deno_core::unsync::spawn;
use deno_core::unsync::spawn_blocking;
use deno_core::url::Url;
use deno_core::v8;
use deno_core::ModuleSpecifier;
use deno_core::OpState;
use deno_core::PollEventLoopOptions;
use deno_runtime::deno_io::Stdio;
use deno_runtime::deno_io::StdioPipe;
use deno_runtime::deno_permissions::Permissions;
use deno_runtime::deno_permissions::PermissionsContainer;
use deno_runtime::fmt_errors::format_js_error;
use deno_runtime::tokio_util::create_and_run_current_thread;
use deno_runtime::worker::MainWorker;
use deno_runtime::WorkerExecutionMode;
use indexmap::IndexMap;
use indexmap::IndexSet;
use log::Level;
use rand::rngs::SmallRng;
use rand::seq::SliceRandom;
use rand::SeedableRng;
use regex::Regex;
use serde::Deserialize;
use std::borrow::Cow;
use std::cell::RefCell;
use std::collections::BTreeMap;
use std::collections::BTreeSet;
use std::collections::HashMap;
use std::collections::HashSet;
use std::env;
use std::fmt::Write as _;
use std::future::poll_fn;
use std::io::Write;
use std::num::NonZeroUsize;
use std::path::Path;
use std::sync::atomic::AtomicBool;
use std::sync::atomic::AtomicUsize;
use std::sync::atomic::Ordering;
use std::sync::Arc;
use std::task::Poll;
use std::time::Duration;
use std::time::Instant;
use tokio::signal;

mod channel;
pub mod fmt;
pub mod reporters;

pub use channel::create_single_test_event_channel;
pub use channel::create_test_event_channel;
pub use channel::TestEventReceiver;
pub use channel::TestEventSender;
pub use channel::TestEventWorkerSender;
use fmt::format_sanitizer_diff;
pub use fmt::format_test_error;
use reporters::CompoundTestReporter;
use reporters::DotTestReporter;
use reporters::JunitTestReporter;
use reporters::PrettyTestReporter;
use reporters::TapTestReporter;
use reporters::TestReporter;

/// How many times we're allowed to spin the event loop before considering something a leak.
const MAX_SANITIZER_LOOP_SPINS: usize = 16;

#[derive(Default)]
struct TopLevelSanitizerStats {
  map: HashMap<(RuntimeActivityType, Cow<'static, str>), usize>,
}

fn get_sanitizer_item(
  activity: RuntimeActivity,
) -> (RuntimeActivityType, Cow<'static, str>) {
  let activity_type = activity.activity();
  match activity {
    RuntimeActivity::AsyncOp(_, _, name) => (activity_type, name.into()),
    RuntimeActivity::Resource(_, _, name) => (activity_type, name.into()),
    RuntimeActivity::Interval(_, _) => (activity_type, "".into()),
    RuntimeActivity::Timer(_, _) => (activity_type, "".into()),
  }
}

fn get_sanitizer_item_ref(
  activity: &RuntimeActivity,
) -> (RuntimeActivityType, Cow<str>) {
  let activity_type = activity.activity();
  match activity {
    RuntimeActivity::AsyncOp(_, _, name) => (activity_type, (*name).into()),
    RuntimeActivity::Resource(_, _, name) => (activity_type, name.into()),
    RuntimeActivity::Interval(_, _) => (activity_type, "".into()),
    RuntimeActivity::Timer(_, _) => (activity_type, "".into()),
  }
}

/// The test mode is used to determine how a specifier is to be tested.
#[derive(Debug, Clone, Eq, PartialEq)]
pub enum TestMode {
  /// Test as documentation, type-checking fenced code blocks.
  Documentation,
  /// Test as an executable module, loading the module into the isolate and running each test it
  /// defines.
  Executable,
  /// Test as both documentation and an executable module.
  Both,
}

#[derive(Clone, Debug, Default)]
pub struct TestFilter {
  pub substring: Option<String>,
  pub regex: Option<Regex>,
  pub include: Option<Vec<String>>,
  pub exclude: Vec<String>,
}

impl TestFilter {
  pub fn includes(&self, name: &String) -> bool {
    if let Some(substring) = &self.substring {
      if !name.contains(substring) {
        return false;
      }
    }
    if let Some(regex) = &self.regex {
      if !regex.is_match(name) {
        return false;
      }
    }
    if let Some(include) = &self.include {
      if !include.contains(name) {
        return false;
      }
    }
    if self.exclude.contains(name) {
      return false;
    }
    true
  }

  pub fn from_flag(flag: &Option<String>) -> Self {
    let mut substring = None;
    let mut regex = None;
    if let Some(flag) = flag {
      if flag.starts_with('/') && flag.ends_with('/') {
        let rs = flag.trim_start_matches('/').trim_end_matches('/');
        regex =
          Some(Regex::new(rs).unwrap_or_else(|_| Regex::new("$^").unwrap()));
      } else {
        substring = Some(flag.clone());
      }
    }
    Self {
      substring,
      regex,
      ..Default::default()
    }
  }
}

#[derive(Debug, Clone, PartialEq, Deserialize, Eq, Hash)]
#[serde(rename_all = "camelCase")]
pub struct TestLocation {
  pub file_name: String,
  pub line_number: u32,
  pub column_number: u32,
}

#[derive(Default)]
pub(crate) struct TestContainer(
  TestDescriptions,
  Vec<v8::Global<v8::Function>>,
);

impl TestContainer {
  pub fn register(
    &mut self,
    description: TestDescription,
    function: v8::Global<v8::Function>,
  ) {
    self.0.tests.insert(description.id, description);
    self.1.push(function)
  }

  pub fn is_empty(&self) -> bool {
    self.1.is_empty()
  }
}

#[derive(Default, Debug)]
pub struct TestDescriptions {
  tests: IndexMap<usize, TestDescription>,
}

impl TestDescriptions {
  pub fn len(&self) -> usize {
    self.tests.len()
  }

  pub fn is_empty(&self) -> bool {
    self.tests.is_empty()
  }
}

impl<'a> IntoIterator for &'a TestDescriptions {
  type Item = <&'a IndexMap<usize, TestDescription> as IntoIterator>::Item;
  type IntoIter =
    <&'a IndexMap<usize, TestDescription> as IntoIterator>::IntoIter;
  fn into_iter(self) -> Self::IntoIter {
    (&self.tests).into_iter()
  }
}

#[derive(Debug, Clone, PartialEq, Deserialize, Eq, Hash)]
#[serde(rename_all = "camelCase")]
pub struct TestDescription {
  pub id: usize,
  pub name: String,
  pub ignore: bool,
  pub only: bool,
  pub origin: String,
  pub location: TestLocation,
  pub sanitize_ops: bool,
  pub sanitize_resources: bool,
}

/// May represent a failure of a test or test step.
#[derive(Debug, Clone, PartialEq, Deserialize, Eq, Hash)]
#[serde(rename_all = "camelCase")]
pub struct TestFailureDescription {
  pub id: usize,
  pub name: String,
  pub origin: String,
  pub location: TestLocation,
}

impl From<&TestDescription> for TestFailureDescription {
  fn from(value: &TestDescription) -> Self {
    Self {
      id: value.id,
      name: value.name.clone(),
      origin: value.origin.clone(),
      location: value.location.clone(),
    }
  }
}

#[derive(Debug, Clone, PartialEq)]
pub struct TestFailureFormatOptions {
  pub hide_stacktraces: bool,
}

#[allow(clippy::derive_partial_eq_without_eq)]
#[derive(Debug, Clone, PartialEq, Deserialize)]
#[serde(rename_all = "camelCase")]
pub enum TestFailure {
  JsError(Box<JsError>),
  FailedSteps(usize),
  IncompleteSteps,
  Leaked(Vec<String>, Vec<String>), // Details, trailer notes
  // The rest are for steps only.
  Incomplete,
  OverlapsWithSanitizers(IndexSet<String>), // Long names of overlapped tests
  HasSanitizersAndOverlaps(IndexSet<String>), // Long names of overlapped tests
}

impl TestFailure {
  pub fn format(&self, options: Option<&TestFailureFormatOptions>) -> String {
    let mut f = String::new();
    let result = match self {
      TestFailure::JsError(js_error) => {
        write!(f, "{}", format_test_error(js_error, options))
      }
      TestFailure::FailedSteps(1) => write!(f, "1 test step failed."),
      TestFailure::FailedSteps(n) => write!(f, "{n} test steps failed."),
      TestFailure::IncompleteSteps => {
        write!(f, "Completed while steps were still running. Ensure all steps are awaited with `await t.step(...)`.")
      }
      TestFailure::Incomplete => {
        write!(
          f,
          "Didn't complete before parent. Await step with `await t.step(...)`."
        )
      }
      TestFailure::Leaked(details, trailer_notes) => {
        let mut r = write!(f, "Leaks detected:");
        for detail in details {
          r = write!(f, "\n  - {}", detail);
        }
        for trailer in trailer_notes {
          r = write!(f, "\n{}", trailer);
        }
        r
      }
      TestFailure::OverlapsWithSanitizers(long_names) => {
        let mut r = write!(f, "Started test step while another test step with sanitizers was running:");
        for long_name in long_names {
          r = write!(f, "\n  * {}", long_name);
        }
        r
      }
      TestFailure::HasSanitizersAndOverlaps(long_names) => {
        let mut r = write!(f, "Started test step with sanitizers while another test step was running:");
        for long_name in long_names {
          r = write!(f, "\n  * {}", long_name);
        }
        r
      }
    };

    match result {
      Ok(_) => f,
      Err(err) => format!("Failed to format {:?}: {}", self, err),
    }
  }

  pub fn overview(&self) -> String {
    match self {
      TestFailure::JsError(js_error) => js_error.exception_message.clone(),
      TestFailure::FailedSteps(1) => "1 test step failed".to_string(),
      TestFailure::FailedSteps(n) => format!("{n} test steps failed"),
      TestFailure::IncompleteSteps => {
        "Completed while steps were still running".to_string()
      }
      TestFailure::Incomplete => "Didn't complete before parent".to_string(),
      TestFailure::Leaked(_, _) => "Leaks detected".to_string(),
      TestFailure::OverlapsWithSanitizers(_) => {
        "Started test step while another test step with sanitizers was running"
          .to_string()
      }
      TestFailure::HasSanitizersAndOverlaps(_) => {
        "Started test step with sanitizers while another test step was running"
          .to_string()
      }
    }
  }

  fn format_label(&self) -> String {
    match self {
      TestFailure::Incomplete => colors::gray("INCOMPLETE").to_string(),
      _ => colors::red("FAILED").to_string(),
    }
  }

  fn format_inline_summary(&self) -> Option<String> {
    match self {
      TestFailure::FailedSteps(1) => Some("due to 1 failed step".to_string()),
      TestFailure::FailedSteps(n) => Some(format!("due to {} failed steps", n)),
      TestFailure::IncompleteSteps => {
        Some("due to incomplete steps".to_string())
      }
      _ => None,
    }
  }

  fn hide_in_summary(&self) -> bool {
    // These failure variants are hidden in summaries because they are caused
    // by child errors that will be summarized separately.
    matches!(
      self,
      TestFailure::FailedSteps(_) | TestFailure::IncompleteSteps
    )
  }
}

#[allow(clippy::derive_partial_eq_without_eq)]
#[derive(Debug, Clone, PartialEq, Deserialize)]
#[serde(rename_all = "camelCase")]
pub enum TestResult {
  Ok,
  Ignored,
  Failed(TestFailure),
  Cancelled,
}

#[derive(Debug, Clone, Eq, PartialEq, Deserialize)]
#[serde(rename_all = "camelCase")]
pub struct TestStepDescription {
  pub id: usize,
  pub name: String,
  pub origin: String,
  pub location: TestLocation,
  pub level: usize,
  pub parent_id: usize,
  pub root_id: usize,
  pub root_name: String,
}

#[allow(clippy::derive_partial_eq_without_eq)]
#[derive(Debug, Clone, PartialEq, Deserialize)]
#[serde(rename_all = "camelCase")]
pub enum TestStepResult {
  Ok,
  Ignored,
  Failed(TestFailure),
}

#[derive(Debug, Clone, Eq, PartialEq, Deserialize)]
#[serde(rename_all = "camelCase")]
pub struct TestPlan {
  pub origin: String,
  pub total: usize,
  pub filtered_out: usize,
  pub used_only: bool,
}

#[derive(Debug, Copy, Clone, Eq, PartialEq, Deserialize)]
pub enum TestStdioStream {
  Stdout,
  Stderr,
}

#[derive(Debug)]
pub enum TestEvent {
  Register(Arc<TestDescriptions>),
  Plan(TestPlan),
  Wait(usize),
  Output(Vec<u8>),
  Slow(usize, u64),
  Result(usize, TestResult, u64),
  UncaughtError(String, Box<JsError>),
  StepRegister(TestStepDescription),
  StepWait(usize),
  StepResult(usize, TestStepResult, u64),
  /// Indicates that this worker has completed running tests.
  Completed,
  /// Indicates that the user has cancelled the test run with Ctrl+C and
  /// the run should be aborted.
  Sigint,
  /// Used by the REPL to force a report to end without closing the worker
  /// or receiver.
  ForceEndReport,
}

impl TestEvent {
  // Certain messages require us to ensure that all output has been drained to ensure proper
  // interleaving of output messages.
  pub fn requires_stdio_sync(&self) -> bool {
    matches!(
      self,
      TestEvent::Plan(..)
        | TestEvent::Result(..)
        | TestEvent::StepWait(..)
        | TestEvent::StepResult(..)
        | TestEvent::UncaughtError(..)
        | TestEvent::ForceEndReport
        | TestEvent::Completed
    )
  }
}

#[derive(Debug, Clone, Deserialize)]
pub struct TestSummary {
  pub total: usize,
  pub passed: usize,
  pub failed: usize,
  pub ignored: usize,
  pub passed_steps: usize,
  pub failed_steps: usize,
  pub ignored_steps: usize,
  pub filtered_out: usize,
  pub measured: usize,
  pub failures: Vec<(TestFailureDescription, TestFailure)>,
  pub uncaught_errors: Vec<(String, Box<JsError>)>,
}

#[derive(Debug, Clone)]
struct TestSpecifiersOptions {
  cwd: Url,
  concurrent_jobs: NonZeroUsize,
  fail_fast: Option<NonZeroUsize>,
  log_level: Option<log::Level>,
  filter: bool,
  specifier: TestSpecifierOptions,
  reporter: TestReporterConfig,
  junit_path: Option<String>,
  hide_stacktraces: bool,
}

#[derive(Debug, Default, Clone)]
pub struct TestSpecifierOptions {
  pub shuffle: Option<u64>,
  pub filter: TestFilter,
  pub trace_leaks: bool,
}

impl TestSummary {
  pub fn new() -> TestSummary {
    TestSummary {
      total: 0,
      passed: 0,
      failed: 0,
      ignored: 0,
      passed_steps: 0,
      failed_steps: 0,
      ignored_steps: 0,
      filtered_out: 0,
      measured: 0,
      failures: Vec::new(),
      uncaught_errors: Vec::new(),
    }
  }

  fn has_failed(&self) -> bool {
    self.failed > 0 || !self.failures.is_empty()
  }
}

fn get_test_reporter(options: &TestSpecifiersOptions) -> Box<dyn TestReporter> {
  let parallel = options.concurrent_jobs.get() > 1;
  let reporter: Box<dyn TestReporter> = match &options.reporter {
    TestReporterConfig::Dot => {
      Box::new(DotTestReporter::new(options.cwd.clone()))
    }
    TestReporterConfig::Pretty => Box::new(PrettyTestReporter::new(
      parallel,
      options.log_level != Some(Level::Error),
      options.filter,
      false,
      options.cwd.clone(),
    )),
    TestReporterConfig::Junit => {
      Box::new(JunitTestReporter::new(options.cwd.clone(), "-".to_string()))
    }
    TestReporterConfig::Tap => Box::new(TapTestReporter::new(
      options.cwd.clone(),
      options.concurrent_jobs > NonZeroUsize::new(1).unwrap(),
    )),
  };

  if let Some(junit_path) = &options.junit_path {
    let junit = Box::new(JunitTestReporter::new(
      options.cwd.clone(),
      junit_path.to_string(),
    ));
    return Box::new(CompoundTestReporter::new(vec![reporter, junit]));
  }

  reporter
}

async fn configure_main_worker(
  worker_factory: Arc<CliMainWorkerFactory>,
  specifier: &Url,
  permissions: Permissions,
  worker_sender: TestEventWorkerSender,
  options: &TestSpecifierOptions,
) -> Result<(Option<Box<dyn CoverageCollector>>, MainWorker), anyhow::Error> {
  let mut worker = worker_factory
    .create_custom_worker(
      WorkerExecutionMode::Test,
      specifier.clone(),
      PermissionsContainer::new(permissions),
      vec![ops::testing::deno_test::init_ops(worker_sender.sender)],
      Stdio {
        stdin: StdioPipe::inherit(),
        stdout: StdioPipe::file(worker_sender.stdout),
        stderr: StdioPipe::file(worker_sender.stderr),
      },
    )
    .await?;
  let coverage_collector = worker.maybe_setup_coverage_collector().await?;
  if options.trace_leaks {
    worker.execute_script_static(
      located_script_name!(),
      "Deno[Deno.internal].core.setLeakTracingEnabled(true);",
    )?;
  }
  let res = worker.execute_side_module_possibly_with_npm().await;
  let mut worker = worker.into_main_worker();
  match res {
    Ok(()) => Ok(()),
    Err(error) => {
      // TODO(mmastrac): It would be nice to avoid having this error pattern repeated
      if error.is::<JsError>() {
        send_test_event(
          &worker.js_runtime.op_state(),
          TestEvent::UncaughtError(
            specifier.to_string(),
            Box::new(error.downcast::<JsError>().unwrap()),
          ),
        )?;
        Ok(())
      } else {
        Err(error)
      }
    }
  }?;
  Ok((coverage_collector, worker))
}

/// Test a single specifier as documentation containing test programs, an executable test module or
/// both.
pub async fn test_specifier(
  worker_factory: Arc<CliMainWorkerFactory>,
  permissions: Permissions,
  specifier: ModuleSpecifier,
  worker_sender: TestEventWorkerSender,
  fail_fast_tracker: FailFastTracker,
  options: TestSpecifierOptions,
) -> Result<(), AnyError> {
  if fail_fast_tracker.should_stop() {
    return Ok(());
  }
  let (coverage_collector, mut worker) = configure_main_worker(
    worker_factory,
    &specifier,
    permissions,
    worker_sender,
    &options,
  )
  .await?;

  match test_specifier_inner(
    &mut worker,
    coverage_collector,
    specifier.clone(),
    fail_fast_tracker,
    options,
  )
  .await
  {
    Ok(()) => Ok(()),
    Err(error) => {
      // TODO(mmastrac): It would be nice to avoid having this error pattern repeated
      if error.is::<JsError>() {
        send_test_event(
          &worker.js_runtime.op_state(),
          TestEvent::UncaughtError(
            specifier.to_string(),
            Box::new(error.downcast::<JsError>().unwrap()),
          ),
        )?;
        Ok(())
      } else {
        Err(error)
      }
    }
  }
}

/// Test a single specifier as documentation containing test programs, an executable test module or
/// both.
#[allow(clippy::too_many_arguments)]
async fn test_specifier_inner(
  worker: &mut MainWorker,
  mut coverage_collector: Option<Box<dyn CoverageCollector>>,
  specifier: ModuleSpecifier,
  fail_fast_tracker: FailFastTracker,
  options: TestSpecifierOptions,
) -> Result<(), AnyError> {
  // Ensure that there are no pending exceptions before we start running tests
  worker.run_up_to_duration(Duration::from_millis(0)).await?;

  worker.dispatch_load_event()?;

  run_tests_for_worker(worker, &specifier, &options, &fail_fast_tracker)
    .await?;

  // Ignore `defaultPrevented` of the `beforeunload` event. We don't allow the
  // event loop to continue beyond what's needed to await results.
  worker.dispatch_beforeunload_event()?;
  worker.dispatch_unload_event()?;

  // Ensure all output has been flushed
  _ = worker
    .js_runtime
    .op_state()
    .borrow_mut()
    .borrow_mut::<TestEventSender>()
    .flush();

  // Ensure the worker has settled so we can catch any remaining unhandled rejections. We don't
  // want to wait forever here.
  worker.run_up_to_duration(Duration::from_millis(0)).await?;

  if let Some(coverage_collector) = &mut coverage_collector {
    worker
      .js_runtime
      .with_event_loop_future(
        coverage_collector.stop_collecting().boxed_local(),
        PollEventLoopOptions::default(),
      )
      .await?;
  }
  Ok(())
}

pub fn worker_has_tests(worker: &mut MainWorker) -> bool {
  let state_rc = worker.js_runtime.op_state();
  let state = state_rc.borrow();
  !state.borrow::<TestContainer>().is_empty()
}

/// Yields to tokio to allow async work to process, and then polls
/// the event loop once.
#[must_use = "The event loop result should be checked"]
pub async fn poll_event_loop(worker: &mut MainWorker) -> Result<(), AnyError> {
  // Allow any ops that to do work in the tokio event loop to do so
  tokio::task::yield_now().await;
  // Spin the event loop once
  poll_fn(|cx| {
    if let Poll::Ready(Err(err)) = worker
      .js_runtime
      .poll_event_loop(cx, PollEventLoopOptions::default())
    {
      return Poll::Ready(Err(err));
    }
    Poll::Ready(Ok(()))
  })
  .await
}

pub fn send_test_event(
  op_state: &RefCell<OpState>,
  event: TestEvent,
) -> Result<(), AnyError> {
  Ok(
    op_state
      .borrow_mut()
      .borrow_mut::<TestEventSender>()
      .send(event)?,
  )
}

pub async fn run_tests_for_worker(
  worker: &mut MainWorker,
  specifier: &ModuleSpecifier,
  options: &TestSpecifierOptions,
  fail_fast_tracker: &FailFastTracker,
) -> Result<(), AnyError> {
  let state_rc = worker.js_runtime.op_state();
  // Take whatever tests have been registered
  let TestContainer(tests, test_functions) =
    std::mem::take(&mut *state_rc.borrow_mut().borrow_mut::<TestContainer>());

  let tests: Arc<TestDescriptions> = tests.into();
  send_test_event(&state_rc, TestEvent::Register(tests.clone()))?;
  let res = run_tests_for_worker_inner(
    worker,
    specifier,
    tests,
    test_functions,
    options,
    fail_fast_tracker,
  )
  .await;

  _ = send_test_event(&state_rc, TestEvent::Completed);
  res
}

async fn run_tests_for_worker_inner(
  worker: &mut MainWorker,
  specifier: &ModuleSpecifier,
  tests: Arc<TestDescriptions>,
  test_functions: Vec<v8::Global<v8::Function>>,
  options: &TestSpecifierOptions,
  fail_fast_tracker: &FailFastTracker,
) -> Result<(), AnyError> {
  let unfiltered = tests.len();
  let state_rc = worker.js_runtime.op_state();

  // Build the test plan in a single pass
  let mut tests_to_run = Vec::with_capacity(tests.len());
  let mut used_only = false;
  for ((_, d), f) in tests.tests.iter().zip(test_functions) {
    if !options.filter.includes(&d.name) {
      continue;
    }

    // If we've seen an "only: true" test, the remaining tests must be "only: true" to be added
    if used_only && !d.only {
      continue;
    }

    // If this is the first "only: true" test we've seen, clear the other tests since they were
    // only: false.
    if d.only && !used_only {
      used_only = true;
      tests_to_run.clear();
    }
    tests_to_run.push((d, f));
  }

  if let Some(seed) = options.shuffle {
    tests_to_run.shuffle(&mut SmallRng::seed_from_u64(seed));
  }

  send_test_event(
    &state_rc,
    TestEvent::Plan(TestPlan {
      origin: specifier.to_string(),
      total: tests_to_run.len(),
      filtered_out: unfiltered - tests_to_run.len(),
      used_only,
    }),
  )?;

  let mut had_uncaught_error = false;
  let stats = worker.js_runtime.runtime_activity_stats_factory();
  let ops = worker.js_runtime.op_names();

  // These particular ops may start and stop independently of tests, so we just filter them out
  // completely.
  let op_id_host_recv_message = ops
    .iter()
    .position(|op| *op == "op_host_recv_message")
    .unwrap();
  let op_id_host_recv_ctrl = ops
    .iter()
    .position(|op| *op == "op_host_recv_ctrl")
    .unwrap();

  // For consistency between tests with and without sanitizers, we _always_ include
  // the actual sanitizer capture before and after a test, but a test that ignores resource
  // or op sanitization simply doesn't throw if one of these constraints is violated.
  let mut filter = RuntimeActivityStatsFilter::default();
  filter = filter.with_resources();
  filter = filter.with_ops();
  filter = filter.with_timers();
  filter = filter.omit_op(op_id_host_recv_ctrl as _);
  filter = filter.omit_op(op_id_host_recv_message as _);

  // Count the top-level stats so we can filter them out if they complete and restart within
  // a test.
  let top_level_stats = stats.clone().capture(&filter);
  let mut top_level = TopLevelSanitizerStats::default();
  for activity in top_level_stats.dump().active {
    top_level
      .map
      .entry(get_sanitizer_item(activity))
      .and_modify(|n| *n += 1)
      .or_insert(1);
  }

  for (desc, function) in tests_to_run.into_iter() {
    if fail_fast_tracker.should_stop() {
      break;
    }

    // Each test needs a fresh reqwest connection pool to avoid inter-test weirdness with connections
    // failing. If we don't do this, a connection to a test server we just tore down might be re-used in
    // the next test.
    // TODO(mmastrac): this should be some sort of callback that we can implement for any subsystem
    #[allow(clippy::disallowed_types)] // allow using reqwest::Client here
    worker
      .js_runtime
      .op_state()
      .borrow_mut()
      .try_take::<deno_runtime::deno_fetch::reqwest::Client>();

    if desc.ignore {
      send_test_event(
        &state_rc,
        TestEvent::Result(desc.id, TestResult::Ignored, 0),
      )?;
      continue;
    }
    if had_uncaught_error {
      send_test_event(
        &state_rc,
        TestEvent::Result(desc.id, TestResult::Cancelled, 0),
      )?;
      continue;
    }
    send_test_event(&state_rc, TestEvent::Wait(desc.id))?;

    // Poll event loop once, to allow all ops that are already resolved, but haven't
    // responded to settle.
    // TODO(mmastrac): we should provide an API to poll the event loop until no further
    // progress is made.
    poll_event_loop(worker).await?;

    // We always capture stats, regardless of sanitization state
    let before = stats.clone().capture(&filter);

    let earlier = Instant::now();
    let call = worker.js_runtime.call(&function);

    let slow_state_rc = state_rc.clone();
    let slow_test_id = desc.id;
    let slow_test_warning = spawn(async move {
      // The slow test warning should pop up every DENO_SLOW_TEST_TIMEOUT*(2**n) seconds,
      // with a duration that is doubling each time. So for a warning time of 60s,
      // we should get a warning at 60s, 120s, 240s, etc.
      let base_timeout = env::var("DENO_SLOW_TEST_TIMEOUT").unwrap_or_default();
      let base_timeout = base_timeout.parse().unwrap_or(60).max(1);
      let mut multiplier = 1;
      let mut elapsed = 0;
      loop {
        tokio::time::sleep(Duration::from_secs(
          base_timeout * (multiplier - elapsed),
        ))
        .await;
        if send_test_event(
          &slow_state_rc,
          TestEvent::Slow(
            slow_test_id,
            Duration::from_secs(base_timeout * multiplier).as_millis() as _,
          ),
        )
        .is_err()
        {
          break;
        }
        multiplier *= 2;
        elapsed += 1;
      }
    });

    let result = worker
      .js_runtime
      .with_event_loop_promise(call, PollEventLoopOptions::default())
      .await;
    slow_test_warning.abort();
    let result = match result {
      Ok(r) => r,
      Err(error) => {
        if error.is::<JsError>() {
          send_test_event(
            &state_rc,
            TestEvent::UncaughtError(
              specifier.to_string(),
              Box::new(error.downcast::<JsError>().unwrap()),
            ),
          )?;
          fail_fast_tracker.add_failure();
          send_test_event(
            &state_rc,
            TestEvent::Result(desc.id, TestResult::Cancelled, 0),
          )?;
          had_uncaught_error = true;
          continue;
        } else {
          return Err(error);
        }
      }
    };

    // Check the result before we check for leaks
    let result = {
      let scope = &mut worker.js_runtime.handle_scope();
      let result = v8::Local::new(scope, result);
      serde_v8::from_v8::<TestResult>(scope, result)?
    };
    if matches!(result, TestResult::Failed(_)) {
      fail_fast_tracker.add_failure();
      let elapsed = earlier.elapsed().as_millis();
      send_test_event(
        &state_rc,
        TestEvent::Result(desc.id, result, elapsed as u64),
      )?;
      continue;
    }

    // Await activity stabilization
    if let Some(diff) = wait_for_activity_to_stabilize(
      worker,
      &stats,
      &filter,
      &top_level,
      before,
      desc.sanitize_ops,
      desc.sanitize_resources,
    )
    .await?
    {
      let (formatted, trailer_notes) = format_sanitizer_diff(diff);
      if !formatted.is_empty() {
        let failure = TestFailure::Leaked(formatted, trailer_notes);
        fail_fast_tracker.add_failure();
        let elapsed = earlier.elapsed().as_millis();
        send_test_event(
          &state_rc,
          TestEvent::Result(
            desc.id,
            TestResult::Failed(failure),
            elapsed as u64,
          ),
        )?;
        continue;
      }
    }

    let elapsed = earlier.elapsed().as_millis();
    send_test_event(
      &state_rc,
      TestEvent::Result(desc.id, result, elapsed as u64),
    )?;
  }
  Ok(())
}

/// The sanitizer must ignore ops, resources and timers that were started at the top-level, but
/// completed and restarted, replacing themselves with the same "thing". For example, if you run a
/// `Deno.serve` server at the top level and make fetch requests to it during the test, those ops
/// should not count as completed during the test because they are immediately replaced.
fn is_empty(
  top_level: &TopLevelSanitizerStats,
  diff: &RuntimeActivityDiff,
) -> bool {
  // If the diff is empty, return empty
  if diff.is_empty() {
    return true;
  }

  // If the # of appeared != # of disappeared, we can exit fast with not empty
  if diff.appeared.len() != diff.disappeared.len() {
    return false;
  }

  // If there are no top-level ops and !diff.is_empty(), we can exit fast with not empty
  if top_level.map.is_empty() {
    return false;
  }

  // Otherwise we need to calculate replacement for top-level stats. Sanitizers will not fire
  // if an op, resource or timer is replaced and has a corresponding top-level op.
  let mut map = HashMap::new();
  for item in &diff.appeared {
    let item = get_sanitizer_item_ref(item);
    let Some(n1) = top_level.map.get(&item) else {
      return false;
    };
    let n2 = map.entry(item).and_modify(|n| *n += 1).or_insert(1);
    // If more ops appeared than were created at the top-level, return false
    if *n2 > *n1 {
      return false;
    }
  }

  // We know that we replaced no more things than were created at the top-level. So now we just want
  // to make sure that whatever thing was created has a corresponding disappearance record.
  for item in &diff.disappeared {
    let item = get_sanitizer_item_ref(item);
    // If more things of this type disappeared than appeared, return false
    let Some(n1) = map.get_mut(&item) else {
      return false;
    };
    *n1 -= 1;
    if *n1 == 0 {
      map.remove(&item);
    }
  }

  // If everything is accounted for, we are empty
  map.is_empty()
}

async fn wait_for_activity_to_stabilize(
  worker: &mut MainWorker,
  stats: &RuntimeActivityStatsFactory,
  filter: &RuntimeActivityStatsFilter,
  top_level: &TopLevelSanitizerStats,
  before: RuntimeActivityStats,
  sanitize_ops: bool,
  sanitize_resources: bool,
) -> Result<Option<RuntimeActivityDiff>, AnyError> {
  // First, check to see if there's any diff at all. If not, just continue.
  let after = stats.clone().capture(filter);
  let mut diff = RuntimeActivityStats::diff(&before, &after);
  if is_empty(top_level, &diff) {
    // No activity, so we return early
    return Ok(None);
  }

  // We allow for up to MAX_SANITIZER_LOOP_SPINS to get to a point where there is no difference.
  // TODO(mmastrac): We could be much smarter about this if we had the concept of "progress" in
  // an event loop tick. Ideally we'd be able to tell if we were spinning and doing nothing, or
  // spinning and resolving ops.
  for _ in 0..MAX_SANITIZER_LOOP_SPINS {
    // There was a diff, so let the event loop run once
    poll_event_loop(worker).await?;

    let after = stats.clone().capture(filter);
    diff = RuntimeActivityStats::diff(&before, &after);
    if is_empty(top_level, &diff) {
      return Ok(None);
    }
  }

  if !sanitize_ops {
    diff
      .appeared
      .retain(|activity| !matches!(activity, RuntimeActivity::AsyncOp(..)));
    diff
      .disappeared
      .retain(|activity| !matches!(activity, RuntimeActivity::AsyncOp(..)));
  }
  if !sanitize_resources {
    diff
      .appeared
      .retain(|activity| !matches!(activity, RuntimeActivity::Resource(..)));
    diff
      .disappeared
      .retain(|activity| !matches!(activity, RuntimeActivity::Resource(..)));
  }

  // Since we don't have an option to disable timer sanitization, we use sanitize_ops == false &&
  // sanitize_resources == false to disable those.
  if !sanitize_ops && !sanitize_resources {
    diff.appeared.retain(|activity| {
      !matches!(
        activity,
        RuntimeActivity::Timer(..) | RuntimeActivity::Interval(..)
      )
    });
    diff.disappeared.retain(|activity| {
      !matches!(
        activity,
        RuntimeActivity::Timer(..) | RuntimeActivity::Interval(..)
      )
    });
  }

  Ok(if is_empty(top_level, &diff) {
    None
  } else {
    Some(diff)
  })
}

fn extract_files_from_regex_blocks(
  specifier: &ModuleSpecifier,
  source: &str,
  media_type: MediaType,
  file_line_index: usize,
  blocks_regex: &Regex,
  lines_regex: &Regex,
) -> Result<Vec<File>, AnyError> {
  let files = blocks_regex
    .captures_iter(source)
    .filter_map(|block| {
      block.get(1)?;

      let maybe_attributes: Option<Vec<_>> = block
        .get(1)
        .map(|attributes| attributes.as_str().split(' ').collect());

      let file_media_type = if let Some(attributes) = maybe_attributes {
        if attributes.contains(&"ignore") {
          return None;
        }

        match attributes.first() {
          Some(&"js") => MediaType::JavaScript,
          Some(&"javascript") => MediaType::JavaScript,
          Some(&"mjs") => MediaType::Mjs,
          Some(&"cjs") => MediaType::Cjs,
          Some(&"jsx") => MediaType::Jsx,
          Some(&"ts") => MediaType::TypeScript,
          Some(&"typescript") => MediaType::TypeScript,
          Some(&"mts") => MediaType::Mts,
          Some(&"cts") => MediaType::Cts,
          Some(&"tsx") => MediaType::Tsx,
          _ => MediaType::Unknown,
        }
      } else {
        media_type
      };

      if file_media_type == MediaType::Unknown {
        return None;
      }

      let line_offset = source[0..block.get(0).unwrap().start()]
        .chars()
        .filter(|c| *c == '\n')
        .count();

      let line_count = block.get(0).unwrap().as_str().split('\n').count();

      let body = block.get(2).unwrap();
      let text = body.as_str();

      // TODO(caspervonb) generate an inline source map
      let mut file_source = String::new();
      for line in lines_regex.captures_iter(text) {
        let text = line.get(1).unwrap();
        writeln!(file_source, "{}", text.as_str()).unwrap();
      }

      let file_specifier = ModuleSpecifier::parse(&format!(
        "{}${}-{}",
        specifier,
        file_line_index + line_offset + 1,
        file_line_index + line_offset + line_count + 1,
      ))
      .unwrap();
      let file_specifier =
        mapped_specifier_for_tsc(&file_specifier, file_media_type)
          .map(|s| ModuleSpecifier::parse(&s).unwrap())
          .unwrap_or(file_specifier);

      Some(File {
        specifier: file_specifier,
        maybe_headers: None,
        source: file_source.into_bytes().into(),
      })
    })
    .collect();

  Ok(files)
}

fn extract_files_from_source_comments(
  specifier: &ModuleSpecifier,
  source: Arc<str>,
  media_type: MediaType,
) -> Result<Vec<File>, AnyError> {
  let parsed_source = deno_ast::parse_module(deno_ast::ParseParams {
    specifier: specifier.clone(),
    text: source,
    media_type,
    capture_tokens: false,
    maybe_syntax: None,
    scope_analysis: false,
  })?;
  let comments = parsed_source.comments().get_vec();
  let blocks_regex = lazy_regex::regex!(r"```([^\r\n]*)\r?\n([\S\s]*?)```");
  let lines_regex = lazy_regex::regex!(r"(?:\* ?)(?:\# ?)?(.*)");

  let files = comments
    .iter()
    .filter(|comment| {
      if comment.kind != CommentKind::Block || !comment.text.starts_with('*') {
        return false;
      }

      true
    })
    .flat_map(|comment| {
      extract_files_from_regex_blocks(
        specifier,
        &comment.text,
        media_type,
        parsed_source.text_info_lazy().line_index(comment.start()),
        blocks_regex,
        lines_regex,
      )
    })
    .flatten()
    .collect();

  Ok(files)
}

fn extract_files_from_fenced_blocks(
  specifier: &ModuleSpecifier,
  source: &str,
  media_type: MediaType,
) -> Result<Vec<File>, AnyError> {
  // The pattern matches code blocks as well as anything in HTML comment syntax,
  // but it stores the latter without any capturing groups. This way, a simple
  // check can be done to see if a block is inside a comment (and skip typechecking)
  // or not by checking for the presence of capturing groups in the matches.
  let blocks_regex =
    lazy_regex::regex!(r"(?s)<!--.*?-->|```([^\r\n]*)\r?\n([\S\s]*?)```");
  let lines_regex = lazy_regex::regex!(r"(?:\# ?)?(.*)");

  extract_files_from_regex_blocks(
    specifier,
    source,
    media_type,
    /* file line index */ 0,
    blocks_regex,
    lines_regex,
  )
}

async fn fetch_inline_files(
  file_fetcher: &FileFetcher,
  specifiers: Vec<ModuleSpecifier>,
) -> Result<Vec<File>, AnyError> {
  let mut files = Vec::new();
  for specifier in specifiers {
    let fetch_permissions = PermissionsContainer::allow_all();
    let file = file_fetcher
      .fetch(&specifier, &fetch_permissions)
      .await?
      .into_text_decoded()?;

    let inline_files = if file.media_type == MediaType::Unknown {
      extract_files_from_fenced_blocks(
        &file.specifier,
        &file.source,
        file.media_type,
      )
    } else {
      extract_files_from_source_comments(
        &file.specifier,
        file.source,
        file.media_type,
      )
    };

    files.extend(inline_files?);
  }

  Ok(files)
}

/// Type check a collection of module and document specifiers.
pub async fn check_specifiers(
  file_fetcher: &FileFetcher,
  main_graph_container: &Arc<MainModuleGraphContainer>,
  specifiers: Vec<(ModuleSpecifier, TestMode)>,
) -> Result<(), AnyError> {
  let inline_files = fetch_inline_files(
    file_fetcher,
    specifiers
      .iter()
      .filter_map(|(specifier, mode)| {
        if *mode != TestMode::Executable {
          Some(specifier.clone())
        } else {
          None
        }
      })
      .collect(),
  )
  .await?;

  let mut module_specifiers = specifiers
    .into_iter()
    .filter_map(|(specifier, mode)| {
      if mode != TestMode::Documentation {
        Some(specifier)
      } else {
        None
      }
    })
    .collect::<Vec<_>>();

  if !inline_files.is_empty() {
    module_specifiers
      .extend(inline_files.iter().map(|file| file.specifier.clone()));

    for file in inline_files {
      file_fetcher.insert_memory_files(file);
    }
  }

  main_graph_container
    .check_specifiers(&module_specifiers)
    .await?;

  Ok(())
}

static HAS_TEST_RUN_SIGINT_HANDLER: AtomicBool = AtomicBool::new(false);

/// Test a collection of specifiers with test modes concurrently.
async fn test_specifiers(
  worker_factory: Arc<CliMainWorkerFactory>,
  permissions: &Permissions,
  specifiers: Vec<ModuleSpecifier>,
  options: TestSpecifiersOptions,
) -> Result<(), AnyError> {
  let specifiers = if let Some(seed) = options.specifier.shuffle {
    let mut rng = SmallRng::seed_from_u64(seed);
    let mut specifiers = specifiers;
    specifiers.sort();
    specifiers.shuffle(&mut rng);
    specifiers
  } else {
    specifiers
  };

  let (test_event_sender_factory, receiver) = create_test_event_channel();
  let concurrent_jobs = options.concurrent_jobs;

  let mut cancel_sender = test_event_sender_factory.weak_sender();
  let sigint_handler_handle = spawn(async move {
    signal::ctrl_c().await.unwrap();
    cancel_sender.send(TestEvent::Sigint).ok();
  });
  HAS_TEST_RUN_SIGINT_HANDLER.store(true, Ordering::Relaxed);
  let reporter = get_test_reporter(&options);
  let fail_fast_tracker = FailFastTracker::new(options.fail_fast);

  let join_handles = specifiers.into_iter().map(move |specifier| {
    let worker_factory = worker_factory.clone();
    let permissions = permissions.clone();
    let worker_sender = test_event_sender_factory.worker();
    let fail_fast_tracker = fail_fast_tracker.clone();
    let specifier_options = options.specifier.clone();
    spawn_blocking(move || {
      create_and_run_current_thread(test_specifier(
        worker_factory,
        permissions,
        specifier,
        worker_sender,
        fail_fast_tracker,
        specifier_options,
      ))
    })
  });

  let join_stream = stream::iter(join_handles)
    .buffer_unordered(concurrent_jobs.get())
    .collect::<Vec<Result<Result<(), AnyError>, tokio::task::JoinError>>>();

  let handler = spawn(async move {
    report_tests(
      receiver,
      reporter,
      Some(&TestFailureFormatOptions {
        hide_stacktraces: options.hide_stacktraces,
      }),
    )
    .await
    .0
  });

  let (join_results, result) = future::join(join_stream, handler).await;
  sigint_handler_handle.abort();
  HAS_TEST_RUN_SIGINT_HANDLER.store(false, Ordering::Relaxed);
  for join_result in join_results {
    join_result??;
  }
  result??;

  Ok(())
}

/// Gives receiver back in case it was ended with `TestEvent::ForceEndReport`.
pub async fn report_tests(
  mut receiver: TestEventReceiver,
  mut reporter: Box<dyn TestReporter>,
  options: Option<&TestFailureFormatOptions>,
) -> (Result<(), AnyError>, TestEventReceiver) {
  let mut tests = IndexMap::new();
  let mut test_steps = IndexMap::new();
  let mut tests_started = HashSet::new();
  let mut tests_with_result = HashSet::new();
  let mut start_time = None;
  let mut had_plan = false;
  let mut used_only = false;
  let mut failed = false;

  while let Some((_, event)) = receiver.recv().await {
    match event {
      TestEvent::Register(description) => {
        for (_, description) in description.into_iter() {
          reporter.report_register(description);
          // TODO(mmastrac): We shouldn't need to clone here -- we can reuse the descriptions everywhere
          tests.insert(description.id, description.clone());
        }
      }
      TestEvent::Plan(plan) => {
        if !had_plan {
          start_time = Some(Instant::now());
          had_plan = true;
        }
        if plan.used_only {
          used_only = true;
        }
        reporter.report_plan(&plan);
      }
      TestEvent::Wait(id) => {
        if tests_started.insert(id) {
          reporter.report_wait(tests.get(&id).unwrap());
        }
      }
      TestEvent::Output(output) => {
        reporter.report_output(&output);
      }
      TestEvent::Slow(id, elapsed) => {
        reporter.report_slow(tests.get(&id).unwrap(), elapsed);
      }
      TestEvent::Result(id, result, elapsed) => {
        if tests_with_result.insert(id) {
          match result {
            TestResult::Failed(_) | TestResult::Cancelled => {
              failed = true;
            }
            _ => (),
          }
          reporter.report_result(
            tests.get(&id).unwrap(),
            &result,
            elapsed,
            options,
          );
        }
      }
      TestEvent::UncaughtError(origin, error) => {
        failed = true;
        reporter.report_uncaught_error(&origin, error);
      }
      TestEvent::StepRegister(description) => {
        reporter.report_step_register(&description);
        test_steps.insert(description.id, description);
      }
      TestEvent::StepWait(id) => {
        if tests_started.insert(id) {
          reporter.report_step_wait(test_steps.get(&id).unwrap());
        }
      }
      TestEvent::StepResult(id, result, duration) => {
        if tests_with_result.insert(id) {
          reporter.report_step_result(
            test_steps.get(&id).unwrap(),
            &result,
            duration,
            &tests,
            &test_steps,
            options,
          );
        }
      }
      TestEvent::ForceEndReport => {
        break;
      }
      TestEvent::Completed => {
        reporter.report_completed();
      }
      TestEvent::Sigint => {
        let elapsed = start_time
          .map(|t| Instant::now().duration_since(t))
          .unwrap_or_default();
        reporter.report_sigint(
          &tests_started
            .difference(&tests_with_result)
            .copied()
            .collect(),
          &tests,
          &test_steps,
          options,
        );

        #[allow(clippy::print_stderr)]
        if let Err(err) = reporter.flush_report(&elapsed, &tests, &test_steps) {
          eprint!("Test reporter failed to flush: {}", err)
        }
        std::process::exit(130);
      }
    }
  }

  let elapsed = start_time
    .map(|t| Instant::now().duration_since(t))
    .unwrap_or_default();
  reporter.report_summary(&elapsed, &tests, &test_steps, options);
  if let Err(err) = reporter.flush_report(&elapsed, &tests, &test_steps) {
    return (
      Err(generic_error(format!(
        "Test reporter failed to flush: {}",
        err
      ))),
      receiver,
    );
  }

  if used_only {
    return (
      Err(generic_error(
        "Test failed because the \"only\" option was used",
      )),
      receiver,
    );
  }

  if failed {
    return (Err(generic_error("Test failed")), receiver);
  }

  (Ok(()), receiver)
}

fn is_supported_test_path_predicate(entry: WalkEntry) -> bool {
  if !is_script_ext(entry.path) {
    false
  } else if has_supported_test_path_name(entry.path) {
    true
  } else if let Some(include) = &entry.patterns.include {
    // allow someone to explicitly specify a path
    matches_pattern_or_exact_path(include, entry.path)
  } else {
    false
  }
}

/// Checks if the path has a basename and extension Deno supports for tests.
pub(crate) fn is_supported_test_path(path: &Path) -> bool {
  has_supported_test_path_name(path) && is_script_ext(path)
}

fn has_supported_test_path_name(path: &Path) -> bool {
  if let Some(name) = path.file_stem() {
    let basename = name.to_string_lossy();
    if basename.ends_with("_test")
      || basename.ends_with(".test")
      || basename == "test"
    {
      return true;
    }

    path
      .components()
      .any(|seg| seg.as_os_str().to_str() == Some("__tests__"))
  } else {
    false
  }
}

/// Checks if the path has an extension Deno supports for tests.
fn is_supported_test_ext(path: &Path) -> bool {
  if let Some(ext) = get_extension(path) {
    matches!(
      ext.as_str(),
      "ts"
        | "tsx"
        | "js"
        | "jsx"
        | "mjs"
        | "mts"
        | "cjs"
        | "cts"
        | "md"
        | "mkd"
        | "mkdn"
        | "mdwn"
        | "mdown"
        | "markdown"
    )
  } else {
    false
  }
}

/// Collects specifiers marking them with the appropriate test mode while maintaining the natural
/// input order.
///
/// - Specifiers matching the `is_supported_test_ext` predicate are marked as
/// `TestMode::Documentation`.
/// - Specifiers matching the `is_supported_test_path` are marked as `TestMode::Executable`.
/// - Specifiers matching both predicates are marked as `TestMode::Both`
fn collect_specifiers_with_test_mode(
  cli_options: &CliOptions,
  files: FilePatterns,
  include_inline: &bool,
) -> Result<Vec<(ModuleSpecifier, TestMode)>, AnyError> {
  // todo(dsherret): there's no need to collect twice as it's slow
  let vendor_folder = cli_options.vendor_dir_path();
  let module_specifiers = collect_specifiers(
    files.clone(),
    vendor_folder.map(ToOwned::to_owned),
    is_supported_test_path_predicate,
  )?;

  if *include_inline {
    return collect_specifiers(
      files,
      vendor_folder.map(ToOwned::to_owned),
      |e| is_supported_test_ext(e.path),
    )
    .map(|specifiers| {
      specifiers
        .into_iter()
        .map(|specifier| {
          let mode = if module_specifiers.contains(&specifier) {
            TestMode::Both
          } else {
            TestMode::Documentation
          };

          (specifier, mode)
        })
        .collect()
    });
  }

  let specifiers_with_mode = module_specifiers
    .into_iter()
    .map(|specifier| (specifier, TestMode::Executable))
    .collect();

  Ok(specifiers_with_mode)
}

/// Collects module and document specifiers with test modes via
/// `collect_specifiers_with_test_mode` which are then pre-fetched and adjusted
/// based on the media type.
///
/// Specifiers that do not have a known media type that can be executed as a
/// module are marked as `TestMode::Documentation`. Type definition files
/// cannot be run, and therefore need to be marked as `TestMode::Documentation`
/// as well.
async fn fetch_specifiers_with_test_mode(
  cli_options: &CliOptions,
  file_fetcher: &FileFetcher,
  member_patterns: impl Iterator<Item = FilePatterns>,
  doc: &bool,
) -> Result<Vec<(ModuleSpecifier, TestMode)>, AnyError> {
  let mut specifiers_with_mode = member_patterns
    .map(|files| {
      collect_specifiers_with_test_mode(cli_options, files.clone(), doc)
    })
    .collect::<Result<Vec<_>, _>>()?
    .into_iter()
    .flatten()
    .collect::<Vec<_>>();

  for (specifier, mode) in &mut specifiers_with_mode {
    let file = file_fetcher
      .fetch(specifier, &PermissionsContainer::allow_all())
      .await?;

    let (media_type, _) = file.resolve_media_type_and_charset();
    if matches!(media_type, MediaType::Unknown | MediaType::Dts) {
      *mode = TestMode::Documentation
    }
  }

  Ok(specifiers_with_mode)
}

pub async fn run_tests(
  flags: Flags,
  test_flags: TestFlags,
) -> Result<(), AnyError> {
  let factory = CliFactory::from_flags(flags)?;
  let cli_options = factory.cli_options();
  let workspace_test_options =
    cli_options.resolve_workspace_test_options(&test_flags);
  let file_fetcher = factory.file_fetcher()?;
  // Various test files should not share the same permissions in terms of
  // `PermissionsContainer` - otherwise granting/revoking permissions in one
  // file would have impact on other files, which is undesirable.
  let permissions =
    Permissions::from_options(&cli_options.permissions_options()?)?;
  let log_level = cli_options.log_level();

  let members_with_test_options =
    cli_options.resolve_test_options_for_members(&test_flags)?;
  let specifiers_with_mode = fetch_specifiers_with_test_mode(
    cli_options,
    file_fetcher,
    members_with_test_options.into_iter().map(|(_, v)| v.files),
    &workspace_test_options.doc,
  )
  .await?;

  if !workspace_test_options.allow_none && specifiers_with_mode.is_empty() {
    return Err(generic_error("No test modules found"));
  }

  let main_graph_container = factory.main_module_graph_container().await?;

  check_specifiers(
    file_fetcher,
    main_graph_container,
    specifiers_with_mode.clone(),
  )
  .await?;

  if workspace_test_options.no_run {
    return Ok(());
  }

  let worker_factory =
    Arc::new(factory.create_cli_main_worker_factory().await?);

  test_specifiers(
    worker_factory,
    &permissions,
    specifiers_with_mode
      .into_iter()
      .filter_map(|(s, m)| match m {
        TestMode::Documentation => None,
        _ => Some(s),
      })
      .collect(),
    TestSpecifiersOptions {
      cwd: Url::from_directory_path(cli_options.initial_cwd()).map_err(
        |_| {
          generic_error(format!(
            "Unable to construct URL from the path of cwd: {}",
            cli_options.initial_cwd().to_string_lossy(),
          ))
        },
      )?,
      concurrent_jobs: workspace_test_options.concurrent_jobs,
      fail_fast: workspace_test_options.fail_fast,
      log_level,
<<<<<<< HEAD
      filter: test_options.filter.is_some(),
      reporter: test_options.reporter,
      junit_path: test_options.junit_path,
      hide_stacktraces: test_options.hide_stacktraces,
=======
      filter: workspace_test_options.filter.is_some(),
      reporter: workspace_test_options.reporter,
      junit_path: workspace_test_options.junit_path,
>>>>>>> e0cfc9da
      specifier: TestSpecifierOptions {
        filter: TestFilter::from_flag(&workspace_test_options.filter),
        shuffle: workspace_test_options.shuffle,
        trace_leaks: workspace_test_options.trace_leaks,
      },
    },
  )
  .await?;

  Ok(())
}

pub async fn run_tests_with_watch(
  flags: Flags,
  test_flags: TestFlags,
) -> Result<(), AnyError> {
  // On top of the sigint handlers which are added and unbound for each test
  // run, a process-scoped basic exit handler is required due to a tokio
  // limitation where it doesn't unbind its own handler for the entire process
  // once a user adds one.
  spawn(async move {
    loop {
      signal::ctrl_c().await.unwrap();
      if !HAS_TEST_RUN_SIGINT_HANDLER.load(Ordering::Relaxed) {
        std::process::exit(130);
      }
    }
  });

  file_watcher::watch_func(
    flags,
    file_watcher::PrintConfig::new(
      "Test",
      test_flags
        .watch
        .as_ref()
        .map(|w| !w.no_clear_screen)
        .unwrap_or(true),
    ),
    move |flags, watcher_communicator, changed_paths| {
      let test_flags = test_flags.clone();
      Ok(async move {
        let factory = CliFactoryBuilder::new()
          .build_from_flags_for_watcher(flags, watcher_communicator.clone())?;
        let cli_options = factory.cli_options();
        let workspace_test_options =
          cli_options.resolve_workspace_test_options(&test_flags);

        let _ = watcher_communicator.watch_paths(cli_options.watch_paths());
        let graph_kind = cli_options.type_check_mode().as_graph_kind();
        let log_level = cli_options.log_level();
        let cli_options = cli_options.clone();
        let module_graph_creator = factory.module_graph_creator().await?;
        let file_fetcher = factory.file_fetcher()?;
        let members_with_test_options =
          cli_options.resolve_test_options_for_members(&test_flags)?;
        let watch_paths = members_with_test_options
          .iter()
          .filter_map(|(_, test_options)| {
            test_options
              .files
              .include
              .as_ref()
              .map(|set| set.base_paths())
          })
          .flatten()
          .collect::<Vec<_>>();
        let _ = watcher_communicator.watch_paths(watch_paths);
        let test_modules = members_with_test_options
          .iter()
          .map(|(_, test_options)| {
            collect_specifiers(
              test_options.files.clone(),
              cli_options.vendor_dir_path().map(ToOwned::to_owned),
              if workspace_test_options.doc {
                Box::new(|e: WalkEntry| is_supported_test_ext(e.path))
                  as Box<dyn Fn(WalkEntry) -> bool>
              } else {
                Box::new(is_supported_test_path_predicate)
              },
            )
          })
          .collect::<Result<Vec<_>, _>>()?
          .into_iter()
          .flatten()
          .collect::<Vec<_>>();

        let permissions =
          Permissions::from_options(&cli_options.permissions_options()?)?;
        let graph = module_graph_creator
          .create_graph(graph_kind, test_modules)
          .await?;
        module_graph_creator.graph_valid(&graph)?;
        let test_modules = &graph.roots;

        let test_modules_to_reload = if let Some(changed_paths) = changed_paths
        {
          let mut result = IndexSet::with_capacity(test_modules.len());
          let changed_paths = changed_paths.into_iter().collect::<HashSet<_>>();
          for test_module_specifier in test_modules {
            if has_graph_root_local_dependent_changed(
              &graph,
              test_module_specifier,
              &changed_paths,
            ) {
              result.insert(test_module_specifier.clone());
            }
          }
          result
        } else {
          test_modules.clone()
        };

        let worker_factory =
          Arc::new(factory.create_cli_main_worker_factory().await?);
        let specifiers_with_mode = fetch_specifiers_with_test_mode(
          &cli_options,
          file_fetcher,
          members_with_test_options.into_iter().map(|(_, v)| v.files),
          &workspace_test_options.doc,
        )
        .await?
        .into_iter()
        .filter(|(specifier, _)| test_modules_to_reload.contains(specifier))
        .collect::<Vec<(ModuleSpecifier, TestMode)>>();

        let main_graph_container =
          factory.main_module_graph_container().await?;
        check_specifiers(
          file_fetcher,
          main_graph_container,
          specifiers_with_mode.clone(),
        )
        .await?;

        if workspace_test_options.no_run {
          return Ok(());
        }

        test_specifiers(
          worker_factory,
          &permissions,
          specifiers_with_mode
            .into_iter()
            .filter_map(|(s, m)| match m {
              TestMode::Documentation => None,
              _ => Some(s),
            })
            .collect(),
          TestSpecifiersOptions {
            cwd: Url::from_directory_path(cli_options.initial_cwd()).map_err(
              |_| {
                generic_error(format!(
                  "Unable to construct URL from the path of cwd: {}",
                  cli_options.initial_cwd().to_string_lossy(),
                ))
              },
            )?,
            concurrent_jobs: workspace_test_options.concurrent_jobs,
            fail_fast: workspace_test_options.fail_fast,
            log_level,
<<<<<<< HEAD
            filter: test_options.filter.is_some(),
            reporter: test_options.reporter,
            junit_path: test_options.junit_path,
            hide_stacktraces: test_options.hide_stacktraces,
=======
            filter: workspace_test_options.filter.is_some(),
            reporter: workspace_test_options.reporter,
            junit_path: workspace_test_options.junit_path,
>>>>>>> e0cfc9da
            specifier: TestSpecifierOptions {
              filter: TestFilter::from_flag(&workspace_test_options.filter),
              shuffle: workspace_test_options.shuffle,
              trace_leaks: workspace_test_options.trace_leaks,
            },
          },
        )
        .await?;

        Ok(())
      })
    },
  )
  .await?;

  Ok(())
}

/// Tracks failures for the `--fail-fast` argument in
/// order to tell when to stop running tests.
#[derive(Clone, Default)]
pub struct FailFastTracker {
  max_count: Option<usize>,
  failure_count: Arc<AtomicUsize>,
}

impl FailFastTracker {
  pub fn new(fail_fast: Option<NonZeroUsize>) -> Self {
    Self {
      max_count: fail_fast.map(|v| v.into()),
      failure_count: Default::default(),
    }
  }

  pub fn add_failure(&self) -> bool {
    if let Some(max_count) = &self.max_count {
      self
        .failure_count
        .fetch_add(1, std::sync::atomic::Ordering::SeqCst)
        >= *max_count
    } else {
      false
    }
  }

  pub fn should_stop(&self) -> bool {
    if let Some(max_count) = &self.max_count {
      self.failure_count.load(std::sync::atomic::Ordering::SeqCst) >= *max_count
    } else {
      false
    }
  }
}

#[cfg(test)]
mod inner_test {
  use std::path::Path;

  use super::*;

  #[test]
  fn test_is_supported_test_ext() {
    assert!(!is_supported_test_ext(Path::new("tests/subdir/redirects")));
    assert!(is_supported_test_ext(Path::new("README.md")));
    assert!(is_supported_test_ext(Path::new("readme.MD")));
    assert!(is_supported_test_ext(Path::new("lib/typescript.d.ts")));
    assert!(is_supported_test_ext(Path::new(
      "testdata/run/001_hello.js"
    )));
    assert!(is_supported_test_ext(Path::new(
      "testdata/run/002_hello.ts"
    )));
    assert!(is_supported_test_ext(Path::new("foo.jsx")));
    assert!(is_supported_test_ext(Path::new("foo.tsx")));
    assert!(is_supported_test_ext(Path::new("foo.TS")));
    assert!(is_supported_test_ext(Path::new("foo.TSX")));
    assert!(is_supported_test_ext(Path::new("foo.JS")));
    assert!(is_supported_test_ext(Path::new("foo.JSX")));
    assert!(is_supported_test_ext(Path::new("foo.mjs")));
    assert!(is_supported_test_ext(Path::new("foo.mts")));
    assert!(is_supported_test_ext(Path::new("foo.cjs")));
    assert!(is_supported_test_ext(Path::new("foo.cts")));
    assert!(!is_supported_test_ext(Path::new("foo.mjsx")));
    assert!(!is_supported_test_ext(Path::new("foo.jsonc")));
    assert!(!is_supported_test_ext(Path::new("foo.JSONC")));
    assert!(!is_supported_test_ext(Path::new("foo.json")));
    assert!(!is_supported_test_ext(Path::new("foo.JsON")));
  }

  #[test]
  fn test_is_supported_test_path() {
    assert!(is_supported_test_path(Path::new(
      "tests/subdir/foo_test.ts"
    )));
    assert!(is_supported_test_path(Path::new(
      "tests/subdir/foo_test.tsx"
    )));
    assert!(is_supported_test_path(Path::new(
      "tests/subdir/foo_test.js"
    )));
    assert!(is_supported_test_path(Path::new(
      "tests/subdir/foo_test.jsx"
    )));
    assert!(is_supported_test_path(Path::new("bar/foo.test.ts")));
    assert!(is_supported_test_path(Path::new("bar/foo.test.tsx")));
    assert!(is_supported_test_path(Path::new("bar/foo.test.js")));
    assert!(is_supported_test_path(Path::new("bar/foo.test.jsx")));
    assert!(is_supported_test_path(Path::new("foo/bar/test.js")));
    assert!(is_supported_test_path(Path::new("foo/bar/test.jsx")));
    assert!(is_supported_test_path(Path::new("foo/bar/test.ts")));
    assert!(is_supported_test_path(Path::new("foo/bar/test.tsx")));
    assert!(is_supported_test_path(Path::new(
      "foo/bar/__tests__/foo.js"
    )));
    assert!(is_supported_test_path(Path::new(
      "foo/bar/__tests__/foo.jsx"
    )));
    assert!(is_supported_test_path(Path::new(
      "foo/bar/__tests__/foo.ts"
    )));
    assert!(is_supported_test_path(Path::new(
      "foo/bar/__tests__/foo.tsx"
    )));
    assert!(!is_supported_test_path(Path::new("README.md")));
    assert!(!is_supported_test_path(Path::new("lib/typescript.d.ts")));
    assert!(!is_supported_test_path(Path::new("notatest.js")));
    assert!(!is_supported_test_path(Path::new("NotAtest.ts")));
  }
}<|MERGE_RESOLUTION|>--- conflicted
+++ resolved
@@ -1830,16 +1830,10 @@
       concurrent_jobs: workspace_test_options.concurrent_jobs,
       fail_fast: workspace_test_options.fail_fast,
       log_level,
-<<<<<<< HEAD
-      filter: test_options.filter.is_some(),
-      reporter: test_options.reporter,
-      junit_path: test_options.junit_path,
-      hide_stacktraces: test_options.hide_stacktraces,
-=======
       filter: workspace_test_options.filter.is_some(),
       reporter: workspace_test_options.reporter,
       junit_path: workspace_test_options.junit_path,
->>>>>>> e0cfc9da
+      hide_stacktraces: workspace_test_options.hide_stacktraces,
       specifier: TestSpecifierOptions {
         filter: TestFilter::from_flag(&workspace_test_options.filter),
         shuffle: workspace_test_options.shuffle,
@@ -2001,16 +1995,10 @@
             concurrent_jobs: workspace_test_options.concurrent_jobs,
             fail_fast: workspace_test_options.fail_fast,
             log_level,
-<<<<<<< HEAD
-            filter: test_options.filter.is_some(),
-            reporter: test_options.reporter,
-            junit_path: test_options.junit_path,
-            hide_stacktraces: test_options.hide_stacktraces,
-=======
             filter: workspace_test_options.filter.is_some(),
             reporter: workspace_test_options.reporter,
             junit_path: workspace_test_options.junit_path,
->>>>>>> e0cfc9da
+            hide_stacktraces: workspace_test_options.hide_stacktraces,
             specifier: TestSpecifierOptions {
               filter: TestFilter::from_flag(&workspace_test_options.filter),
               shuffle: workspace_test_options.shuffle,
