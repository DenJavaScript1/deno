// Copyright 2018-2024 the Deno authors. All rights reserved. MIT license.

//! This module provides feature to upgrade deno executable

use crate::args::Flags;
use crate::args::UpgradeFlags;
use crate::colors;
use crate::factory::CliFactory;
use crate::http_util::HttpClient;
use crate::http_util::HttpClientProvider;
use crate::shared::ReleaseChannel;
use crate::util::archive;
use crate::util::progress_bar::ProgressBar;
use crate::util::progress_bar::ProgressBarStyle;
use crate::version;
use crate::version::ReleaseChannel;

use async_trait::async_trait;
use deno_core::anyhow::bail;
use deno_core::anyhow::Context;
use deno_core::error::AnyError;
use deno_core::unsync::spawn;
use deno_core::url::Url;
use deno_semver::Version;
use once_cell::sync::Lazy;
use std::borrow::Cow;
use std::env;
use std::fs;
use std::io::IsTerminal;
use std::ops::Sub;
use std::path::Path;
use std::path::PathBuf;
use std::process::Command;
use std::sync::Arc;
use std::time::Duration;

const RELEASE_URL: &str = "https://github.com/denoland/deno/releases";
const CANARY_URL: &str = "https://dl.deno.land/canary";

pub static ARCHIVE_NAME: Lazy<String> =
  Lazy::new(|| format!("deno-{}.zip", env!("TARGET")));

// How often query server for new version. In hours.
const UPGRADE_CHECK_INTERVAL: i64 = 24;

const UPGRADE_CHECK_FETCH_DELAY: Duration = Duration::from_millis(500);

/// Environment necessary for doing the update checker.
/// An alternate trait implementation can be provided for testing purposes.
trait UpdateCheckerEnvironment: Clone {
  fn read_check_file(&self) -> String;
  fn write_check_file(&self, text: &str);
  fn current_time(&self) -> chrono::DateTime<chrono::Utc>;
}

#[derive(Clone)]
struct RealUpdateCheckerEnvironment {
  cache_file_path: PathBuf,
  current_time: chrono::DateTime<chrono::Utc>,
}

impl RealUpdateCheckerEnvironment {
  pub fn new(cache_file_path: PathBuf) -> Self {
    Self {
      cache_file_path,
      // cache the current time
      current_time: chrono::Utc::now(),
    }
  }
}

impl UpdateCheckerEnvironment for RealUpdateCheckerEnvironment {
  fn read_check_file(&self) -> String {
    std::fs::read_to_string(&self.cache_file_path).unwrap_or_default()
  }

  fn write_check_file(&self, text: &str) {
    let _ = std::fs::write(&self.cache_file_path, text);
  }

  fn current_time(&self) -> chrono::DateTime<chrono::Utc> {
    self.current_time
  }
}

#[derive(Debug, Copy, Clone)]
enum UpgradeCheckKind {
  Execution,
  Lsp,
}

#[async_trait(?Send)]
trait VersionProvider: Clone {
  /// Fetch latest available version for the given release channel
  async fn latest_version(
    &self,
    release_channel: ReleaseChannel,
  ) -> Result<AvailableVersion, AnyError>;

  /// Returns either a semver or git hash. It's up to implementor to
  /// decide which one is appropriate, but in general only "stable"
  /// and "lts" versions use semver.
  fn current_version(&self) -> Cow<str>;

  // TODO(bartlomieju): update to handle `Lts` channel
  async fn get_current_exe_release_channel(
    &self,
  ) -> Result<ReleaseChannel, AnyError>;
}

#[derive(Clone)]
struct RealVersionProvider {
  http_client_provider: Arc<HttpClientProvider>,
  check_kind: UpgradeCheckKind,
}

impl RealVersionProvider {
  pub fn new(
    http_client_provider: Arc<HttpClientProvider>,
    check_kind: UpgradeCheckKind,
  ) -> Self {
    Self {
      http_client_provider,
      check_kind,
    }
  }
}

#[async_trait(?Send)]
impl VersionProvider for RealVersionProvider {
  async fn latest_version(
    &self,
    release_channel: ReleaseChannel,
  ) -> Result<AvailableVersion, AnyError> {
    fetch_latest_version(
      &self.http_client_provider.get_or_create()?,
      release_channel,
      self.check_kind,
    )
    .await
  }

  fn current_version(&self) -> Cow<str> {
    Cow::Borrowed(version::DENO_VERSION_INFO.version_or_git_hash())
  }

  // TODO(bartlomieju): update to handle `Lts` channel
  async fn get_current_exe_release_channel(
    &self,
  ) -> Result<ReleaseChannel, AnyError> {
<<<<<<< HEAD
    if version::DENO_VERSION_INFO.is_canary {
=======
    // TODO(bartlomieju): remove hitting a remote server
    if matches!(version::RELEASE_CHANNEL, ReleaseChannel::Canary) {
>>>>>>> e8d57cd3
      // If this fails for whatever reason, just return an empty vector.
      // It's better to miss that than throw error here.
      let rc_versions = get_rc_versions(
        &self.http_client_provider.get_or_create()?,
        self.check_kind,
      )
      .await
      .unwrap_or_else(|_| vec![]);

      let is_current_exe_an_rc = rc_versions
        .iter()
        .any(|(hash, _)| hash == version::DENO_VERSION_INFO.git_hash);

      if is_current_exe_an_rc {
        Ok(ReleaseChannel::Rc)
      } else {
        Ok(ReleaseChannel::Canary)
      }
    } else {
      Ok(ReleaseChannel::Stable)
    }
  }
}

struct UpdateChecker<
  TEnvironment: UpdateCheckerEnvironment,
  TVersionProvider: VersionProvider,
> {
  env: TEnvironment,
  version_provider: TVersionProvider,
  maybe_file: Option<CheckVersionFile>,
}

impl<
    TEnvironment: UpdateCheckerEnvironment,
    TVersionProvider: VersionProvider,
  > UpdateChecker<TEnvironment, TVersionProvider>
{
  pub fn new(env: TEnvironment, version_provider: TVersionProvider) -> Self {
    let maybe_file = CheckVersionFile::parse(env.read_check_file());
    Self {
      env,
      version_provider,
      maybe_file,
    }
  }

  pub fn should_check_for_new_version(&self) -> bool {
    let Some(file) = &self.maybe_file else {
      return true;
    };

    let last_check_age = self
      .env
      .current_time()
      .signed_duration_since(file.last_checked);
    last_check_age > chrono::Duration::hours(UPGRADE_CHECK_INTERVAL)
  }

  /// Returns the current exe release channel and a version if a new one is available and it should be prompted about.
  pub fn should_prompt(&self) -> Option<(ReleaseChannel, String)> {
    let file = self.maybe_file.as_ref()?;
    // If the current version saved is not the actually current version of the binary
    // It means
    // - We already check for a new version today
    // - The user have probably upgraded today
    // So we should not prompt and wait for tomorrow for the latest version to be updated again
    let current_version = self.version_provider.current_version();
    if file.current_version != current_version {
      return None;
    }
    if file.latest_version == current_version {
      return None;
    }

    if let Ok(current) = Version::parse_standard(&current_version) {
      if let Ok(latest) = Version::parse_standard(&file.latest_version) {
        if current >= latest {
          return None;
        }
      }
    }

    let last_prompt_age = self
      .env
      .current_time()
      .signed_duration_since(file.last_prompt);
    if last_prompt_age > chrono::Duration::hours(UPGRADE_CHECK_INTERVAL) {
      Some((file.current_release_channel, file.latest_version.clone()))
    } else {
      None
    }
  }

  /// Store that we showed the update message to the user.
  pub fn store_prompted(self) {
    if let Some(file) = self.maybe_file {
      self.env.write_check_file(
        &file.with_last_prompt(self.env.current_time()).serialize(),
      );
    }
  }
}

fn get_minor_version(version: &str) -> &str {
  version.rsplitn(2, '.').collect::<Vec<&str>>()[1]
}

fn print_release_notes(current_version: &str, new_version: &str) {
  // TODO(bartlomieju): we might want to reconsider this one for RC releases.
  // TODO(bartlomieju): also maybe just parse using `Version::standard` instead
  // of using `get_minor_version`?
  if get_minor_version(current_version) == get_minor_version(new_version) {
    return;
  }

  log::info!(
    "{}\n\n  {}\n",
    colors::gray("Release notes:"),
    colors::bold(format!(
      "https://github.com/denoland/deno/releases/tag/v{}",
      &new_version,
    ))
  );
  log::info!(
    "{}\n\n  {}\n",
    colors::gray("Blog post:"),
    colors::bold(format!(
      "https://deno.com/blog/v{}",
      get_minor_version(new_version)
    ))
  );
}

pub fn upgrade_check_enabled() -> bool {
  matches!(
    env::var("DENO_NO_UPDATE_CHECK"),
    Err(env::VarError::NotPresent)
  )
}

pub fn check_for_upgrades(
  http_client_provider: Arc<HttpClientProvider>,
  cache_file_path: PathBuf,
) {
  if !upgrade_check_enabled() {
    return;
  }

  let env = RealUpdateCheckerEnvironment::new(cache_file_path);
  let version_provider = RealVersionProvider::new(
    http_client_provider.clone(),
    UpgradeCheckKind::Execution,
  );
  let update_checker = UpdateChecker::new(env, version_provider);

  if update_checker.should_check_for_new_version() {
    let env = update_checker.env.clone();
    let version_provider = update_checker.version_provider.clone();
    // do this asynchronously on a separate task
    spawn(async move {
      // Sleep for a small amount of time to not unnecessarily impact startup
      // time.
      tokio::time::sleep(UPGRADE_CHECK_FETCH_DELAY).await;

      fetch_and_store_latest_version(&env, &version_provider).await;

      // text is used by the test suite
      log::debug!("Finished upgrade checker.")
    });
  }

  // Don't bother doing any more computation if we're not in TTY environment.
  let should_prompt =
    log::log_enabled!(log::Level::Info) && std::io::stderr().is_terminal();

  if !should_prompt {
    return;
  }

  // Print a message if an update is available
  if let Some((release_channel, upgrade_version)) =
    update_checker.should_prompt()
  {
    match release_channel {
      ReleaseChannel::Stable => {
        log::info!(
          "{} {} → {} {}",
          colors::green("A new release of Deno is available:"),
          colors::cyan(version::DENO_VERSION_INFO.deno),
          colors::cyan(&upgrade_version),
          colors::italic_gray("Run `deno upgrade` to install it.")
        );
      }
      ReleaseChannel::Canary => {
        log::info!(
          "{} {}",
          colors::green("A new canary release of Deno is available."),
          colors::italic_gray("Run `deno upgrade --canary` to install it.")
        );
      }
      ReleaseChannel::Rc => {
        log::info!(
          "{} {}",
          colors::green("A new release candidate of Deno is available."),
          colors::italic_gray("Run `deno upgrade --rc` to install it.")
        );
      }
      // TODO(bartlomieju)
      ReleaseChannel::Lts => unreachable!(),
    }

    update_checker.store_prompted();
  }
}

#[derive(Debug, Clone, PartialEq, Eq)]
pub struct LspVersionUpgradeInfo {
  pub latest_version: String,
  pub is_canary: bool,
}

pub async fn check_for_upgrades_for_lsp(
  http_client_provider: Arc<HttpClientProvider>,
) -> Result<Option<LspVersionUpgradeInfo>, AnyError> {
  if !upgrade_check_enabled() {
    return Ok(None);
  }

  let version_provider =
    RealVersionProvider::new(http_client_provider, UpgradeCheckKind::Lsp);
  check_for_upgrades_for_lsp_with_provider(&version_provider).await
}

async fn check_for_upgrades_for_lsp_with_provider(
  version_provider: &impl VersionProvider,
) -> Result<Option<LspVersionUpgradeInfo>, AnyError> {
  let release_channel =
    version_provider.get_current_exe_release_channel().await?;
  let latest_version = version_provider.latest_version(release_channel).await?;
  let current_version = version_provider.current_version();

  // Nothing to upgrade
  if current_version == latest_version.version_or_hash {
    return Ok(None);
  }

  match release_channel {
    ReleaseChannel::Stable => {
      if let Ok(current) = Version::parse_standard(&current_version) {
        if let Ok(latest) =
          Version::parse_standard(&latest_version.version_or_hash)
        {
          if current >= latest {
            return Ok(None); // nothing to upgrade
          }
        }
      }
      Ok(Some(LspVersionUpgradeInfo {
        latest_version: latest_version.display,
        is_canary: false,
      }))
    }

    ReleaseChannel::Canary => Ok(Some(LspVersionUpgradeInfo {
      latest_version: latest_version.display,
      is_canary: true,
    })),

    ReleaseChannel::Rc => Ok(Some(LspVersionUpgradeInfo {
      latest_version: latest_version.display,
      is_canary: true,
    })),

    // TODO(bartlomieju)
    ReleaseChannel::Lts => unreachable!(),
  }
}

async fn fetch_and_store_latest_version<
  TEnvironment: UpdateCheckerEnvironment,
  TVersionProvider: VersionProvider,
>(
  env: &TEnvironment,
  version_provider: &TVersionProvider,
) {
  // Fetch latest version or commit hash from server.
  let Ok(release_channel) =
    version_provider.get_current_exe_release_channel().await
  else {
    return;
  };
  let Ok(latest_version) =
    version_provider.latest_version(release_channel).await
  else {
    return;
  };

  let version_file = CheckVersionFile {
    // put a date in the past here so that prompt can be shown on next run
    last_prompt: env
      .current_time()
      .sub(chrono::Duration::hours(UPGRADE_CHECK_INTERVAL + 1)),
    last_checked: env.current_time(),
    current_version: version_provider.current_version().to_string(),
    latest_version: latest_version.version_or_hash,
    current_release_channel: release_channel,
  };

  env.write_check_file(&version_file.serialize());
}

pub async fn upgrade(
  flags: Arc<Flags>,
  upgrade_flags: UpgradeFlags,
) -> Result<(), AnyError> {
  let factory = CliFactory::from_flags(flags);
  let http_client_provider = factory.http_client_provider();
  let client = http_client_provider.get_or_create()?;
  let current_exe_path = std::env::current_exe()?;
  let full_path_output_flag = match &upgrade_flags.output {
    Some(output) => Some(
      std::env::current_dir()
        .context("failed getting cwd")?
        .join(output),
    ),
    None => None,
  };
  let output_exe_path =
    full_path_output_flag.as_ref().unwrap_or(&current_exe_path);

  let permissions = set_exe_permissions(&current_exe_path, output_exe_path)?;

  let force_selection_of_new_version =
    upgrade_flags.force || full_path_output_flag.is_some();

  let requested_version =
    RequestedVersion::from_upgrade_flags(upgrade_flags.clone())?;

  let maybe_selected_version_to_upgrade = match &requested_version {
    RequestedVersion::Latest(channel) => {
      find_latest_version_to_upgrade(
        http_client_provider.clone(),
        *channel,
        force_selection_of_new_version,
      )
      .await?
    }
    RequestedVersion::SpecificVersion(channel, version) => {
      select_specific_version_for_upgrade(
        *channel,
        version.clone(),
        force_selection_of_new_version,
      )?
    }
  };

  let Some(selected_version_to_upgrade) = maybe_selected_version_to_upgrade
  else {
    return Ok(());
  };

  let download_url = get_download_url(
    &selected_version_to_upgrade.version_or_hash,
    requested_version.is_canary(),
  )?;
  log::info!("{}", colors::gray(format!("Downloading {}", &download_url)));
  let Some(archive_data) = download_package(&client, download_url).await?
  else {
    log::error!("Download could not be found, aborting");
    std::process::exit(1)
  };

  log::info!(
    "{}",
    colors::gray(format!(
      "Deno is upgrading to version {}",
      &selected_version_to_upgrade.display
    ))
  );

  let temp_dir = tempfile::TempDir::new()?;
  let new_exe_path = archive::unpack_into_dir(archive::UnpackArgs {
    exe_name: "deno",
    archive_name: &ARCHIVE_NAME,
    archive_data: &archive_data,
    is_windows: cfg!(windows),
    dest_path: temp_dir.path(),
  })?;
  fs::set_permissions(&new_exe_path, permissions)?;
  check_exe(&new_exe_path)?;

  if upgrade_flags.dry_run {
    fs::remove_file(&new_exe_path)?;
    log::info!("Upgraded successfully (dry run)");
    if !requested_version.is_canary() {
      print_release_notes(
        version::DENO_VERSION_INFO.deno,
        &selected_version_to_upgrade.version_or_hash,
      );
    }
    drop(temp_dir);
    return Ok(());
  }

  let output_exe_path =
    full_path_output_flag.as_ref().unwrap_or(&current_exe_path);
  let output_result = if *output_exe_path == current_exe_path {
    replace_exe(&new_exe_path, output_exe_path)
  } else {
    fs::rename(&new_exe_path, output_exe_path)
      .or_else(|_| fs::copy(&new_exe_path, output_exe_path).map(|_| ()))
  };
  check_windows_access_denied_error(output_result, output_exe_path)?;

  log::info!(
    "\nUpgraded successfully to Deno {}\n",
    colors::green(selected_version_to_upgrade.display())
  );
  if !requested_version.is_canary() {
    print_release_notes(
      version::DENO_VERSION_INFO.deno,
      &selected_version_to_upgrade.display,
    );
  }

  drop(temp_dir); // delete the temp dir
  Ok(())
}

enum RequestedVersion {
  Latest(ReleaseChannel),
  SpecificVersion(ReleaseChannel, String),
}

impl RequestedVersion {
  fn from_upgrade_flags(upgrade_flags: UpgradeFlags) -> Result<Self, AnyError> {
    let is_canary = upgrade_flags.canary;
    let is_release_candidate = upgrade_flags.release_candidate;

    let Some(passed_version) = upgrade_flags.version else {
      let channel = if is_canary {
        ReleaseChannel::Canary
      } else if is_release_candidate {
        ReleaseChannel::Rc
      } else {
        ReleaseChannel::Stable
      };
      return Ok(Self::Latest(channel));
    };

    let re_hash = lazy_regex::regex!("^[0-9a-f]{40}$");
    let passed_version = passed_version
      .strip_prefix('v')
      .unwrap_or(&passed_version)
      .to_string();

    let (channel, passed_version) = if is_canary {
      if !re_hash.is_match(&passed_version) {
        bail!("Invalid commit hash passed");
      }
      (ReleaseChannel::Canary, passed_version)
    } else {
      if Version::parse_standard(&passed_version).is_err() {
        bail!("Invalid version passed");
      };
      (ReleaseChannel::Stable, passed_version)
    };

    Ok(RequestedVersion::SpecificVersion(channel, passed_version))
  }

  /// Channels that use Git hashes as versions are considered canary.
  pub fn is_canary(&self) -> bool {
    match self {
      Self::Latest(channel) => {
        matches!(channel, ReleaseChannel::Canary | ReleaseChannel::Rc)
      }
      Self::SpecificVersion(channel, _) => {
        matches!(channel, ReleaseChannel::Canary | ReleaseChannel::Rc)
      }
    }
  }
}

fn select_specific_version_for_upgrade(
  release_channel: ReleaseChannel,
  version: String,
  force: bool,
) -> Result<Option<AvailableVersion>, AnyError> {
  match release_channel {
    ReleaseChannel::Stable => {
<<<<<<< HEAD
      let current_is_passed = if !version::DENO_VERSION_INFO.is_canary {
        version::DENO_VERSION_INFO.deno == version
      } else {
        false
      };
=======
      let current_is_passed =
        if !matches!(version::RELEASE_CHANNEL, ReleaseChannel::Canary) {
          version::deno() == version
        } else {
          false
        };
>>>>>>> e8d57cd3

      if !force && current_is_passed {
        log::info!(
          "Version {} is already installed",
          version::DENO_VERSION_INFO.deno
        );
        return Ok(None);
      }

      Ok(Some(AvailableVersion {
        version_or_hash: version.to_string(),
        release_channel,
        display: version,
      }))
    }
    ReleaseChannel::Canary => {
      let current_is_passed = version::DENO_VERSION_INFO.git_hash == version;
      if !force && current_is_passed {
        log::info!(
          "Version {} is already installed",
          version::DENO_VERSION_INFO.deno
        );
        return Ok(None);
      }

      Ok(Some(AvailableVersion {
        version_or_hash: version.to_string(),
        release_channel,
        display: version,
      }))
    }
    // TODO(bartlomieju)
    ReleaseChannel::Rc => unreachable!(),
    // TODO(bartlomieju)
    ReleaseChannel::Lts => unreachable!(),
  }
}

async fn find_latest_version_to_upgrade(
  http_client_provider: Arc<HttpClientProvider>,
  release_channel: ReleaseChannel,
  force: bool,
) -> Result<Option<AvailableVersion>, AnyError> {
  log::info!(
    "{}",
    colors::gray(&format!("Looking up {} version", release_channel.name()))
  );

  let client = http_client_provider.get_or_create()?;
  let latest_version_found =
    fetch_latest_version(&client, release_channel, UpgradeCheckKind::Execution)
      .await?;

  let (maybe_newer_latest_version, current_version) = match release_channel {
    ReleaseChannel::Stable => {
<<<<<<< HEAD
      let current_version = version::DENO_VERSION_INFO.deno;
      let current_is_most_recent = if !version::DENO_VERSION_INFO.is_canary {
        let current = Version::parse_standard(current_version).unwrap();
        let latest =
          Version::parse_standard(&latest_version_found.version_or_hash)
            .unwrap();
        current >= latest
      } else {
        false
      };
=======
      let current_version = version::deno();
      let current_is_most_recent =
        if !matches!(version::RELEASE_CHANNEL, ReleaseChannel::Canary) {
          let current = Version::parse_standard(current_version).unwrap();
          let latest =
            Version::parse_standard(&latest_version_found.version_or_hash)
              .unwrap();
          current >= latest
        } else {
          false
        };
>>>>>>> e8d57cd3

      if !force && current_is_most_recent {
        (None, current_version)
      } else {
        (Some(latest_version_found), current_version)
      }
    }
    ReleaseChannel::Canary => {
      let current_version = version::DENO_VERSION_INFO.git_hash;
      let current_is_most_recent =
        current_version == latest_version_found.version_or_hash;

      if !force && current_is_most_recent {
        (None, current_version)
      } else {
        (Some(latest_version_found), current_version)
      }
    }
    ReleaseChannel::Rc => {
      let current_version = version::DENO_VERSION_INFO.git_hash;
      let current_is_most_recent =
        current_version == latest_version_found.version_or_hash;

      if !force && current_is_most_recent {
        (None, current_version)
      } else {
        (Some(latest_version_found), current_version)
      }
    }
    // TODO(bartlomieju)
    ReleaseChannel::Lts => unreachable!(),
  };

  log::info!("");
  if let Some(newer_latest_version) = maybe_newer_latest_version.as_ref() {
    log::info!(
      "Found latest {} version {}",
      newer_latest_version.release_channel.name(),
      color_print::cformat!("<g>{}</>", newer_latest_version.display())
    );
  } else {
    log::info!(
      "Local deno version {} is the most recent release",
      color_print::cformat!("<g>{}</>", current_version)
    );
  }
  log::info!("");

  Ok(maybe_newer_latest_version)
}

// Return a list of available RC release in format of (<commit_hash>, <version_name>)
fn parse_rc_versions_text(
  text: &str,
) -> Result<Vec<(String, String)>, AnyError> {
  let lines: Vec<_> = text
    .split("\n")
    .map(|s| s.to_string())
    .filter(|s| !s.is_empty())
    .collect();
  if lines.is_empty() {
    bail!("No release candidates available");
  }

  let mut parsed = Vec::with_capacity(lines.len());

  for line in lines {
    let v = line.split(' ').collect::<Vec<_>>();
    if v.len() != 2 {
      bail!("Malformed list of RC releases");
    }
    parsed.push((v[0].to_string(), v[1].to_string()));
  }

  Ok(parsed)
}

async fn get_rc_versions(
  client: &HttpClient,
  check_kind: UpgradeCheckKind,
) -> Result<Vec<(String, String)>, AnyError> {
  let url =
    get_latest_version_url(ReleaseChannel::Rc, env!("TARGET"), check_kind);
  let text = client.download_text(url.parse()?).await?;
  parse_rc_versions_text(&text)
}

#[derive(Debug, Clone, PartialEq)]
struct AvailableVersion {
  version_or_hash: String,
  release_channel: ReleaseChannel,
  display: String,
}

impl AvailableVersion {
  /// Format display version, appending `v` before version number
  /// for non-canary releases.
  fn display(&self) -> Cow<str> {
    match self.release_channel {
      ReleaseChannel::Canary => Cow::Borrowed(&self.display),
      _ => Cow::Owned(format!("v{}", self.display)),
    }
  }
}

async fn fetch_latest_version(
  client: &HttpClient,
  release_channel: ReleaseChannel,
  check_kind: UpgradeCheckKind,
) -> Result<AvailableVersion, AnyError> {
  let url = get_latest_version_url(release_channel, env!("TARGET"), check_kind);
  let text = client.download_text(url.parse()?).await?;
  let version = normalize_version_from_server(release_channel, &text)?;
  Ok(version)
}

fn normalize_version_from_server(
  release_channel: ReleaseChannel,
  text: &str,
) -> Result<AvailableVersion, AnyError> {
  let text = text.trim();
  match release_channel {
    ReleaseChannel::Stable => {
      let v = text.trim_start_matches('v').to_string();
      Ok(AvailableVersion {
        version_or_hash: v.to_string(),
        release_channel,
        display: v.to_string(),
      })
    }
    ReleaseChannel::Canary => Ok(AvailableVersion {
      version_or_hash: text.to_string(),
      release_channel,
      display: text.to_string(),
    }),
    ReleaseChannel::Rc => {
      let lines = parse_rc_versions_text(text)?;
      let latest = lines.last().unwrap();
      Ok(AvailableVersion {
        version_or_hash: latest.0.to_string(),
        release_channel,
        display: latest.1.to_string(),
      })
    }
    _ => unreachable!(),
  }
}

fn get_latest_version_url(
  release_channel: ReleaseChannel,
  target_tuple: &str,
  check_kind: UpgradeCheckKind,
) -> String {
  let file_name = match release_channel {
    ReleaseChannel::Stable => Cow::Borrowed("release-latest.txt"),
    ReleaseChannel::Canary => {
      Cow::Owned(format!("canary-{target_tuple}-latest.txt"))
    }
    ReleaseChannel::Rc => Cow::Borrowed("release-rc.txt"),
    _ => unreachable!(),
  };
  let query_param = match check_kind {
    UpgradeCheckKind::Execution => "",
    UpgradeCheckKind::Lsp => "?lsp",
  };
  format!("{}/{}{}", base_upgrade_url(), file_name, query_param)
}

fn base_upgrade_url() -> Cow<'static, str> {
  // this is used by the test suite
  if let Ok(url) = env::var("DENO_DONT_USE_INTERNAL_BASE_UPGRADE_URL") {
    Cow::Owned(url)
  } else {
    Cow::Borrowed("https://dl.deno.land")
  }
}

fn get_download_url(version: &str, is_canary: bool) -> Result<Url, AnyError> {
  let download_url = if is_canary {
    format!("{}/{}/{}", CANARY_URL, version, *ARCHIVE_NAME)
  } else {
    format!("{}/download/v{}/{}", RELEASE_URL, version, *ARCHIVE_NAME)
  };

  Url::parse(&download_url).with_context(|| {
    format!(
      "Failed to parse URL to download new release: {}",
      download_url
    )
  })
}

async fn download_package(
  client: &HttpClient,
  download_url: Url,
) -> Result<Option<Vec<u8>>, AnyError> {
  let progress_bar = ProgressBar::new(ProgressBarStyle::DownloadBars);
  // provide an empty string here in order to prefer the downloading
  // text above which will stay alive after the progress bars are complete
  let progress = progress_bar.update("");
  let maybe_bytes = client
    .download_with_progress(download_url.clone(), None, &progress)
    .await
    .with_context(|| format!("Failed downloading {download_url}. The version you requested may not have been built for the current architecture."))?;
  Ok(maybe_bytes)
}

fn replace_exe(from: &Path, to: &Path) -> Result<(), std::io::Error> {
  if cfg!(windows) {
    // On windows you cannot replace the currently running executable.
    // so first we rename it to deno.old.exe
    fs::rename(to, to.with_extension("old.exe"))?;
  } else {
    fs::remove_file(to)?;
  }
  // Windows cannot rename files across device boundaries, so if rename fails,
  // we try again with copy.
  fs::rename(from, to).or_else(|_| fs::copy(from, to).map(|_| ()))?;
  Ok(())
}

fn check_windows_access_denied_error(
  output_result: Result<(), std::io::Error>,
  output_exe_path: &Path,
) -> Result<(), AnyError> {
  let Err(err) = output_result else {
    return Ok(());
  };

  if !cfg!(windows) {
    return Err(err.into());
  }

  const WIN_ERROR_ACCESS_DENIED: i32 = 5;
  if err.raw_os_error() != Some(WIN_ERROR_ACCESS_DENIED) {
    return Err(err.into());
  };

  Err(err).with_context(|| {
    format!(
      concat!(
        "Could not replace the deno executable. This may be because an ",
        "existing deno process is running. Please ensure there are no ",
        "running deno processes (ex. Stop-Process -Name deno ; deno {}), ",
        "close any editors before upgrading, and ensure you have ",
        "sufficient permission to '{}'."
      ),
      // skip the first argument, which is the executable path
      std::env::args().skip(1).collect::<Vec<_>>().join(" "),
      output_exe_path.display(),
    )
  })
}

fn set_exe_permissions(
  current_exe_path: &Path,
  output_exe_path: &Path,
) -> Result<std::fs::Permissions, AnyError> {
  let Ok(metadata) = fs::metadata(output_exe_path) else {
    let metadata = fs::metadata(current_exe_path)?;
    return Ok(metadata.permissions());
  };

  let permissions = metadata.permissions();
  if permissions.readonly() {
    bail!(
      "You do not have write permission to {}",
      output_exe_path.display()
    );
  }
  #[cfg(unix)]
  if std::os::unix::fs::MetadataExt::uid(&metadata) == 0
    && !nix::unistd::Uid::effective().is_root()
  {
    bail!(concat!(
      "You don't have write permission to {} because it's owned by root.\n",
      "Consider updating deno through your package manager if its installed from it.\n",
      "Otherwise run `deno upgrade` as root.",
    ), output_exe_path.display());
  }
  Ok(permissions)
}

fn check_exe(exe_path: &Path) -> Result<(), AnyError> {
  let output = Command::new(exe_path)
    .arg("-V")
    .stderr(std::process::Stdio::inherit())
    .output()?;
  assert!(output.status.success());
  Ok(())
}

#[derive(Debug)]
struct CheckVersionFile {
  pub last_prompt: chrono::DateTime<chrono::Utc>,
  pub last_checked: chrono::DateTime<chrono::Utc>,
  pub current_version: String,
  pub latest_version: String,
  pub current_release_channel: ReleaseChannel,
}

impl CheckVersionFile {
  pub fn parse(content: String) -> Option<Self> {
    let split_content = content.split('!').collect::<Vec<_>>();

    if split_content.len() != 5 {
      return None;
    }

    let latest_version = split_content[2].trim().to_owned();
    if latest_version.is_empty() {
      return None;
    }
    let current_version = split_content[3].trim().to_owned();
    if current_version.is_empty() {
      return None;
    }
    let current_release_channel = split_content[4].trim().to_owned();
    if current_release_channel.is_empty() {
      return None;
    }
    let Ok(current_release_channel) =
      ReleaseChannel::deserialize(&current_release_channel)
    else {
      return None;
    };

    let last_prompt = chrono::DateTime::parse_from_rfc3339(split_content[0])
      .map(|dt| dt.with_timezone(&chrono::Utc))
      .ok()?;
    let last_checked = chrono::DateTime::parse_from_rfc3339(split_content[1])
      .map(|dt| dt.with_timezone(&chrono::Utc))
      .ok()?;

    Some(CheckVersionFile {
      last_prompt,
      last_checked,
      current_version,
      latest_version,
      current_release_channel,
    })
  }

  fn serialize(&self) -> String {
    format!(
      "{}!{}!{}!{}!{}",
      self.last_prompt.to_rfc3339(),
      self.last_checked.to_rfc3339(),
      self.latest_version,
      self.current_version,
      self.current_release_channel.serialize()
    )
  }

  fn with_last_prompt(self, dt: chrono::DateTime<chrono::Utc>) -> Self {
    Self {
      last_prompt: dt,
      ..self
    }
  }
}

#[cfg(test)]
mod test {
  use std::cell::RefCell;
  use std::rc::Rc;

  use super::*;

  #[test]
  fn test_parse_upgrade_check_file() {
    // NOTE(bartlomieju): pre-1.46 format
    let maybe_file = CheckVersionFile::parse(
      "2020-01-01T00:00:00+00:00!2020-01-01T00:00:00+00:00!1.2.3!1.2.2"
        .to_string(),
    );
    assert!(maybe_file.is_none());
    // NOTE(bartlomieju): post-1.46 format
    let file = CheckVersionFile::parse(
      "2020-01-01T00:00:00+00:00!2020-01-01T00:00:00+00:00!1.2.3!1.2.2!stable"
        .to_string(),
    )
    .unwrap();
    assert_eq!(
      file.last_prompt.to_rfc3339(),
      "2020-01-01T00:00:00+00:00".to_string()
    );
    assert_eq!(
      file.last_checked.to_rfc3339(),
      "2020-01-01T00:00:00+00:00".to_string()
    );
    assert_eq!(file.latest_version, "1.2.3".to_string());
    assert_eq!(file.current_version, "1.2.2".to_string());
    assert_eq!(file.current_release_channel, ReleaseChannel::Stable);

    let result =
      CheckVersionFile::parse("2020-01-01T00:00:00+00:00!".to_string());
    assert!(result.is_none());

    let result = CheckVersionFile::parse("garbage!test".to_string());
    assert!(result.is_none());

    let result = CheckVersionFile::parse("test".to_string());
    assert!(result.is_none());
  }

  #[test]
  fn test_parse_rc_versions_text() {
    let rc_versions = parse_rc_versions_text(
      r#"qwerw3452gbxcvbarwett234 v1.46.0-rc.0
cvbnfhuertt23523452345 v1.46.0-rc.1
sdfq3452345egasdfgsdgf v2.0.0-rc.0
asdf456yegfncbvjwe4523 v2.0.0-rc.1
hjr6562w34rgzcvh56734a v2.0.0-rc.2
bdfgtd6wergsdg3243234v v2.0.0-rc.3
"#,
    )
    .unwrap();

    assert_eq!(rc_versions.len(), 6);
    assert_eq!(rc_versions[3].0, "asdf456yegfncbvjwe4523");
    assert_eq!(rc_versions[3].1, "v2.0.0-rc.1");

    let rc_versions = parse_rc_versions_text(
      r#"qwerw3452gbxcvbarwett234 v1.46.0-rc.0

cvbnfhuertt23523452345 v1.46.0-rc.1
"#,
    )
    .unwrap();

    assert_eq!(rc_versions.len(), 2);
    assert_eq!(rc_versions[1].0, "cvbnfhuertt23523452345");
    assert_eq!(rc_versions[1].1, "v1.46.0-rc.1");

    let err =
      parse_rc_versions_text(r#"qwerw3452gbxcvbarwett234     v1.46.0-rc.0"#)
        .unwrap_err();
    assert_eq!(err.to_string(), "Malformed list of RC releases");
    let err = parse_rc_versions_text("").unwrap_err();
    assert_eq!(err.to_string(), "No release candidates available");
  }

  #[test]
  fn test_serialize_upgrade_check_file() {
    let mut file = CheckVersionFile {
      last_prompt: chrono::DateTime::parse_from_rfc3339("2020-01-01T00:00:00Z")
        .unwrap()
        .with_timezone(&chrono::Utc),
      last_checked: chrono::DateTime::parse_from_rfc3339(
        "2020-01-01T00:00:00Z",
      )
      .unwrap()
      .with_timezone(&chrono::Utc),
      latest_version: "1.2.3".to_string(),
      current_version: "1.2.2".to_string(),
      current_release_channel: ReleaseChannel::Stable,
    };
    assert_eq!(
      file.serialize(),
      "2020-01-01T00:00:00+00:00!2020-01-01T00:00:00+00:00!1.2.3!1.2.2!stable"
    );
    file.current_release_channel = ReleaseChannel::Canary;
    assert_eq!(
      file.serialize(),
      "2020-01-01T00:00:00+00:00!2020-01-01T00:00:00+00:00!1.2.3!1.2.2!canary"
    );
    file.current_release_channel = ReleaseChannel::Rc;
    assert_eq!(
      file.serialize(),
      "2020-01-01T00:00:00+00:00!2020-01-01T00:00:00+00:00!1.2.3!1.2.2!rc"
    );
    file.current_release_channel = ReleaseChannel::Lts;
    assert_eq!(
      file.serialize(),
      "2020-01-01T00:00:00+00:00!2020-01-01T00:00:00+00:00!1.2.3!1.2.2!lts"
    );
  }

  #[derive(Clone)]
  struct TestUpdateCheckerEnvironment {
    file_text: Rc<RefCell<String>>,
    release_channel: Rc<RefCell<ReleaseChannel>>,
    current_version: Rc<RefCell<String>>,
    latest_version: Rc<RefCell<Result<AvailableVersion, String>>>,
    time: Rc<RefCell<chrono::DateTime<chrono::Utc>>>,
  }

  impl TestUpdateCheckerEnvironment {
    pub fn new() -> Self {
      Self {
        file_text: Default::default(),
        current_version: Default::default(),
        release_channel: Rc::new(RefCell::new(ReleaseChannel::Stable)),
        latest_version: Rc::new(RefCell::new(Ok(AvailableVersion {
          version_or_hash: "".to_string(),
          release_channel: ReleaseChannel::Stable,
          display: "".to_string(),
        }))),
        time: Rc::new(RefCell::new(chrono::Utc::now())),
      }
    }

    pub fn add_hours(&self, hours: i64) {
      let mut time = self.time.borrow_mut();
      *time = time
        .checked_add_signed(chrono::Duration::hours(hours))
        .unwrap();
    }

    pub fn set_file_text(&self, text: &str) {
      *self.file_text.borrow_mut() = text.to_string();
    }

    pub fn set_current_version(&self, version: &str) {
      *self.current_version.borrow_mut() = version.to_string();
    }

    pub fn set_latest_version(
      &self,
      version: &str,
      release_channel: ReleaseChannel,
    ) {
      *self.latest_version.borrow_mut() = Ok(AvailableVersion {
        version_or_hash: version.to_string(),
        release_channel,
        display: version.to_string(),
      });
    }

    pub fn set_latest_version_err(&self, err: &str) {
      *self.latest_version.borrow_mut() = Err(err.to_string());
    }

    pub fn set_release_channel(&self, channel: ReleaseChannel) {
      *self.release_channel.borrow_mut() = channel;
    }
  }

  #[async_trait(?Send)]
  impl VersionProvider for TestUpdateCheckerEnvironment {
    // TODO(bartlomieju): update to handle `Lts` and `Rc` channels
    async fn latest_version(
      &self,
      _release_channel: ReleaseChannel,
    ) -> Result<AvailableVersion, AnyError> {
      match self.latest_version.borrow().clone() {
        Ok(result) => Ok(result),
        Err(err) => bail!("{}", err),
      }
    }

    fn current_version(&self) -> Cow<str> {
      Cow::Owned(self.current_version.borrow().clone())
    }

    async fn get_current_exe_release_channel(
      &self,
    ) -> Result<ReleaseChannel, AnyError> {
      Ok(*self.release_channel.borrow())
    }
  }

  impl UpdateCheckerEnvironment for TestUpdateCheckerEnvironment {
    fn read_check_file(&self) -> String {
      self.file_text.borrow().clone()
    }

    fn write_check_file(&self, text: &str) {
      self.set_file_text(text);
    }

    fn current_time(&self) -> chrono::DateTime<chrono::Utc> {
      *self.time.borrow()
    }
  }

  #[tokio::test]
  async fn test_update_checker() {
    let env = TestUpdateCheckerEnvironment::new();
    env.set_current_version("1.0.0");
    env.set_latest_version("1.1.0", ReleaseChannel::Stable);
    let checker = UpdateChecker::new(env.clone(), env.clone());

    // no version, so we should check, but not prompt
    assert!(checker.should_check_for_new_version());
    assert_eq!(checker.should_prompt(), None);

    // store the latest version
    fetch_and_store_latest_version(&env, &env).await;

    // reload
    let checker = UpdateChecker::new(env.clone(), env.clone());

    // should not check for latest version because we just did
    assert!(!checker.should_check_for_new_version());
    // but should prompt
    assert_eq!(
      checker.should_prompt(),
      Some((ReleaseChannel::Stable, "1.1.0".to_string()))
    );

    // fast forward an hour and bump the latest version
    env.add_hours(1);
    env.set_latest_version("1.2.0", ReleaseChannel::Stable);
    assert!(!checker.should_check_for_new_version());
    assert_eq!(
      checker.should_prompt(),
      Some((ReleaseChannel::Stable, "1.1.0".to_string()))
    );

    // fast forward again and it should check for a newer version
    env.add_hours(UPGRADE_CHECK_INTERVAL);
    assert!(checker.should_check_for_new_version());
    assert_eq!(
      checker.should_prompt(),
      Some((ReleaseChannel::Stable, "1.1.0".to_string()))
    );

    fetch_and_store_latest_version(&env, &env).await;

    // reload and store that we prompted
    let checker = UpdateChecker::new(env.clone(), env.clone());
    assert!(!checker.should_check_for_new_version());
    assert_eq!(
      checker.should_prompt(),
      Some((ReleaseChannel::Stable, "1.2.0".to_string()))
    );
    checker.store_prompted();

    // reload and it should now say not to prompt
    let checker = UpdateChecker::new(env.clone(), env.clone());
    assert!(!checker.should_check_for_new_version());
    assert_eq!(checker.should_prompt(), None);

    // but if we fast forward past the upgrade interval it should prompt again
    env.add_hours(UPGRADE_CHECK_INTERVAL + 1);
    assert!(checker.should_check_for_new_version());
    assert_eq!(
      checker.should_prompt(),
      Some((ReleaseChannel::Stable, "1.2.0".to_string()))
    );

    // upgrade the version and it should stop prompting
    env.set_current_version("1.2.0");
    assert!(checker.should_check_for_new_version());
    assert_eq!(checker.should_prompt(), None);

    // now try failing when fetching the latest version
    env.add_hours(UPGRADE_CHECK_INTERVAL + 1);
    env.set_latest_version_err("Failed");
    env.set_latest_version("1.3.0", ReleaseChannel::Stable);

    // this will silently fail
    fetch_and_store_latest_version(&env, &env).await;
    assert!(checker.should_check_for_new_version());
    assert_eq!(checker.should_prompt(), None);

    // now switch to RC release
    env.set_release_channel(ReleaseChannel::Rc);
    env.set_current_version("1.46.0-rc.0");
    env.set_latest_version("1.46.0-rc.1", ReleaseChannel::Rc);
    fetch_and_store_latest_version(&env, &env).await;
    env.add_hours(UPGRADE_CHECK_INTERVAL + 1);

    // We should check for new version and prompt
    let checker = UpdateChecker::new(env.clone(), env.clone());
    assert!(checker.should_check_for_new_version());
    assert_eq!(
      checker.should_prompt(),
      Some((ReleaseChannel::Rc, "1.46.0-rc.1".to_string()))
    );
  }

  #[tokio::test]
  async fn test_update_checker_current_newer_than_latest() {
    let env = TestUpdateCheckerEnvironment::new();
    let file_content = CheckVersionFile {
      last_prompt: env
        .current_time()
        .sub(chrono::Duration::hours(UPGRADE_CHECK_INTERVAL + 1)),
      last_checked: env.current_time(),
      latest_version: "1.26.2".to_string(),
      current_version: "1.27.0".to_string(),
      current_release_channel: ReleaseChannel::Stable,
    }
    .serialize();
    env.write_check_file(&file_content);
    env.set_current_version("1.27.0");
    env.set_latest_version("1.26.2", ReleaseChannel::Stable);
    let checker = UpdateChecker::new(env.clone(), env);

    // since currently running version is newer than latest available (eg. CDN
    // propagation might be delated) we should not prompt
    assert_eq!(checker.should_prompt(), None);
  }

  #[tokio::test]
  async fn test_should_not_prompt_if_current_cli_version_has_changed() {
    let env = TestUpdateCheckerEnvironment::new();
    let file_content = CheckVersionFile {
      last_prompt: env
        .current_time()
        .sub(chrono::Duration::hours(UPGRADE_CHECK_INTERVAL + 1)),
      last_checked: env.current_time(),
      latest_version: "1.26.2".to_string(),
      current_version: "1.25.0".to_string(),
      current_release_channel: ReleaseChannel::Stable,
    }
    .serialize();
    env.write_check_file(&file_content);
    // simulate an upgrade done to a canary version
    env.set_current_version("61fbfabe440f1cfffa7b8d17426ffdece4d430d0");
    let checker = UpdateChecker::new(env.clone(), env);
    assert_eq!(checker.should_prompt(), None);
  }

  #[test]
  fn test_get_latest_version_url() {
    assert_eq!(
      get_latest_version_url(
        ReleaseChannel::Canary,
        "aarch64-apple-darwin",
        UpgradeCheckKind::Execution
      ),
      "https://dl.deno.land/canary-aarch64-apple-darwin-latest.txt"
    );
    assert_eq!(
      get_latest_version_url(
        ReleaseChannel::Canary,
        "aarch64-apple-darwin",
        UpgradeCheckKind::Lsp
      ),
      "https://dl.deno.land/canary-aarch64-apple-darwin-latest.txt?lsp"
    );
    assert_eq!(
      get_latest_version_url(
        ReleaseChannel::Canary,
        "x86_64-pc-windows-msvc",
        UpgradeCheckKind::Execution
      ),
      "https://dl.deno.land/canary-x86_64-pc-windows-msvc-latest.txt"
    );
    assert_eq!(
      get_latest_version_url(
        ReleaseChannel::Canary,
        "x86_64-pc-windows-msvc",
        UpgradeCheckKind::Lsp
      ),
      "https://dl.deno.land/canary-x86_64-pc-windows-msvc-latest.txt?lsp"
    );
    assert_eq!(
      get_latest_version_url(
        ReleaseChannel::Stable,
        "aarch64-apple-darwin",
        UpgradeCheckKind::Execution
      ),
      "https://dl.deno.land/release-latest.txt"
    );
    assert_eq!(
      get_latest_version_url(
        ReleaseChannel::Stable,
        "aarch64-apple-darwin",
        UpgradeCheckKind::Lsp
      ),
      "https://dl.deno.land/release-latest.txt?lsp"
    );
    assert_eq!(
      get_latest_version_url(
        ReleaseChannel::Stable,
        "x86_64-pc-windows-msvc",
        UpgradeCheckKind::Execution
      ),
      "https://dl.deno.land/release-latest.txt"
    );
    assert_eq!(
      get_latest_version_url(
        ReleaseChannel::Rc,
        "x86_64-pc-windows-msvc",
        UpgradeCheckKind::Lsp
      ),
      "https://dl.deno.land/release-rc.txt?lsp"
    );
    assert_eq!(
      get_latest_version_url(
        ReleaseChannel::Rc,
        "aarch64-apple-darwin",
        UpgradeCheckKind::Execution
      ),
      "https://dl.deno.land/release-rc.txt"
    );
    assert_eq!(
      get_latest_version_url(
        ReleaseChannel::Rc,
        "aarch64-apple-darwin",
        UpgradeCheckKind::Lsp
      ),
      "https://dl.deno.land/release-rc.txt?lsp"
    );
    assert_eq!(
      get_latest_version_url(
        ReleaseChannel::Rc,
        "x86_64-pc-windows-msvc",
        UpgradeCheckKind::Execution
      ),
      "https://dl.deno.land/release-rc.txt"
    );
    assert_eq!(
      get_latest_version_url(
        ReleaseChannel::Rc,
        "x86_64-pc-windows-msvc",
        UpgradeCheckKind::Lsp
      ),
      "https://dl.deno.land/release-rc.txt?lsp"
    );
  }

  #[test]
  fn test_normalize_version_server() {
    // should strip v for stable
    assert_eq!(
      normalize_version_from_server(ReleaseChannel::Stable, "v1.0.0").unwrap(),
      AvailableVersion {
        version_or_hash: "1.0.0".to_string(),
        release_channel: ReleaseChannel::Stable,
        display: "1.0.0".to_string()
      },
    );
    // should not replace v after start
    assert_eq!(
      normalize_version_from_server(
        ReleaseChannel::Stable,
        "  v1.0.0-test-v\n\n  "
      )
      .unwrap(),
      AvailableVersion {
        version_or_hash: "1.0.0-test-v".to_string(),
        release_channel: ReleaseChannel::Stable,
        display: "1.0.0-test-v".to_string()
      }
    );
    // should not strip v for canary
    assert_eq!(
      normalize_version_from_server(
        ReleaseChannel::Canary,
        "  v1452345asdf   \n\n   "
      )
      .unwrap(),
      AvailableVersion {
        version_or_hash: "v1452345asdf".to_string(),
        release_channel: ReleaseChannel::Canary,
        display: "v1452345asdf".to_string()
      }
    );
    assert_eq!(
      normalize_version_from_server(
        ReleaseChannel::Rc,
        "asdfq345wdfasdfasdf v1.46.0-rc.0\nasdfq345wdfasdfasdf v1.46.0-rc.1\n"
      )
      .unwrap(),
      AvailableVersion {
        version_or_hash: "asdfq345wdfasdfasdf".to_string(),
        release_channel: ReleaseChannel::Rc,
        display: "v1.46.0-rc.1".to_string(),
      },
    );
  }

  #[tokio::test]
  async fn test_upgrades_lsp() {
    let env = TestUpdateCheckerEnvironment::new();
    env.set_current_version("1.0.0");
    env.set_latest_version("2.0.0", ReleaseChannel::Stable);

    // greater
    {
      let maybe_info = check_for_upgrades_for_lsp_with_provider(&env)
        .await
        .unwrap();
      assert_eq!(
        maybe_info,
        Some(LspVersionUpgradeInfo {
          latest_version: "2.0.0".to_string(),
          is_canary: false,
        })
      );
    }
    // equal
    {
      env.set_latest_version("1.0.0", ReleaseChannel::Stable);
      let maybe_info = check_for_upgrades_for_lsp_with_provider(&env)
        .await
        .unwrap();
      assert_eq!(maybe_info, None);
    }
    // less
    {
      env.set_latest_version("0.9.0", ReleaseChannel::Stable);
      let maybe_info = check_for_upgrades_for_lsp_with_provider(&env)
        .await
        .unwrap();
      assert_eq!(maybe_info, None);
    }
    // canary equal
    {
      env.set_current_version("123");
      env.set_latest_version("123", ReleaseChannel::Stable);
      env.set_release_channel(ReleaseChannel::Canary);
      let maybe_info = check_for_upgrades_for_lsp_with_provider(&env)
        .await
        .unwrap();
      assert_eq!(maybe_info, None);
    }
    // canary different
    {
      env.set_latest_version("1234", ReleaseChannel::Stable);
      let maybe_info = check_for_upgrades_for_lsp_with_provider(&env)
        .await
        .unwrap();
      assert_eq!(
        maybe_info,
        Some(LspVersionUpgradeInfo {
          latest_version: "1234".to_string(),
          is_canary: true,
        })
      );
    }
    // rc equal
    {
      env.set_release_channel(ReleaseChannel::Rc);
      env.set_current_version("1.2.3-rc.0");
      env.set_latest_version("1.2.3-rc.0", ReleaseChannel::Rc);
      let maybe_info = check_for_upgrades_for_lsp_with_provider(&env)
        .await
        .unwrap();
      assert_eq!(maybe_info, None);
    }
    // canary different
    {
      env.set_latest_version("1.2.3-rc.0", ReleaseChannel::Rc);
      env.set_latest_version("1.2.3-rc.1", ReleaseChannel::Rc);
      let maybe_info = check_for_upgrades_for_lsp_with_provider(&env)
        .await
        .unwrap();
      assert_eq!(
        maybe_info,
        Some(LspVersionUpgradeInfo {
          latest_version: "1.2.3-rc.1".to_string(),
          is_canary: true,
        })
      );
    }
  }
}<|MERGE_RESOLUTION|>--- conflicted
+++ resolved
@@ -13,7 +13,6 @@
 use crate::util::progress_bar::ProgressBar;
 use crate::util::progress_bar::ProgressBarStyle;
 use crate::version;
-use crate::version::ReleaseChannel;
 
 use async_trait::async_trait;
 use deno_core::anyhow::bail;
@@ -148,12 +147,11 @@
   async fn get_current_exe_release_channel(
     &self,
   ) -> Result<ReleaseChannel, AnyError> {
-<<<<<<< HEAD
-    if version::DENO_VERSION_INFO.is_canary {
-=======
     // TODO(bartlomieju): remove hitting a remote server
-    if matches!(version::RELEASE_CHANNEL, ReleaseChannel::Canary) {
->>>>>>> e8d57cd3
+    if matches!(
+      version::DENO_VERSION_INFO.release_channel,
+      ReleaseChannel::Canary
+    ) {
       // If this fails for whatever reason, just return an empty vector.
       // It's better to miss that than throw error here.
       let rc_versions = get_rc_versions(
@@ -646,20 +644,14 @@
 ) -> Result<Option<AvailableVersion>, AnyError> {
   match release_channel {
     ReleaseChannel::Stable => {
-<<<<<<< HEAD
-      let current_is_passed = if !version::DENO_VERSION_INFO.is_canary {
+      let current_is_passed = if !matches!(
+        version::DENO_VERSION_INFO.release_channel,
+        ReleaseChannel::Canary
+      ) {
         version::DENO_VERSION_INFO.deno == version
       } else {
         false
       };
-=======
-      let current_is_passed =
-        if !matches!(version::RELEASE_CHANNEL, ReleaseChannel::Canary) {
-          version::deno() == version
-        } else {
-          false
-        };
->>>>>>> e8d57cd3
 
       if !force && current_is_passed {
         log::info!(
@@ -715,9 +707,11 @@
 
   let (maybe_newer_latest_version, current_version) = match release_channel {
     ReleaseChannel::Stable => {
-<<<<<<< HEAD
       let current_version = version::DENO_VERSION_INFO.deno;
-      let current_is_most_recent = if !version::DENO_VERSION_INFO.is_canary {
+      let current_is_most_recent = if !matches!(
+        version::DENO_VERSION_INFO.release_channel,
+        ReleaseChannel::Canary
+      ) {
         let current = Version::parse_standard(current_version).unwrap();
         let latest =
           Version::parse_standard(&latest_version_found.version_or_hash)
@@ -726,19 +720,6 @@
       } else {
         false
       };
-=======
-      let current_version = version::deno();
-      let current_is_most_recent =
-        if !matches!(version::RELEASE_CHANNEL, ReleaseChannel::Canary) {
-          let current = Version::parse_standard(current_version).unwrap();
-          let latest =
-            Version::parse_standard(&latest_version_found.version_or_hash)
-              .unwrap();
-          current >= latest
-        } else {
-          false
-        };
->>>>>>> e8d57cd3
 
       if !force && current_is_most_recent {
         (None, current_version)
