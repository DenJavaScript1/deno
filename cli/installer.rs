--- conflicted
+++ resolved
@@ -223,36 +223,11 @@
     executable_args.push("--unstable".to_string());
   }
 
-<<<<<<< HEAD
-  if flags.config_path.is_some() {
-    let config_file_path = get_config_file_path(&file_path);
-    let config_file_path_option = config_file_path.to_str();
-    if let Some(config_file_path_string) = config_file_path_option {
-      executable_args.push("--config".to_string());
-      executable_args.push(config_file_path_string.to_string());
-    }
-  }
-
-  if flags.import_map_path.is_some() {
-    let import_map_file_path = flags.import_map_path.as_ref();
-    if let Some(import_map_file_path_string) = import_map_file_path {
-      executable_args.push("--importmap".to_string());
-      executable_args.push(import_map_file_path_string.to_string());
-    }
-  }
-
-  executable_args.push(module_url.to_string());
-=======
   executable_args.push(script_path.to_string_lossy().to_string());
->>>>>>> 7ec66e24
   executable_args.extend_from_slice(&args);
 
   generate_executable_file(file_path.to_owned(), executable_args)?;
   generate_bundle(flags, module_specifier, script_path).await?;
-
-  if let Some(import_map) = flags.import_map_path {
-    generate_config_file(PathBuf::from(flags.import_map_path), import_map)?;
-  }
 
   println!("✅ Successfully installed {}", name);
   println!("{}", file_path.to_string_lossy());
