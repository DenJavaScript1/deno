--- conflicted
+++ resolved
@@ -161,8 +161,11 @@
       parsed_source_cache: self.parsed_source_cache.reset_for_file_watcher(),
       maybe_resolver: self.maybe_resolver.clone(),
       maybe_file_watcher_reporter: self.maybe_file_watcher_reporter.clone(),
+      node_analysis_cache: self.node_analysis_cache.clone(),
+      npm_cache: self.npm_cache.clone(),
       npm_resolver: self.npm_resolver.clone(),
       cjs_resolutions: Default::default(),
+      progress_bar: self.progress_bar.clone(),
     }))
   }
 
@@ -284,13 +287,8 @@
       emit_options_hash: FastInsecureHasher::new()
         .write_hashable(&emit_options)
         .finish(),
-<<<<<<< HEAD
-      emit_options: ts_config_result.ts_config.into(),
+      emit_options,
       file_fetcher: Arc::new(file_fetcher),
-=======
-      emit_options,
-      file_fetcher,
->>>>>>> e4940135
       graph_data: Default::default(),
       lockfile,
       maybe_import_map,
@@ -325,39 +323,10 @@
   ) -> Result<(), AnyError> {
     let roots = roots
       .into_iter()
-<<<<<<< HEAD
-      .map(|r| {
-        if let Some(resolver) = &maybe_resolver {
-          let response =
-            resolver.resolve(r.as_str(), &Url::parse("unused:").unwrap());
-          // TODO(bartlomieju): this should be implemented in `deno_graph`
-          match response {
-            ResolveResponse::CommonJs(_) => (r, ModuleKind::CommonJs),
-            ResolveResponse::Err(_) => unreachable!(),
-            _ => (r, ModuleKind::Esm),
-          }
-        } else {
-          (r, ModuleKind::Esm)
-        }
-      })
-      .collect();
-
-    // TODO(bartlomieju): this is very make-shift, is there an existing API
-    // that we could include it like with "maybe_imports"?
-    let roots = if self.options.compat() {
-      let mut r = vec![(compat::GLOBAL_URL.clone(), ModuleKind::Esm)];
-      r.extend(roots);
-      r
-    } else {
-      roots
-    };
-    {
-=======
       .map(|s| (s, ModuleKind::Esm))
       .collect::<Vec<_>>();
 
-    if !reload_on_watch {
->>>>>>> e4940135
+    {
       let graph_data = self.graph_data.read();
       if self.options.type_check_mode() == TypeCheckMode::None
         || graph_data.is_type_checked(&roots, &lib)
