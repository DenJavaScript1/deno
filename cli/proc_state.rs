--- conflicted
+++ resolved
@@ -216,7 +216,6 @@
     let maybe_inspector_server =
       cli_options.resolve_inspector_server().map(Arc::new);
 
-<<<<<<< HEAD
     let maybe_package_json_deps = cli_options.maybe_package_json_deps()?;
     let package_json_reqs = if let Some(deps) = &maybe_package_json_deps {
       let mut package_reqs = deps.values().cloned().collect::<Vec<_>>();
@@ -225,20 +224,11 @@
     } else {
       Vec::new()
     };
-
-    eprintln!("maybe package_json deps {:#?}", maybe_package_json_deps);
-    let maybe_cli_resolver = CliResolver::maybe_new(
+    let resolver = Arc::new(CliGraphResolver::new(
       cli_options.to_maybe_jsx_import_source_config(),
       maybe_import_map.clone(),
       maybe_package_json_deps,
-    );
-    let maybe_resolver = maybe_cli_resolver.map(Arc::new);
-=======
-    let resolver = Arc::new(CliGraphResolver::new(
-      cli_options.to_maybe_jsx_import_source_config(),
-      maybe_import_map.clone(),
     ));
->>>>>>> f82e9178
 
     let maybe_file_watcher_reporter =
       maybe_sender.map(|sender| FileWatcherReporter {
@@ -326,7 +316,7 @@
     dynamic_permissions: PermissionsContainer,
   ) -> Result<(), AnyError> {
     log::debug!("Preparing module load.");
-    eprintln!("prepare_module_load {:?} {}", roots, is_dynamic);
+    eprintln!("prepare_module_load {roots:?} {is_dynamic}");
     let _pb_clear_guard = self.progress_bar.clear_guard();
 
     let mut cache = cache::FetchCacher::new(
@@ -656,17 +646,13 @@
     loader: &mut dyn Loader,
   ) -> Result<deno_graph::ModuleGraph, AnyError> {
     let maybe_imports = self.options.to_maybe_imports()?;
-<<<<<<< HEAD
-    let maybe_graph_resolver =
-      self.maybe_resolver.as_ref().map(|r| r.as_graph_resolver());
-=======
 
     let cli_resolver = CliGraphResolver::new(
       self.options.to_maybe_jsx_import_source_config(),
       self.maybe_import_map.clone(),
+      None,
     );
     let graph_resolver = cli_resolver.as_graph_resolver();
->>>>>>> f82e9178
     let analyzer = self.parsed_source_cache.as_analyzer();
 
     let mut graph = ModuleGraph::default();
