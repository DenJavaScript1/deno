--- conflicted
+++ resolved
@@ -647,50 +647,6 @@
     maybe_referrer: Option<ModuleSpecifier>,
     is_dynamic: bool,
   ) -> Result<ModuleSource, AnyError> {
-<<<<<<< HEAD
-    let modules = self.modules.lock();
-    modules
-      .get(&specifier)
-      .map(|r| match r {
-        Ok(module_source) => Ok(module_source.clone()),
-        Err(err) => {
-          // TODO(@kitsonk) this feels a bit hacky but it works, without
-          // introducing another enum to have to try to deal with.
-          if get_custom_error_class(err) == Some("NotFound") {
-            let message = if let Some(referrer) = &maybe_referrer {
-              format!("{}\n  From: {}\n    If the source module contains only types, use `import type` and `export type` to import it instead.", err, referrer)
-            } else {
-              format!("{}\n  If the source module contains only types, use `import type` and `export type` to import it instead.", err)
-            };
-            warn!("{}: {}", crate::colors::yellow("warning"), message);
-            Ok(ModuleSource {
-              code: "".to_string(),
-              module_type: deno_core::ModuleType::JavaScript,
-              module_url_found: specifier.to_string(),
-              module_url_specified: specifier.to_string(),
-            })
-          } else {
-            // anyhow errors don't support cloning, so we have to manage this
-            // ourselves
-            Err(anyhow!(err.to_string()))
-          }
-        },
-      })
-      .unwrap_or_else(|| {
-        if let Some(referrer) = maybe_referrer {
-          Err(anyhow!(
-            "Module \"{}\" is missing from the graph.\n  From: {}",
-            specifier,
-            referrer
-          ))
-        } else {
-          Err(anyhow!(
-            "Module \"{}\" is missing from the graph.",
-            specifier
-          ))
-        }
-      })
-=======
     log::debug!(
       "specifier: {} maybe_referrer: {} is_dynamic: {}",
       specifier,
@@ -711,7 +667,6 @@
         specifier.to_string()
       )),
     }
->>>>>>> 3cc724c9
   }
 
   // TODO(@kitsonk) this should be refactored to get it from the module graph
