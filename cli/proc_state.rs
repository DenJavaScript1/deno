// Copyright 2018-2022 the Deno authors. All rights reserved. MIT license.

use crate::args::CliOptions;
use crate::args::DenoSubcommand;
use crate::args::Flags;
use crate::args::Lockfile;
use crate::args::TsConfigType;
use crate::args::TsTypeLib;
use crate::args::TypeCheckMode;
use crate::cache;
use crate::cache::DenoDir;
use crate::cache::EmitCache;
use crate::cache::FastInsecureHasher;
use crate::cache::HttpCache;
use crate::cache::NodeAnalysisCache;
use crate::cache::ParsedSourceCache;
use crate::cache::TypeCheckCache;
use crate::emit::emit_parsed_source;
use crate::file_fetcher::FileFetcher;
use crate::graph_util::graph_lock_or_exit;
use crate::graph_util::GraphData;
use crate::graph_util::ModuleEntry;
use crate::http_util::HttpClient;
use crate::node;
use crate::node::NodeResolution;
use crate::npm::resolve_npm_package_reqs;
use crate::npm::NpmCache;
use crate::npm::NpmPackageReference;
use crate::npm::NpmPackageResolver;
use crate::npm::RealNpmRegistryApi;
use crate::resolver::CliResolver;
use crate::tools::check;
use crate::util::progress_bar::ProgressBar;

use deno_ast::MediaType;
use deno_core::anyhow::anyhow;
use deno_core::anyhow::Context;
use deno_core::error::custom_error;
use deno_core::error::generic_error;
use deno_core::error::AnyError;
use deno_core::futures;
use deno_core::parking_lot::Mutex;
use deno_core::parking_lot::RwLock;
use deno_core::url::Url;
use deno_core::CompiledWasmModuleStore;
use deno_core::ModuleSpecifier;
use deno_core::SharedArrayBufferStore;
use deno_graph::create_graph;
use deno_graph::source::CacheInfo;
use deno_graph::source::LoadFuture;
use deno_graph::source::Loader;
use deno_graph::source::Resolver;
use deno_graph::ModuleKind;
use deno_graph::Resolved;
use deno_runtime::deno_broadcast_channel::InMemoryBroadcastChannel;
use deno_runtime::deno_node::NodeResolutionMode;
use deno_runtime::deno_tls::rustls::RootCertStore;
use deno_runtime::deno_web::BlobStore;
use deno_runtime::inspector_server::InspectorServer;
use deno_runtime::permissions::Permissions;
use import_map::ImportMap;
use log::warn;
use std::collections::HashSet;
use std::ops::Deref;
use std::path::PathBuf;
use std::sync::atomic::AtomicBool;
use std::sync::atomic::Ordering;
use std::sync::Arc;

/// This structure represents state of single "deno" program.
///
/// It is shared by all created workers (thus V8 isolates).
#[derive(Clone)]
pub struct ProcState(Arc<Inner>);

pub struct Inner {
<<<<<<< HEAD
  pub dir: deno_dir::DenoDir,
  pub file_fetcher: Arc<FileFetcher>,
=======
  pub dir: DenoDir,
  pub file_fetcher: FileFetcher,
>>>>>>> 44b2b950
  pub options: Arc<CliOptions>,
  pub emit_cache: EmitCache,
  pub emit_options: deno_ast::EmitOptions,
  pub emit_options_hash: u64,
  pub graph_data: Arc<RwLock<GraphData>>,
  pub lockfile: Option<Arc<Mutex<Lockfile>>>,
  pub maybe_import_map: Option<Arc<ImportMap>>,
  pub maybe_inspector_server: Option<Arc<InspectorServer>>,
  pub root_cert_store: RootCertStore,
  pub blob_store: BlobStore,
  pub broadcast_channel: InMemoryBroadcastChannel,
  pub shared_array_buffer_store: SharedArrayBufferStore,
  pub compiled_wasm_module_store: CompiledWasmModuleStore,
  pub parsed_source_cache: ParsedSourceCache,
  maybe_resolver: Option<Arc<CliResolver>>,
  maybe_file_watcher_reporter: Option<FileWatcherReporter>,
  pub node_analysis_cache: NodeAnalysisCache,
  pub npm_cache: NpmCache,
  pub npm_resolver: NpmPackageResolver,
  pub cjs_resolutions: Mutex<HashSet<ModuleSpecifier>>,
  progress_bar: ProgressBar,
  node_std_graph_prepared: AtomicBool,
}

impl Deref for ProcState {
  type Target = Arc<Inner>;
  fn deref(&self) -> &Self::Target {
    &self.0
  }
}

impl ProcState {
  pub async fn build(flags: Flags) -> Result<Self, AnyError> {
    Self::from_options(Arc::new(CliOptions::from_flags(flags)?)).await
  }

  pub async fn from_options(
    options: Arc<CliOptions>,
  ) -> Result<Self, AnyError> {
    Self::build_with_sender(options, None).await
  }

  pub async fn build_for_file_watcher(
    flags: Flags,
    files_to_watch_sender: tokio::sync::mpsc::UnboundedSender<Vec<PathBuf>>,
  ) -> Result<Self, AnyError> {
    // resolve the config each time
    let cli_options = Arc::new(CliOptions::from_flags(flags)?);
    let ps =
      Self::build_with_sender(cli_options, Some(files_to_watch_sender.clone()))
        .await?;

    // Add the extra files listed in the watch flag
    if let Some(watch_paths) = ps.options.watch_paths() {
      files_to_watch_sender.send(watch_paths.clone()).unwrap();
    }

    if let Ok(Some(import_map_path)) = ps
      .options
      .resolve_import_map_specifier()
      .map(|ms| ms.and_then(|ref s| s.to_file_path().ok()))
    {
      files_to_watch_sender.send(vec![import_map_path]).unwrap();
    }

    Ok(ps)
  }

  /// Return a cloned `self` with all runtime state reset to its default. This
  /// should be used on file watcher restarts.
  pub fn reset_for_file_watcher(&self) -> Self {
    ProcState(Arc::new(Inner {
      dir: self.dir.clone(),
      options: self.options.clone(),
      emit_cache: self.emit_cache.clone(),
      emit_options_hash: self.emit_options_hash,
      emit_options: self.emit_options.clone(),
      file_fetcher: self.file_fetcher.clone(),
      graph_data: Default::default(),
      lockfile: self.lockfile.clone(),
      maybe_import_map: self.maybe_import_map.clone(),
      maybe_inspector_server: self.maybe_inspector_server.clone(),
      root_cert_store: self.root_cert_store.clone(),
      blob_store: Default::default(),
      broadcast_channel: Default::default(),
      shared_array_buffer_store: Default::default(),
      compiled_wasm_module_store: Default::default(),
      parsed_source_cache: self.parsed_source_cache.reset_for_file_watcher(),
      maybe_resolver: self.maybe_resolver.clone(),
      maybe_file_watcher_reporter: self.maybe_file_watcher_reporter.clone(),
      node_analysis_cache: self.node_analysis_cache.clone(),
      npm_cache: self.npm_cache.clone(),
      npm_resolver: self.npm_resolver.clone(),
      cjs_resolutions: Default::default(),
      progress_bar: self.progress_bar.clone(),
    }))
  }

  async fn build_with_sender(
    cli_options: Arc<CliOptions>,
    maybe_sender: Option<tokio::sync::mpsc::UnboundedSender<Vec<PathBuf>>>,
  ) -> Result<Self, AnyError> {
    let blob_store = BlobStore::default();
    let broadcast_channel = InMemoryBroadcastChannel::default();
    let shared_array_buffer_store = SharedArrayBufferStore::default();
    let compiled_wasm_module_store = CompiledWasmModuleStore::default();
    let dir = cli_options.resolve_deno_dir()?;
    let deps_cache_location = dir.deps_folder_path();
    let http_cache = HttpCache::new(&deps_cache_location);
    let root_cert_store = cli_options.resolve_root_cert_store()?;
    let cache_usage = cli_options.cache_setting();
    let progress_bar = ProgressBar::default();
    let http_client = HttpClient::new(
      Some(root_cert_store.clone()),
      cli_options
        .unsafely_ignore_certificate_errors()
        .map(ToOwned::to_owned),
    )?;
    let file_fetcher = FileFetcher::new(
      http_cache,
      cache_usage,
      !cli_options.no_remote(),
      http_client.clone(),
      blob_store.clone(),
      Some(progress_bar.clone()),
    )?;

    let lockfile = cli_options.maybe_lock_file();
    let maybe_import_map_specifier =
      cli_options.resolve_import_map_specifier()?;

    let maybe_import_map =
      if let Some(import_map_specifier) = maybe_import_map_specifier {
        let file = file_fetcher
          .fetch(&import_map_specifier, &mut Permissions::allow_all())
          .await
          .context(format!(
            "Unable to load '{}' import map",
            import_map_specifier
          ))?;
        let import_map =
          import_map_from_text(&import_map_specifier, &file.source)?;
        Some(Arc::new(import_map))
      } else {
        None
      };

    let maybe_inspector_server =
      cli_options.resolve_inspector_server().map(Arc::new);

    let maybe_cli_resolver = CliResolver::maybe_new(
      cli_options.to_maybe_jsx_import_source_config(),
      maybe_import_map.clone(),
    );
    let maybe_resolver = maybe_cli_resolver.map(Arc::new);

    let maybe_file_watcher_reporter =
      maybe_sender.map(|sender| FileWatcherReporter {
        sender,
        file_paths: Arc::new(Mutex::new(vec![])),
      });

    let ts_config_result =
      cli_options.resolve_ts_config_for_emit(TsConfigType::Emit)?;
    if let Some(ignored_options) = ts_config_result.maybe_ignored_options {
      warn!("{}", ignored_options);
    }
    let emit_cache = EmitCache::new(dir.gen_cache.clone());
    let parsed_source_cache =
      ParsedSourceCache::new(Some(dir.dep_analysis_db_file_path()));
    let registry_url = RealNpmRegistryApi::default_url();
    let npm_cache = NpmCache::from_deno_dir(
      &dir,
      cli_options.cache_setting(),
      http_client.clone(),
      progress_bar.clone(),
    );
    let api = RealNpmRegistryApi::new(
      registry_url,
      npm_cache.clone(),
      http_client,
      progress_bar.clone(),
    );
    let maybe_lockfile = lockfile.as_ref().cloned();
    let mut npm_resolver = NpmPackageResolver::new(
      npm_cache.clone(),
      api,
      cli_options.no_npm(),
      cli_options
        .resolve_local_node_modules_folder()
        .with_context(|| "Resolving local node_modules folder.")?,
    );
    if let Some(lockfile) = maybe_lockfile.clone() {
      npm_resolver
        .add_lockfile_and_maybe_regenerate_snapshot(lockfile)
        .await?;
    }
    let node_analysis_cache =
      NodeAnalysisCache::new(Some(dir.node_analysis_db_file_path()));

    let emit_options: deno_ast::EmitOptions = ts_config_result.ts_config.into();
    Ok(ProcState(Arc::new(Inner {
      dir,
      options: cli_options,
      emit_cache,
      emit_options_hash: FastInsecureHasher::new()
        .write_hashable(&emit_options)
        .finish(),
      emit_options,
      file_fetcher: Arc::new(file_fetcher),
      graph_data: Default::default(),
      lockfile,
      maybe_import_map,
      maybe_inspector_server,
      root_cert_store,
      blob_store,
      broadcast_channel,
      shared_array_buffer_store,
      compiled_wasm_module_store,
      parsed_source_cache,
      maybe_resolver,
      maybe_file_watcher_reporter,
      node_analysis_cache,
      npm_cache,
      npm_resolver,
      cjs_resolutions: Default::default(),
      progress_bar,
      node_std_graph_prepared: AtomicBool::new(false),
    })))
  }

  /// This method must be called for a module or a static importer of that
  /// module before attempting to `load()` it from a `JsRuntime`. It will
  /// populate `self.graph_data` in memory with the necessary source code, write
  /// emits where necessary or report any module graph / type checking errors.
  #[allow(clippy::too_many_arguments)]
  pub async fn prepare_module_load(
    &self,
    roots: Vec<ModuleSpecifier>,
    is_dynamic: bool,
    lib: TsTypeLib,
    root_permissions: Permissions,
    dynamic_permissions: Permissions,
  ) -> Result<(), AnyError> {
    log::debug!("Preparing module load.");
    let _pb_clear_guard = self.progress_bar.clear_guard();

    let has_root_npm_specifier = roots.iter().any(|r| {
      r.scheme() == "npm" && NpmPackageReference::from_specifier(r).is_ok()
    });
    let roots = roots
      .into_iter()
      .map(|s| (s, ModuleKind::Esm))
      .collect::<Vec<_>>();

<<<<<<< HEAD
    {
=======
    if !reload_on_watch && !has_root_npm_specifier {
>>>>>>> 44b2b950
      let graph_data = self.graph_data.read();
      if self.options.type_check_mode() == TypeCheckMode::None
        || graph_data.is_type_checked(&roots, &lib)
      {
        if let Some(result) = graph_data.check(
          &roots,
          self.options.type_check_mode() != TypeCheckMode::None,
          false,
        ) {
          // TODO(bartlomieju): this is strange... ideally there should be only
          // one codepath in `prepare_module_load` so we don't forget things
          // like writing a lockfile. Figure a way to refactor this function.
          if let Some(ref lockfile) = self.lockfile {
            let g = lockfile.lock();
            g.write()?;
          }
          return result;
        }
      }
    }
    let mut cache = cache::FetchCacher::new(
      self.emit_cache.clone(),
      self.file_fetcher.clone(),
      root_permissions.clone(),
      dynamic_permissions.clone(),
    );
    let maybe_imports = self.options.to_maybe_imports()?;
    let maybe_resolver =
      self.maybe_resolver.as_ref().map(|r| r.as_graph_resolver());

    struct ProcStateLoader<'a> {
      inner: &'a mut cache::FetchCacher,
      graph_data: Arc<RwLock<GraphData>>,
    }
    impl Loader for ProcStateLoader<'_> {
      fn get_cache_info(
        &self,
        specifier: &ModuleSpecifier,
      ) -> Option<CacheInfo> {
        self.inner.get_cache_info(specifier)
      }
      fn load(
        &mut self,
        specifier: &ModuleSpecifier,
        is_dynamic: bool,
      ) -> LoadFuture {
        let graph_data = self.graph_data.read();
        let found_specifier = graph_data.follow_redirect(specifier);
        match graph_data.get(&found_specifier) {
          Some(_) => Box::pin(futures::future::ready(Err(anyhow!("")))),
          _ => self.inner.load(specifier, is_dynamic),
        }
      }
    }
    let mut loader = ProcStateLoader {
      inner: &mut cache,
      graph_data: self.graph_data.clone(),
    };

    let maybe_file_watcher_reporter: Option<&dyn deno_graph::source::Reporter> =
      if let Some(reporter) = &self.maybe_file_watcher_reporter {
        Some(reporter)
      } else {
        None
      };

    let analyzer = self.parsed_source_cache.as_analyzer();
    log::debug!("Creating module graph.");
    let graph = create_graph(
      roots.clone(),
      &mut loader,
      deno_graph::GraphOptions {
        is_dynamic,
        imports: maybe_imports,
        resolver: maybe_resolver,
        module_analyzer: Some(&*analyzer),
        reporter: maybe_file_watcher_reporter,
      },
    )
    .await;

    // If there is a lockfile, validate the integrity of all the modules.
    if let Some(lockfile) = &self.lockfile {
      graph_lock_or_exit(&graph, &mut lockfile.lock());
    }

    // Determine any modules that have already been emitted this session and
    // should be skipped.
    let reload_exclusions: HashSet<ModuleSpecifier> = {
      let graph_data = self.graph_data.read();
      graph_data.entries().map(|(s, _)| s).cloned().collect()
    };

    let npm_package_reqs = {
      let mut graph_data = self.graph_data.write();
      graph_data.add_graph(&graph);
      let check_js = self.options.check_js();
      graph_data
        .check(
          &roots,
          self.options.type_check_mode() != TypeCheckMode::None,
          check_js,
        )
        .unwrap()?;
      graph_data.npm_package_reqs().clone()
    };

    if !npm_package_reqs.is_empty() {
      self.npm_resolver.add_package_reqs(npm_package_reqs).await?;
      self.prepare_node_std_graph().await?;
    }

    drop(_pb_clear_guard);

    // type check if necessary
    let is_std_node = roots.len() == 1 && roots[0].0 == *node::MODULE_ALL_URL;
    if self.options.type_check_mode() != TypeCheckMode::None && !is_std_node {
      log::debug!("Type checking.");
      let maybe_config_specifier = self.options.maybe_config_file_specifier();
      let roots = roots.clone();
      let options = check::CheckOptions {
        type_check_mode: self.options.type_check_mode(),
        debug: self.options.log_level() == Some(log::Level::Debug),
        maybe_config_specifier,
        ts_config: self
          .options
          .resolve_ts_config_for_emit(TsConfigType::Check { lib })?
          .ts_config,
        log_checks: true,
        reload: self.options.reload_flag()
          && !roots.iter().all(|r| reload_exclusions.contains(&r.0)),
      };
      let check_cache =
        TypeCheckCache::new(&self.dir.type_checking_cache_db_file_path());
      let graph_data = self.graph_data.clone();
      let check_result = check::check(
        &roots,
        graph_data,
        &check_cache,
        self.npm_resolver.clone(),
        options,
      )?;
      if !check_result.diagnostics.is_empty() {
        return Err(anyhow!(check_result.diagnostics));
      }
      log::debug!("{}", check_result.stats);
    }

    if self.options.type_check_mode() != TypeCheckMode::None {
      let mut graph_data = self.graph_data.write();
      graph_data.set_type_checked(&roots, lib);
    }

    // any updates to the lockfile should be updated now
    if let Some(ref lockfile) = self.lockfile {
      let g = lockfile.lock();
      g.write()?;
    }

    log::debug!("Prepared module load.");

    Ok(())
  }

  /// Add the builtin node modules to the graph data.
  pub async fn prepare_node_std_graph(&self) -> Result<(), AnyError> {
    if self.node_std_graph_prepared.load(Ordering::Relaxed) {
      return Ok(());
    }

    let node_std_graph = self
      .create_graph(vec![(node::MODULE_ALL_URL.clone(), ModuleKind::Esm)])
      .await?;
<<<<<<< HEAD
    self.graph_data.write().add_graph(&node_std_graph);
=======
    self.graph_data.write().add_graph(&node_std_graph, false);
    self.node_std_graph_prepared.store(true, Ordering::Relaxed);
>>>>>>> 44b2b950
    Ok(())
  }

  fn handle_node_resolve_result(
    &self,
    result: Result<Option<node::NodeResolution>, AnyError>,
  ) -> Result<ModuleSpecifier, AnyError> {
    let response = match result? {
      Some(response) => response,
      None => return Err(generic_error("not found")),
    };
    if let NodeResolution::CommonJs(specifier) = &response {
      // remember that this was a common js resolution
      self.cjs_resolutions.lock().insert(specifier.clone());
    } else if let NodeResolution::BuiltIn(specifier) = &response {
      return node::resolve_builtin_node_module(specifier);
    }
    Ok(response.into_url())
  }

  pub fn resolve(
    &self,
    specifier: &str,
    referrer: &str,
  ) -> Result<ModuleSpecifier, AnyError> {
    if let Ok(referrer) = deno_core::resolve_url_or_path(referrer) {
      if self.npm_resolver.in_npm_package(&referrer) {
        // we're in an npm package, so use node resolution
        return self
          .handle_node_resolve_result(node::node_resolve(
            specifier,
            &referrer,
            NodeResolutionMode::Execution,
            &self.npm_resolver,
          ))
          .with_context(|| {
            format!("Could not resolve '{}' from '{}'.", specifier, referrer)
          });
      }

      let graph_data = self.graph_data.read();
      let found_referrer = graph_data.follow_redirect(&referrer);
      let maybe_resolved = match graph_data.get(&found_referrer) {
        Some(ModuleEntry::Module { dependencies, .. }) => {
          dependencies.get(specifier).map(|d| &d.maybe_code)
        }
        _ => None,
      };

      match maybe_resolved {
        Some(Resolved::Ok { specifier, .. }) => {
          if let Ok(reference) = NpmPackageReference::from_specifier(specifier)
          {
            if !self.options.unstable()
              && matches!(found_referrer.scheme(), "http" | "https")
            {
              return Err(custom_error(
                "NotSupported",
                format!("importing npm specifiers in remote modules requires the --unstable flag (referrer: {})", found_referrer),
              ));
            }

            return self
              .handle_node_resolve_result(node::node_resolve_npm_reference(
                &reference,
                NodeResolutionMode::Execution,
                &self.npm_resolver,
              ))
              .with_context(|| format!("Could not resolve '{}'.", reference));
          } else {
            return Ok(specifier.clone());
          }
        }
        Some(Resolved::Err(err)) => {
          return Err(custom_error(
            "TypeError",
            format!("{}\n", err.to_string_with_range()),
          ))
        }
        Some(Resolved::None) | None => {}
      }
    }

    // FIXME(bartlomieju): this is a hacky way to provide compatibility with REPL
    // and `Deno.core.evalContext` API. Ideally we should always have a referrer filled
    // but sadly that's not the case due to missing APIs in V8.
    let referrer = if referrer.is_empty()
      && matches!(self.options.sub_command(), DenoSubcommand::Repl(_))
    {
      deno_core::resolve_url_or_path("./$deno$repl.ts").unwrap()
    } else {
      deno_core::resolve_url_or_path(referrer).unwrap()
    };

    if let Some(resolver) = &self.maybe_resolver {
      resolver.resolve(specifier, &referrer).to_result()
    } else {
      deno_core::resolve_import(specifier, referrer.as_str())
        .map_err(|err| err.into())
    }
  }

  pub fn cache_module_emits(&self) -> Result<(), AnyError> {
    let graph_data = self.graph_data.read();
    for (specifier, entry) in graph_data.entries() {
      if let ModuleEntry::Module {
        code, media_type, ..
      } = entry
      {
        let is_emittable = matches!(
          media_type,
          MediaType::TypeScript
            | MediaType::Mts
            | MediaType::Cts
            | MediaType::Jsx
            | MediaType::Tsx
        );
        if is_emittable {
          emit_parsed_source(
            &self.emit_cache,
            &self.parsed_source_cache,
            specifier,
            *media_type,
            code,
            &self.emit_options,
            self.emit_options_hash,
          )?;
        }
      }
    }
    Ok(())
  }

  /// Creates the default loader used for creating a graph.
  pub fn create_graph_loader(&self) -> cache::FetchCacher {
    cache::FetchCacher::new(
      self.emit_cache.clone(),
      self.file_fetcher.clone(),
      Permissions::allow_all(),
      Permissions::allow_all(),
    )
  }

  pub async fn create_graph(
    &self,
    roots: Vec<(ModuleSpecifier, ModuleKind)>,
  ) -> Result<deno_graph::ModuleGraph, AnyError> {
    let mut cache = self.create_graph_loader();
    self.create_graph_with_loader(roots, &mut cache).await
  }

  pub async fn create_graph_with_loader(
    &self,
    roots: Vec<(ModuleSpecifier, ModuleKind)>,
    loader: &mut dyn Loader,
  ) -> Result<deno_graph::ModuleGraph, AnyError> {
    let maybe_imports = self.options.to_maybe_imports()?;

    let maybe_cli_resolver = CliResolver::maybe_new(
      self.options.to_maybe_jsx_import_source_config(),
      self.maybe_import_map.clone(),
    );
    let maybe_graph_resolver =
      maybe_cli_resolver.as_ref().map(|r| r.as_graph_resolver());
    let analyzer = self.parsed_source_cache.as_analyzer();

    let graph = create_graph(
      roots,
      loader,
      deno_graph::GraphOptions {
        is_dynamic: false,
        imports: maybe_imports,
        resolver: maybe_graph_resolver,
        module_analyzer: Some(&*analyzer),
        reporter: None,
      },
    )
    .await;

    // add the found npm package requirements to the npm resolver and cache them
    let npm_package_reqs = resolve_npm_package_reqs(&graph);
    if !npm_package_reqs.is_empty() {
      self.npm_resolver.add_package_reqs(npm_package_reqs).await?;
    }

    Ok(graph)
  }
}

pub fn import_map_from_text(
  specifier: &Url,
  json_text: &str,
) -> Result<ImportMap, AnyError> {
  debug_assert!(
    !specifier.as_str().contains("../"),
    "Import map specifier incorrectly contained ../: {}",
    specifier.as_str()
  );
  let result = import_map::parse_from_json(specifier, json_text)?;
  if !result.diagnostics.is_empty() {
    warn!(
      "Import map diagnostics:\n{}",
      result
        .diagnostics
        .into_iter()
        .map(|d| format!("  - {}", d))
        .collect::<Vec<_>>()
        .join("\n")
    );
  }
  Ok(result.import_map)
}

#[derive(Clone, Debug)]
struct FileWatcherReporter {
  sender: tokio::sync::mpsc::UnboundedSender<Vec<PathBuf>>,
  file_paths: Arc<Mutex<Vec<PathBuf>>>,
}

impl deno_graph::source::Reporter for FileWatcherReporter {
  fn on_load(
    &self,
    specifier: &ModuleSpecifier,
    modules_done: usize,
    modules_total: usize,
  ) {
    let mut file_paths = self.file_paths.lock();
    if specifier.scheme() == "file" {
      file_paths.push(specifier.to_file_path().unwrap());
    }

    if modules_done == modules_total {
      self.sender.send(file_paths.drain(..).collect()).unwrap();
    }
  }
}<|MERGE_RESOLUTION|>--- conflicted
+++ resolved
@@ -74,13 +74,8 @@
 pub struct ProcState(Arc<Inner>);
 
 pub struct Inner {
-<<<<<<< HEAD
-  pub dir: deno_dir::DenoDir,
+  pub dir: DenoDir,
   pub file_fetcher: Arc<FileFetcher>,
-=======
-  pub dir: DenoDir,
-  pub file_fetcher: FileFetcher,
->>>>>>> 44b2b950
   pub options: Arc<CliOptions>,
   pub emit_cache: EmitCache,
   pub emit_options: deno_ast::EmitOptions,
@@ -176,6 +171,7 @@
       npm_resolver: self.npm_resolver.clone(),
       cjs_resolutions: Default::default(),
       progress_bar: self.progress_bar.clone(),
+      node_std_graph_prepared: AtomicBool::new(false),
     }))
   }
 
@@ -336,11 +332,7 @@
       .map(|s| (s, ModuleKind::Esm))
       .collect::<Vec<_>>();
 
-<<<<<<< HEAD
-    {
-=======
-    if !reload_on_watch && !has_root_npm_specifier {
->>>>>>> 44b2b950
+    if !has_root_npm_specifier {
       let graph_data = self.graph_data.read();
       if self.options.type_check_mode() == TypeCheckMode::None
         || graph_data.is_type_checked(&roots, &lib)
@@ -514,12 +506,8 @@
     let node_std_graph = self
       .create_graph(vec![(node::MODULE_ALL_URL.clone(), ModuleKind::Esm)])
       .await?;
-<<<<<<< HEAD
     self.graph_data.write().add_graph(&node_std_graph);
-=======
-    self.graph_data.write().add_graph(&node_std_graph, false);
     self.node_std_graph_prepared.store(true, Ordering::Relaxed);
->>>>>>> 44b2b950
     Ok(())
   }
 
