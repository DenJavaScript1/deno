// Copyright 2018-2019 the Deno authors. All rights reserved. MIT license.

/** A Deno specific error.  The `kind` property is set to a specific error code
 * which can be used to in application logic.
 *
 *       try {
 *         somethingThatMightThrow();
 *       } catch (e) {
 *         if (
 *           e instanceof Deno.DenoError &&
 *           e.kind === Deno.ErrorKind.Overflow
 *         ) {
 *           console.error("Overflow error!");
 *         }
 *       }
 *
 */
export class DenoError<T extends ErrorKind> extends Error {
  constructor(readonly kind: T, msg: string) {
    super(msg);
    this.name = ErrorKind[kind];
  }
}

// Warning! The values in this enum are duplicated in cli/msg.rs
// Update carefully!
export enum ErrorKind {
  NoError = 0,
  NotFound = 1,
  PermissionDenied = 2,
  ConnectionRefused = 3,
  ConnectionReset = 4,
  ConnectionAborted = 5,
  NotConnected = 6,
  AddrInUse = 7,
  AddrNotAvailable = 8,
  BrokenPipe = 9,
  AlreadyExists = 10,
  WouldBlock = 11,
  InvalidInput = 12,
  InvalidData = 13,
  TimedOut = 14,
  Interrupted = 15,
  WriteZero = 16,
  Other = 17,
  UnexpectedEof = 18,
  BadResource = 19,
  CommandFailed = 20,
  EmptyHost = 21,
  IdnaError = 22,
  InvalidPort = 23,
  InvalidIpv4Address = 24,
  InvalidIpv6Address = 25,
  InvalidDomainCharacter = 26,
  RelativeUrlWithoutBase = 27,
  RelativeUrlWithCannotBeABaseBase = 28,
  SetHostOnCannotBeABaseUrl = 29,
  Overflow = 30,
  HttpUser = 31,
  HttpClosed = 32,
  HttpCanceled = 33,
  HttpParse = 34,
  HttpOther = 35,
  TooLarge = 36,
  InvalidUri = 37,
  InvalidSeekMode = 38,
  OpNotAvailable = 39,
  WorkerInitFailed = 40,
  UnixError = 41,
  NoAsyncSupport = 42,
  NoSyncSupport = 43,
  ImportMapError = 44,
  InvalidPath = 45,
  ImportPrefixMissing = 46,
  UnsupportedFetchScheme = 47,
  TooManyRedirects = 48,
  Diagnostic = 49,
  JSError = 50,
<<<<<<< HEAD

  /** TODO These are DomException Types, and should be moved there when it exists */
  DataCloneError = 51,
  AbortError = 52
=======
  TypeError = 51
>>>>>>> efd7e78a
}<|MERGE_RESOLUTION|>--- conflicted
+++ resolved
@@ -76,12 +76,9 @@
   TooManyRedirects = 48,
   Diagnostic = 49,
   JSError = 50,
-<<<<<<< HEAD
+  TypeError = 51,
 
   /** TODO These are DomException Types, and should be moved there when it exists */
   DataCloneError = 51,
   AbortError = 52
-=======
-  TypeError = 51
->>>>>>> efd7e78a
 }