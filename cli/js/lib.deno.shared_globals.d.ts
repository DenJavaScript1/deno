--- conflicted
+++ resolved
@@ -1037,7 +1037,6 @@
   revokeObjectURL(url: string): void;
 };
 
-<<<<<<< HEAD
 interface MessageEventInit extends EventInit {
   data?: any;
   origin?: string;
@@ -1068,20 +1067,14 @@
   constructor(type: string, eventInitDict?: ErrorEventInit);
 }
 
+interface PostMessageOptions {
+  transfer?: any[];
+}
+
 declare class Worker extends EventTarget {
   onerror?: (e: ErrorEvent) => void;
   onmessage?: (e: MessageEvent) => void;
   onmessageerror?: (e: MessageEvent) => void;
-=======
-interface PostMessageOptions {
-  transfer?: any[];
-}
-
-declare class Worker {
-  onerror?: (e: Event) => void;
-  onmessage?: (data: any) => void;
-  onmessageerror?: () => void;
->>>>>>> 0ea6eb83
   constructor(
     specifier: string,
     options?: {
