--- conflicted
+++ resolved
@@ -213,24 +213,6 @@
   });
 });
 
-<<<<<<< HEAD
-unitTest(
-  {
-    // TODO this is standard behavior of URL
-    ignore: true,
-  },
-  function pathnameShouldEncodeComponents() {
-    const url = new URL("http://🦕.com/🦖?q=🎉");
-    assertEquals(url.host, "xn--lt9h.com");
-    assertEquals(url.pathname, "/%F0%9F%A6%96");
-    assertEquals(url.search, "?q=%F0%9F%8E%89");
-  }
-);
-
-if (import.meta.main) {
-  Deno.runTests();
-}
-=======
 unitTest(function throwForInvalidPortConstructor(): void {
   const urls = [
     // If port is greater than 2^16 − 1, validation error, return failure.
@@ -322,5 +304,4 @@
     url.protocol = protocol;
     assertEquals(url.port, "");
   }
-});
->>>>>>> de2c0424
+});