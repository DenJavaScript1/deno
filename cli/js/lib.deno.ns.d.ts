// Copyright 2018-2020 the Deno authors. All rights reserved. MIT license.

/// <reference no-default-lib="true" />
/// <reference lib="esnext" />

declare namespace Deno {
  /** The current process id of the runtime. */
  export let pid: number;

  /** Reflects the `NO_COLOR` environment variable.
   *
   * See: https://no-color.org/ */
  export let noColor: boolean;

  export interface TestDefinition {
    fn: () => void | Promise<void>;
    name: string;
    ignore?: boolean;
    /** Check that the number of async completed ops after the test is the same
     * as number of dispatched ops. Defaults to true.*/
    sanitizeOps?: boolean;
    /** Ensure the test case does not "leak" resources - ie. the resource table
     * after the test has exactly the same contents as before the test. Defaults
     * to true. */
    sanitizeResources?: boolean;
  }

  /** Register a test which will be run when `deno test` is used on the command
   * line and the containing module looks like a test module.
   * `fn` can be async if required.
   *
   *          import {assert, fail, assertEquals} from "https://deno.land/std/testing/asserts.ts";
   *
   *          Deno.test({
   *            name: "example test",
   *            fn(): void {
   *              assertEquals("world", "world");
   *            },
   *          });
   *
   *          Deno.test({
   *            name: "example ignored test",
   *            ignore: Deno.build.os === "win"
   *            fn(): void {
   *              // This test is ignored only on Windows machines
   *            },
   *          });
   *
   *          Deno.test({
   *            name: "example async test",
   *            async fn() {
   *              const decoder = new TextDecoder("utf-8");
   *              const data = await Deno.readFile("hello_world.txt");
   *              assertEquals(decoder.decode(data), "Hello world")
   *            }
   *          });
   */
  export function test(t: TestDefinition): void;

  /** Register a test which will be run when `deno test` is used on the command
   * line and the containing module looks like a test module.
   * `fn` can be async if required.
   *
   *        import {assert, fail, assertEquals} from "https://deno.land/std/testing/asserts.ts";
   *
   *        Deno.test("My test description", ():void => {
   *          assertEquals("hello", "hello");
   *        });
   *
   *        Deno.test("My async test description", async ():Promise<void> => {
   *          const decoder = new TextDecoder("utf-8");
   *          const data = await Deno.readFile("hello_world.txt");
   *          assertEquals(decoder.decode(data), "Hello world")
   *        });
   * */
  export function test(name: string, fn: () => void | Promise<void>): void;

  /** Returns an array containing the 1, 5, and 15 minute load averages. The
   * load average is a measure of CPU and IO utilization of the last one, five,
   * and 15 minute periods expressed as a fractional number.  Zero means there
   * is no load. On Windows, the three values are always the same and represent
   * the current load, not the 1, 5 and 15 minute load averages.
   *
   *       console.log(Deno.loadavg());  // e.g. [ 0.71, 0.44, 0.44 ]
   *
   * Requires `allow-env` permission.
   *
   * **Unstable**  There are questions around which permission this needs. And
   * maybe should be renamed (loadAverage?)
   */
  export function loadavg(): number[];

  /** Get the `hostname` of the machine the Deno process is running on.
   *
   *       console.log(Deno.hostname());
   *
   *  Requires `allow-env` permission.
   */
  export function hostname(): string;

  /** Returns the release version of the Operating System.
   *
   *       console.log(Deno.osRelease());
   *
   * Requires `allow-env` permission.
   *
   * **Unstable** new API maybe move to Deno.build or Deno.versions? Depends on
   * sys-info, which we don't necessarally want to depend on.
   */
  export function osRelease(): string;

  /** Exit the Deno process with optional exit code. If no exit code is supplied
   * then Deno will exit with return code of 0.
   *
   *       Deno.exit(5);
   */
  export function exit(code?: number): never;

  /** Returns a snapshot of the environment variables at invocation. Changing a
   * property in the object will set that variable in the environment for the
   * process. The environment object will only accept `string`s as values.
   *
   *       const myEnv = Deno.env();
   *       console.log(myEnv.SHELL);
   *       myEnv.TEST_VAR = "HELLO";
   *       const newEnv = Deno.env();
   *       console.log(myEnv.TEST_VAR === newEnv.TEST_VAR);  // outputs "true"
   *
   * Requires `allow-env` permission. */
  export function env(): {
    [index: string]: string;
  };

  /** Retrieve the value of an environment variable. Returns undefined if that
   * key doesn't exist.
   *
   *       console.log(Deno.env("HOME"));  // e.g. outputs "/home/alice"
   *       console.log(Deno.env("MADE_UP_VAR"));  // outputs "Undefined"
   *
   * Requires `allow-env` permission. */
  export function env(key: string): string | undefined;

  /** **UNSTABLE** */
  export type DirKind =
    | "home"
    | "cache"
    | "config"
    | "executable"
    | "data"
    | "data_local"
    | "audio"
    | "desktop"
    | "document"
    | "download"
    | "font"
    | "picture"
    | "public"
    | "template"
    | "tmp"
    | "video";

  /**
   * **UNSTABLE**: Currently under evaluation to decide if method name `dir` and
   * parameter type alias name `DirKind` should be renamed.
   *
   * Returns the user and platform specific directories.
   *
   *       const homeDirectory = Deno.dir("home");
   *
   * Requires `allow-env` permission.
   *
   * Returns `null` if there is no applicable directory or if any other error
   * occurs.
   *
   * Argument values: `"home"`, `"cache"`, `"config"`, `"executable"`, `"data"`,
   * `"data_local"`, `"audio"`, `"desktop"`, `"document"`, `"download"`,
   * `"font"`, `"picture"`, `"public"`, `"template"`, `"tmp"`, `"video"`
   *
   * `"home"`
   *
   * |Platform | Value                                    | Example                |
   * | ------- | -----------------------------------------| -----------------------|
   * | Linux   | `$HOME`                                  | /home/alice            |
   * | macOS   | `$HOME`                                  | /Users/alice           |
   * | Windows | `{FOLDERID_Profile}`                     | C:\Users\Alice         |
   *
   * `"cache"`
   *
   * |Platform | Value                               | Example                      |
   * | ------- | ----------------------------------- | ---------------------------- |
   * | Linux   | `$XDG_CACHE_HOME` or `$HOME`/.cache | /home/alice/.cache           |
   * | macOS   | `$HOME`/Library/Caches              | /Users/Alice/Library/Caches  |
   * | Windows | `{FOLDERID_LocalAppData}`           | C:\Users\Alice\AppData\Local |
   *
   * `"config"`
   *
   * |Platform | Value                                 | Example                          |
   * | ------- | ------------------------------------- | -------------------------------- |
   * | Linux   | `$XDG_CONFIG_HOME` or `$HOME`/.config | /home/alice/.config              |
   * | macOS   | `$HOME`/Library/Preferences           | /Users/Alice/Library/Preferences |
   * | Windows | `{FOLDERID_RoamingAppData}`           | C:\Users\Alice\AppData\Roaming   |
   *
   * `"executable"`
   *
   * |Platform | Value                                                           | Example                |
   * | ------- | --------------------------------------------------------------- | -----------------------|
   * | Linux   | `XDG_BIN_HOME` or `$XDG_DATA_HOME`/../bin or `$HOME`/.local/bin | /home/alice/.local/bin |
   * | macOS   | -                                                               | -                      |
   * | Windows | -                                                               | -                      |
   *
   * `"data"`
   *
   * |Platform | Value                                    | Example                                  |
   * | ------- | ---------------------------------------- | ---------------------------------------- |
   * | Linux   | `$XDG_DATA_HOME` or `$HOME`/.local/share | /home/alice/.local/share                 |
   * | macOS   | `$HOME`/Library/Application Support      | /Users/Alice/Library/Application Support |
   * | Windows | `{FOLDERID_RoamingAppData}`              | C:\Users\Alice\AppData\Roaming           |
   *
   * `"data_local"`
   *
   * |Platform | Value                                    | Example                                  |
   * | ------- | ---------------------------------------- | ---------------------------------------- |
   * | Linux   | `$XDG_DATA_HOME` or `$HOME`/.local/share | /home/alice/.local/share                 |
   * | macOS   | `$HOME`/Library/Application Support      | /Users/Alice/Library/Application Support |
   * | Windows | `{FOLDERID_LocalAppData}`                | C:\Users\Alice\AppData\Local             |
   *
   * `"audio"`
   *
   * |Platform | Value              | Example              |
   * | ------- | ------------------ | -------------------- |
   * | Linux   | `XDG_MUSIC_DIR`    | /home/alice/Music    |
   * | macOS   | `$HOME`/Music      | /Users/Alice/Music   |
   * | Windows | `{FOLDERID_Music}` | C:\Users\Alice\Music |
   *
   * `"desktop"`
   *
   * |Platform | Value                | Example                |
   * | ------- | -------------------- | ---------------------- |
   * | Linux   | `XDG_DESKTOP_DIR`    | /home/alice/Desktop    |
   * | macOS   | `$HOME`/Desktop      | /Users/Alice/Desktop   |
   * | Windows | `{FOLDERID_Desktop}` | C:\Users\Alice\Desktop |
   *
   * `"document"`
   *
   * |Platform | Value                  | Example                  |
   * | ------- | ---------------------- | ------------------------ |
   * | Linux   | `XDG_DOCUMENTS_DIR`    | /home/alice/Documents    |
   * | macOS   | `$HOME`/Documents      | /Users/Alice/Documents   |
   * | Windows | `{FOLDERID_Documents}` | C:\Users\Alice\Documents |
   *
   * `"download"`
   *
   * |Platform | Value                  | Example                  |
   * | ------- | ---------------------- | ------------------------ |
   * | Linux   | `XDG_DOWNLOAD_DIR`     | /home/alice/Downloads    |
   * | macOS   | `$HOME`/Downloads      | /Users/Alice/Downloads   |
   * | Windows | `{FOLDERID_Downloads}` | C:\Users\Alice\Downloads |
   *
   * `"font"`
   *
   * |Platform | Value                                                | Example                        |
   * | ------- | ---------------------------------------------------- | ------------------------------ |
   * | Linux   | `$XDG_DATA_HOME`/fonts or `$HOME`/.local/share/fonts | /home/alice/.local/share/fonts |
   * | macOS   | `$HOME/Library/Fonts`                                | /Users/Alice/Library/Fonts     |
   * | Windows | –                                                    | –                              |
   *
   * `"picture"`
   *
   * |Platform | Value                 | Example                 |
   * | ------- | --------------------- | ----------------------- |
   * | Linux   | `XDG_PICTURES_DIR`    | /home/alice/Pictures    |
   * | macOS   | `$HOME`/Pictures      | /Users/Alice/Pictures   |
   * | Windows | `{FOLDERID_Pictures}` | C:\Users\Alice\Pictures |
   *
   * `"public"`
   *
   * |Platform | Value                 | Example             |
   * | ------- | --------------------- | ------------------- |
   * | Linux   | `XDG_PUBLICSHARE_DIR` | /home/alice/Public  |
   * | macOS   | `$HOME`/Public        | /Users/Alice/Public |
   * | Windows | `{FOLDERID_Public}`   | C:\Users\Public     |
   *
   * `"template"`
   *
   * |Platform | Value                  | Example                                                    |
   * | ------- | ---------------------- | ---------------------------------------------------------- |
   * | Linux   | `XDG_TEMPLATES_DIR`    | /home/alice/Templates                                      |
   * | macOS   | –                      | –                                                          |
   * | Windows | `{FOLDERID_Templates}` | C:\Users\Alice\AppData\Roaming\Microsoft\Windows\Templates |
   *
   * `"tmp"`
   *
   * |Platform | Value                  | Example                                                    |
   * | ------- | ---------------------- | ---------------------------------------------------------- |
   * | Linux   | `TMPDIR`               | /tmp                                                       |
   * | macOS   | `TMPDIR`               | /tmp                                                       |
   * | Windows | `{TMP}`                | C:\Users\Alice\AppData\Local\Temp                          |
   *
   * `"video"`
   *
   * |Platform | Value               | Example               |
   * | ------- | ------------------- | --------------------- |
   * | Linux   | `XDG_VIDEOS_DIR`    | /home/alice/Videos    |
   * | macOS   | `$HOME`/Movies      | /Users/Alice/Movies   |
   * | Windows | `{FOLDERID_Videos}` | C:\Users\Alice\Videos |
   *
   */
  export function dir(kind: DirKind): string | null;

  /**
   * Returns the path to the current deno executable.
   *
   *       console.log(Deno.execPath());  // e.g. "/home/alice/.local/bin/deno"
   *
   * Requires `allow-env` permission.
   */
  export function execPath(): string;

  /**
   * **UNSTABLE**: Currently under evaluation to decide if explicit permission is
   * required to get the value of the current working directory.
   *
   * Return a string representing the current working directory.
   *
   * If the current directory can be reached via multiple paths (due to symbolic
   * links), `cwd()` may return any one of them.
   *
   *       const currentWorkingDirectory = Deno.cwd();
   *
   * Throws `Deno.errors.NotFound` if directory not available.
   */
  export function cwd(): string;

  /**
   * Change the current working directory to the specified path.
   *
   *       Deno.chdir("/home/userA");
   *       Deno.chdir("../userB");
   *       Deno.chdir("C:\\Program Files (x86)\\Java");
   *
   * Throws `Deno.errors.NotFound` if directory not found.
   * Throws `Deno.errors.PermissionDenied` if the user does not have access
   * rights
   *
   * Requires --allow-write.
   */
  export function chdir(directory: string): void;

  /**
   * **UNSTABLE**: New API, yet to be vetted.  This API is under consideration to
   * determine if permissions are required to call it.
   *
   * Retrieve the process umask.  If `mask` is provided, sets the process umask.
   * This call always returns what the umask was before the call.
   *
   *        console.log(Deno.umask());  // e.g. 18 (0o022)
   *        const prevUmaskValue = Deno.umask(0o077);  // e.g. 18 (0o022)
   *        console.log(Deno.umask());  // e.g. 63 (0o077)
   *
   * NOTE:  This API is not implemented on Windows
   */
  export function umask(mask?: number): number;

<<<<<<< HEAD
  /** **UNSTABLE**: might remove `"SEEK_"` prefix. Might not use all-caps. */
=======
  /** **UNSTABLE**: might be removed in favor of `null` (#3932). */
  export const EOF: unique symbol;
  export type EOF = typeof EOF;

>>>>>>> b980b26d
  export enum SeekMode {
    Start = 0,
    Current = 1,
    End = 2,
  }

  export interface Reader {
    /** Reads up to `p.byteLength` bytes into `p`. It resolves to the number of
     * bytes read (`0` < `n` <= `p.byteLength`) and rejects if any error
     * encountered. Even if `read()` resolves to `n` < `p.byteLength`, it may
     * use all of `p` as scratch space during the call. If some data is
     * available but not `p.byteLength` bytes, `read()` conventionally resolves
     * to what is available instead of waiting for more.
     *
     * When `read()` encounters end-of-file condition, it resolves to `null`.
     *
     * When `read()` encounters an error, it rejects with an error.
     *
     * Callers should always process the `n` > `0` bytes returned before
     * considering the `null`. Doing so correctly handles I/O errors that happen
     * after reading some bytes and also both of the allowed EOF behaviors.
     *
     * Implementations should not retain a reference to `p`.
     *
     * Use Deno.iter() to turn a Reader into an AsyncIterator.
     */
    read(p: Uint8Array): Promise<number | null>;
  }

  export interface SyncReader {
    /** Reads up to `p.byteLength` bytes into `p`. It resolves to the number
     * of bytes read (`0` < `n` <= `p.byteLength`) and rejects if any error
     * encountered. Even if `read()` returns `n` < `p.byteLength`, it may use
     * all of `p` as scratch space during the call. If some data is available
     * but not `p.byteLength` bytes, `read()` conventionally returns what is
     * available instead of waiting for more.
     *
     * When `readSync()` encounters end-of-file condition, it returns `null`.
     *
     * When `readSync()` encounters an error, it throws with an error.
     *
     * Callers should always process the `n` > `0` bytes returned before
     * considering the `null`. Doing so correctly handles I/O errors that happen
     * after reading some bytes and also both of the allowed EOF behaviors.
     *
     * Implementations should not retain a reference to `p`.
     *
     * Use Deno.iterSync() to turn a SyncReader into an Iterator.
     */
    readSync(p: Uint8Array): number | null;
  }

  export interface Writer {
    /** Writes `p.byteLength` bytes from `p` to the underlying data stream. It
     * resolves to the number of bytes written from `p` (`0` <= `n` <=
     * `p.byteLength`) or reject with the error encountered that caused the
     * write to stop early. `write()` must reject with a non-null error if
     * would resolve to `n` < `p.byteLength`. `write()` must not modify the
     * slice data, even temporarily.
     *
     * Implementations should not retain a reference to `p`.
     */
    write(p: Uint8Array): Promise<number>;
  }

  export interface SyncWriter {
    /** Writes `p.byteLength` bytes from `p` to the underlying data
     * stream. It returns the number of bytes written from `p` (`0` <= `n`
     * <= `p.byteLength`) and any error encountered that caused the write to
     * stop early. `writeSync()` must throw a non-null error if it returns `n` <
     * `p.byteLength`. `writeSync()` must not modify the slice data, even
     * temporarily.
     *
     * Implementations should not retain a reference to `p`.
     */
    writeSync(p: Uint8Array): number;
  }

  export interface Closer {
    close(): void;
  }

  export interface Seeker {
    /** Seek sets the offset for the next `read()` or `write()` to offset,
     * interpreted according to `whence`: `Start` means relative to the
     * start of the file, `Current` means relative to the current offset,
     * and `End` means relative to the end. Seek resolves to the new offset
     * relative to the start of the file.
     *
     * Seeking to an offset before the start of the file is an error. Seeking to
     * any positive offset is legal, but the behavior of subsequent I/O
     * operations on the underlying object is implementation-dependent.
     * It returns the number of cursor position.
     */
    seek(offset: number, whence: SeekMode): Promise<number>;
  }

  export interface SyncSeeker {
    /** Seek sets the offset for the next `readSync()` or `writeSync()` to
     * offset, interpreted according to `whence`: `Start` means relative
     * to the start of the file, `Current` means relative to the current
     * offset, and `End` means relative to the end.
     *
     * Seeking to an offset before the start of the file is an error. Seeking to
     * any positive offset is legal, but the behavior of subsequent I/O
     * operations on the underlying object is implementation-dependent.
     */
    seekSync(offset: number, whence: SeekMode): number;
  }

<<<<<<< HEAD
  export interface ReadCloser extends Reader, Closer {}
  export interface WriteCloser extends Writer, Closer {}
  export interface ReadSeeker extends Reader, Seeker {}
  export interface WriteSeeker extends Writer, Seeker {}
  export interface ReadWriteCloser extends Reader, Writer, Closer {}
  export interface ReadWriteSeeker extends Reader, Writer, Seeker {}

  /** Copies from `src` to `dst` until either `null` is reached on `src` or an
=======
  /** Copies from `src` to `dst` until either `EOF` is reached on `src` or an
>>>>>>> b980b26d
   * error occurs. It resolves to the number of bytes copied or rejects with
   * the first error encountered while copying.
   *
   *       const source = await Deno.open("my_file.txt");
   *       const buffer = new Deno.Buffer()
   *       const bytesCopied1 = await Deno.copy(source, Deno.stdout);
   *       const bytesCopied2 = await Deno.copy(source, buffer);
   *
   * Because `copy()` is defined to read from `src` until `null`, it does not
   * treat an `null` from `read()` as an error to be reported.
   *
   * @param src The source to copy from
   * @param dst The destination to copy to
   * @param options Can be used to tune size of the buffer. Default size is 32kB
   */
  export function copy(
    src: Reader,
    dst: Writer,
    options?: {
      bufSize?: number;
    }
  ): Promise<number>;

  /** Turns a Reader, `r`, into an async iterator.
   *
   *      let f = await Deno.open("/etc/passwd");
   *      for await (const chunk of Deno.iter(f)) {
   *        console.log(chunk);
   *      }
   *      f.close();
   *
   * Second argument can be used to tune size of a buffer.
   * Default size of the buffer is 32kB.
   *
   *      let f = await Deno.open("/etc/passwd");
   *      const iter = Deno.iter(f, {
   *        bufSize: 1024 * 1024
   *      });
   *      for await (const chunk of iter) {
   *        console.log(chunk);
   *      }
   *      f.close();
   *
   * Iterator uses an internal buffer of fixed size for efficiency; it returns
   * a view on that buffer on each iteration. It is therefore caller's
   * responsibility to copy contents of the buffer if needed; otherwise the
   * next iteration will overwrite contents of previously returned chunk.
   */
  export function iter(
    r: Reader,
    options?: {
      bufSize?: number;
    }
  ): AsyncIterableIterator<Uint8Array>;

  /** Turns a SyncReader, `r`, into an iterator.
   *
   *      let f = Deno.openSync("/etc/passwd");
   *      for (const chunk of Deno.iterSync(reader)) {
   *        console.log(chunk);
   *      }
   *      f.close();
   *
   * Second argument can be used to tune size of a buffer.
   * Default size of the buffer is 32kB.
   *
   *      let f = await Deno.open("/etc/passwd");
   *      const iter = Deno.iterSync(f, {
   *        bufSize: 1024 * 1024
   *      });
   *      for (const chunk of iter) {
   *        console.log(chunk);
   *      }
   *      f.close();
   *
   * Iterator uses an internal buffer of fixed size for efficiency; it returns
   * a view on that buffer on each iteration. It is therefore caller's
   * responsibility to copy contents of the buffer if needed; otherwise the
   * next iteration will overwrite contents of previously returned chunk.
   */
  export function iterSync(
    r: SyncReader,
    options?: {
      bufSize?: number;
    }
  ): IterableIterator<Uint8Array>;

  /** Synchronously open a file and return an instance of `Deno.File`.  The
   * file does not need to previously exist if using the `create` or `createNew`
   * open options.  It is the callers responsibility to close the file when finished
   * with it.
   *
   *       const file = Deno.openSync("/foo/bar.txt", { read: true, write: true });
   *       // Do work with file
   *       Deno.close(file.rid);
   *
   * Requires `allow-read` and/or `allow-write` permissions depending on options.
   */
  export function openSync(path: string, options?: OpenOptions): File;

  /** Open a file and resolve to an instance of `Deno.File`.  The
   * file does not need to previously exist if using the `create` or `createNew`
   * open options.  It is the callers responsibility to close the file when finished
   * with it.
   *
   *       const file = await Deno.open("/foo/bar.txt", { read: true, write: true });
   *       // Do work with file
   *       Deno.close(file.rid);
   *
   * Requires `allow-read` and/or `allow-write` permissions depending on options.
   */
  export function open(path: string, options?: OpenOptions): Promise<File>;

  /** Creates a file if none exists or truncates an existing file and returns
   *  an instance of `Deno.File`.
   *
   *       const file = Deno.createSync("/foo/bar.txt");
   *
   * Requires `allow-read` and `allow-write` permissions.
   */
  export function createSync(path: string): File;

  /** Creates a file if none exists or truncates an existing file and resolves to
   *  an instance of `Deno.File`.
   *
   *       const file = await Deno.create("/foo/bar.txt");
   *
   * Requires `allow-read` and `allow-write` permissions.
   */
  export function create(path: string): Promise<File>;

  /** Synchronously read from a resource ID (`rid`) into an array buffer (`buffer`).
   *
   * Returns either the number of bytes read during the operation or `null` if
   * there was nothing to read.
   *
   *      // if "/foo/bar.txt" contains the text "hello world":
   *      const file = Deno.openSync("/foo/bar.txt");
   *      const buf = new Uint8Array(100);
   *      const numberOfBytesRead = Deno.readSync(file.rid, buf); // 11 bytes
   *      const text = new TextDecoder().decode(buf);  // "hello world"
   *      Deno.close(file.rid);
   */
  export function readSync(rid: number, buffer: Uint8Array): number | null;

  /** Read from a resource ID (`rid`) into an array buffer (`buffer`).
   *
   * Resolves to either the number of bytes read during the operation or `null`
   * if there was nothing to read.
   *
   *      // if "/foo/bar.txt" contains the text "hello world":
   *      const file = await Deno.open("/foo/bar.txt");
   *      const buf = new Uint8Array(100);
   *      const numberOfBytesRead = await Deno.read(file.rid, buf); // 11 bytes
   *      const text = new TextDecoder().decode(buf);  // "hello world"
   *      Deno.close(file.rid);
   */
  export function read(rid: number, buffer: Uint8Array): Promise<number | null>;

  /** Synchronously write to the resource ID (`rid`) the contents of the array
   * buffer (`data`).
   *
   * Returns the number of bytes written.
   *
   *       const encoder = new TextEncoder();
   *       const data = encoder.encode("Hello world");
   *       const file = Deno.openSync("/foo/bar.txt");
   *       const bytesWritten = Deno.writeSync(file.rid, data); // 11
   *       Deno.close(file.rid);
   */
  export function writeSync(rid: number, data: Uint8Array): number;

  /** Write to the resource ID (`rid`) the contents of the array buffer (`data`).
   *
   * Resolves to the number of bytes written.
   *
   *      const encoder = new TextEncoder();
   *      const data = encoder.encode("Hello world");
   *      const file = await Deno.open("/foo/bar.txt");
   *      const bytesWritten = await Deno.write(file.rid, data); // 11
   *      Deno.close(file.rid);
   */
  export function write(rid: number, data: Uint8Array): Promise<number>;

  /** Synchronously seek a resource ID (`rid`) to the given `offset` under mode
   * given by `whence`.  The new position within the resource (bytes from the
   * start) is returned.
   *
   *        const file = Deno.openSync('hello.txt', {read: true, write: true, truncate: true, create: true});
   *        Deno.writeSync(file.rid, new TextEncoder().encode("Hello world"));
   *        // advance cursor 6 bytes
   *        const cursorPosition = Deno.seekSync(file.rid, 6, Deno.SeekMode.Start);
   *        console.log(cursorPosition);  // 6
   *        const buf = new Uint8Array(100);
   *        file.readSync(buf);
   *        console.log(new TextDecoder().decode(buf)); // "world"
   *
   * The seek modes work as follows:
   *
   *        // Given file.rid pointing to file with "Hello world", which is 11 bytes long:
   *        // Seek 6 bytes from the start of the file
   *        console.log(Deno.seekSync(file.rid, 6, Deno.SeekMode.Start)); // "6"
   *        // Seek 2 more bytes from the current position
   *        console.log(Deno.seekSync(file.rid, 2, Deno.SeekMode.Current)); // "8"
   *        // Seek backwards 2 bytes from the end of the file
   *        console.log(Deno.seekSync(file.rid, -2, Deno.SeekMode.End)); // "9" (e.g. 11-2)
   */
  export function seekSync(
    rid: number,
    offset: number,
    whence: SeekMode
  ): number;

  /** Seek a resource ID (`rid`) to the given `offset` under mode given by `whence`.
   * The call resolves to the new position within the resource (bytes from the start).
   *
   *        const file = await Deno.open('hello.txt', {read: true, write: true, truncate: true, create: true});
   *        await Deno.write(file.rid, new TextEncoder().encode("Hello world"));
   *        // advance cursor 6 bytes
   *        const cursorPosition = await Deno.seek(file.rid, 6, Deno.SeekMode.Start);
   *        console.log(cursorPosition);  // 6
   *        const buf = new Uint8Array(100);
   *        await file.read(buf);
   *        console.log(new TextDecoder().decode(buf)); // "world"
   *
   * The seek modes work as follows:
   *
   *        // Given file.rid pointing to file with "Hello world", which is 11 bytes long:
   *        // Seek 6 bytes from the start of the file
   *        console.log(await Deno.seek(file.rid, 6, Deno.SeekMode.Start)); // "6"
   *        // Seek 2 more bytes from the current position
   *        console.log(await Deno.seek(file.rid, 2, Deno.SeekMode.Current)); // "8"
   *        // Seek backwards 2 bytes from the end of the file
   *        console.log(await Deno.seek(file.rid, -2, Deno.SeekMode.End)); // "9" (e.g. 11-2)
   */
  export function seek(
    rid: number,
    offset: number,
    whence: SeekMode
  ): Promise<number>;

  /** Close the given resource ID (rid) which has been previously opened, such
   * as via opening or creating a file.  Closing a file when you are finished
   * with it is important to avoid leaking resources.
   *
   *      const file = await Deno.open("my_file.txt");
   *      // do work with "file" object
   *      Deno.close(file.rid);
   */
  export function close(rid: number): void;

  /** The Deno abstraction for reading and writing files. */
  export class File
    implements
      Reader,
      SyncReader,
      Writer,
      SyncWriter,
      Seeker,
      SyncSeeker,
      Closer {
    readonly rid: number;
    constructor(rid: number);
    write(p: Uint8Array): Promise<number>;
    writeSync(p: Uint8Array): number;
    read(p: Uint8Array): Promise<number | null>;
    readSync(p: Uint8Array): number | null;
    seek(offset: number, whence: SeekMode): Promise<number>;
    seekSync(offset: number, whence: SeekMode): number;
    close(): void;
  }

  /** A handle for `stdin`. */
  export const stdin: Reader & SyncReader & Closer & { rid: number };
  /** A handle for `stdout`. */
  export const stdout: Writer & SyncWriter & Closer & { rid: number };
  /** A handle for `stderr`. */
  export const stderr: Writer & SyncWriter & Closer & { rid: number };

  export interface OpenOptions {
    /** Sets the option for read access. This option, when `true`, means that the
     * file should be read-able if opened. */
    read?: boolean;
    /** Sets the option for write access. This option, when `true`, means that
     * the file should be write-able if opened. If the file already exists,
     * any write calls on it will overwrite its contents, by default without
     * truncating it. */
    write?: boolean;
    /**Sets the option for the append mode. This option, when `true`, means that
     * writes will append to a file instead of overwriting previous contents.
     * Note that setting `{ write: true, append: true }` has the same effect as
     * setting only `{ append: true }`. */
    append?: boolean;
    /** Sets the option for truncating a previous file. If a file is
     * successfully opened with this option set it will truncate the file to `0`
     * size if it already exists. The file must be opened with write access
     * for truncate to work. */
    truncate?: boolean;
    /** Sets the option to allow creating a new file, if one doesn't already
     * exist at the specified path. Requires write or append access to be
     * used. */
    create?: boolean;
    /** Defaults to `false`. If set to `true`, no file, directory, or symlink is
     * allowed to exist at the target location. Requires write or append
     * access to be used. When createNew is set to `true`, create and truncate
     * are ignored. */
    createNew?: boolean;
    /** Permissions to use if creating the file (defaults to `0o666`, before
     * the process's umask).
     * Ignored on Windows. */
    mode?: number;
  }

  /** **UNSTABLE**: new API, yet to be vetted
   *
   *  Check if a given resource id (`rid`) is a TTY.
   *
   *       // This example is system and context specific
   *       const nonTTYRid = Deno.openSync("my_file.txt").rid;
   *       const ttyRid = Deno.openSync("/dev/tty6").rid;
   *       console.log(Deno.isatty(nonTTYRid)); // false
   *       console.log(Deno.isatty(ttyRid)); // true
   *       Deno.close(nonTTYRid);
   *       Deno.close(ttyRid);
   */
  export function isatty(rid: number): boolean;

  /** **UNSTABLE**: new API, yet to be vetted
   *
   * Set TTY to be under raw mode or not. In raw mode, characters are read and
   * returned as is, without being processed. All special processing of
   * characters by the terminal is disabled, including echoing input characters.
   * Reading from a TTY device in raw mode is faster than reading from a TTY
   * device in canonical mode.
   *
   *       Deno.setRaw(myTTY.rid, true);
   */
  export function setRaw(rid: number, mode: boolean): void;

  /** A variable-sized buffer of bytes with `read()` and `write()` methods.
   *
   * Deno.Buffer is almost always used with some I/O like files and sockets. It
   * allows one to buffer up a download from a socket. Buffer grows and shrinks
   * as necessary.
   *
   * Deno.Buffer is NOT the same thing as Node's Buffer. Node's Buffer was
   * created in 2009 before JavaScript had the concept of ArrayBuffers. It's
   * simply a non-standard ArrayBuffer.
   *
   * ArrayBuffer is a fixed memory allocation. Deno.Buffer is implemented on top
   * of ArrayBuffer.
   *
   * Based on [Go Buffer](https://golang.org/pkg/bytes/#Buffer). */
  export class Buffer implements Reader, SyncReader, Writer, SyncWriter {
    constructor(ab?: ArrayBuffer);
    /** Returns a slice holding the unread portion of the buffer.
     *
     * The slice is valid for use only until the next buffer modification (that
     * is, only until the next call to a method like `read()`, `write()`,
     * `reset()`, or `truncate()`). The slice aliases the buffer content at
     * least until the next buffer modification, so immediate changes to the
     * slice will affect the result of future reads. */
    bytes(): Uint8Array;
    /** Returns the contents of the unread portion of the buffer as a `string`.
     *
     * **Warning**: if multibyte characters are present when data is flowing
     * through the buffer, this method may result in incorrect strings due to a
     * character being split. */
    toString(): string;
    /** Returns whether the unread portion of the buffer is empty. */
    empty(): boolean;
    /** A read only number of bytes of the unread portion of the buffer. */
    readonly length: number;
    /** The read only capacity of the buffer's underlying byte slice, that is,
     * the total space allocated for the buffer's data. */
    readonly capacity: number;
    /** Discards all but the first `n` unread bytes from the buffer but
     * continues to use the same allocated storage. It throws if `n` is
     * negative or greater than the length of the buffer. */
    truncate(n: number): void;
    /** Resets the buffer to be empty, but it retains the underlying storage for
     * use by future writes. `.reset()` is the same as `.truncate(0)`. */
    reset(): void;
    /** Reads the next `p.length` bytes from the buffer or until the buffer is
     * drained. Returns the number of bytes read. If the buffer has no data to
     * return, the return is `null`. */
    readSync(p: Uint8Array): number | null;
    /** Reads the next `p.length` bytes from the buffer or until the buffer is
     * drained. Resolves to the number of bytes read. If the buffer has no
     * data to return, resolves to `null`. */
    read(p: Uint8Array): Promise<number | null>;
    writeSync(p: Uint8Array): number;
    write(p: Uint8Array): Promise<number>;
    /** Grows the buffer's capacity, if necessary, to guarantee space for
     * another `n` bytes. After `.grow(n)`, at least `n` bytes can be written to
     * the buffer without another allocation. If `n` is negative, `.grow()` will
     * throw. If the buffer can't grow it will throw an error.
     *
     * Based on Go Lang's
     * [Buffer.Grow](https://golang.org/pkg/bytes/#Buffer.Grow). */
    grow(n: number): void;
    /** Reads data from `r` until `null` and appends it to the buffer,
     * growing the buffer as needed. It resolves to the number of bytes read.
     * If the buffer becomes too large, `.readFrom()` will reject with an error.
     *
     * Based on Go Lang's
     * [Buffer.ReadFrom](https://golang.org/pkg/bytes/#Buffer.ReadFrom). */
    readFrom(r: Reader): Promise<number>;
    /** Reads data from `r` until `null` and appends it to the buffer,
     * growing the buffer as needed. It returns the number of bytes read. If the
     * buffer becomes too large, `.readFromSync()` will throw an error.
     *
     * Based on Go Lang's
     * [Buffer.ReadFrom](https://golang.org/pkg/bytes/#Buffer.ReadFrom). */
    readFromSync(r: SyncReader): number;
  }

  /** Read Reader `r` until end of file (`null`) and resolve to the content
   * as `Uint8Array`.
   *
   *       // Example from stdin
   *       const stdinContent = await Deno.readAll(Deno.stdin);
   *
   *       // Example from file
   *       const file = await Deno.open("my_file.txt", {read: true});
   *       const myFileContent = await Deno.readAll(file);
   *       Deno.close(file.rid);
   *
   *       // Example from buffer
   *       const myData = new Uint8Array(100);
   *       // ... fill myData array with data
   *       const reader = new Deno.Buffer(myData.buffer as ArrayBuffer);
   *       const bufferContent = await Deno.readAll(reader);
   */
  export function readAll(r: Reader): Promise<Uint8Array>;

  /** Synchronously reads Reader `r` until end of file (`null`) and returns
   * the content as `Uint8Array`.
   *
   *       // Example from stdin
   *       const stdinContent = Deno.readAllSync(Deno.stdin);
   *
   *       // Example from file
   *       const file = Deno.openSync("my_file.txt", {read: true});
   *       const myFileContent = Deno.readAllSync(file);
   *       Deno.close(file.rid);
   *
   *       // Example from buffer
   *       const myData = new Uint8Array(100);
   *       // ... fill myData array with data
   *       const reader = new Deno.Buffer(myData.buffer as ArrayBuffer);
   *       const bufferContent = Deno.readAllSync(reader);
   */
  export function readAllSync(r: SyncReader): Uint8Array;

  /** Write all the content of the array buffer (`arr`) to the writer (`w`).
   *
   *       // Example writing to stdout
   *       const contentBytes = new TextEncoder().encode("Hello World");
   *       await Deno.writeAll(Deno.stdout, contentBytes);
   *
   *       // Example writing to file
   *       const contentBytes = new TextEncoder().encode("Hello World");
   *       const file = await Deno.open('test.file', {write: true});
   *       await Deno.writeAll(file, contentBytes);
   *       Deno.close(file.rid);
   *
   *       // Example writing to buffer
   *       const contentBytes = new TextEncoder().encode("Hello World");
   *       const writer = new Deno.Buffer();
   *       await Deno.writeAll(writer, contentBytes);
   *       console.log(writer.bytes().length);  // 11
   */
  export function writeAll(w: Writer, arr: Uint8Array): Promise<void>;

  /** Synchronously write all the content of the array buffer (`arr`) to the
   * writer (`w`).
   *
   *       // Example writing to stdout
   *       const contentBytes = new TextEncoder().encode("Hello World");
   *       Deno.writeAllSync(Deno.stdout, contentBytes);
   *
   *       // Example writing to file
   *       const contentBytes = new TextEncoder().encode("Hello World");
   *       const file = Deno.openSync('test.file', {write: true});
   *       Deno.writeAllSync(file, contentBytes);
   *       Deno.close(file.rid);
   *
   *       // Example writing to buffer
   *       const contentBytes = new TextEncoder().encode("Hello World");
   *       const writer = new Deno.Buffer();
   *       Deno.writeAllSync(writer, contentBytes);
   *       console.log(writer.bytes().length);  // 11
   */
  export function writeAllSync(w: SyncWriter, arr: Uint8Array): void;

  export interface MkdirOptions {
    /** Defaults to `false`. If set to `true`, means that any intermediate
     * directories will also be created (as with the shell command `mkdir -p`).
     * Intermediate directories are created with the same permissions.
     * When recursive is set to `true`, succeeds silently (without changing any
     * permissions) if a directory already exists at the path, or if the path
     * is a symlink to an existing directory. */
    recursive?: boolean;
    /** Permissions to use when creating the directory (defaults to `0o777`,
     * before the process's umask).
     * Ignored on Windows. */
    mode?: number;
  }

  /** Synchronously creates a new directory with the specified path.
   *
   *       Deno.mkdirSync("new_dir");
   *       Deno.mkdirSync("nested/directories", { recursive: true });
   *       Deno.mkdirSync("restricted_access_dir", { mode: 0o700 });
   *
   * Defaults to throwing error if the directory already exists.
   *
   * Requires `allow-write` permission. */
  export function mkdirSync(path: string, options?: MkdirOptions): void;

  /** Creates a new directory with the specified path.
   *
   *       await Deno.mkdir("new_dir");
   *       await Deno.mkdir("nested/directories", { recursive: true });
   *       await Deno.mkdir("restricted_access_dir", { mode: 0o700 });
   *
   * Defaults to throwing error if the directory already exists.
   *
   * Requires `allow-write` permission. */
  export function mkdir(path: string, options?: MkdirOptions): Promise<void>;

  export interface MakeTempOptions {
    /** Directory where the temporary directory should be created (defaults to
     * the env variable TMPDIR, or the system's default, usually /tmp). */
    dir?: string;
    /** String that should precede the random portion of the temporary
     * directory's name. */
    prefix?: string;
    /** String that should follow the random portion of the temporary
     * directory's name. */
    suffix?: string;
  }

  /** Synchronously creates a new temporary directory in the default directory
   * for temporary files (see also `Deno.dir("temp")`), unless `dir` is specified.
   * Other optional options include prefixing and suffixing the directory name
   * with `prefix` and `suffix` respectively.
   *
   * The full path to the newly created directory is returned.
   *
   * Multiple programs calling this function simultaneously will create different
   * directories. It is the caller's responsibility to remove the directory when
   * no longer needed.
   *
   *       const tempDirName0 = Deno.makeTempDirSync();  // e.g. /tmp/2894ea76
   *       const tempDirName1 = Deno.makeTempDirSync({ prefix: 'my_temp' });  // e.g. /tmp/my_temp339c944d
   *
   * Requires `allow-write` permission. */
  // TODO(ry) Doesn't check permissions.
  export function makeTempDirSync(options?: MakeTempOptions): string;

  /** Creates a new temporary directory in the default directory for temporary
   * files (see also `Deno.dir("temp")`), unless `dir` is specified.  Other
   * optional options include prefixing and suffixing the directory name with
   * `prefix` and `suffix` respectively.
   *
   * This call resolves to the full path to the newly created directory.
   *
   * Multiple programs calling this function simultaneously will create different
   * directories. It is the caller's responsibility to remove the directory when
   * no longer needed.
   *
   *       const tempDirName0 = await Deno.makeTempDir();  // e.g. /tmp/2894ea76
   *       const tempDirName1 = await Deno.makeTempDir({ prefix: 'my_temp' }); // e.g. /tmp/my_temp339c944d
   *
   * Requires `allow-write` permission. */
  // TODO(ry) Doesn't check permissions.
  export function makeTempDir(options?: MakeTempOptions): Promise<string>;

  /** Synchronously creates a new temporary file in the default directory for
   * temporary files (see also `Deno.dir("temp")`), unless `dir` is specified.
   * Other optional options include prefixing and suffixing the directory name
   * with `prefix` and `suffix` respectively.
   *
   * The full path to the newly created file is returned.
   *
   * Multiple programs calling this function simultaneously will create different
   * files. It is the caller's responsibility to remove the file when no longer
   * needed.
   *
   *       const tempFileName0 = Deno.makeTempFileSync(); // e.g. /tmp/419e0bf2
   *       const tempFileName1 = Deno.makeTempFileSync({ prefix: 'my_temp' });  // e.g. /tmp/my_temp754d3098
   *
   * Requires `allow-write` permission. */
  export function makeTempFileSync(options?: MakeTempOptions): string;

  /** Creates a new temporary file in the default directory for temporary
   * files (see also `Deno.dir("temp")`), unless `dir` is specified.  Other
   * optional options include prefixing and suffixing the directory name with
   * `prefix` and `suffix` respectively.
   *
   * This call resolves to the full path to the newly created file.
   *
   * Multiple programs calling this function simultaneously will create different
   * files. It is the caller's responsibility to remove the file when no longer
   * needed.
   *
   *       const tmpFileName0 = await Deno.makeTempFile();  // e.g. /tmp/419e0bf2
   *       const tmpFileName1 = await Deno.makeTempFile({ prefix: 'my_temp' });  // e.g. /tmp/my_temp754d3098
   *
   * Requires `allow-write` permission. */
  export function makeTempFile(options?: MakeTempOptions): Promise<string>;

  /** Synchronously changes the permission of a specific file/directory of
   * specified path.  Ignores the process's umask.
   *
   *       Deno.chmodSync("/path/to/file", 0o666);
   *
   * For a full description, see [chmod](#chmod)
   *
   * NOTE: This API currently throws on Windows
   *
   * Requires `allow-write` permission. */
  export function chmodSync(path: string, mode: number): void;

  /** Changes the permission of a specific file/directory of specified path.
   * Ignores the process's umask.
   *
   *       await Deno.chmod("/path/to/file", 0o666);
   *
   * The mode is a sequence of 3 octal numbers.  The first/left-most number
   * specifies the permissions for the owner.  The second number specifies the
   * permissions for the group. The last/right-most number specifies the
   * permissions for others.  For example, with a mode of 0o764, the owner (7) can
   * read/write/execute, the group (6) can read/write and everyone else (4) can
   * read only.
   *
   * | Number | Description |
   * | ------ | ----------- |
   * | 7      | read, write, and execute |
   * | 6      | read and write |
   * | 5      | read and execute |
   * | 4      | read only |
   * | 3      | write and execute |
   * | 2      | write only |
   * | 1      | execute only |
   * | 0      | no permission |
   *
   * NOTE: This API currently throws on Windows
   *
   * Requires `allow-write` permission. */
  export function chmod(path: string, mode: number): Promise<void>;

  /** Synchronously change owner of a regular file or directory. This functionality
   * is not available on Windows.
   *
   *      Deno.chownSync("myFile.txt", 1000, 1002);
   *
   * Requires `allow-write` permission.
   *
   * Throws Error (not implemented) if executed on Windows
   *
   * @param path path to the file
   * @param uid user id (UID) of the new owner
   * @param gid group id (GID) of the new owner
   */
  export function chownSync(path: string, uid: number, gid: number): void;

  /** Change owner of a regular file or directory. This functionality
   * is not available on Windows.
   *
   *      await Deno.chown("myFile.txt", 1000, 1002);
   *
   * Requires `allow-write` permission.
   *
   * Throws Error (not implemented) if executed on Windows
   *
   * @param path path to the file
   * @param uid user id (UID) of the new owner
   * @param gid group id (GID) of the new owner
   */
  export function chown(path: string, uid: number, gid: number): Promise<void>;

  /** **UNSTABLE**: needs investigation into high precision time.
   *
   * Synchronously changes the access (`atime`) and modification (`mtime`) times
   * of a file system object referenced by `path`. Given times are either in
   * seconds (UNIX epoch time) or as `Date` objects.
   *
   *       Deno.utimeSync("myfile.txt", 1556495550, new Date());
   *
   * Requires `allow-write` permission. */
  export function utimeSync(
    path: string,
    atime: number | Date,
    mtime: number | Date
  ): void;

  /** **UNSTABLE**: needs investigation into high precision time.
   *
   * Changes the access (`atime`) and modification (`mtime`) times of a file
   * system object referenced by `path`. Given times are either in seconds
   * (UNIX epoch time) or as `Date` objects.
   *
   *       await Deno.utime("myfile.txt", 1556495550, new Date());
   *
   * Requires `allow-write` permission. */
  export function utime(
    path: string,
    atime: number | Date,
    mtime: number | Date
  ): Promise<void>;

  export interface RemoveOptions {
    /** Defaults to `false`. If set to `true`, path will be removed even if
     * it's a non-empty directory. */
    recursive?: boolean;
  }

  /** Synchronously removes the named file or directory.
   *
   *       Deno.removeSync("/path/to/empty_dir/or/file");
   *       Deno.removeSync("/path/to/populated_dir/or/file", { recursive: true });
   *
   * Throws error if permission denied, path not found, or path is a non-empty
   * directory and the `recursive` option isn't set to `true`.
   *
   * Requires `allow-write` permission. */
  export function removeSync(path: string, options?: RemoveOptions): void;

  /** Removes the named file or directory.
   *
   *       await Deno.remove("/path/to/empty_dir/or/file");
   *       await Deno.remove("/path/to/populated_dir/or/file", { recursive: true });
   *
   * Throws error if permission denied, path not found, or path is a non-empty
   * directory and the `recursive` option isn't set to `true`.
   *
   * Requires `allow-write` permission. */
  export function remove(path: string, options?: RemoveOptions): Promise<void>;

  /** Synchronously renames (moves) `oldpath` to `newpath`. Paths may be files or
   * directories.  If `newpath` already exists and is not a directory,
   * `renameSync()` replaces it. OS-specific restrictions may apply when
   * `oldpath` and `newpath` are in different directories.
   *
   *       Deno.renameSync("old/path", "new/path");
   *
   * On Unix, this operation does not follow symlinks at either path.
   *
   * It varies between platforms when the operation throws errors, and if so what
   * they are. It's always an error to rename anything to a non-empty directory.
   *
   * Requires `allow-read` and `allow-write` permissions. */
  export function renameSync(oldpath: string, newpath: string): void;

  /** Renames (moves) `oldpath` to `newpath`.  Paths may be files or directories.
   * If `newpath` already exists and is not a directory, `rename()` replaces it.
   * OS-specific restrictions may apply when `oldpath` and `newpath` are in
   * different directories.
   *
   *       await Deno.rename("old/path", "new/path");
   *
   * On Unix, this operation does not follow symlinks at either path.
   *
   * It varies between platforms when the operation throws errors, and if so what
   * they are. It's always an error to rename anything to a non-empty directory.
   *
   * Requires `allow-read` and `allow-write` permission. */
  export function rename(oldpath: string, newpath: string): Promise<void>;

  /** Synchronously reads and returns the entire contents of a file as utf8 encoded string
   *  encoded string. Reading a directory returns an empty string.
   *
   *       const data = Deno.readTextFileSync("hello.txt");
   *       console.log(data);
   *
   * Requires `allow-read` permission. */
  export function readTextFileSync(path: string): string;

  /** Asynchronously reads and returns the entire contents of a file as a utf8
   *  encoded string. Reading a directory returns an empty data array.
   *
   *       const decoder = new TextDecoder("utf-8");
   *       const data = Deno.readFileSync("hello.txt");
   *       console.log(decoder.decode(data));
   *
   * Requires `allow-read` permission. */
  export function readTextFile(path: string): Promise<string>;

  /** Synchronously reads and returns the entire contents of a file as an array
   * of bytes. `TextDecoder` can be used to transform the bytes to string if
   * required.  Reading a directory returns an empty data array.
   *
   *       const decoder = new TextDecoder("utf-8");
   *       const data = Deno.readFileSync("hello.txt");
   *       console.log(decoder.decode(data));
   *
   * Requires `allow-read` permission. */
  export function readFileSync(path: string): Uint8Array;

  /** Reads and resolves to the entire contents of a file as an array of bytes.
   * `TextDecoder` can be used to transform the bytes to string if required.
   * Reading a directory returns an empty data array.
   *
   *       const decoder = new TextDecoder("utf-8");
   *       const data = await Deno.readFile("hello.txt");
   *       console.log(decoder.decode(data));
   *
   * Requires `allow-read` permission. */
  export function readFile(path: string): Promise<Uint8Array>;

  /** A FileInfo describes a file and is returned by `stat`, `lstat`,
   * `statSync`, `lstatSync`. */
  export interface FileInfo {
    /** True if this is info for a regular file. Mutually exclusive to
     * `FileInfo.isDirectory` and `FileInfo.isSymlink`. */
    isFile: boolean;
    /** True if this is info for a regular directory. Mutually exclusive to
     * `FileInfo.isFile` and `FileInfo.isSymlink`. */
    isDirectory: boolean;
    /** True if this is info for a symlink. Mutually exclusive to
     * `FileInfo.isFile` and `FileInfo.isDirectory`. */
    isSymlink: boolean;
    /** The size of the file, in bytes. */
    size: number;
    /** The last modification time of the file. This corresponds to the `mtime`
     * field from `stat` on Linux/Mac OS and `ftLastWriteTime` on Windows. This
     * may not be available on all platforms. */
    mtime: Date | null;
    /** The last access time of the file. This corresponds to the `atime`
     * field from `stat` on Unix and `ftLastAccessTime` on Windows. This may not
     * be available on all platforms. */
    atime: Date | null;
    /** The creation time of the file. This corresponds to the `birthtime`
     * field from `stat` on Mac/BSD and `ftCreationTime` on Windows. This may
     * not be available on all platforms. */
    birthtime: Date | null;
    /** ID of the device containing the file.
     *
     * _Linux/Mac OS only._ */
    dev: number | null;
    /** Inode number.
     *
     * _Linux/Mac OS only._ */
    ino: number | null;
    /** **UNSTABLE**: Match behavior with Go on Windows for `mode`.
     *
     * The underlying raw `st_mode` bits that contain the standard Unix
     * permissions for this file/directory. */
    mode: number | null;
    /** Number of hard links pointing to this file.
     *
     * _Linux/Mac OS only._ */
    nlink: number | null;
    /** User ID of the owner of this file.
     *
     * _Linux/Mac OS only._ */
    uid: number | null;
    /** Group ID of the owner of this file.
     *
     * _Linux/Mac OS only._ */
    gid: number | null;
    /** Device ID of this file.
     *
     * _Linux/Mac OS only._ */
    rdev: number | null;
    /** Blocksize for filesystem I/O.
     *
     * _Linux/Mac OS only._ */
    blksize: number | null;
    /** Number of blocks allocated to the file, in 512-byte units.
     *
     * _Linux/Mac OS only._ */
    blocks: number | null;
  }

  /** Returns absolute normalized path, with symbolic links resolved.
   *
   *       // e.g. given /home/alice/file.txt and current directory /home/alice
   *       Deno.symlinkSync("file.txt", "symlink_file.txt");
   *       const realPath = Deno.realpathSync("./file.txt");
   *       const realSymLinkPath = Deno.realpathSync("./symlink_file.txt");
   *       console.log(realPath);  // outputs "/home/alice/file.txt"
   *       console.log(realSymLinkPath);  // outputs "/home/alice/file.txt"
   *
   * Requires `allow-read` permission. */
  export function realpathSync(path: string): string;

  /** Resolves to the absolute normalized path, with symbolic links resolved.
   *
   *       // e.g. given /home/alice/file.txt and current directory /home/alice
   *       await Deno.symlink("file.txt", "symlink_file.txt");
   *       const realPath = await Deno.realpath("./file.txt");
   *       const realSymLinkPath = await Deno.realpath("./symlink_file.txt");
   *       console.log(realPath);  // outputs "/home/alice/file.txt"
   *       console.log(realSymLinkPath);  // outputs "/home/alice/file.txt"
   *
   * Requires `allow-read` permission. */
  export function realpath(path: string): Promise<string>;

  export interface DirEntry extends FileInfo {
    name: string;
  }

  /** Synchronously reads the directory given by `path` and returns an iterable
   * of `Deno.DirEntry`.
   *
   *       for (const dirEntry of Deno.readdirSync("/")) {
   *         console.log(dirEntry.name);
   *       }
   *
   * Throws error if `path` is not a directory.
   *
   * Requires `allow-read` permission. */
  export function readdirSync(path: string): Iterable<DirEntry>;

  /** Reads the directory given by `path` and returns an async iterable of
   * `Deno.DirEntry`.
   *
   *       for await (const dirEntry of Deno.readdir("/")) {
   *         console.log(dirEntry.name);
   *       }
   *
   * Throws error if `path` is not a directory.
   *
   * Requires `allow-read` permission. */
  export function readdir(path: string): AsyncIterable<DirEntry>;

  /** Synchronously copies the contents and permissions of one file to another
   * specified path, by default creating a new file if needed, else overwriting.
   * Fails if target path is a directory or is unwritable.
   *
   *       Deno.copyFileSync("from.txt", "to.txt");
   *
   * Requires `allow-read` permission on fromPath.
   * Requires `allow-write` permission on toPath. */
  export function copyFileSync(fromPath: string, toPath: string): void;

  /** Copies the contents and permissions of one file to another specified path,
   * by default creating a new file if needed, else overwriting. Fails if target
   * path is a directory or is unwritable.
   *
   *       await Deno.copyFile("from.txt", "to.txt");
   *
   * Requires `allow-read` permission on fromPath.
   * Requires `allow-write` permission on toPath. */
  export function copyFile(fromPath: string, toPath: string): Promise<void>;

  /** Returns the full path destination of the named symbolic link.
   *
   *       Deno.symlinkSync("./test.txt", "./test_link.txt");
   *       const target = Deno.readlinkSync("./test_link.txt"); // full path of ./test.txt
   *
   * Throws TypeError if called with a hard link
   *
   * Requires `allow-read` permission. */
  export function readlinkSync(path: string): string;

  /** Resolves to the full path destination of the named symbolic link.
   *
   *       await Deno.symlink("./test.txt", "./test_link.txt");
   *       const target = await Deno.readlink("./test_link.txt"); // full path of ./test.txt
   *
   * Throws TypeError if called with a hard link
   *
   * Requires `allow-read` permission. */
  export function readlink(path: string): Promise<string>;

  /** Resolves to a `Deno.FileInfo` for the specified `path`. If `path` is a
   * symlink, information for the symlink will be returned instead of what it
   * points to.
   *
   *       const fileInfo = await Deno.lstat("hello.txt");
   *       assert(fileInfo.isFile);
   *
   * Requires `allow-read` permission. */
  export function lstat(path: string): Promise<FileInfo>;

  /** Synchronously returns a `Deno.FileInfo` for the specified `path`. If
   * `path` is a symlink, information for the symlink will be returned instead of
   * what it points to..
   *
   *       const fileInfo = Deno.lstatSync("hello.txt");
   *       assert(fileInfo.isFile);
   *
   * Requires `allow-read` permission. */
  export function lstatSync(path: string): FileInfo;

  /** Resolves to a `Deno.FileInfo` for the specified `path`. Will always
   * follow symlinks.
   *
   *       const fileInfo = await Deno.stat("hello.txt");
   *       assert(fileInfo.isFile);
   *
   * Requires `allow-read` permission. */
  export function stat(path: string): Promise<FileInfo>;

  /** Synchronously returns a `Deno.FileInfo` for the specified `path`. Will
   * always follow symlinks.
   *
   *       const fileInfo = Deno.statSync("hello.txt");
   *       assert(fileInfo.isFile);
   *
   * Requires `allow-read` permission. */
  export function statSync(path: string): FileInfo;

  /** Synchronously creates `newpath` as a hard link to `oldpath`.
   *
   *       Deno.linkSync("old/name", "new/name");
   *
   * Requires `allow-read` and `allow-write` permissions. */
  export function linkSync(oldpath: string, newpath: string): void;

  /** Creates `newpath` as a hard link to `oldpath`.
   *
   *  **UNSTABLE**: needs security review.
   *
   *       await Deno.link("old/name", "new/name");
   *
   * Requires `allow-read` and `allow-write` permissions. */
  export function link(oldpath: string, newpath: string): Promise<void>;

  /** **UNSTABLE**: `type` argument type may be changed to `"dir" | "file"`.
   *
   *  **UNSTABLE**: needs security review.
   *
   * Creates `newpath` as a symbolic link to `oldpath`.
   *
   * The type argument can be set to `dir` or `file`. This argument is only
   * available on Windows and ignored on other platforms.
   *
   * NOTE: This function is not yet implemented on Windows.
   *
   *       Deno.symlinkSync("old/name", "new/name");
   *
   * Requires `allow-read` and `allow-write` permissions. */
  export function symlinkSync(
    oldpath: string,
    newpath: string,
    type?: string
  ): void;

  /** **UNSTABLE**: `type` argument may be changed to `"dir" | "file"`
   *
   *  **UNSTABLE**: needs security review.
   *
   * Creates `newpath` as a symbolic link to `oldpath`.
   *
   * The type argument can be set to `dir` or `file`. This argument is only
   * available on Windows and ignored on other platforms.
   *
   * NOTE: This function is not yet implemented on Windows.
   *
   *       await Deno.symlink("old/name", "new/name");
   *
   * Requires `allow-read` and `allow-write` permissions. */
  export function symlink(
    oldpath: string,
    newpath: string,
    type?: string
  ): Promise<void>;

  /** Options for writing to a file. */
  export interface WriteFileOptions {
    /** Defaults to `false`. If set to `true`, will append to a file instead of
     * overwriting previous contents. */
    append?: boolean;
    /** Sets the option to allow creating a new file, if one doesn't already
     * exist at the specified path (defaults to `true`). */
    create?: boolean;
    /** Permissions always applied to file. */
    mode?: number;
  }

  /** Synchronously write `data` to the given `path`, by default creating a new
   * file if needed, else overwriting.
   *
   *       const encoder = new TextEncoder();
   *       const data = encoder.encode("Hello world\n");
   *       Deno.writeFileSync("hello1.txt", data);  // overwrite "hello1.txt" or create it
   *       Deno.writeFileSync("hello2.txt", data, {create: false});  // only works if "hello2.txt" exists
   *       Deno.writeFileSync("hello3.txt", data, {mode: 0o777});  // set permissions on new file
   *       Deno.writeFileSync("hello4.txt", data, {append: true});  // add data to the end of the file
   *
   * Requires `allow-write` permission, and `allow-read` if `options.create` is
   * `false`.
   */
  export function writeFileSync(
    path: string,
    data: Uint8Array,
    options?: WriteFileOptions
  ): void;

  /** Write `data` to the given `path`, by default creating a new file if needed,
   * else overwriting.
   *
   *       const encoder = new TextEncoder();
   *       const data = encoder.encode("Hello world\n");
   *       await Deno.writeFile("hello1.txt", data);  // overwrite "hello1.txt" or create it
   *       await Deno.writeFile("hello2.txt", data, {create: false});  // only works if "hello2.txt" exists
   *       await Deno.writeFile("hello3.txt", data, {mode: 0o777});  // set permissions on new file
   *       await Deno.writeFile("hello4.txt", data, {append: true});  // add data to the end of the file
   *
   * Requires `allow-write` permission, and `allow-read` if `options.create` is `false`.
   */
  export function writeFile(
    path: string,
    data: Uint8Array,
    options?: WriteFileOptions
  ): Promise<void>;

  /** Synchronously write string `data` to the given `path`, by default creating a new file if needed,
   * else overwriting.
   *
   *       await Deno.writeTextFileSync("hello1.txt", "Hello world\n");  // overwrite "hello1.txt" or create it
   *
   * Requires `allow-write` permission, and `allow-read` if `options.create` is `false`.
   */
  export function writeTextFileSync(path: string, data: string): void;

  /** Asynchronously write string `data` to the given `path`, by default creating a new file if needed,
   * else overwriting.
   *
   *       await Deno.writeTextFile("hello1.txt", "Hello world\n");  // overwrite "hello1.txt" or create it
   *
   * Requires `allow-write` permission, and `allow-read` if `options.create` is `false`.
   */
  export function writeTextFile(path: string, data: string): Promise<void>;

  /** **UNSTABLE**: Should not have same name as `window.location` type. */
  interface Location {
    /** The full url for the module, e.g. `file://some/file.ts` or
     * `https://some/file.ts`. */
    fileName: string;
    /** The line number in the file. It is assumed to be 1-indexed. */
    lineNumber: number;
    /** The column number in the file. It is assumed to be 1-indexed. */
    columnNumber: number;
  }

  /** UNSTABLE: new API, yet to be vetted.
   *
   * Given a current location in a module, lookup the source location and return
   * it.
   *
   * When Deno transpiles code, it keep source maps of the transpiled code. This
   * function can be used to lookup the original location. This is
   * automatically done when accessing the `.stack` of an error, or when an
   * uncaught error is logged. This function can be used to perform the lookup
   * for creating better error handling.
   *
   * **Note:** `line` and `column` are 1 indexed, which matches display
   * expectations, but is not typical of most index numbers in Deno.
   *
   * An example:
   *
   *       const orig = Deno.applySourceMap({
   *         fileName: "file://my/module.ts",
   *         lineNumber: 5,
   *         columnNumber: 15
   *       });
   *       console.log(`${orig.filename}:${orig.line}:${orig.column}`);
   */
  export function applySourceMap(location: Location): Location;

  /** A set of error constructors that are raised by Deno APIs. */
  export const errors: {
    NotFound: ErrorConstructor;
    PermissionDenied: ErrorConstructor;
    ConnectionRefused: ErrorConstructor;
    ConnectionReset: ErrorConstructor;
    ConnectionAborted: ErrorConstructor;
    NotConnected: ErrorConstructor;
    AddrInUse: ErrorConstructor;
    AddrNotAvailable: ErrorConstructor;
    BrokenPipe: ErrorConstructor;
    AlreadyExists: ErrorConstructor;
    InvalidData: ErrorConstructor;
    TimedOut: ErrorConstructor;
    Interrupted: ErrorConstructor;
    WriteZero: ErrorConstructor;
    UnexpectedEof: ErrorConstructor;
    BadResource: ErrorConstructor;
    Http: ErrorConstructor;
    Busy: ErrorConstructor;
  };

  /** **UNSTABLE**: potentially want names to overlap more with browser.
   *
   * The permissions as granted by the caller.
   *
   * See: https://w3c.github.io/permissions/#permission-registry */
  export type PermissionName =
    | "run"
    | "read"
    | "write"
    | "net"
    | "env"
    | "plugin"
    | "hrtime";

  /** The current status of the permission.
   *
   * See: https://w3c.github.io/permissions/#status-of-a-permission */
  export type PermissionState = "granted" | "denied" | "prompt";

  interface RunPermissionDescriptor {
    name: "run";
  }

  interface ReadWritePermissionDescriptor {
    name: "read" | "write";
    path?: string;
  }

  interface NetPermissionDescriptor {
    name: "net";
    url?: string;
  }

  interface EnvPermissionDescriptor {
    name: "env";
  }

  interface PluginPermissionDescriptor {
    name: "plugin";
  }

  interface HrtimePermissionDescriptor {
    name: "hrtime";
  }

  /** Permission descriptors which define a permission which can be queried,
   * requested, or revoked.
   *
   * See: https://w3c.github.io/permissions/#permission-descriptor */
  type PermissionDescriptor =
    | RunPermissionDescriptor
    | ReadWritePermissionDescriptor
    | NetPermissionDescriptor
    | EnvPermissionDescriptor
    | PluginPermissionDescriptor
    | HrtimePermissionDescriptor;

  export class Permissions {
    /** Resolves to the current status of a permission.
     *
     *       const status = await Deno.permissions.query({ name: "read", path: "/etc" });
     *       if (status.state === "granted") {
     *         data = await Deno.readFile("/etc/passwd");
     *       }
     */
    query(desc: PermissionDescriptor): Promise<PermissionStatus>;

    /** Revokes a permission, and resolves to the state of the permission.
     *
     *       const status = await Deno.permissions.revoke({ name: "run" });
     *       assert(status.state !== "granted")
     */
    revoke(desc: PermissionDescriptor): Promise<PermissionStatus>;

    /** Requests the permission, and resolves to the state of the permission.
     *
     *       const status = await Deno.permissions.request({ name: "env" });
     *       if (status.state === "granted") {
     *         console.log(Deno.homeDir());
     *       } else {
     *         console.log("'env' permission is denied.");
     *       }
     */
    request(desc: PermissionDescriptor): Promise<PermissionStatus>;
  }

  /** **UNSTABLE**: maybe move to `navigator.permissions` to match web API. */
  export const permissions: Permissions;

  /** see: https://w3c.github.io/permissions/#permissionstatus */
  export class PermissionStatus {
    state: PermissionState;
    constructor(state: PermissionState);
  }

  /** Synchronously truncates or extends the specified file, to reach the
   * specified `len`.  If `len` is not specified then the entire file contents
   * are truncated.
   *
   *       // truncate the entire file
   *       Deno.truncateSync("my_file.txt");
   *
   *       // truncate part of the file
   *       const file = Deno.makeTempFileSync();
   *       Deno.writeFileSync(file, new TextEncoder().encode("Hello World"));
   *       Deno.truncateSync(file, 7);
   *       const data = Deno.readFileSync(file);
   *       console.log(new TextDecoder().decode(data));
   *
   * Requires `allow-write` permission. */
  export function truncateSync(name: string, len?: number): void;

  /** Truncates or extends the specified file, to reach the specified `len`. If
   * `len` is not specified then the entire file contents are truncated.
   *
   *       // truncate the entire file
   *       await Deno.truncate("my_file.txt");
   *
   *       // truncate part of the file
   *       const file = await Deno.makeTempFile();
   *       await Deno.writeFile(file, new TextEncoder().encode("Hello World"));
   *       await Deno.truncate(file, 7);
   *       const data = await Deno.readFile(file);
   *       console.log(new TextDecoder().decode(data));  // "Hello W"
   *
   * Requires `allow-write` permission. */
  export function truncate(name: string, len?: number): Promise<void>;

  /** **UNSTABLE**: new API, yet to be vetted.
   *
   * Open and initalize a plugin.
   *
   *        const rid = Deno.openPlugin("./path/to/some/plugin.so");
   *        const opId = Deno.core.ops()["some_op"];
   *        const response = Deno.core.dispatch(opId, new Uint8Array([1,2,3,4]));
   *        console.log(`Response from plugin ${response}`);
   *
   * Requires `allow-plugin` permission.
   *
   * The plugin system is not stable and will change in the future, hence the
   * lack of docs. For now take a look at the example
   * https://github.com/denoland/deno/tree/master/test_plugin
   */
  export function openPlugin(filename: string): number;

  export interface NetAddr {
    transport: "tcp" | "udp";
    hostname: string;
    port: number;
  }

  export interface UnixAddr {
    transport: "unix" | "unixpacket";
    address: string;
  }

  export type Addr = NetAddr | UnixAddr;
  /** **UNSTABLE**: Maybe remove `ShutdownMode` entirely.
   *
   * Corresponds to `SHUT_RD`, `SHUT_WR`, `SHUT_RDWR` on POSIX-like systems.
   *
   * See: http://man7.org/linux/man-pages/man2/shutdown.2.html */
  export enum ShutdownMode {
    Read = 0,
    Write,
    ReadWrite, // TODO(ry) panics on ReadWrite.
  }

  /** **UNSTABLE**: Both the `how` parameter and `ShutdownMode` enum are under
   * consideration for removal.
   *
   * Shutdown socket send and receive operations.
   *
   * Matches behavior of POSIX shutdown(3).
   *
   *       const listener = Deno.listen({ port: 80 });
   *       const conn = await listener.accept();
   *       Deno.shutdown(conn.rid, Deno.ShutdownMode.Write);
   */
  export function shutdown(rid: number, how: ShutdownMode): Promise<void>;

  /** **UNSTABLE**: new API, yet to be vetted.
   *
   * A generic transport listener for message-oriented protocols. */
  export interface DatagramConn extends AsyncIterable<[Uint8Array, Addr]> {
    /** **UNSTABLE**: new API, yet to be vetted.
     *
     * Waits for and resolves to the next message to the `UDPConn`. */
    receive(p?: Uint8Array): Promise<[Uint8Array, Addr]>;
    /** UNSTABLE: new API, yet to be vetted.
     *
     * Sends a message to the target. */
    send(p: Uint8Array, addr: Addr): Promise<void>;
    /** UNSTABLE: new API, yet to be vetted.
     *
     * Close closes the socket. Any pending message promises will be rejected
     * with errors. */
    close(): void;
    /** Return the address of the `UDPConn`. */
    readonly addr: Addr;
    [Symbol.asyncIterator](): AsyncIterableIterator<[Uint8Array, Addr]>;
  }

  /** A generic network listener for stream-oriented protocols. */
  export interface Listener extends AsyncIterable<Conn> {
    /** Waits for and resolves to the next connection to the `Listener`. */
    accept(): Promise<Conn>;
    /** Close closes the listener. Any pending accept promises will be rejected
     * with errors. */
    close(): void;
    /** Return the address of the `Listener`. */
    readonly addr: Addr;

    [Symbol.asyncIterator](): AsyncIterableIterator<Conn>;
  }

  export interface Conn extends Reader, Writer, Closer {
    /** The local address of the connection. */
    readonly localAddr: Addr;
    /** The remote address of the connection. */
    readonly remoteAddr: Addr;
    /** The resource ID of the connection. */
    readonly rid: number;
    /** Shuts down (`shutdown(2)`) the reading side of the TCP connection. Most
     * callers should just use `close()`. */
    closeRead(): void;
    /** Shuts down (`shutdown(2)`) the writing side of the TCP connection. Most
     * callers should just use `close()`. */
    closeWrite(): void;
  }

  export interface ListenOptions {
    /** The port to listen on. */
    port: number;
    /** A literal IP address or host name that can be resolved to an IP address.
     * If not specified, defaults to `0.0.0.0`. */
    hostname?: string;
  }

  export interface UnixListenOptions {
    /** A Path to the Unix Socket. */
    address: string;
  }
  /** **UNSTABLE**: new API, yet to be vetted.
   *
   * Listen announces on the local transport address.
   *
   *      const listener1 = Deno.listen({ port: 80 })
   *      const listener2 = Deno.listen({ hostname: "192.0.2.1", port: 80 })
   *      const listener3 = Deno.listen({ hostname: "[2001:db8::1]", port: 80 });
   *      const listener4 = Deno.listen({ hostname: "golang.org", port: 80, transport: "tcp" });
   *
   * Requires `allow-net` permission. */
  export function listen(
    options: ListenOptions & { transport?: "tcp" }
  ): Listener;
  /** **UNSTABLE**: new API, yet to be vetted.
   *
   * Listen announces on the local transport address.
   *
   *     const listener = Deno.listen({ address: "/foo/bar.sock", transport: "unix" })
   *
   * Requires `allow-read` and `allow-write` permission. */
  export function listen(
    options: UnixListenOptions & { transport: "unix" }
  ): Listener;
  /** **UNSTABLE**: new API, yet to be vetted.
   *
   * Listen announces on the local transport address.
   *
   *      const listener1 = Deno.listen({ port: 80, transport: "udp" })
   *      const listener2 = Deno.listen({ hostname: "golang.org", port: 80, transport: "udp" });
   *
   * Requires `allow-net` permission. */
  export function listen(
    options: ListenOptions & { transport: "udp" }
  ): DatagramConn;
  /** **UNSTABLE**: new API, yet to be vetted.
   *
   * Listen announces on the local transport address.
   *
   *     const listener = Deno.listen({ address: "/foo/bar.sock", transport: "unixpacket" })
   *
   * Requires `allow-read` and `allow-write` permission. */
  export function listen(
    options: UnixListenOptions & { transport: "unixpacket" }
  ): DatagramConn;

  export interface ListenTlsOptions extends ListenOptions {
    /** Server certificate file. */
    certFile: string;
    /** Server public key file. */
    keyFile: string;

    transport?: "tcp";
  }

  /** Listen announces on the local transport address over TLS (transport layer
   * security).
   *
   *      const lstnr = Deno.listenTls({ port: 443, certFile: "./server.crt", keyFile: "./server.key" });
   *
   * Requires `allow-net` permission. */
  export function listenTls(options: ListenTlsOptions): Listener;

  export interface ConnectOptions {
    /** The port to connect to. */
    port: number;
    /** A literal IP address or host name that can be resolved to an IP address.
     * If not specified, defaults to `127.0.0.1`. */
    hostname?: string;
    transport?: "tcp";
  }

  export interface UnixConnectOptions {
    transport: "unix";
    address: string;
  }

  /**
   * Connects to the hostname (default is "127.0.0.1") and port on the named
   * transport (default is "tcp"), and resolves to the connection (`Conn`).
   *
   *     const conn1 = await Deno.connect({ port: 80 });
   *     const conn2 = await Deno.connect({ hostname: "192.0.2.1", port: 80 });
   *     const conn3 = await Deno.connect({ hostname: "[2001:db8::1]", port: 80 });
   *     const conn4 = await Deno.connect({ hostname: "golang.org", port: 80, transport: "tcp" });
   *     const conn5 = await Deno.connect({ address: "/foo/bar.sock", transport: "unix" });
   *
   * Requires `allow-net` permission for "tcp" and `allow-read` for unix. */
  export function connect(
    options: ConnectOptions | UnixConnectOptions
  ): Promise<Conn>;

  export interface ConnectTlsOptions {
    /** The port to connect to. */
    port: number;
    /** A literal IP address or host name that can be resolved to an IP address.
     * If not specified, defaults to `127.0.0.1`. */
    hostname?: string;
    /** Server certificate file. */
    certFile?: string;
  }

  /** Establishes a secure connection over TLS (transport layer security) using
   * an optional cert file, hostname (default is "127.0.0.1") and port.  The
   * cert file is optional and if not included Mozilla's root certificates will
   * be used (see also https://github.com/ctz/webpki-roots for specifics)
   *
   *     const conn1 = await Deno.connectTls({ port: 80 });
   *     const conn2 = await Deno.connectTls({ certFile: "./certs/my_custom_root_CA.pem", hostname: "192.0.2.1", port: 80 });
   *     const conn3 = await Deno.connectTls({ hostname: "[2001:db8::1]", port: 80 });
   *     const conn4 = await Deno.connectTls({ certFile: "./certs/my_custom_root_CA.pem", hostname: "golang.org", port: 80});
   *
   * Requires `allow-net` permission.
   */
  export function connectTls(options: ConnectTlsOptions): Promise<Conn>;

  export interface StartTlsOptions {
    /** A literal IP address or host name that can be resolved to an IP address.
     * If not specified, defaults to `127.0.0.1`. */
    hostname?: string;
    /** Server certificate file. */
    certFile?: string;
  }

  /** **UNSTABLE**: new API, yet to be vetted.
   *
   * Start TLS handshake from an existing connection using
   * an optional cert file, hostname (default is "127.0.0.1").  The
   * cert file is optional and if not included Mozilla's root certificates will
   * be used (see also https://github.com/ctz/webpki-roots for specifics)
   * Using this function requires that the other end of the connection is
   * prepared for TLS handshake.
   *
   *     const conn = await Deno.connect({ port: 80, hostname: "127.0.0.1" });
   *     const tlsConn = await Deno.startTls(conn, { certFile: "./certs/my_custom_root_CA.pem", hostname: "127.0.0.1", port: 80 });
   *
   * Requires `allow-net` permission.
   */
  export function startTls(
    conn: Conn,
    options?: StartTlsOptions
  ): Promise<Conn>;

  export interface Metrics {
    opsDispatched: number;
    opsDispatchedSync: number;
    opsDispatchedAsync: number;
    opsDispatchedAsyncUnref: number;
    opsCompleted: number;
    opsCompletedSync: number;
    opsCompletedAsync: number;
    opsCompletedAsyncUnref: number;
    bytesSentControl: number;
    bytesSentData: number;
    bytesReceived: number;
  }

  /** Receive metrics from the privileged side of Deno.  This is primarily used
   * in the development of Deno. 'Ops', also called 'bindings', are the go-between
   * between Deno Javascript and Deno Rust.
   *
   *      > console.table(Deno.metrics())
   *      ┌─────────────────────────┬────────┐
   *      │         (index)         │ Values │
   *      ├─────────────────────────┼────────┤
   *      │      opsDispatched      │   3    │
   *      │    opsDispatchedSync    │   2    │
   *      │   opsDispatchedAsync    │   1    │
   *      │ opsDispatchedAsyncUnref │   0    │
   *      │      opsCompleted       │   3    │
   *      │    opsCompletedSync     │   2    │
   *      │    opsCompletedAsync    │   1    │
   *      │ opsCompletedAsyncUnref  │   0    │
   *      │    bytesSentControl     │   73   │
   *      │      bytesSentData      │   0    │
   *      │      bytesReceived      │  375   │
   *      └─────────────────────────┴────────┘
   */
  export function metrics(): Metrics;

  interface ResourceMap {
    // eslint-disable-next-line @typescript-eslint/no-explicit-any
    [rid: number]: any;
  }

  /** Returns a map of open resource ids (rid) along with their string
   * representations. This is an internal API and as such resource
   * representation has `any` type; that means it can change any time.
   *
   *       console.log(Deno.resources());
   *       // { 0: "stdin", 1: "stdout", 2: "stderr" }
   *       Deno.openSync('../test.file');
   *       console.log(Deno.resources());
   *       // { 0: "stdin", 1: "stdout", 2: "stderr", 3: "fsFile" }
   */
  export function resources(): ResourceMap;

  export interface FsEvent {
    kind: "any" | "access" | "create" | "modify" | "remove";
    paths: string[];
  }

  /** Watch for file system events against one or more `paths`, which can be files
   * or directories.  These paths must exist already.  One user action (e.g.
   * `touch test.file`) can  generate multiple file system events.  Likewise,
   * one user action can result in multiple file paths in one event (e.g. `mv
   * old_name.txt new_name.txt`).  Recursive option is `true` by default and,
   * for directories, will watch the specified directory and all sub directories.
   * Note that the exact ordering of the events can vary between operating systems.
   *
   *       const watcher = Deno.watchFs("/");
   *       for await (const event of watcher) {
   *          console.log(">>>> event", event);
   *          // { kind: "create", paths: [ "/foo.txt" ] }
   *       }
   *
   * Requires `allow-read` permission.
   */
  export function watchFs(
    paths: string | string[],
    options?: { recursive: boolean }
  ): AsyncIterableIterator<FsEvent>;

  /** How to handle subprocess stdio.
   *
   * `"inherit"` The default if unspecified. The child inherits from the
   * corresponding parent descriptor.
   *
   * `"piped"` A new pipe should be arranged to connect the parent and child
   * sub-processes.
   *
   * `"null"` This stream will be ignored. This is the equivalent of attaching
   * the stream to `/dev/null`. */
  type ProcessStdio = "inherit" | "piped" | "null";

  /** **UNSTABLE**: The `signo` argument may change to require the Deno.Signal
   * enum.
   *
   * Send a signal to process under given `pid`. This functionality currently
   * only works on Linux and Mac OS.
   *
   * If `pid` is negative, the signal will be sent to the process group
   * identified by `pid`.
   *
   *      const p = Deno.run({
   *        cmd: ["python", "-c", "from time import sleep; sleep(10000)"]
   *      });
   *
   *      Deno.kill(p.pid, Deno.Signal.SIGINT);
   *
   * Throws Error (not yet implemented) on Windows
   *
   * Requires `allow-run` permission. */
  export function kill(pid: number, signo: number): void;

  /** **UNSTABLE**: There are some issues to work out with respect to when and
   * how the process should be closed. */
  export class Process {
    readonly rid: number;
    readonly pid: number;
    readonly stdin?: Writer & Closer;
    readonly stdout?: Reader & Closer;
    readonly stderr?: Reader & Closer;
    /** Resolves to the current status of the process. */
    status(): Promise<ProcessStatus>;
    /** Buffer the stdout until EOF and return it as `Uint8Array`.
     *
     * You must set stdout to `"piped"` when creating the process.
     *
     * This calls `close()` on stdout after its done. */
    output(): Promise<Uint8Array>;
    /** Buffer the stderr until EOF and return it as `Uint8Array`.
     *
     * You must set stderr to `"piped"` when creating the process.
     *
     * This calls `close()` on stderr after its done. */
    stderrOutput(): Promise<Uint8Array>;
    close(): void;

    /** **UNSTABLE**: The `signo` argument may change to require the Deno.Signal
     * enum.
     *
     * Send a signal to process. This functionality currently only works on
     * Linux and Mac OS.
     */
    kill(signo: number): void;
  }

  export type ProcessStatus =
    | {
        success: true;
        code: 0;
        signal?: undefined;
      }
    | {
        success: false;
        code: number;
        signal?: number;
      };

  export interface RunOptions {
    /** Arguments to pass. Note, the first element needs to be a path to the
     * binary */
    cmd: string[];
    cwd?: string;
    env?: {
      [key: string]: string;
    };
    stdout?: ProcessStdio | number;
    stderr?: ProcessStdio | number;
    stdin?: ProcessStdio | number;
  }

  /** Spawns new subprocess.  RunOptions must contain at a minimum the `opt.cmd`,
   * an array of program arguments, the first of which is the binary.
   *
   * Subprocess uses same working directory as parent process unless `opt.cwd`
   * is specified.
   *
   * Environmental variables for subprocess can be specified using `opt.env`
   * mapping.
   *
   * By default subprocess inherits stdio of parent process. To change that
   * `opt.stdout`, `opt.stderr` and `opt.stdin` can be specified independently -
   * they can be set to either `ProcessStdio` or `rid` of open file.
   *
   * Details of the spawned process are returned.
   *
   *       const p = Deno.run({
   *         cmd: ["echo", "hello"],
   *       });
   *
   * Requires `allow-run` permission. */
  export function run(opt: RunOptions): Process;

  enum LinuxSignal {
    SIGHUP = 1,
    SIGINT = 2,
    SIGQUIT = 3,
    SIGILL = 4,
    SIGTRAP = 5,
    SIGABRT = 6,
    SIGBUS = 7,
    SIGFPE = 8,
    SIGKILL = 9,
    SIGUSR1 = 10,
    SIGSEGV = 11,
    SIGUSR2 = 12,
    SIGPIPE = 13,
    SIGALRM = 14,
    SIGTERM = 15,
    SIGSTKFLT = 16,
    SIGCHLD = 17,
    SIGCONT = 18,
    SIGSTOP = 19,
    SIGTSTP = 20,
    SIGTTIN = 21,
    SIGTTOU = 22,
    SIGURG = 23,
    SIGXCPU = 24,
    SIGXFSZ = 25,
    SIGVTALRM = 26,
    SIGPROF = 27,
    SIGWINCH = 28,
    SIGIO = 29,
    SIGPWR = 30,
    SIGSYS = 31,
  }
  enum MacOSSignal {
    SIGHUP = 1,
    SIGINT = 2,
    SIGQUIT = 3,
    SIGILL = 4,
    SIGTRAP = 5,
    SIGABRT = 6,
    SIGEMT = 7,
    SIGFPE = 8,
    SIGKILL = 9,
    SIGBUS = 10,
    SIGSEGV = 11,
    SIGSYS = 12,
    SIGPIPE = 13,
    SIGALRM = 14,
    SIGTERM = 15,
    SIGURG = 16,
    SIGSTOP = 17,
    SIGTSTP = 18,
    SIGCONT = 19,
    SIGCHLD = 20,
    SIGTTIN = 21,
    SIGTTOU = 22,
    SIGIO = 23,
    SIGXCPU = 24,
    SIGXFSZ = 25,
    SIGVTALRM = 26,
    SIGPROF = 27,
    SIGWINCH = 28,
    SIGINFO = 29,
    SIGUSR1 = 30,
    SIGUSR2 = 31,
  }

  /** **UNSTABLE**: make platform independent.
   *
   * Signals numbers. This is platform dependent. */
  export const Signal: typeof MacOSSignal | typeof LinuxSignal;

  interface InspectOptions {
    showHidden?: boolean;
    depth?: number;
    colors?: boolean;
    indentLevel?: number;
  }

  /** **UNSTABLE**: The exact form of the string output is under consideration
   * and may change.
   *
   * Converts the input into a string that has the same format as printed by
   * `console.log()`.
   *
   *      const obj = {};
   *      obj.propA = 10;
   *      obj.propB = "hello"
   *      const objAsString = Deno.inspect(obj); // { propA: 10, propB: "hello" }
   *      console.log(obj);  // prints same value as objAsString, e.g. { propA: 10, propB: "hello" }
   *
   * You can also register custom inspect functions, via the `customInspect` Deno
   * symbol on objects, to control and customize the output.
   *
   *      class A {
   *        x = 10;
   *        y = "hello";
   *        [Deno.customInspect](): string {
   *          return "x=" + this.x + ", y=" + this.y;
   *        }
   *      }
   *
   *      const inStringFormat = Deno.inspect(new A()); // "x=10, y=hello"
   *      console.log(inStringFormat);  // prints "x=10, y=hello"
   *
   * Finally, a number of output options are also available.
   *
   *      const out = Deno.inspect(obj, {showHidden: true, depth: 4, colors: true, indentLevel: 2});
   *
   */
  export function inspect(value: unknown, options?: InspectOptions): string;

  export type OperatingSystem = "mac" | "win" | "linux";

  export type Arch = "x64" | "arm64";

  interface BuildInfo {
    /** The CPU architecture. */
    arch: Arch;
    /** The operating system. */
    os: OperatingSystem;
  }

  /** Build related information. */
  export const build: BuildInfo;

  interface Version {
    deno: string;
    v8: string;
    typescript: string;
  }
  /** Version related information. */
  export const version: Version;

  /** The log category for a diagnostic message. */
  export enum DiagnosticCategory {
    Log = 0,
    Debug = 1,
    Info = 2,
    Error = 3,
    Warning = 4,
    Suggestion = 5,
  }

  export interface DiagnosticMessageChain {
    message: string;
    category: DiagnosticCategory;
    code: number;
    next?: DiagnosticMessageChain[];
  }

  export interface DiagnosticItem {
    /** A string message summarizing the diagnostic. */
    message: string;
    /** An ordered array of further diagnostics. */
    messageChain?: DiagnosticMessageChain;
    /** Information related to the diagnostic. This is present when there is a
     * suggestion or other additional diagnostic information */
    relatedInformation?: DiagnosticItem[];
    /** The text of the source line related to the diagnostic. */
    sourceLine?: string;
    /** The line number that is related to the diagnostic. */
    lineNumber?: number;
    /** The name of the script resource related to the diagnostic. */
    scriptResourceName?: string;
    /** The start position related to the diagnostic. */
    startPosition?: number;
    /** The end position related to the diagnostic. */
    endPosition?: number;
    /** The category of the diagnostic. */
    category: DiagnosticCategory;
    /** A number identifier. */
    code: number;
    /** The the start column of the sourceLine related to the diagnostic. */
    startColumn?: number;
    /** The end column of the sourceLine related to the diagnostic. */
    endColumn?: number;
  }

  export interface Diagnostic {
    /** An array of diagnostic items. */
    items: DiagnosticItem[];
  }

  /** **UNSTABLE**: new API, yet to be vetted.
   *
   * Format an array of diagnostic items and return them as a single string in a
   * user friendly format.
   *
   *       const [diagnostics, result] = Deno.compile("file_with_compile_issues.ts");
   *       console.table(diagnostics);  // Prints raw diagnostic data
   *       console.log(Deno.formatDiagnostics(diagnostics));  // User friendly output of diagnostics
   *
   * @param items An array of diagnostic items to format
   */
  export function formatDiagnostics(items: DiagnosticItem[]): string;

  /** **UNSTABLE**: new API, yet to be vetted.
   *
   * A specific subset TypeScript compiler options that can be supported by the
   * Deno TypeScript compiler. */
  export interface CompilerOptions {
    /** Allow JavaScript files to be compiled. Defaults to `true`. */
    allowJs?: boolean;
    /** Allow default imports from modules with no default export. This does not
     * affect code emit, just typechecking. Defaults to `false`. */
    allowSyntheticDefaultImports?: boolean;
    /** Allow accessing UMD globals from modules. Defaults to `false`. */
    allowUmdGlobalAccess?: boolean;
    /** Do not report errors on unreachable code. Defaults to `false`. */
    allowUnreachableCode?: boolean;
    /** Do not report errors on unused labels. Defaults to `false` */
    allowUnusedLabels?: boolean;
    /** Parse in strict mode and emit `"use strict"` for each source file.
     * Defaults to `true`. */
    alwaysStrict?: boolean;
    /** Base directory to resolve non-relative module names. Defaults to
     * `undefined`. */
    baseUrl?: string;
    /** Report errors in `.js` files. Use in conjunction with `allowJs`. Defaults
     * to `false`. */
    checkJs?: boolean;
    /** Generates corresponding `.d.ts` file. Defaults to `false`. */
    declaration?: boolean;
    /** Output directory for generated declaration files. */
    declarationDir?: string;
    /** Generates a source map for each corresponding `.d.ts` file. Defaults to
     * `false`. */
    declarationMap?: boolean;
    /** Provide full support for iterables in `for..of`, spread and
     * destructuring when targeting ES5 or ES3. Defaults to `false`. */
    downlevelIteration?: boolean;
    /** Emit a UTF-8 Byte Order Mark (BOM) in the beginning of output files.
     * Defaults to `false`. */
    emitBOM?: boolean;
    /** Only emit `.d.ts` declaration files. Defaults to `false`. */
    emitDeclarationOnly?: boolean;
    /** Emit design-type metadata for decorated declarations in source. See issue
     * [microsoft/TypeScript#2577](https://github.com/Microsoft/TypeScript/issues/2577)
     * for details. Defaults to `false`. */
    emitDecoratorMetadata?: boolean;
    /** Emit `__importStar` and `__importDefault` helpers for runtime babel
     * ecosystem compatibility and enable `allowSyntheticDefaultImports` for type
     * system compatibility. Defaults to `true`. */
    esModuleInterop?: boolean;
    /** Enables experimental support for ES decorators. Defaults to `false`. */
    experimentalDecorators?: boolean;
    /** Emit a single file with source maps instead of having a separate file.
     * Defaults to `false`. */
    inlineSourceMap?: boolean;
    /** Emit the source alongside the source maps within a single file; requires
     * `inlineSourceMap` or `sourceMap` to be set. Defaults to `false`. */
    inlineSources?: boolean;
    /** Perform additional checks to ensure that transpile only would be safe.
     * Defaults to `false`. */
    isolatedModules?: boolean;
    /** Support JSX in `.tsx` files: `"react"`, `"preserve"`, `"react-native"`.
     * Defaults to `"react"`. */
    jsx?: "react" | "preserve" | "react-native";
    /** Specify the JSX factory function to use when targeting react JSX emit,
     * e.g. `React.createElement` or `h`. Defaults to `React.createElement`. */
    jsxFactory?: string;
    /** Resolve keyof to string valued property names only (no numbers or
     * symbols). Defaults to `false`. */
    keyofStringsOnly?: string;
    /** Emit class fields with ECMAScript-standard semantics. Defaults to `false`.
     * Does not apply to `"esnext"` target. */
    useDefineForClassFields?: boolean;
    /** List of library files to be included in the compilation. If omitted,
     * then the Deno main runtime libs are used. */
    lib?: string[];
    /** The locale to use to show error messages. */
    locale?: string;
    /** Specifies the location where debugger should locate map files instead of
     * generated locations. Use this flag if the `.map` files will be located at
     * run-time in a different location than the `.js` files. The location
     * specified will be embedded in the source map to direct the debugger where
     * the map files will be located. Defaults to `undefined`. */
    mapRoot?: string;
    /** Specify the module format for the emitted code. Defaults to
     * `"esnext"`. */
    module?:
      | "none"
      | "commonjs"
      | "amd"
      | "system"
      | "umd"
      | "es6"
      | "es2015"
      | "esnext";
    /** Do not generate custom helper functions like `__extends` in compiled
     * output. Defaults to `false`. */
    noEmitHelpers?: boolean;
    /** Report errors for fallthrough cases in switch statement. Defaults to
     * `false`. */
    noFallthroughCasesInSwitch?: boolean;
    /** Raise error on expressions and declarations with an implied any type.
     * Defaults to `true`. */
    noImplicitAny?: boolean;
    /** Report an error when not all code paths in function return a value.
     * Defaults to `false`. */
    noImplicitReturns?: boolean;
    /** Raise error on `this` expressions with an implied `any` type. Defaults to
     * `true`. */
    noImplicitThis?: boolean;
    /** Do not emit `"use strict"` directives in module output. Defaults to
     * `false`. */
    noImplicitUseStrict?: boolean;
    /** Do not add triple-slash references or module import targets to the list of
     * compiled files. Defaults to `false`. */
    noResolve?: boolean;
    /** Disable strict checking of generic signatures in function types. Defaults
     * to `false`. */
    noStrictGenericChecks?: boolean;
    /** Report errors on unused locals. Defaults to `false`. */
    noUnusedLocals?: boolean;
    /** Report errors on unused parameters. Defaults to `false`. */
    noUnusedParameters?: boolean;
    /** Redirect output structure to the directory. This only impacts
     * `Deno.compile` and only changes the emitted file names. Defaults to
     * `undefined`. */
    outDir?: string;
    /** List of path mapping entries for module names to locations relative to the
     * `baseUrl`. Defaults to `undefined`. */
    paths?: Record<string, string[]>;
    /** Do not erase const enum declarations in generated code. Defaults to
     * `false`. */
    preserveConstEnums?: boolean;
    /** Remove all comments except copy-right header comments beginning with
     * `/*!`. Defaults to `true`. */
    removeComments?: boolean;
    /** Include modules imported with `.json` extension. Defaults to `true`. */
    resolveJsonModule?: boolean;
    /** Specifies the root directory of input files. Only use to control the
     * output directory structure with `outDir`. Defaults to `undefined`. */
    rootDir?: string;
    /** List of _root_ folders whose combined content represent the structure of
     * the project at runtime. Defaults to `undefined`. */
    rootDirs?: string[];
    /** Generates corresponding `.map` file. Defaults to `false`. */
    sourceMap?: boolean;
    /** Specifies the location where debugger should locate TypeScript files
     * instead of source locations. Use this flag if the sources will be located
     * at run-time in a different location than that at design-time. The location
     * specified will be embedded in the sourceMap to direct the debugger where
     * the source files will be located. Defaults to `undefined`. */
    sourceRoot?: string;
    /** Enable all strict type checking options. Enabling `strict` enables
     * `noImplicitAny`, `noImplicitThis`, `alwaysStrict`, `strictBindCallApply`,
     * `strictNullChecks`, `strictFunctionTypes` and
     * `strictPropertyInitialization`. Defaults to `true`. */
    strict?: boolean;
    /** Enable stricter checking of the `bind`, `call`, and `apply` methods on
     * functions. Defaults to `true`. */
    strictBindCallApply?: boolean;
    /** Disable bivariant parameter checking for function types. Defaults to
     * `true`. */
    strictFunctionTypes?: boolean;
    /** Ensure non-undefined class properties are initialized in the constructor.
     * This option requires `strictNullChecks` be enabled in order to take effect.
     * Defaults to `true`. */
    strictPropertyInitialization?: boolean;
    /** In strict null checking mode, the `null` and `undefined` values are not in
     * the domain of every type and are only assignable to themselves and `any`
     * (the one exception being that `undefined` is also assignable to `void`). */
    strictNullChecks?: boolean;
    /** Suppress excess property checks for object literals. Defaults to
     * `false`. */
    suppressExcessPropertyErrors?: boolean;
    /** Suppress `noImplicitAny` errors for indexing objects lacking index
     * signatures. */
    suppressImplicitAnyIndexErrors?: boolean;
    /** Specify ECMAScript target version. Defaults to `esnext`. */
    target?:
      | "es3"
      | "es5"
      | "es6"
      | "es2015"
      | "es2016"
      | "es2017"
      | "es2018"
      | "es2019"
      | "es2020"
      | "esnext";
    /** List of names of type definitions to include. Defaults to `undefined`.
     *
     * The type definitions are resolved according to the normal Deno resolution
     * irrespective of if sources are provided on the call. Like other Deno
     * modules, there is no "magical" resolution. For example:
     *
     *      Deno.compile(
     *        "./foo.js",
     *        undefined,
     *        {
     *          types: [ "./foo.d.ts", "https://deno.land/x/example/types.d.ts" ]
     *        }
     *      );
     */
    types?: string[];
  }

  /** **UNSTABLE**: new API, yet to be vetted.
   *
   * The results of a transpile only command, where the `source` contains the
   * emitted source, and `map` optionally contains the source map. */
  export interface TranspileOnlyResult {
    source: string;
    map?: string;
  }

  /** **UNSTABLE**: new API, yet to be vetted.
   *
   * Takes a set of TypeScript sources and resolves to a map where the key was
   * the original file name provided in sources and the result contains the
   * `source` and optionally the `map` from the transpile operation. This does no
   * type checking and validation, it effectively "strips" the types from the
   * file.
   *
   *      const results =  await Deno.transpileOnly({
   *        "foo.ts": `const foo: string = "foo";`
   *      });
   *
   * @param sources A map where the key is the filename and the value is the text
   *                to transpile. The filename is only used in the transpile and
   *                not resolved, for example to fill in the source name in the
   *                source map.
   * @param options An option object of options to send to the compiler. This is
   *                a subset of ts.CompilerOptions which can be supported by Deno.
   *                Many of the options related to type checking and emitting
   *                type declaration files will have no impact on the output.
   */
  export function transpileOnly(
    sources: Record<string, string>,
    options?: CompilerOptions
  ): Promise<Record<string, TranspileOnlyResult>>;

  /** **UNSTABLE**: new API, yet to be vetted.
   *
   * Takes a root module name, and optionally a record set of sources. Resolves
   * with a compiled set of modules and possibly diagnostics if the compiler
   * encountered any issues. If just a root name is provided, the modules
   * will be resolved as if the root module had been passed on the command line.
   *
   * If sources are passed, all modules will be resolved out of this object, where
   * the key is the module name and the value is the content. The extension of
   * the module name will be used to determine the media type of the module.
   *
   *      const [ maybeDiagnostics1, output1 ] = await Deno.compile("foo.ts");
   *
   *      const [ maybeDiagnostics2, output2 ] = await Deno.compile("/foo.ts", {
   *        "/foo.ts": `export * from "./bar.ts";`,
   *        "/bar.ts": `export const bar = "bar";`
   *      });
   *
   * @param rootName The root name of the module which will be used as the
   *                 "starting point". If no `sources` is specified, Deno will
   *                 resolve the module externally as if the `rootName` had been
   *                 specified on the command line.
   * @param sources An optional key/value map of sources to be used when resolving
   *                modules, where the key is the module name, and the value is
   *                the source content. The extension of the key will determine
   *                the media type of the file when processing. If supplied,
   *                Deno will not attempt to resolve any modules externally.
   * @param options An optional object of options to send to the compiler. This is
   *                a subset of ts.CompilerOptions which can be supported by Deno.
   */
  export function compile(
    rootName: string,
    sources?: Record<string, string>,
    options?: CompilerOptions
  ): Promise<[DiagnosticItem[] | undefined, Record<string, string>]>;

  /** **UNSTABLE**: new API, yet to be vetted.
   *
   * `bundle()` is part the compiler API.  A full description of this functionality
   * can be found in the [manual](https://deno.land/std/manual.md#denobundle).
   *
   * Takes a root module name, and optionally a record set of sources. Resolves
   * with a single JavaScript string (and bundle diagnostics if issues arise with
   * the bundling) that is like the output of a `deno bundle` command. If just
   * a root name is provided, the modules will be resolved as if the root module
   * had been passed on the command line.
   *
   * If sources are passed, all modules will be resolved out of this object, where
   * the key is the module name and the value is the content. The extension of the
   * module name will be used to determine the media type of the module.
   *
   *      // equivalent to "deno bundle foo.ts" from the command line
   *      const [ maybeDiagnostics1, output1 ] = await Deno.bundle("foo.ts");
   *
   *      const [ maybeDiagnostics2, output2 ] = await Deno.bundle("/foo.ts", {
   *        "/foo.ts": `export * from "./bar.ts";`,
   *        "/bar.ts": `export const bar = "bar";`
   *      });
   *
   * @param rootName The root name of the module which will be used as the
   *                 "starting point". If no `sources` is specified, Deno will
   *                 resolve the module externally as if the `rootName` had been
   *                 specified on the command line.
   * @param sources An optional key/value map of sources to be used when resolving
   *                modules, where the key is the module name, and the value is
   *                the source content. The extension of the key will determine
   *                the media type of the file when processing. If supplied,
   *                Deno will not attempt to resolve any modules externally.
   * @param options An optional object of options to send to the compiler. This is
   *                a subset of ts.CompilerOptions which can be supported by Deno.
   */
  export function bundle(
    rootName: string,
    sources?: Record<string, string>,
    options?: CompilerOptions
  ): Promise<[DiagnosticItem[] | undefined, string]>;

  /** Returns the script arguments to the program. If for example we run a
   * program:
   *
   *      deno --allow-read https://deno.land/std/examples/cat.ts /etc/passwd
   *
   * Then `Deno.args` will contain:
   *
   *      [ "/etc/passwd" ]
   */
  export const args: string[];

  /** **UNSTABLE**: new API, yet to be vetted.
   *
   * Represents the stream of signals, implements both `AsyncIterator` and
   * `PromiseLike`. */
  export class SignalStream
    implements AsyncIterableIterator<void>, PromiseLike<void> {
    constructor(signal: typeof Deno.Signal);
    then<T, S>(
      f: (v: void) => T | Promise<T>,
      g?: (v: void) => S | Promise<S>
    ): Promise<T | S>;
    next(): Promise<IteratorResult<void>>;
    [Symbol.asyncIterator](): AsyncIterableIterator<void>;
    dispose(): void;
  }

  /** **UNSTABLE**: new API, yet to be vetted.
   *
   * Returns the stream of the given signal number. You can use it as an async
   * iterator.
   *
   *      for await (const _ of Deno.signal(Deno.Signal.SIGTERM)) {
   *        console.log("got SIGTERM!");
   *      }
   *
   * You can also use it as a promise. In this case you can only receive the
   * first one.
   *
   *      await Deno.signal(Deno.Signal.SIGTERM);
   *      console.log("SIGTERM received!")
   *
   * If you want to stop receiving the signals, you can use `.dispose()` method
   * of the signal stream object.
   *
   *      const sig = Deno.signal(Deno.Signal.SIGTERM);
   *      setTimeout(() => { sig.dispose(); }, 5000);
   *      for await (const _ of sig) {
   *        console.log("SIGTERM!")
   *      }
   *
   * The above for-await loop exits after 5 seconds when `sig.dispose()` is
   * called.
   *
   * NOTE: This functionality is not yet implemented on Windows.
   */
  export function signal(signo: number): SignalStream;

  /** **UNSTABLE**: new API, yet to be vetted. */
  export const signals: {
    /** Returns the stream of SIGALRM signals.
     *
     * This method is the shorthand for `Deno.signal(Deno.Signal.SIGALRM)`. */
    alarm: () => SignalStream;
    /** Returns the stream of SIGCHLD signals.
     *
     * This method is the shorthand for `Deno.signal(Deno.Signal.SIGCHLD)`. */
    child: () => SignalStream;
    /** Returns the stream of SIGHUP signals.
     *
     * This method is the shorthand for `Deno.signal(Deno.Signal.SIGHUP)`. */
    hungup: () => SignalStream;
    /** Returns the stream of SIGINT signals.
     *
     * This method is the shorthand for `Deno.signal(Deno.Signal.SIGINT)`. */
    interrupt: () => SignalStream;
    /** Returns the stream of SIGIO signals.
     *
     * This method is the shorthand for `Deno.signal(Deno.Signal.SIGIO)`. */
    io: () => SignalStream;
    /** Returns the stream of SIGPIPE signals.
     *
     * This method is the shorthand for `Deno.signal(Deno.Signal.SIGPIPE)`. */
    pipe: () => SignalStream;
    /** Returns the stream of SIGQUIT signals.
     *
     * This method is the shorthand for `Deno.signal(Deno.Signal.SIGQUIT)`. */
    quit: () => SignalStream;
    /** Returns the stream of SIGTERM signals.
     *
     * This method is the shorthand for `Deno.signal(Deno.Signal.SIGTERM)`. */
    terminate: () => SignalStream;
    /** Returns the stream of SIGUSR1 signals.
     *
     * This method is the shorthand for `Deno.signal(Deno.Signal.SIGUSR1)`. */
    userDefined1: () => SignalStream;
    /** Returns the stream of SIGUSR2 signals.
     *
     * This method is the shorthand for `Deno.signal(Deno.Signal.SIGUSR2)`. */
    userDefined2: () => SignalStream;
    /** Returns the stream of SIGWINCH signals.
     *
     * This method is the shorthand for `Deno.signal(Deno.Signal.SIGWINCH)`. */
    windowChange: () => SignalStream;
  };

  /** A symbol which can be used as a key for a custom method which will be
   * called when `Deno.inspect()` is called, or when the object is logged to
   * the console. */
  export const customInspect: unique symbol;
}<|MERGE_RESOLUTION|>--- conflicted
+++ resolved
@@ -361,14 +361,6 @@
    */
   export function umask(mask?: number): number;
 
-<<<<<<< HEAD
-  /** **UNSTABLE**: might remove `"SEEK_"` prefix. Might not use all-caps. */
-=======
-  /** **UNSTABLE**: might be removed in favor of `null` (#3932). */
-  export const EOF: unique symbol;
-  export type EOF = typeof EOF;
-
->>>>>>> b980b26d
   export enum SeekMode {
     Start = 0,
     Current = 1,
@@ -479,18 +471,7 @@
     seekSync(offset: number, whence: SeekMode): number;
   }
 
-<<<<<<< HEAD
-  export interface ReadCloser extends Reader, Closer {}
-  export interface WriteCloser extends Writer, Closer {}
-  export interface ReadSeeker extends Reader, Seeker {}
-  export interface WriteSeeker extends Writer, Seeker {}
-  export interface ReadWriteCloser extends Reader, Writer, Closer {}
-  export interface ReadWriteSeeker extends Reader, Writer, Seeker {}
-
-  /** Copies from `src` to `dst` until either `null` is reached on `src` or an
-=======
-  /** Copies from `src` to `dst` until either `EOF` is reached on `src` or an
->>>>>>> b980b26d
+  /** Copies from `src` to `dst` until either `null` is read from `src` or an
    * error occurs. It resolves to the number of bytes copied or rejects with
    * the first error encountered while copying.
    *
@@ -498,9 +479,6 @@
    *       const buffer = new Deno.Buffer()
    *       const bytesCopied1 = await Deno.copy(source, Deno.stdout);
    *       const bytesCopied2 = await Deno.copy(source, buffer);
-   *
-   * Because `copy()` is defined to read from `src` until `null`, it does not
-   * treat an `null` from `read()` as an error to be reported.
    *
    * @param src The source to copy from
    * @param dst The destination to copy to
