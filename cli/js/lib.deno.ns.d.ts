// Copyright 2018-2020 the Deno authors. All rights reserved. MIT license.

/// <reference no-default-lib="true" />
/// <reference lib="esnext" />

declare namespace Deno {
  /** The current process id of the runtime. */
  export let pid: number;

  /** Reflects the NO_COLOR environment variable.
   *
   * See: https://no-color.org/ */
  export let noColor: boolean;

  export interface TestDefinition {
    fn: () => void | Promise<void>;
    name: string;
    ignore?: boolean;
    disableOpSanitizer?: boolean;
    disableResourceSanitizer?: boolean;
  }

  /** Register a test which will be run when `deno test` is used on the command
   * line and the containing module looks like a test module, or explicitly
   * when `Deno.runTests` is used */
  export function test(t: TestDefinition): void;
  /** Register a test which will be run when `deno test` is used on the command
   * line and the containing module looks like a test module, or explicitly
   * when `Deno.runTests` is used */
  export function test(fn: () => void | Promise<void>): void;
  /** Register a test which will be run when `deno test` is used on the command
   * line and the containing module looks like a test module, or explicitly
   * when `Deno.runTests` is used */
<<<<<<< HEAD
  export function test(name: string, fn: () => void | Promise<void>): void;

  export interface TestMessage {
    start?: {
      tests: TestDefinition[];
    };
    testStart?: {
      [P in keyof TestDefinition]: TestDefinition[P];
    };
    testEnd?: {
      name: string;
      status: "passed" | "failed" | "ignored";
      duration: number;
      error?: Error;
    };
    end?: {
      filtered: number;
      ignored: number;
      measured: number;
      passed: number;
      failed: number;
      duration: number;
      errors: Array<[string, Error]>;
    };
=======
  export function test(name: string, fn: TestFunction): void;

  enum TestStatus {
    Passed = "passed",
    Failed = "failed",
    Ignored = "ignored",
  }

  interface TestResult {
    name: string;
    status: TestStatus;
    duration?: number;
    error?: Error;
  }

  interface TestStats {
    filtered: number;
    ignored: number;
    measured: number;
    passed: number;
    failed: number;
  }

  export enum TestEvent {
    Start = "start",
    TestStart = "testStart",
    TestEnd = "testEnd",
    End = "end",
  }

  interface TestEventStart {
    kind: TestEvent.Start;
    tests: number;
  }

  interface TestEventTestStart {
    kind: TestEvent.TestStart;
    name: string;
  }

  interface TestEventTestEnd {
    kind: TestEvent.TestEnd;
    result: TestResult;
  }

  interface TestEventEnd {
    kind: TestEvent.End;
    stats: TestStats;
    duration: number;
    results: TestResult[];
  }

  interface TestReporter {
    start(event: TestEventStart): Promise<void>;
    testStart(msg: TestEventTestStart): Promise<void>;
    testEnd(msg: TestEventTestEnd): Promise<void>;
    end(event: TestEventEnd): Promise<void>;
  }

  export class ConsoleTestReporter implements TestReporter {
    constructor();
    start(event: TestEventStart): Promise<void>;
    testStart(msg: TestEventTestStart): Promise<void>;
    testEnd(msg: TestEventTestEnd): Promise<void>;
    end(event: TestEventEnd): Promise<void>;
>>>>>>> 4b71ac55
  }

  export interface RunTestsOptions {
    /** If `true`, Deno will exit with status code 1 if there was
     * test failure. Defaults to `true`. */
    exitOnFail?: boolean;
    /** If `true`, Deno will exit upon first test failure. Defaults to `false`. */
    failFast?: boolean;
    /** String or RegExp used to filter test to run. Only test with names
     * matching provided `String` or `RegExp` will be run. */
    only?: string | RegExp;
    /** String or RegExp used to skip tests to run. Tests with names
     * matching provided `String` or `RegExp` will not be run. */
    skip?: string | RegExp;
    /** Disable logging of the results. Defaults to `false`. */
    disableLog?: boolean;
    /** If true, report results to the console as is done for `deno test`. Defaults to `false`. */
    reportToConsole?: boolean;
    /** Called for each message received from the test run. */
    onMessage?: (message: TestMessage) => void | Promise<void>;
  }

  /** Run registered tests and iterate through messages. */
  export function runTests(opts?: RunTestsOptions): Promise<TestMessage["end"]>;

  /** Returns an array containing the 1, 5, and 15 minute load averages. The
   * load average is a measure of CPU and IO utilization of the last one, five,
   * and 15 minute periods expressed as a fractional number.  Zero means there
   * is no load. On Windows, the three values are always the same and represent
   * the current load, not the 1, 5 and 15 minute load averages.
   *
   *       console.log(Deno.loadavg());  //e.g. [ 0.71, 0.44, 0.44 ]
   *
   * Requires `allow-env` permission.
   */
  export function loadavg(): number[];

  /** Get the `hostname` of the machine the Deno process is running on.
   *
   *       console.log(Deno.hostname());
   *
   *  Requires `allow-env` permission.
   */
  export function hostname(): string;

  /** Returns the release version of the Operating System.
   *
   *       console.log(Deno.osRelease());
   *
   * Requires `allow-env` permission.
   */
  export function osRelease(): string;

  /** Exit the Deno process with optional exit code. If no exit code is supplied
   * then Deno will exit with return code of 0.
   *
   *       Deno.exit(5);
   */
  export function exit(code?: number): never;

  /** Returns a snapshot of the environment variables at invocation. Changing a
   * property in the object will set that variable in the environment for the
   * process. The environment object will only accept `string`s as values.
   *
   *       const myEnv = Deno.env();
   *       console.log(myEnv.SHELL);
   *       myEnv.TEST_VAR = "HELLO";
   *       const newEnv = Deno.env();
   *       console.log(myEnv.TEST_VAR === newEnv.TEST_VAR);  //outputs "true"
   *
   * Requires `allow-env` permission. */
  export function env(): {
    [index: string]: string;
  };

  /** Retrieve the value of an environment variable. Returns undefined if that
   * key doesn't exist.
   *
   *       console.log(Deno.env("HOME"));  //e.g. outputs "/home/alice"
   *       console.log(Deno.env("MADE_UP_VAR"));  //outputs "Undefined"
   *
   * Requires `allow-env` permission. */
  export function env(key: string): string | undefined;

  /** **UNSTABLE** */
  export type DirKind =
    | "home"
    | "cache"
    | "config"
    | "executable"
    | "data"
    | "data_local"
    | "audio"
    | "desktop"
    | "document"
    | "download"
    | "font"
    | "picture"
    | "public"
    | "template"
    | "tmp"
    | "video";

  /**
   * **UNSTABLE**: Currently under evaluation to decide if method name `dir` and
   * parameter type alias name `DirKind` should be renamed.
   *
   * Returns the user and platform specific directories.
   *
   *       const homeDirectory = Deno.dir("home");
   *
   * Requires `allow-env` permission.
   *
   * Returns `null` if there is no applicable directory or if any other error
   * occurs.
   *
   * Argument values: `"home"`, `"cache"`, `"config"`, `"executable"`, `"data"`,
   * `"data_local"`, `"audio"`, `"desktop"`, `"document"`, `"download"`,
   * `"font"`, `"picture"`, `"public"`, `"template"`, `"tmp"`, `"video"`
   *
   * `"home"`
   *
   * |Platform | Value                                    | Example                |
   * | ------- | -----------------------------------------| -----------------------|
   * | Linux   | `$HOME`                                  | /home/alice            |
   * | macOS   | `$HOME`                                  | /Users/alice           |
   * | Windows | `{FOLDERID_Profile}`                     | C:\Users\Alice         |
   *
   * `"cache"`
   *
   * |Platform | Value                               | Example                      |
   * | ------- | ----------------------------------- | ---------------------------- |
   * | Linux   | `$XDG_CACHE_HOME` or `$HOME`/.cache | /home/alice/.cache           |
   * | macOS   | `$HOME`/Library/Caches              | /Users/Alice/Library/Caches  |
   * | Windows | `{FOLDERID_LocalAppData}`           | C:\Users\Alice\AppData\Local |
   *
   * `"config"`
   *
   * |Platform | Value                                 | Example                          |
   * | ------- | ------------------------------------- | -------------------------------- |
   * | Linux   | `$XDG_CONFIG_HOME` or `$HOME`/.config | /home/alice/.config              |
   * | macOS   | `$HOME`/Library/Preferences           | /Users/Alice/Library/Preferences |
   * | Windows | `{FOLDERID_RoamingAppData}`           | C:\Users\Alice\AppData\Roaming   |
   *
   * `"executable"`
   *
   * |Platform | Value                                                           | Example                |
   * | ------- | --------------------------------------------------------------- | -----------------------|
   * | Linux   | `XDG_BIN_HOME` or `$XDG_DATA_HOME`/../bin or `$HOME`/.local/bin | /home/alice/.local/bin |
   * | macOS   | -                                                               | -                      |
   * | Windows | -                                                               | -                      |
   *
   * `"data"`
   *
   * |Platform | Value                                    | Example                                  |
   * | ------- | ---------------------------------------- | ---------------------------------------- |
   * | Linux   | `$XDG_DATA_HOME` or `$HOME`/.local/share | /home/alice/.local/share                 |
   * | macOS   | `$HOME`/Library/Application Support      | /Users/Alice/Library/Application Support |
   * | Windows | `{FOLDERID_RoamingAppData}`              | C:\Users\Alice\AppData\Roaming           |
   *
   * `"data_local"`
   *
   * |Platform | Value                                    | Example                                  |
   * | ------- | ---------------------------------------- | ---------------------------------------- |
   * | Linux   | `$XDG_DATA_HOME` or `$HOME`/.local/share | /home/alice/.local/share                 |
   * | macOS   | `$HOME`/Library/Application Support      | /Users/Alice/Library/Application Support |
   * | Windows | `{FOLDERID_LocalAppData}`                | C:\Users\Alice\AppData\Local             |
   *
   * `"audio"`
   *
   * |Platform | Value              | Example              |
   * | ------- | ------------------ | -------------------- |
   * | Linux   | `XDG_MUSIC_DIR`    | /home/alice/Music    |
   * | macOS   | `$HOME`/Music      | /Users/Alice/Music   |
   * | Windows | `{FOLDERID_Music}` | C:\Users\Alice\Music |
   *
   * `"desktop"`
   *
   * |Platform | Value                | Example                |
   * | ------- | -------------------- | ---------------------- |
   * | Linux   | `XDG_DESKTOP_DIR`    | /home/alice/Desktop    |
   * | macOS   | `$HOME`/Desktop      | /Users/Alice/Desktop   |
   * | Windows | `{FOLDERID_Desktop}` | C:\Users\Alice\Desktop |
   *
   * `"document"`
   *
   * |Platform | Value                  | Example                  |
   * | ------- | ---------------------- | ------------------------ |
   * | Linux   | `XDG_DOCUMENTS_DIR`    | /home/alice/Documents    |
   * | macOS   | `$HOME`/Documents      | /Users/Alice/Documents   |
   * | Windows | `{FOLDERID_Documents}` | C:\Users\Alice\Documents |
   *
   * `"download"`
   *
   * |Platform | Value                  | Example                  |
   * | ------- | ---------------------- | ------------------------ |
   * | Linux   | `XDG_DOWNLOAD_DIR`     | /home/alice/Downloads    |
   * | macOS   | `$HOME`/Downloads      | /Users/Alice/Downloads   |
   * | Windows | `{FOLDERID_Downloads}` | C:\Users\Alice\Downloads |
   *
   * `"font"`
   *
   * |Platform | Value                                                | Example                        |
   * | ------- | ---------------------------------------------------- | ------------------------------ |
   * | Linux   | `$XDG_DATA_HOME`/fonts or `$HOME`/.local/share/fonts | /home/alice/.local/share/fonts |
   * | macOS   | `$HOME/Library/Fonts`                                | /Users/Alice/Library/Fonts     |
   * | Windows | –                                                    | –                              |
   *
   * `"picture"`
   *
   * |Platform | Value                 | Example                 |
   * | ------- | --------------------- | ----------------------- |
   * | Linux   | `XDG_PICTURES_DIR`    | /home/alice/Pictures    |
   * | macOS   | `$HOME`/Pictures      | /Users/Alice/Pictures   |
   * | Windows | `{FOLDERID_Pictures}` | C:\Users\Alice\Pictures |
   *
   * `"public"`
   *
   * |Platform | Value                 | Example             |
   * | ------- | --------------------- | ------------------- |
   * | Linux   | `XDG_PUBLICSHARE_DIR` | /home/alice/Public  |
   * | macOS   | `$HOME`/Public        | /Users/Alice/Public |
   * | Windows | `{FOLDERID_Public}`   | C:\Users\Public     |
   *
   * `"template"`
   *
   * |Platform | Value                  | Example                                                    |
   * | ------- | ---------------------- | ---------------------------------------------------------- |
   * | Linux   | `XDG_TEMPLATES_DIR`    | /home/alice/Templates                                      |
   * | macOS   | –                      | –                                                          |
   * | Windows | `{FOLDERID_Templates}` | C:\Users\Alice\AppData\Roaming\Microsoft\Windows\Templates |
   *
   * `"tmp"`
   *
   * |Platform | Value                  | Example                                                    |
   * | ------- | ---------------------- | ---------------------------------------------------------- |
   * | Linux   | `TMPDIR`               | /tmp                                                       |
   * | macOS   | `TMPDIR`               | /tmp                                                       |
   * | Windows | `{TMP}`                | C:\Users\Alice\AppData\Local\Temp                          |
   *
   * `"video"`
   *
   * |Platform | Value               | Example               |
   * | ------- | ------------------- | --------------------- |
   * | Linux   | `XDG_VIDEOS_DIR`    | /home/alice/Videos    |
   * | macOS   | `$HOME`/Movies      | /Users/Alice/Movies   |
   * | Windows | `{FOLDERID_Videos}` | C:\Users\Alice\Videos |
   *
   */
  export function dir(kind: DirKind): string | null;

  /**
   * Returns the path to the current deno executable.
   *
   *       console.log(Deno.execPath());  //e.g. "/home/alice/.local/bin/deno"
   *
   * Requires `allow-env` permission.
   */
  export function execPath(): string;

  /**
   * **UNSTABLE**: Currently under evaluation to decide if explicit permission is
   * required to get the value of the current working directory.
   *
   * Return a string representing the current working directory.
   *
   * If the current directory can be reached via multiple paths (due to symbolic
   * links), `cwd()` may return any one of them.
   *
   *       const currentWorkingDirectory = Deno.cwd();
   *
   * Throws `Deno.errors.NotFound` if directory not available.
   */
  export function cwd(): string;

  /**
   * **UNSTABLE**: Currently under evaluation to decide if explicit permission is
   * required to change the current working directory.
   *
   * Change the current working directory to the specified path.
   *
   *       Deno.chdir("/home/userA");
   *       Deno.chdir("../userB");
   *       Deno.chdir("C:\\Program Files (x86)\\Java");
   *
   * Throws `Deno.errors.NotFound` if directory not found.
   * Throws `Deno.errors.PermissionDenied` if the user does not have access
   * rights
   */
  export function chdir(directory: string): void;

  /**
   * **UNSTABLE**: New API. Maybe needs permissions.
   *
   * If `mask` is provided, sets the process umask. Always returns what the umask
   * was before the call.
   */
  export function umask(mask?: number): number;

  /** **UNSTABLE**: might move to `Deno.symbols`. */
  export const EOF: unique symbol;
  export type EOF = typeof EOF;

  /** **UNSTABLE**: might remove `"SEEK_"` prefix. Might not use all-caps. */
  export enum SeekMode {
    SEEK_START = 0,
    SEEK_CURRENT = 1,
    SEEK_END = 2,
  }

  /** **UNSTABLE**: might make `Reader` into iterator of some sort. */
  export interface Reader {
    /** Reads up to `p.byteLength` bytes into `p`. It resolves to the number of
     * bytes read (`0` < `n` <= `p.byteLength`) and rejects if any error
     * encountered. Even if `read()` resolves to `n` < `p.byteLength`, it may
     * use all of `p` as scratch space during the call. If some data is
     * available but not `p.byteLength` bytes, `read()` conventionally resolves
     * to what is available instead of waiting for more.
     *
     * When `read()` encounters end-of-file condition, it resolves to
     * `Deno.EOF` symbol.
     *
     * When `read()` encounters an error, it rejects with an error.
     *
     * Callers should always process the `n` > `0` bytes returned before
     * considering the `EOF`. Doing so correctly handles I/O errors that happen
     * after reading some bytes and also both of the allowed EOF behaviors.
     *
     * Implementations should not retain a reference to `p`.
     */
    read(p: Uint8Array): Promise<number | EOF>;
  }

  export interface SyncReader {
    /** Reads up to `p.byteLength` bytes into `p`. It resolves to the number
     * of bytes read (`0` < `n` <= `p.byteLength`) and rejects if any error
     * encountered. Even if `read()` returns `n` < `p.byteLength`, it may use
     * all of `p` as scratch space during the call. If some data is available
     * but not `p.byteLength` bytes, `read()` conventionally returns what is
     * available instead of waiting for more.
     *
     * When `readSync()` encounters end-of-file condition, it returns `Deno.EOF`
     * symbol.
     *
     * When `readSync()` encounters an error, it throws with an error.
     *
     * Callers should always process the `n` > `0` bytes returned before
     * considering the `EOF`. Doing so correctly handles I/O errors that happen
     * after reading some bytes and also both of the allowed EOF behaviors.
     *
     * Implementations should not retain a reference to `p`.
     */
    readSync(p: Uint8Array): number | EOF;
  }

  export interface Writer {
    /** Writes `p.byteLength` bytes from `p` to the underlying data stream. It
     * resolves to the number of bytes written from `p` (`0` <= `n` <=
     * `p.byteLength`) or reject with the error encountered that caused the
     * write to stop early. `write()` must reject with a non-null error if
     * would resolve to `n` < `p.byteLength`. `write()` must not modify the
     * slice data, even temporarily.
     *
     * Implementations should not retain a reference to `p`.
     */
    write(p: Uint8Array): Promise<number>;
  }

  export interface SyncWriter {
    /** Writes `p.byteLength` bytes from `p` to the underlying data
     * stream. It returns the number of bytes written from `p` (`0` <= `n`
     * <= `p.byteLength`) and any error encountered that caused the write to
     * stop early. `writeSync()` must throw a non-null error if it returns `n` <
     * `p.byteLength`. `writeSync()` must not modify the slice data, even
     * temporarily.
     *
     * Implementations should not retain a reference to `p`.
     */
    writeSync(p: Uint8Array): number;
  }

  export interface Closer {
    close(): void;
  }

  export interface Seeker {
    /** Seek sets the offset for the next `read()` or `write()` to offset,
     * interpreted according to `whence`: `SEEK_START` means relative to the
     * start of the file, `SEEK_CURRENT` means relative to the current offset,
     * and `SEEK_END` means relative to the end. Seek resolves to the new offset
     * relative to the start of the file.
     *
     * Seeking to an offset before the start of the file is an error. Seeking to
     * any positive offset is legal, but the behavior of subsequent I/O
     * operations on the underlying object is implementation-dependent.
     * It returns the number of cursor position.
     */
    seek(offset: number, whence: SeekMode): Promise<number>;
  }

  export interface SyncSeeker {
    /** Seek sets the offset for the next `readSync()` or `writeSync()` to
     * offset, interpreted according to `whence`: `SEEK_START` means relative
     * to the start of the file, `SEEK_CURRENT` means relative to the current
     * offset, and `SEEK_END` means relative to the end.
     *
     * Seeking to an offset before the start of the file is an error. Seeking to
     * any positive offset is legal, but the behavior of subsequent I/O
     * operations on the underlying object is implementation-dependent.
     */
    seekSync(offset: number, whence: SeekMode): number;
  }

  export interface ReadCloser extends Reader, Closer {}
  export interface WriteCloser extends Writer, Closer {}
  export interface ReadSeeker extends Reader, Seeker {}
  export interface WriteSeeker extends Writer, Seeker {}
  export interface ReadWriteCloser extends Reader, Writer, Closer {}
  export interface ReadWriteSeeker extends Reader, Writer, Seeker {}

  /** Copies from `src` to `dst` until either `EOF` is reached on `src` or an
   * error occurs. It resolves to the number of bytes copied or rejects with
   * the first error encountered while copying.
   *
   *       const source = await Deno.open("my_file.txt");
   *       const buffer = new Deno.Buffer()
   *       const bytesCopied1 = await Deno.copy(Deno.stdout, source);
   *       const bytesCopied2 = await Deno.copy(buffer, source);
   *
   * Because `copy()` is defined to read from `src` until `EOF`, it does not
   * treat an `EOF` from `read()` as an error to be reported.
   *
   * @param dst The destination to copy to
   * @param src The source to copy from
   */
  export function copy(dst: Writer, src: Reader): Promise<number>;

  /** Turns `r` into async iterator.
   *
   *      for await (const chunk of toAsyncIterator(reader)) {
   *        console.log(chunk);
   *      }
   */
  export function toAsyncIterator(r: Reader): AsyncIterableIterator<Uint8Array>;

  /** Synchronously open a file and return an instance of `Deno.File`.  The
   * file does not need to previously exist if using the `create` or `createNew`
   * open options.  It is the callers responsibility to close the file when finished
   * with it.
   *
   *       const file = Deno.openSync("/foo/bar.txt", { read: true, write: true });
   *       // Do work with file
   *       Deno.close(file.rid);
   *
   * Requires `allow-read` and/or `allow-write` permissions depending on options.
   */
  export function openSync(path: string, options?: OpenOptions): File;

  /** Synchronously open a file and return an instance of `Deno.File`.  The file
   * may be created depending on the mode passed in.  It is the callers responsibility
   * to close the file when finished with it.
   *
   *       const file = Deno.openSync("/foo/bar.txt", "r");
   *       // Do work with file
   *       Deno.close(file.rid);
   *
   * Requires `allow-read` and/or `allow-write` permissions depending on openMode.
   */
  export function openSync(path: string, openMode?: OpenMode): File;

  /** Open a file and resolve to an instance of `Deno.File`.  The
   * file does not need to previously exist if using the `create` or `createNew`
   * open options.  It is the callers responsibility to close the file when finished
   * with it.
   *
   *       const file = await Deno.open("/foo/bar.txt", { read: true, write: true });
   *       // Do work with file
   *       Deno.close(file.rid);
   *
   * Requires `allow-read` and/or `allow-write` permissions depending on options.
   */
  export function open(path: string, options?: OpenOptions): Promise<File>;

  /** Open a file and resolve to an instance of `Deno.File`.  The file may be
   * created depending on the mode passed in.  It is the callers responsibility
   * to close the file when finished with it.
   *
   *       const file = await Deno.open("/foo/bar.txt", "w+");
   *       // Do work with file
   *       Deno.close(file.rid);
   *
   * Requires `allow-read` and/or `allow-write` permissions depending on openMode.
   */
  export function open(path: string, openMode?: OpenMode): Promise<File>;

  /** Creates a file if none exists or truncates an existing file and returns
   *  an instance of `Deno.File`.
   *
   *       const file = Deno.createSync("/foo/bar.txt");
   *
   * Requires `allow-read` and `allow-write` permissions.
   */
  export function createSync(path: string): File;

  /** Creates a file if none exists or truncates an existing file and resolves to
   *  an instance of `Deno.File`.
   *
   *       const file = await Deno.create("/foo/bar.txt");
   *
   * Requires `allow-read` and `allow-write` permissions.
   */
  export function create(path: string): Promise<File>;

  /** Synchronously read from a resource ID (`rid`) into an array buffer.
   *
   * Returns either the number of bytes read during the operation or End Of File
   * (`Symbol(EOF)`) if there was nothing to read.
   *
   *      // if "/foo/bar.txt" contains the text "hello world":
   *      const file = Deno.openSync("/foo/bar.txt");
   *      const buf = new Uint8Array(100);
   *      const numberOfBytesRead = Deno.readSync(file.rid, buf); // 11 bytes
   *      const text = new TextDecoder().decode(buf);  // "hello world"
   */
  export function readSync(rid: number, p: Uint8Array): number | EOF;

  /** Read from a resource ID (`rid`) into an array buffer.
   *
   * Resolves to either the number of bytes read during the operation or End Of
   * File (`Symbol(EOF)`) if there was nothing to read.
   *
   *      // if "/foo/bar.txt" contains the text "hello world":
   *       const file = await Deno.open("/foo/bar.txt");
   *       const buf = new Uint8Array(100);
   *       const numberOfBytesRead = await Deno.read(file.rid, buf); // 11 bytes
   *       const text = new TextDecoder().decode(buf);  // "hello world"
   */
  export function read(rid: number, p: Uint8Array): Promise<number | EOF>;

  /** Synchronously write to the resource ID the contents of the array buffer.
   *
   * Resolves to the number of bytes written.
   *
   *       const encoder = new TextEncoder();
   *       const data = encoder.encode("Hello world\n");
   *       const file = Deno.openSync("/foo/bar.txt");
   *       Deno.writeSync(file.rid, data);
   */
  export function writeSync(rid: number, p: Uint8Array): number;

  /** Write to the resource ID the contents of the array buffer.
   *
   * Resolves to the number of bytes written.
   *
   *      const encoder = new TextEncoder();
   *      const data = encoder.encode("Hello world\n");
   *      const file = await Deno.open("/foo/bar.txt");
   *      await Deno.write(file.rid, data);
   */
  export function write(rid: number, p: Uint8Array): Promise<number>;

  /** Synchronously seek a file ID to the given offset under mode given by `whence`.
   *
   *       const file = Deno.openSync("/foo/bar.txt");
   *       Deno.seekSync(file.rid, 0, 0);
   */
  export function seekSync(
    rid: number,
    offset: number,
    whence: SeekMode
  ): number;

  /** Seek a file ID to the given offset under mode given by `whence`.
   *
   *      const file = await Deno.open("/foo/bar.txt");
   *      await Deno.seek(file.rid, 0, 0);
   */
  export function seek(
    rid: number,
    offset: number,
    whence: SeekMode
  ): Promise<number>;

  /** Close the given resource ID (rid) which has been previously opened, such
   * as via opening or creating a file.  Closing a file when you are finished
   * with it is important to avoid leaking resources.
   *
   *      const file = await Deno.open("my_file.txt");
   *      // do work with "file" object
   *      Deno.close(file.rid);
   */
  export function close(rid: number): void;

  /** The Deno abstraction for reading and writing files. */
  export class File
    implements
      Reader,
      SyncReader,
      Writer,
      SyncWriter,
      Seeker,
      SyncSeeker,
      Closer {
    readonly rid: number;
    constructor(rid: number);
    write(p: Uint8Array): Promise<number>;
    writeSync(p: Uint8Array): number;
    read(p: Uint8Array): Promise<number | EOF>;
    readSync(p: Uint8Array): number | EOF;
    seek(offset: number, whence: SeekMode): Promise<number>;
    seekSync(offset: number, whence: SeekMode): number;
    close(): void;
  }

  /** An instance of `Deno.File` for `stdin`. */
  export const stdin: File;
  /** An instance of `Deno.File` for `stdout`. */
  export const stdout: File;
  /** An instance of `Deno.File` for `stderr`. */
  export const stderr: File;

  export interface OpenOptions {
    /** Sets the option for read access. This option, when `true`, means that the
     * file should be read-able if opened. */
    read?: boolean;
    /** Sets the option for write access. This option, when `true`, means that
     * the file should be write-able if opened. If the file already exists,
     * any write calls on it will overwrite its contents, by default without
     * truncating it. */
    write?: boolean;
    /**Sets the option for the append mode. This option, when `true`, means that
     * writes will append to a file instead of overwriting previous contents.
     * Note that setting `{ write: true, append: true }` has the same effect as
     * setting only `{ append: true }`. */
    append?: boolean;
    /** Sets the option for truncating a previous file. If a file is
     * successfully opened with this option set it will truncate the file to `0`
     * size if it already exists. The file must be opened with write access
     * for truncate to work. */
    truncate?: boolean;
    /** Sets the option to allow creating a new file, if one doesn't already
     * exist at the specified path. Requires write or append access to be
     * used. */
    create?: boolean;
    /** Defaults to `false`. If set to `true`, no file, directory, or symlink is
     * allowed to exist at the target location. Requires write or append
     * access to be used. When createNew is set to `true`, create and truncate
     * are ignored. */
    createNew?: boolean;
    /** Permissions to use if creating the file (defaults to `0o666`, before
     * the process's umask).
     * Ignored on Windows. */
    mode?: number;
  }

  /** A set of string literals which specify how to open a file.
   *
   * |Value |Description                                                                                       |
   * |------|--------------------------------------------------------------------------------------------------|
   * |`"r"` |Read-only. Default. Starts at beginning of file.                                                  |
   * |`"r+"`|Read-write. Start at beginning of file.                                                           |
   * |`"w"` |Write-only. Opens and truncates existing file or creates new one for writing only.                |
   * |`"w+"`|Read-write. Opens and truncates existing file or creates new one for writing and reading.         |
   * |`"a"` |Write-only. Opens existing file or creates new one. Each write appends content to the end of file.|
   * |`"a+"`|Read-write. Behaves like `"a"` and allows to read from file.                                      |
   * |`"x"` |Write-only. Exclusive create - creates new file only if one doesn't exist already.                |
   * |`"x+"`|Read-write. Behaves like `x` and allows reading from file.                                        |
   */
  export type OpenMode = "r" | "r+" | "w" | "w+" | "a" | "a+" | "x" | "x+";

  /** **UNSTABLE**: new API, yet to be vetted
   *
   *  Check if a given resource id (`rid`) is a TTY.
   *
   *       //This example is system and context specific
   *       const nonTTYRid = Deno.openSync("my_file.txt").rid;
   *       const ttyRid = Deno.openSync("/dev/tty6").rid;
   *       console.log(Deno.isatty(nonTTYRid)); // false
   *       console.log(Deno.isatty(ttyRid)); // true
   *       Deno.close(nonTTYRid);
   *       Deno.close(ttyRid);
   */
  export function isatty(rid: number): boolean;

  /** **UNSTABLE**: new API, yet to be vetted
   *
   *  Set TTY to be under raw mode or not. */
  export function setRaw(rid: number, mode: boolean): void;

  /** A variable-sized buffer of bytes with `read()` and `write()` methods.
   *
   * Based on [Go Buffer](https://golang.org/pkg/bytes/#Buffer). */
  export class Buffer implements Reader, SyncReader, Writer, SyncWriter {
    constructor(ab?: ArrayBuffer);
    /** Returns a slice holding the unread portion of the buffer.
     *
     * The slice is valid for use only until the next buffer modification (that
     * is, only until the next call to a method like `read()`, `write()`,
     * `reset()`, or `truncate()`). The slice aliases the buffer content at
     * least until the next buffer modification, so immediate changes to the
     * slice will affect the result of future reads. */
    bytes(): Uint8Array;
    /** Returns the contents of the unread portion of the buffer as a `string`.
     *
     * **Warning**: if multibyte characters are present when data is flowing
     * through the buffer, this method may result in incorrect strings due to a
     * character being split. */
    toString(): string;
    /** Returns whether the unread portion of the buffer is empty. */
    empty(): boolean;
    /** A read only number of bytes of the unread portion of the buffer. */
    readonly length: number;
    /** The read only capacity of the buffer's underlying byte slice, that is,
     * the total space allocated for the buffer's data. */
    readonly capacity: number;
    /** Discards all but the first `n` unread bytes from the buffer but
     * continues to use the same allocated storage. It throws if `n` is
     * negative or greater than the length of the buffer. */
    truncate(n: number): void;
    /** Resets the buffer to be empty, but it retains the underlying storage for
     * use by future writes. `.reset()` is the same as `.truncate(0)`. */
    reset(): void;
    /** Reads the next `p.length` bytes from the buffer or until the buffer is
     * drained. Returns the number of bytes read. If the buffer has no data to
     * return, the return is `Deno.EOF`. */
    readSync(p: Uint8Array): number | EOF;
    /** Reads the next `p.length` bytes from the buffer or until the buffer is
     * drained. Resolves to the number of bytes read. If the buffer has no
     * data to return, resolves to `Deno.EOF`. */
    read(p: Uint8Array): Promise<number | EOF>;
    writeSync(p: Uint8Array): number;
    write(p: Uint8Array): Promise<number>;
    /** Grows the buffer's capacity, if necessary, to guarantee space for
     * another `n` bytes. After `.grow(n)`, at least `n` bytes can be written to
     * the buffer without another allocation. If `n` is negative, `.grow()` will
     * throw. If the buffer can't grow it will throw an error.
     *
     * Based on Go Lang's
     * [Buffer.Grow](https://golang.org/pkg/bytes/#Buffer.Grow). */
    grow(n: number): void;
    /** Reads data from `r` until `Deno.EOF` and appends it to the buffer,
     * growing the buffer as needed. It resolves to the number of bytes read.
     * If the buffer becomes too large, `.readFrom()` will reject with an error.
     *
     * Based on Go Lang's
     * [Buffer.ReadFrom](https://golang.org/pkg/bytes/#Buffer.ReadFrom). */
    readFrom(r: Reader): Promise<number>;
    /** Reads data from `r` until `Deno.EOF` and appends it to the buffer,
     * growing the buffer as needed. It returns the number of bytes read. If the
     * buffer becomes too large, `.readFromSync()` will throw an error.
     *
     * Based on Go Lang's
     * [Buffer.ReadFrom](https://golang.org/pkg/bytes/#Buffer.ReadFrom). */
    readFromSync(r: SyncReader): number;
  }

  /** Read Reader `r` until end of file (`Deno.EOF`) and resolve to the content
   * as `Uint8Array`.
   *
   *       //Example from stdin
   *       const stdinContent = await Deno.readAll(Deno.stdin);
   *
   *       //Example from file
   *       const file = await Deno.open("my_file.txt", {read: true});
   *       const myFileContent = await Deno.readAll(file);
   *
   *       //Example from buffer
   *       const myData = new Uint8Array(100);
   *       // ... fill myData array with data
   *       const reader = new Deno.Buffer(myData.buffer as ArrayBuffer);
   *       const bufferContent = await Deno.readAll(reader);
   */
  export function readAll(r: Reader): Promise<Uint8Array>;

  /** Synchronously reads Reader `r` until end of file (`Deno.EOF`) and returns
   * the content as `Uint8Array`.
   *
   *       //Example from stdin
   *       const stdinContent = Deno.readAllSync(Deno.stdin);
   *
   *       //Example from file
   *       const file = Deno.openSync("my_file.txt", {read: true});
   *       const myFileContent = Deno.readAllSync(file);
   *       Deno.close(file.rid);
   *
   *       //Example from buffer
   *       const myData = new Uint8Array(100);
   *       // ... fill myData array with data
   *       const reader = new Deno.Buffer(myData.buffer as ArrayBuffer);
   *       const bufferContent = Deno.readAllSync(reader);
   */
  export function readAllSync(r: SyncReader): Uint8Array;

  /** Write all the content of `arr` to `w`. */
  export function writeAll(w: Writer, arr: Uint8Array): Promise<void>;

  /** Synchronously write all the content of `arr` to `w`. */
  export function writeAllSync(w: SyncWriter, arr: Uint8Array): void;

  export interface MkdirOptions {
    /** Defaults to `false`. If set to `true`, means that any intermediate
     * directories will also be created (as with the shell command `mkdir -p`).
     * Intermediate directories are created with the same permissions.
     * When recursive is set to `true`, succeeds silently (without changing any
     * permissions) if a directory already exists at the path. */
    recursive?: boolean;
    /** Permissions to use when creating the directory (defaults to `0o777`,
     * before the process's umask).
     * Ignored on Windows. */
    mode?: number;
  }

  /** Synchronously creates a new directory with the specified path.
   *
   *       Deno.mkdirSync("new_dir");
   *       Deno.mkdirSync("nested/directories", { recursive: true });
   *       Deno.mkdirSync("restricted_access_dir", { mode: 0o700 });
   *
   * Throws error if the directory already exists.
   *
   * Requires `allow-write` permission. */
  export function mkdirSync(path: string, options?: MkdirOptions): void;

  /** @deprecated */
  export function mkdirSync(
    path: string,
    recursive?: boolean,
    mode?: number
  ): void;

  /** Creates a new directory with the specified path.
   *
   *       await Deno.mkdir("new_dir");
   *       await Deno.mkdir("nested/directories", { recursive: true });
   *       await Deno.mkdir("restricted_access_dir", { mode: 0o700 });
   *
   * Throws error if the directory already exists.
   *
   * Requires `allow-write` permission. */
  export function mkdir(path: string, options?: MkdirOptions): Promise<void>;

  /** @deprecated */
  export function mkdir(
    path: string,
    recursive?: boolean,
    mode?: number
  ): Promise<void>;

  export interface MakeTempOptions {
    /** Directory where the temporary directory should be created (defaults to
     * the env variable TMPDIR, or the system's default, usually /tmp). */
    dir?: string;
    /** String that should precede the random portion of the temporary
     * directory's name. */
    prefix?: string;
    /** String that should follow the random portion of the temporary
     * directory's name. */
    suffix?: string;
  }

  /** Synchronously creates a new temporary directory in the default directory
   * for temporary files (see also `Deno.dir("temp")`), unless `dir` is specified.
   * Other optional options include prefixing and suffixing the directory name
   * with `prefix` and `suffix` respectively.
   *
   * The full path to the newly created directory is returned.
   *
   * Multiple programs calling this function simultaneously will create different
   * directories. It is the caller's responsibility to remove the directory when
   * no longer needed.
   *
   *       const tempDirName0 = Deno.makeTempDirSync();  // e.g. /tmp/2894ea76
   *       const tempDirName1 = Deno.makeTempDirSync({ prefix: 'my_temp' });  // e.g. /tmp/my_temp339c944d
   *
   * Requires `allow-write` permission. */
  // TODO(ry) Doesn't check permissions.
  export function makeTempDirSync(options?: MakeTempOptions): string;

  /** Creates a new temporary directory in the default directory for temporary
   * files (see also `Deno.dir("temp")`), unless `dir` is specified.  Other
   * optional options include prefixing and suffixing the directory name with
   * `prefix` and `suffix` respectively.
   *
   * This call resolves to the full path to the newly created directory.
   *
   * Multiple programs calling this function simultaneously will create different
   * directories. It is the caller's responsibility to remove the directory when
   * no longer needed.
   *
   *       const tempDirName0 = await Deno.makeTempDir();  // e.g. /tmp/2894ea76
   *       const tempDirName1 = await Deno.makeTempDir({ prefix: 'my_temp' }); // e.g. /tmp/my_temp339c944d
   *
   * Requires `allow-write` permission. */
  // TODO(ry) Doesn't check permissions.
  export function makeTempDir(options?: MakeTempOptions): Promise<string>;

  /** Synchronously creates a new temporary file in the default directory for
   * temporary files (see also `Deno.dir("temp")`), unless `dir` is specified.
   * Other optional options include prefixing and suffixing the directory name
   * with `prefix` and `suffix` respectively.
   *
   * The full path to the newly created file is returned.
   *
   * Multiple programs calling this function simultaneously will create different
   * files. It is the caller's responsibility to remove the file when no longer
   * needed.
   *
   *       const tempFileName0 = Deno.makeTempFileSync(); // e.g. /tmp/419e0bf2
   *       const tempFileName1 = Deno.makeTempFileSync({ prefix: 'my_temp' });  //e.g. /tmp/my_temp754d3098
   *
   * Requires `allow-write` permission. */
  export function makeTempFileSync(options?: MakeTempOptions): string;

  /** Creates a new temporary file in the default directory for temporary
   * files (see also `Deno.dir("temp")`), unless `dir` is specified.  Other
   * optional options include prefixing and suffixing the directory name with
   * `prefix` and `suffix` respectively.
   *
   * This call resolves to the full path to the newly created file.
   *
   * Multiple programs calling this function simultaneously will create different
   * files. It is the caller's responsibility to remove the file when no longer
   * needed.
   *
   *       const tmpFileName0 = await Deno.makeTempFile();  // e.g. /tmp/419e0bf2
   *       const tmpFileName1 = await Deno.makeTempFile({ prefix: 'my_temp' });  //e.g. /tmp/my_temp754d3098
   *
   * Requires `allow-write` permission. */
  export function makeTempFile(options?: MakeTempOptions): Promise<string>;

  /** Synchronously changes the permission of a specific file/directory of
   * specified path.  Ignores the process's umask.
   *
   *       Deno.chmodSync("/path/to/file", 0o666);
   *
   * For a full description, see [chmod](#chmod)
   *
   * NOTE: This API currently throws on Windows
   *
   * Requires `allow-write` permission. */
  export function chmodSync(path: string, mode: number): void;

  /** Changes the permission of a specific file/directory of specified path.
   * Ignores the process's umask.
   *
   *       await Deno.chmod("/path/to/file", 0o666);
   *
   * The mode is a sequence of 3 octal numbers.  The first/left-most number
   * specifies the permissions for the owner.  The second number specifies the
   * permissions for the group. The last/right-most number specifies the
   * permissions for others.  For example, with a mode of 0o764, the owner (7) can
   * read/write/execute, the group (6) can read/write and everyone else (4) can
   * read only.
   *
   * | Number | Description |
   * | ------ | ----------- |
   * | 7      | read, write, and execute |
   * | 6      | read and write |
   * | 5      | read and execute |
   * | 4      | read only |
   * | 3      | write and execute |
   * | 2      | write only |
   * | 1      | execute only |
   * | 0      | no permission |
   *
   * NOTE: This API currently throws on Windows
   *
   * Requires `allow-write` permission. */
  export function chmod(path: string, mode: number): Promise<void>;

  /** Synchronously change owner of a regular file or directory. This functionality
   * is not available on Windows.
   *
   *      Deno.chownSync("myFile.txt", 1000, 1002);
   *
   * Requires `allow-write` permission.
   *
   * Throws Error (not implemented) if executed on Windows
   *
   * @param path path to the file
   * @param uid user id (UID) of the new owner
   * @param gid group id (GID) of the new owner
   */
  export function chownSync(path: string, uid: number, gid: number): void;

  /** Change owner of a regular file or directory. This functionality
   * is not available on Windows.
   *
   *      await Deno.chown("myFile.txt", 1000, 1002);
   *
   * Requires `allow-write` permission.
   *
   * Throws Error (not implemented) if executed on Windows
   *
   * @param path path to the file
   * @param uid user id (UID) of the new owner
   * @param gid group id (GID) of the new owner
   */
  export function chown(path: string, uid: number, gid: number): Promise<void>;

  /** **UNSTABLE**: needs investigation into high precision time.
   *
   * Synchronously changes the access and modification times of a file system
   * object referenced by `path`. Given times are either in seconds (UNIX epoch
   * time) or as `Date` objects.
   *
   *       Deno.utimeSync("myfile.txt", 1556495550, new Date());
   *
   * Requires `allow-write` permission. */
  export function utimeSync(
    path: string,
    atime: number | Date,
    mtime: number | Date
  ): void;

  /** **UNSTABLE**: needs investigation into high precision time.
   *
   * Changes the access and modification times of a file system object
   * referenced by `path`. Given times are either in seconds (UNIX epoch time)
   * or as `Date` objects.
   *
   *       await Deno.utime("myfile.txt", 1556495550, new Date());
   *
   * Requires `allow-write` permission. */
  export function utime(
    path: string,
    atime: number | Date,
    mtime: number | Date
  ): Promise<void>;

  export interface RemoveOptions {
    /** Defaults to `false`. If set to `true`, path will be removed even if
     * it's a non-empty directory. */
    recursive?: boolean;
  }

  /** Synchronously removes the named file or directory. Throws error if
   * permission denied, path not found, or path is a non-empty directory and
   * the `recursive` option isn't set to `true`.
   *
   *       Deno.removeSync("/path/to/dir/or/file", { recursive: false });
   *
   * Requires `allow-write` permission. */
  export function removeSync(path: string, options?: RemoveOptions): void;

  /** Removes the named file or directory. Throws error if permission denied,
   * path not found, or path is a non-empty directory and the `recursive`
   * option isn't set to `true`.
   *
   *       await Deno.remove("/path/to/dir/or/file", { recursive: false });
   *
   * Requires `allow-write` permission. */
  export function remove(path: string, options?: RemoveOptions): Promise<void>;

  /** Synchronously renames (moves) `oldpath` to `newpath`. If `newpath` already
   * exists and is not a directory, `renameSync()` replaces it. OS-specific
   * restrictions may apply when `oldpath` and `newpath` are in different
   * directories.
   *
   *       Deno.renameSync("old/path", "new/path");
   *
   * Requires `allow-read` and `allow-write` permissions. */
  export function renameSync(oldpath: string, newpath: string): void;

  /** Renames (moves) `oldpath` to `newpath`. If `newpath` already exists and is
   * not a directory, `rename()` replaces it. OS-specific restrictions may apply
   * when `oldpath` and `newpath` are in different directories.
   *
   *       await Deno.rename("old/path", "new/path");
   *
   * Requires `allow-read` and `allow-write`. */
  export function rename(oldpath: string, newpath: string): Promise<void>;

  /** Synchronously reads and returns the entire contents of a file as an array
   * of bytes. `TextDecoder` can be used to transform the bytes to string if
   * required.  Reading a directory returns an empty data array.
   *
   *       const decoder = new TextDecoder("utf-8");
   *       const data = Deno.readFileSync("hello.txt");
   *       console.log(decoder.decode(data));
   *
   * Requires `allow-read` permission. */
  export function readFileSync(path: string): Uint8Array;

  /** Reads and resolves to the entire contents of a file as an array of bytes.
   * `TextDecoder` can be used to transform the bytes to string if required.
   * Reading a directory returns an empty data array.
   *
   *       const decoder = new TextDecoder("utf-8");
   *       const data = await Deno.readFile("hello.txt");
   *       console.log(decoder.decode(data));
   *
   * Requires `allow-read` permission. */
  export function readFile(path: string): Promise<Uint8Array>;

  /** A FileInfo describes a file and is returned by `stat`, `lstat`,
   * `statSync`, `lstatSync`. A list of FileInfo is returned by `readdir`,
   * `readdirSync`. */
  export interface FileInfo {
    /** The size of the file, in bytes. */
    size: number;
    /** The last modification time of the file. This corresponds to the `mtime`
     * field from `stat` on Linux/Mac OS and `ftLastWriteTime` on Windows. This
     * may not be available on all platforms. */
    modified: number | null;
    /** The last access time of the file. This corresponds to the `atime`
     * field from `stat` on Unix and `ftLastAccessTime` on Windows. This may not
     * be available on all platforms. */
    accessed: number | null;
    /** The last access time of the file. This corresponds to the `birthtime`
     * field from `stat` on Mac/BSD and `ftCreationTime` on Windows. This may not
     * be available on all platforms. */
    created: number | null;
    /** The file or directory name. */
    name: string | null;
    /** ID of the device containing the file.
     *
     * _Linux/Mac OS only._ */
    dev: number | null;
    /** Inode number.
     *
     * _Linux/Mac OS only._ */
    ino: number | null;
    /** **UNSTABLE**: Match behavior with Go on Windows for `mode`.
     *
     * The underlying raw `st_mode` bits that contain the standard Unix
     * permissions for this file/directory. */
    mode: number | null;
    /** Number of hard links pointing to this file.
     *
     * _Linux/Mac OS only._ */
    nlink: number | null;
    /** User ID of the owner of this file.
     *
     * _Linux/Mac OS only._ */
    uid: number | null;
    /** User ID of the owner of this file.
     *
     * _Linux/Mac OS only._ */
    gid: number | null;
    /** Device ID of this file.
     *
     * _Linux/Mac OS only._ */
    rdev: number | null;
    /** Blocksize for filesystem I/O.
     *
     * _Linux/Mac OS only._ */
    blksize: number | null;
    /** Number of blocks allocated to the file, in 512-byte units.
     *
     * _Linux/Mac OS only._ */
    blocks: number | null;
    /** Returns whether this is info for a regular file. This result is mutually
     * exclusive to `FileInfo.isDirectory` and `FileInfo.isSymlink`. */
    isFile(): boolean;
    /** Returns whether this is info for a regular directory. This result is
     * mutually exclusive to `FileInfo.isFile` and `FileInfo.isSymlink`. */
    isDirectory(): boolean;
    /** Returns whether this is info for a symlink. This result is
     * mutually exclusive to `FileInfo.isFile` and `FileInfo.isDirectory`. */
    isSymlink(): boolean;
  }

  /** Returns absolute normalized path with, symbolic links resolved.
   *
   *       const realPath = Deno.realpathSync("./some/path");
   *
   * Requires `allow-read` permission. */
  export function realpathSync(path: string): string;

  /** Resolves to the absolute normalized path, with symbolic links resolved.
   *
   *       const realPath = await Deno.realpath("./some/path");
   *
   * Requires `allow-read` permission. */
  export function realpath(path: string): Promise<string>;

  /** UNSTABLE: This API is likely to change to return an iterable object instead
   *
   * Synchronously reads the directory given by `path` and returns an array of
   * `Deno.FileInfo`.
   *
   *       const files = Deno.readdirSync("/");
   *
   * Throws error if `path` is not a directory.
   *
   * Requires `allow-read` permission. */
  export function readdirSync(path: string): FileInfo[];

  /** UNSTABLE: This API is likely to change to return an `AsyncIterable`.
   *
   * Reads the directory given by `path` and resolves to an array of `Deno.FileInfo`.
   *
   *       const files = await Deno.readdir("/");
   *
   * Throws error if `path` is not a directory.
   *
   * Requires `allow-read` permission. */
  export function readdir(path: string): Promise<FileInfo[]>;

  /** Synchronously copies the contents and permissions of one file to another
   * specified path, by default creating a new file if needed, else overwriting.
   * Fails if target path is a directory or is unwritable.
   *
   *       Deno.copyFileSync("from.txt", "to.txt");
   *
   * Requires `allow-read` permission on fromPath.
   * Requires `allow-write` permission on toPath. */
  export function copyFileSync(fromPath: string, toPath: string): void;

  /** Copies the contents and permissions of one file to another specified path,
   * by default creating a new file if needed, else overwriting. Fails if target
   * path is a directory or is unwritable.
   *
   *       await Deno.copyFile("from.txt", "to.txt");
   *
   * Requires `allow-read` permission on fromPath.
   * Requires `allow-write` permission on toPath. */
  export function copyFile(fromPath: string, toPath: string): Promise<void>;

  /** Returns the full path destination of the named symbolic link.
   *
   *       Deno.symlinkSync("./test.txt", "./test_link.txt");
   *       const target = Deno.readlinkSync("./test_link.txt"); // full path of ./test.txt
   *
   * Throws TypeError if called with a hard link
   *
   * Requires `allow-read` permission. */
  export function readlinkSync(path: string): string;

  /** Resolves to the full path destination of the named symbolic link.
   *
   *       await Deno.symlink("./test.txt", "./test_link.txt");
   *       const target = await Deno.readlink("./test_link.txt"); // full path of ./test.txt
   *
   * Throws TypeError if called with a hard link
   *
   * Requires `allow-read` permission. */
  export function readlink(path: string): Promise<string>;

  /** Resolves to a `Deno.FileInfo` for the specified `path`. If `path` is a
   * symlink, information for the symlink will be returned instead of what it
   * points to.
   *
   *       const fileInfo = await Deno.lstat("hello.txt");
   *       assert(fileInfo.isFile());
   *
   * Requires `allow-read` permission. */
  export function lstat(path: string): Promise<FileInfo>;

  /** Synchronously returns a `Deno.FileInfo` for the specified `path`. If
   * `path` is a symlink, information for the symlink will be returned instead of
   * what it points to..
   *
   *       const fileInfo = Deno.lstatSync("hello.txt");
   *       assert(fileInfo.isFile());
   *
   * Requires `allow-read` permission. */
  export function lstatSync(path: string): FileInfo;

  /** Resolves to a `Deno.FileInfo` for the specified `path`. Will always
   * follow symlinks.
   *
   *       const fileInfo = await Deno.stat("hello.txt");
   *       assert(fileInfo.isFile());
   *
   * Requires `allow-read` permission. */
  export function stat(path: string): Promise<FileInfo>;

  /** Synchronously returns a `Deno.FileInfo` for the specified `path`. Will
   * always follow symlinks.
   *
   *       const fileInfo = Deno.statSync("hello.txt");
   *       assert(fileInfo.isFile());
   *
   * Requires `allow-read` permission. */
  export function statSync(path: string): FileInfo;

  /** Synchronously creates `newpath` as a hard link to `oldpath`.
   *
   *       Deno.linkSync("old/name", "new/name");
   *
   * Requires `allow-read` and `allow-write` permissions. */
  export function linkSync(oldpath: string, newpath: string): void;

  /** Creates `newpath` as a hard link to `oldpath`.
   *
   *       await Deno.link("old/name", "new/name");
   *
   * Requires `allow-read` and `allow-write` permissions. */
  export function link(oldpath: string, newpath: string): Promise<void>;

  /** **UNSTABLE**: `type` argument type may be changed to `"dir" | "file"`.
   *
   * Creates `newpath` as a symbolic link to `oldpath`. The type argument can be
   * set to `dir` or `file`. Is only available on Windows and ignored on other
   * platforms.
   *
   *       Deno.symlinkSync("old/name", "new/name");
   *
   * Requires `allow-read` and `allow-write` permissions. */
  export function symlinkSync(
    oldpath: string,
    newpath: string,
    type?: string
  ): void;

  /** **UNSTABLE**: `type` argument may be changed to "dir" | "file"
   *
   * Creates `newpath` as a symbolic link to `oldpath`. The type argument can be
   * set to `dir` or `file`. Is only available on Windows and ignored on other
   * platforms.
   *
   *       await Deno.symlink("old/name", "new/name");
   *
   * Requires `allow-read` and `allow-write` permissions. */
  export function symlink(
    oldpath: string,
    newpath: string,
    type?: string
  ): Promise<void>;

  /** Options for writing to a file. */
  export interface WriteFileOptions {
    /** Defaults to `false`. If set to `true`, will append to a file instead of
     * overwriting previous contents. */
    append?: boolean;
    /** Sets the option to allow creating a new file, if one doesn't already
     * exist at the specified path (defaults to `true`). */
    create?: boolean;
    /** Permissions always applied to file. */
    mode?: number;
  }

  /** Synchronously write data to the given path, by default creating a new
   * file if needed, else overwriting.
   *
   *       const encoder = new TextEncoder();
   *       const data = encoder.encode("Hello world\n");
   *       Deno.writeFileSync("hello.txt", data);
   *
   * Requires `allow-write` permission, and `allow-read` if create is `false`.
   */
  export function writeFileSync(
    path: string,
    data: Uint8Array,
    options?: WriteFileOptions
  ): void;

  /** Write data to the given path, by default creating a new file if needed,
   * else overwriting.
   *
   *       const encoder = new TextEncoder();
   *       const data = encoder.encode("Hello world\n");
   *       await Deno.writeFile("hello.txt", data);
   *
   * Requires `allow-write` permission, and `allow-read` if create is `false`.
   */
  export function writeFile(
    path: string,
    data: Uint8Array,
    options?: WriteFileOptions
  ): Promise<void>;

  /** **UNSTABLE**: Should not have same name as `window.location` type. */
  interface Location {
    /** The full url for the module, e.g. `file://some/file.ts` or
     * `https://some/file.ts`. */
    filename: string;
    /** The line number in the file. It is assumed to be 1-indexed. */
    line: number;
    /** The column number in the file. It is assumed to be 1-indexed. */
    column: number;
  }

  /** UNSTABLE: new API, yet to be vetted.
   *
   * Given a current location in a module, lookup the source location and return
   * it.
   *
   * When Deno transpiles code, it keep source maps of the transpiled code. This
   * function can be used to lookup the original location. This is
   * automatically done when accessing the `.stack` of an error, or when an
   * uncaught error is logged. This function can be used to perform the lookup
   * for creating better error handling.
   *
   * **Note:** `line` and `column` are 1 indexed, which matches display
   * expectations, but is not typical of most index numbers in Deno.
   *
   * An example:
   *
   *       const orig = Deno.applySourceMap({
   *         location: "file://my/module.ts",
   *         line: 5,
   *         column: 15
   *       });
   *       console.log(`${orig.filename}:${orig.line}:${orig.column}`);
   */
  export function applySourceMap(location: Location): Location;

  /** A set of error constructors that are raised by Deno APIs. */
  export const errors: {
    NotFound: ErrorConstructor;
    PermissionDenied: ErrorConstructor;
    ConnectionRefused: ErrorConstructor;
    ConnectionReset: ErrorConstructor;
    ConnectionAborted: ErrorConstructor;
    NotConnected: ErrorConstructor;
    AddrInUse: ErrorConstructor;
    AddrNotAvailable: ErrorConstructor;
    BrokenPipe: ErrorConstructor;
    AlreadyExists: ErrorConstructor;
    InvalidData: ErrorConstructor;
    TimedOut: ErrorConstructor;
    Interrupted: ErrorConstructor;
    WriteZero: ErrorConstructor;
    UnexpectedEof: ErrorConstructor;
    BadResource: ErrorConstructor;
    Http: ErrorConstructor;
  };

  /** **UNSTABLE**: potentially want names to overlap more with browser.
   *
   * The permissions as granted by the caller.
   *
   * See: https://w3c.github.io/permissions/#permission-registry */
  export type PermissionName =
    | "run"
    | "read"
    | "write"
    | "net"
    | "env"
    | "plugin"
    | "hrtime";

  /** The current status of the permission.
   *
   * See: https://w3c.github.io/permissions/#status-of-a-permission */
  export type PermissionState = "granted" | "denied" | "prompt";

  interface RunPermissionDescriptor {
    name: "run";
  }

  interface ReadWritePermissionDescriptor {
    name: "read" | "write";
    path?: string;
  }

  interface NetPermissionDescriptor {
    name: "net";
    url?: string;
  }

  interface EnvPermissionDescriptor {
    name: "env";
  }

  interface PluginPermissionDescriptor {
    name: "plugin";
  }

  interface HrtimePermissionDescriptor {
    name: "hrtime";
  }

  /** Permission descriptors which define a permission which can be queried,
   * requested, or revoked.
   *
   * See: https://w3c.github.io/permissions/#permission-descriptor */
  type PermissionDescriptor =
    | RunPermissionDescriptor
    | ReadWritePermissionDescriptor
    | NetPermissionDescriptor
    | EnvPermissionDescriptor
    | PluginPermissionDescriptor
    | HrtimePermissionDescriptor;

  export class Permissions {
    /** Resolves to the current status of a permission.
     *
     *       const status = await Deno.permissions.query({ name: "read", path: "/etc" });
     *       if (status.state === "granted") {
     *         data = await Deno.readFile("/etc/passwd");
     *       }
     */
    query(desc: PermissionDescriptor): Promise<PermissionStatus>;

    /** Revokes a permission, and resolves to the state of the permission.
     *
     *       const status = await Deno.permissions.revoke({ name: "run" });
     *       assert(status.state !== "granted")
     */
    revoke(desc: PermissionDescriptor): Promise<PermissionStatus>;

    /** Requests the permission, and resolves to the state of the permission.
     *
     *       const status = await Deno.permissions.request({ name: "env" });
     *       if (status.state === "granted") {
     *         console.log(Deno.homeDir());
     *       } else {
     *         console.log("'env' permission is denied.");
     *       }
     */
    request(desc: PermissionDescriptor): Promise<PermissionStatus>;
  }

  /** **UNSTABLE**: maybe move to `navigator.permissions` to match web API. */
  export const permissions: Permissions;

  /** see: https://w3c.github.io/permissions/#permissionstatus */
  export class PermissionStatus {
    state: PermissionState;
    constructor(state: PermissionState);
  }

  /** Synchronously truncates or extends the specified file, to reach the
   * specified `len`.
   *
   *       Deno.truncateSync("hello.txt", 10);
   *
   * Requires `allow-write` permission. */
  export function truncateSync(name: string, len?: number): void;

  /** Truncates or extends the specified file, to reach the specified `len`.
   *
   *       await Deno.truncate("hello.txt", 10);
   *
   * Requires `allow-write` permission. */
  export function truncate(name: string, len?: number): Promise<void>;

  export interface AsyncHandler {
    (msg: Uint8Array): void;
  }

  export interface PluginOp {
    dispatch(
      control: Uint8Array,
      zeroCopy?: ArrayBufferView | null
    ): Uint8Array | null;
    setAsyncHandler(handler: AsyncHandler): void;
  }

  export interface Plugin {
    ops: {
      [name: string]: PluginOp;
    };
  }

  /** **UNSTABLE**: new API, yet to be vetted.
   *
   * Open and initalize a plugin.
   *
   *        const plugin = Deno.openPlugin("./path/to/some/plugin.so");
   *        const some_op = plugin.ops.some_op;
   *        const response = some_op.dispatch(new Uint8Array([1,2,3,4]));
   *        console.log(`Response from plugin ${response}`);
   *
   * Requires `allow-plugin` permission. */
  export function openPlugin(filename: string): Plugin;
  export interface NetAddr {
    transport: "tcp" | "udp";
    hostname: string;
    port: number;
  }

  export interface UnixAddr {
    transport: "unix" | "unixpacket";
    address: string;
  }

  export type Addr = NetAddr | UnixAddr;
  /** **UNSTABLE**: Maybe remove `ShutdownMode` entirely.
   *
   * Corresponds to `SHUT_RD`, `SHUT_WR`, `SHUT_RDWR` on POSIX-like systems.
   *
   * See: http://man7.org/linux/man-pages/man2/shutdown.2.html */
  export enum ShutdownMode {
    Read = 0,
    Write,
    ReadWrite, // TODO(ry) panics on ReadWrite.
  }

  /** **UNSTABLE**: Maybe should remove `how` parameter maybe remove
   * `ShutdownMode` entirely.
   *
   * Shutdown socket send and receive operations.
   *
   * Matches behavior of POSIX shutdown(3).
   *
   *       const listener = Deno.listen({ port: 80 });
   *       const conn = await listener.accept();
   *       Deno.shutdown(conn.rid, Deno.ShutdownMode.Write);
   */
  export function shutdown(rid: number, how: ShutdownMode): void;

  /** **UNSTABLE**: new API, yet to be vetted.
   *
   * A generic transport listener for message-oriented protocols. */
  export interface DatagramConn extends AsyncIterable<[Uint8Array, Addr]> {
    /** **UNSTABLE**: new API, yet to be vetted.
     *
     * Waits for and resolves to the next message to the `UDPConn`. */
    receive(p?: Uint8Array): Promise<[Uint8Array, Addr]>;
    /** UNSTABLE: new API, yet to be vetted.
     *
     * Sends a message to the target. */
    send(p: Uint8Array, addr: Addr): Promise<void>;
    /** UNSTABLE: new API, yet to be vetted.
     *
     * Close closes the socket. Any pending message promises will be rejected
     * with errors. */
    close(): void;
    /** Return the address of the `UDPConn`. */
    readonly addr: Addr;
    [Symbol.asyncIterator](): AsyncIterator<[Uint8Array, Addr]>;
  }

  /** A generic network listener for stream-oriented protocols. */
  export interface Listener extends AsyncIterable<Conn> {
    /** Waits for and resolves to the next connection to the `Listener`. */
    accept(): Promise<Conn>;
    /** Close closes the listener. Any pending accept promises will be rejected
     * with errors. */
    close(): void;
    /** Return the address of the `Listener`. */
    readonly addr: Addr;

    [Symbol.asyncIterator](): AsyncIterator<Conn>;
  }

  export interface Conn extends Reader, Writer, Closer {
    /** The local address of the connection. */
    readonly localAddr: Addr;
    /** The remote address of the connection. */
    readonly remoteAddr: Addr;
    /** The resource ID of the connection. */
    readonly rid: number;
    /** Shuts down (`shutdown(2)`) the reading side of the TCP connection. Most
     * callers should just use `close()`. */
    closeRead(): void;
    /** Shuts down (`shutdown(2)`) the writing side of the TCP connection. Most
     * callers should just use `close()`. */
    closeWrite(): void;
  }

  export interface ListenOptions {
    /** The port to listen on. */
    port: number;
    /** A literal IP address or host name that can be resolved to an IP address.
     * If not specified, defaults to `0.0.0.0`. */
    hostname?: string;
  }

  export interface UnixListenOptions {
    /** A Path to the Unix Socket. */
    address: string;
  }
  /** **UNSTABLE**: new API, yet to be vetted.
   *
   * Listen announces on the local transport address.
   *
   *      const listener1 = Deno.listen({ port: 80 })
   *      const listener2 = Deno.listen({ hostname: "192.0.2.1", port: 80 })
   *      const listener3 = Deno.listen({ hostname: "[2001:db8::1]", port: 80 });
   *      const listener4 = Deno.listen({ hostname: "golang.org", port: 80, transport: "tcp" });
   *
   * Requires `allow-net` permission. */
  export function listen(
    options: ListenOptions & { transport?: "tcp" }
  ): Listener;
  /** **UNSTABLE**: new API, yet to be vetted.
   *
   * Listen announces on the local transport address.
   *
   *     const listener = Deno.listen({ address: "/foo/bar.sock", transport: "unix" })
   *
   * Requires `allow-read` permission. */
  export function listen(
    options: UnixListenOptions & { transport: "unix" }
  ): Listener;
  /** **UNSTABLE**: new API, yet to be vetted.
   *
   * Listen announces on the local transport address.
   *
   *      const listener1 = Deno.listen({ port: 80, transport: "udp" })
   *      const listener2 = Deno.listen({ hostname: "golang.org", port: 80, transport: "udp" });
   *
   * Requires `allow-net` permission. */
  export function listen(
    options: ListenOptions & { transport: "udp" }
  ): DatagramConn;
  /** **UNSTABLE**: new API, yet to be vetted.
   *
   * Listen announces on the local transport address.
   *
   *     const listener = Deno.listen({ address: "/foo/bar.sock", transport: "unixpacket" })
   *
   * Requires `allow-read` permission. */
  export function listen(
    options: UnixListenOptions & { transport: "unixpacket" }
  ): DatagramConn;

  export interface ListenTLSOptions extends ListenOptions {
    /** Server certificate file. */
    certFile: string;
    /** Server public key file. */
    keyFile: string;

    transport?: "tcp";
  }

  /** Listen announces on the local transport address over TLS (transport layer
   * security).
   *
   *      const lstnr = Deno.listenTLS({ port: 443, certFile: "./server.crt", keyFile: "./server.key" });
   *
   * Requires `allow-net` permission. */
  export function listenTLS(options: ListenTLSOptions): Listener;

  export interface ConnectOptions {
    /** The port to connect to. */
    port: number;
    /** A literal IP address or host name that can be resolved to an IP address.
     * If not specified, defaults to `127.0.0.1`. */
    hostname?: string;
    transport?: "tcp";
  }

  export interface UnixConnectOptions {
    transport: "unix";
    address: string;
  }

  /**
   * Connects to the hostname (default is "127.0.0.1") and port on the named
   * transport (default is "tcp"), and resolves to the connection (`Conn`).
   *
   *     const conn1 = await Deno.connect({ port: 80 });
   *     const conn2 = await Deno.connect({ hostname: "192.0.2.1", port: 80 });
   *     const conn3 = await Deno.connect({ hostname: "[2001:db8::1]", port: 80 });
   *     const conn4 = await Deno.connect({ hostname: "golang.org", port: 80, transport: "tcp" });
   *     const conn5 = await Deno.connect({ address: "/foo/bar.sock", transport: "unix" });
   *
   * Requires `allow-net` permission for "tcp" and `allow-read` for unix. */
  export function connect(
    options: ConnectOptions | UnixConnectOptions
  ): Promise<Conn>;

  export interface ConnectTLSOptions {
    /** The port to connect to. */
    port: number;
    /** A literal IP address or host name that can be resolved to an IP address.
     * If not specified, defaults to `127.0.0.1`. */
    hostname?: string;
    /** Server certificate file. */
    certFile?: string;
  }

  /** Establishes a secure connection over TLS (transport layer security) using
   * an optional cert file, hostname (default is "127.0.0.1") and port.  The
   * cert file is optional and if not included Mozilla's root certificates will
   * be used (see also https://github.com/ctz/webpki-roots for specifics)
   *
   *     const conn1 = await Deno.connectTLS({ port: 80 });
   *     const conn2 = await Deno.connectTLS({ certFile: "./certs/my_custom_root_CA.pem", hostname: "192.0.2.1", port: 80 });
   *     const conn3 = await Deno.connectTLS({ hostname: "[2001:db8::1]", port: 80 });
   *     const conn4 = await Deno.connectTLS({ certFile: "./certs/my_custom_root_CA.pem", hostname: "golang.org", port: 80});
   *
   * Requires `allow-net` permission.
   */
  export function connectTLS(options: ConnectTLSOptions): Promise<Conn>;

  /** **UNSTABLE**: not sure if broken or not */
  export interface Metrics {
    opsDispatched: number;
    opsDispatchedSync: number;
    opsDispatchedAsync: number;
    opsDispatchedAsyncUnref: number;
    opsCompleted: number;
    opsCompletedSync: number;
    opsCompletedAsync: number;
    opsCompletedAsyncUnref: number;
    bytesSentControl: number;
    bytesSentData: number;
    bytesReceived: number;
  }

  /** Receive metrics from the privileged side of Deno.  This is primarily used
   * in the development of Deno. 'Ops', also called 'bindings', are the go-between
   * between Deno Javascript and Deno Rust.
   *
   *      > console.table(Deno.metrics())
   *      ┌─────────────────────────┬────────┐
   *      │         (index)         │ Values │
   *      ├─────────────────────────┼────────┤
   *      │      opsDispatched      │   3    │
   *      │    opsDispatchedSync    │   2    │
   *      │   opsDispatchedAsync    │   1    │
   *      │ opsDispatchedAsyncUnref │   0    │
   *      │      opsCompleted       │   3    │
   *      │    opsCompletedSync     │   2    │
   *      │    opsCompletedAsync    │   1    │
   *      │ opsCompletedAsyncUnref  │   0    │
   *      │    bytesSentControl     │   73   │
   *      │      bytesSentData      │   0    │
   *      │      bytesReceived      │  375   │
   *      └─────────────────────────┴────────┘
   */
  export function metrics(): Metrics;

  /** **UNSTABLE**: reconsider representation. */
  interface ResourceMap {
    [rid: number]: string;
  }

  /** **UNSTABLE**: reconsider return type.
   *
   * Returns a map of open _file like_ resource ids along with their string
   * representations. */
  export function resources(): ResourceMap;

  /** **UNSTABLE**: new API. Needs docs. */
  export interface FsEvent {
    kind: "any" | "access" | "create" | "modify" | "remove";
    paths: string[];
  }

  /** **UNSTABLE**: new API, yet to be vetted.
   *
   * Watch for file system events against one or more `paths`, which can be files
   * or directories.  These paths must exist already.  One user action (e.g.
   * `touch test.file`) can  generate multiple file system events.  Likewise,
   * one user action can result in multiple file paths in one event (e.g. `mv
   * old_name.txt new_name.txt`).  Recursive option is `true` by default and,
   * for directories, will watch the specified directory and all sub directories.
   * Note that the exact ordering of the events can vary between operating systems.
   *
   *       const iter = Deno.fsEvents("/");
   *       for await (const event of iter) {
   *          console.log(">>>> event", event);  //e.g. { kind: "create", paths: [ "/foo.txt" ] }
   *       }
   *
   * Requires `allow-read` permission.
   */
  export function fsEvents(
    paths: string | string[],
    options?: { recursive: boolean }
  ): AsyncIterableIterator<FsEvent>;

  /** How to handle subprocess stdio.
   *
   * `"inherit"` The default if unspecified. The child inherits from the
   * corresponding parent descriptor.
   *
   * `"piped"` A new pipe should be arranged to connect the parent and child
   * sub-processes.
   *
   * `"null"` This stream will be ignored. This is the equivalent of attaching
   * the stream to `/dev/null`. */
  type ProcessStdio = "inherit" | "piped" | "null";

  /** **UNSTABLE**: The `signo` argument may change to require the Deno.Signal
   * enum.
   *
   * Send a signal to process under given `pid`. This functionality currently
   * only works on Linux and Mac OS.
   *
   * If `pid` is negative, the signal will be sent to the process group
   * identified by `pid`.
   *
   *      const p = Deno.run({
   *        cmd: ["python", "-c", "from time import sleep; sleep(10000)"]
   *      });
   *
   *      Deno.kill(p.pid, Deno.Signal.SIGINT);
   *
   * Throws Error (not yet implemented) on Windows
   *
   * Requires `allow-run` permission. */
  export function kill(pid: number, signo: number): void;

  /** **UNSTABLE**: There are some issues to work out with respect to when and
   * how the process should be closed. */
  export class Process {
    readonly rid: number;
    readonly pid: number;
    readonly stdin?: WriteCloser;
    readonly stdout?: ReadCloser;
    readonly stderr?: ReadCloser;
    /** Resolves to the current status of the process. */
    status(): Promise<ProcessStatus>;
    /** Buffer the stdout and return it as `Uint8Array` after `Deno.EOF`.
     *
     * You must set stdout to `"piped"` when creating the process.
     *
     * This calls `close()` on stdout after its done. */
    output(): Promise<Uint8Array>;
    /** Buffer the stderr and return it as `Uint8Array` after `Deno.EOF`.
     *
     * You must set stderr to `"piped"` when creating the process.
     *
     * This calls `close()` on stderr after its done. */
    stderrOutput(): Promise<Uint8Array>;
    close(): void;
    kill(signo: number): void;
  }

  export interface ProcessStatus {
    success: boolean;
    code?: number;
    signal?: number;
  }

  /** **UNSTABLE**: `args` has been recently renamed to `cmd` to differentiate from
   * `Deno.args`. */
  export interface RunOptions {
    /** Arguments to pass. Note, the first element needs to be a path to the
     * binary */
    cmd: string[];
    cwd?: string;
    env?: {
      [key: string]: string;
    };
    stdout?: ProcessStdio | number;
    stderr?: ProcessStdio | number;
    stdin?: ProcessStdio | number;
  }

  /** Spawns new subprocess.
   *
   * Subprocess uses same working directory as parent process unless `opt.cwd`
   * is specified.
   *
   * Environmental variables for subprocess can be specified using `opt.env`
   * mapping.
   *
   * By default subprocess inherits stdio of parent process. To change that
   * `opt.stdout`, `opt.stderr` and `opt.stdin` can be specified independently -
   * they can be set to either `ProcessStdio` or `rid` of open file.
   *
   * Requires `allow-run` permission. */
  export function run(opt: RunOptions): Process;

  enum LinuxSignal {
    SIGHUP = 1,
    SIGINT = 2,
    SIGQUIT = 3,
    SIGILL = 4,
    SIGTRAP = 5,
    SIGABRT = 6,
    SIGBUS = 7,
    SIGFPE = 8,
    SIGKILL = 9,
    SIGUSR1 = 10,
    SIGSEGV = 11,
    SIGUSR2 = 12,
    SIGPIPE = 13,
    SIGALRM = 14,
    SIGTERM = 15,
    SIGSTKFLT = 16,
    SIGCHLD = 17,
    SIGCONT = 18,
    SIGSTOP = 19,
    SIGTSTP = 20,
    SIGTTIN = 21,
    SIGTTOU = 22,
    SIGURG = 23,
    SIGXCPU = 24,
    SIGXFSZ = 25,
    SIGVTALRM = 26,
    SIGPROF = 27,
    SIGWINCH = 28,
    SIGIO = 29,
    SIGPWR = 30,
    SIGSYS = 31,
  }
  enum MacOSSignal {
    SIGHUP = 1,
    SIGINT = 2,
    SIGQUIT = 3,
    SIGILL = 4,
    SIGTRAP = 5,
    SIGABRT = 6,
    SIGEMT = 7,
    SIGFPE = 8,
    SIGKILL = 9,
    SIGBUS = 10,
    SIGSEGV = 11,
    SIGSYS = 12,
    SIGPIPE = 13,
    SIGALRM = 14,
    SIGTERM = 15,
    SIGURG = 16,
    SIGSTOP = 17,
    SIGTSTP = 18,
    SIGCONT = 19,
    SIGCHLD = 20,
    SIGTTIN = 21,
    SIGTTOU = 22,
    SIGIO = 23,
    SIGXCPU = 24,
    SIGXFSZ = 25,
    SIGVTALRM = 26,
    SIGPROF = 27,
    SIGWINCH = 28,
    SIGINFO = 29,
    SIGUSR1 = 30,
    SIGUSR2 = 31,
  }

  /** **UNSTABLE**: make platform independent.
   *
   * Signals numbers. This is platform dependent. */
  export const Signal: typeof MacOSSignal | typeof LinuxSignal;

  interface InspectOptions {
    showHidden?: boolean;
    depth?: number;
    colors?: boolean;
    indentLevel?: number;
  }

  /** **UNSTABLE**: The exact form of the string output is under consideration
   * and may change.
   *
   * Converts the input into a string that has the same format as printed by
   * `console.log()`.
   *
   *      const obj = {};
   *      obj.propA = 10;
   *      obj.propB = "hello"
   *      const objAsString = Deno.inspect(obj); //{ propA: 10, propB: "hello" }
   *      console.log(obj);  //prints same value as objAsString, e.g. { propA: 10, propB: "hello" }
   *
   * You can also register custom inspect functions, via the `customInspect` Deno
   * symbol on objects, to control and customize the output.
   *
   *      class A {
   *        x = 10;
   *        y = "hello";
   *        [Deno.symbols.customInspect](): string {
   *          return "x=" + this.x + ", y=" + this.y;
   *        }
   *      }
   *
   *      const inStringFormat = Deno.inspect(new A()); //"x=10, y=hello"
   *      console.log(inStringFormat);  //prints "x=10, y=hello"
   *
   * Finally, a number of output options are also available.
   *
   *      const out = Deno.inspect(obj, {showHidden: true, depth: 4, colors: true, indentLevel: 2});
   *
   */
  export function inspect(value: unknown, options?: InspectOptions): string;

  export type OperatingSystem = "mac" | "win" | "linux";

  export type Arch = "x64" | "arm64";

  interface BuildInfo {
    /** The CPU architecture. */
    arch: Arch;
    /** The operating system. */
    os: OperatingSystem;
  }

  /** Build related information. */
  export const build: BuildInfo;

  interface Version {
    deno: string;
    v8: string;
    typescript: string;
  }
  /** Version related information. */
  export const version: Version;

  /** The log category for a diagnostic message. */
  export enum DiagnosticCategory {
    Log = 0,
    Debug = 1,
    Info = 2,
    Error = 3,
    Warning = 4,
    Suggestion = 5,
  }

  export interface DiagnosticMessageChain {
    message: string;
    category: DiagnosticCategory;
    code: number;
    next?: DiagnosticMessageChain[];
  }

  export interface DiagnosticItem {
    /** A string message summarizing the diagnostic. */
    message: string;
    /** An ordered array of further diagnostics. */
    messageChain?: DiagnosticMessageChain;
    /** Information related to the diagnostic. This is present when there is a
     * suggestion or other additional diagnostic information */
    relatedInformation?: DiagnosticItem[];
    /** The text of the source line related to the diagnostic. */
    sourceLine?: string;
    /** The line number that is related to the diagnostic. */
    lineNumber?: number;
    /** The name of the script resource related to the diagnostic. */
    scriptResourceName?: string;
    /** The start position related to the diagnostic. */
    startPosition?: number;
    /** The end position related to the diagnostic. */
    endPosition?: number;
    /** The category of the diagnostic. */
    category: DiagnosticCategory;
    /** A number identifier. */
    code: number;
    /** The the start column of the sourceLine related to the diagnostic. */
    startColumn?: number;
    /** The end column of the sourceLine related to the diagnostic. */
    endColumn?: number;
  }

  export interface Diagnostic {
    /** An array of diagnostic items. */
    items: DiagnosticItem[];
  }

  /** **UNSTABLE**: new API, yet to be vetted.
   *
   * Format an array of diagnostic items and return them as a single string in a
   * user friendly format.
   *
   *       const [diagnostics, result] = Deno.compile("file_with_compile_issues.ts");
   *       console.table(diagnostics);  //Prints raw diagnostic data
   *       console.log(Deno.formatDiagnostics(diagnostics));  //User friendly output of diagnostics
   *
   * @param items An array of diagnostic items to format
   */
  export function formatDiagnostics(items: DiagnosticItem[]): string;

  /** **UNSTABLE**: new API, yet to be vetted.
   *
   * A specific subset TypeScript compiler options that can be supported by the
   * Deno TypeScript compiler. */
  export interface CompilerOptions {
    /** Allow JavaScript files to be compiled. Defaults to `true`. */
    allowJs?: boolean;
    /** Allow default imports from modules with no default export. This does not
     * affect code emit, just typechecking. Defaults to `false`. */
    allowSyntheticDefaultImports?: boolean;
    /** Allow accessing UMD globals from modules. Defaults to `false`. */
    allowUmdGlobalAccess?: boolean;
    /** Do not report errors on unreachable code. Defaults to `false`. */
    allowUnreachableCode?: boolean;
    /** Do not report errors on unused labels. Defaults to `false` */
    allowUnusedLabels?: boolean;
    /** Parse in strict mode and emit `"use strict"` for each source file.
     * Defaults to `true`. */
    alwaysStrict?: boolean;
    /** Base directory to resolve non-relative module names. Defaults to
     * `undefined`. */
    baseUrl?: string;
    /** Report errors in `.js` files. Use in conjunction with `allowJs`. Defaults
     * to `false`. */
    checkJs?: boolean;
    /** Generates corresponding `.d.ts` file. Defaults to `false`. */
    declaration?: boolean;
    /** Output directory for generated declaration files. */
    declarationDir?: string;
    /** Generates a source map for each corresponding `.d.ts` file. Defaults to
     * `false`. */
    declarationMap?: boolean;
    /** Provide full support for iterables in `for..of`, spread and
     * destructuring when targeting ES5 or ES3. Defaults to `false`. */
    downlevelIteration?: boolean;
    /** Emit a UTF-8 Byte Order Mark (BOM) in the beginning of output files.
     * Defaults to `false`. */
    emitBOM?: boolean;
    /** Only emit `.d.ts` declaration files. Defaults to `false`. */
    emitDeclarationOnly?: boolean;
    /** Emit design-type metadata for decorated declarations in source. See issue
     * [microsoft/TypeScript#2577](https://github.com/Microsoft/TypeScript/issues/2577)
     * for details. Defaults to `false`. */
    emitDecoratorMetadata?: boolean;
    /** Emit `__importStar` and `__importDefault` helpers for runtime babel
     * ecosystem compatibility and enable `allowSyntheticDefaultImports` for type
     * system compatibility. Defaults to `true`. */
    esModuleInterop?: boolean;
    /** Enables experimental support for ES decorators. Defaults to `false`. */
    experimentalDecorators?: boolean;
    /** Emit a single file with source maps instead of having a separate file.
     * Defaults to `false`. */
    inlineSourceMap?: boolean;
    /** Emit the source alongside the source maps within a single file; requires
     * `inlineSourceMap` or `sourceMap` to be set. Defaults to `false`. */
    inlineSources?: boolean;
    /** Perform additional checks to ensure that transpile only would be safe.
     * Defaults to `false`. */
    isolatedModules?: boolean;
    /** Support JSX in `.tsx` files: `"react"`, `"preserve"`, `"react-native"`.
     * Defaults to `"react"`. */
    jsx?: "react" | "preserve" | "react-native";
    /** Specify the JSX factory function to use when targeting react JSX emit,
     * e.g. `React.createElement` or `h`. Defaults to `React.createElement`. */
    jsxFactory?: string;
    /** Resolve keyof to string valued property names only (no numbers or
     * symbols). Defaults to `false`. */
    keyofStringsOnly?: string;
    /** Emit class fields with ECMAScript-standard semantics. Defaults to `false`.
     * Does not apply to `"esnext"` target. */
    useDefineForClassFields?: boolean;
    /** List of library files to be included in the compilation. If omitted,
     * then the Deno main runtime libs are used. */
    lib?: string[];
    /** The locale to use to show error messages. */
    locale?: string;
    /** Specifies the location where debugger should locate map files instead of
     * generated locations. Use this flag if the `.map` files will be located at
     * run-time in a different location than the `.js` files. The location
     * specified will be embedded in the source map to direct the debugger where
     * the map files will be located. Defaults to `undefined`. */
    mapRoot?: string;
    /** Specify the module format for the emitted code. Defaults to
     * `"esnext"`. */
    module?:
      | "none"
      | "commonjs"
      | "amd"
      | "system"
      | "umd"
      | "es6"
      | "es2015"
      | "esnext";
    /** Do not generate custom helper functions like `__extends` in compiled
     * output. Defaults to `false`. */
    noEmitHelpers?: boolean;
    /** Report errors for fallthrough cases in switch statement. Defaults to
     * `false`. */
    noFallthroughCasesInSwitch?: boolean;
    /** Raise error on expressions and declarations with an implied any type.
     * Defaults to `true`. */
    noImplicitAny?: boolean;
    /** Report an error when not all code paths in function return a value.
     * Defaults to `false`. */
    noImplicitReturns?: boolean;
    /** Raise error on `this` expressions with an implied `any` type. Defaults to
     * `true`. */
    noImplicitThis?: boolean;
    /** Do not emit `"use strict"` directives in module output. Defaults to
     * `false`. */
    noImplicitUseStrict?: boolean;
    /** Do not add triple-slash references or module import targets to the list of
     * compiled files. Defaults to `false`. */
    noResolve?: boolean;
    /** Disable strict checking of generic signatures in function types. Defaults
     * to `false`. */
    noStrictGenericChecks?: boolean;
    /** Report errors on unused locals. Defaults to `false`. */
    noUnusedLocals?: boolean;
    /** Report errors on unused parameters. Defaults to `false`. */
    noUnusedParameters?: boolean;
    /** Redirect output structure to the directory. This only impacts
     * `Deno.compile` and only changes the emitted file names. Defaults to
     * `undefined`. */
    outDir?: string;
    /** List of path mapping entries for module names to locations relative to the
     * `baseUrl`. Defaults to `undefined`. */
    paths?: Record<string, string[]>;
    /** Do not erase const enum declarations in generated code. Defaults to
     * `false`. */
    preserveConstEnums?: boolean;
    /** Remove all comments except copy-right header comments beginning with
     * `/*!`. Defaults to `true`. */
    removeComments?: boolean;
    /** Include modules imported with `.json` extension. Defaults to `true`. */
    resolveJsonModule?: boolean;
    /** Specifies the root directory of input files. Only use to control the
     * output directory structure with `outDir`. Defaults to `undefined`. */
    rootDir?: string;
    /** List of _root_ folders whose combined content represent the structure of
     * the project at runtime. Defaults to `undefined`. */
    rootDirs?: string[];
    /** Generates corresponding `.map` file. Defaults to `false`. */
    sourceMap?: boolean;
    /** Specifies the location where debugger should locate TypeScript files
     * instead of source locations. Use this flag if the sources will be located
     * at run-time in a different location than that at design-time. The location
     * specified will be embedded in the sourceMap to direct the debugger where
     * the source files will be located. Defaults to `undefined`. */
    sourceRoot?: string;
    /** Enable all strict type checking options. Enabling `strict` enables
     * `noImplicitAny`, `noImplicitThis`, `alwaysStrict`, `strictBindCallApply`,
     * `strictNullChecks`, `strictFunctionTypes` and
     * `strictPropertyInitialization`. Defaults to `true`. */
    strict?: boolean;
    /** Enable stricter checking of the `bind`, `call`, and `apply` methods on
     * functions. Defaults to `true`. */
    strictBindCallApply?: boolean;
    /** Disable bivariant parameter checking for function types. Defaults to
     * `true`. */
    strictFunctionTypes?: boolean;
    /** Ensure non-undefined class properties are initialized in the constructor.
     * This option requires `strictNullChecks` be enabled in order to take effect.
     * Defaults to `true`. */
    strictPropertyInitialization?: boolean;
    /** In strict null checking mode, the `null` and `undefined` values are not in
     * the domain of every type and are only assignable to themselves and `any`
     * (the one exception being that `undefined` is also assignable to `void`). */
    strictNullChecks?: boolean;
    /** Suppress excess property checks for object literals. Defaults to
     * `false`. */
    suppressExcessPropertyErrors?: boolean;
    /** Suppress `noImplicitAny` errors for indexing objects lacking index
     * signatures. */
    suppressImplicitAnyIndexErrors?: boolean;
    /** Specify ECMAScript target version. Defaults to `esnext`. */
    target?:
      | "es3"
      | "es5"
      | "es6"
      | "es2015"
      | "es2016"
      | "es2017"
      | "es2018"
      | "es2019"
      | "es2020"
      | "esnext";
    /** List of names of type definitions to include. Defaults to `undefined`.
     *
     * The type definitions are resolved according to the normal Deno resolution
     * irrespective of if sources are provided on the call. Like other Deno
     * modules, there is no "magical" resolution. For example:
     *
     *      Deno.compile(
     *        "./foo.js",
     *        undefined,
     *        {
     *          types: [ "./foo.d.ts", "https://deno.land/x/example/types.d.ts" ]
     *        }
     *      );
     */
    types?: string[];
  }

  /** **UNSTABLE**: new API, yet to be vetted.
   *
   * The results of a transpile only command, where the `source` contains the
   * emitted source, and `map` optionally contains the source map. */
  export interface TranspileOnlyResult {
    source: string;
    map?: string;
  }

  /** **UNSTABLE**: new API, yet to be vetted.
   *
   * Takes a set of TypeScript sources and resolves to a map where the key was
   * the original file name provided in sources and the result contains the
   * `source` and optionally the `map` from the transpile operation. This does no
   * type checking and validation, it effectively "strips" the types from the
   * file.
   *
   *      const results =  await Deno.transpileOnly({
   *        "foo.ts": `const foo: string = "foo";`
   *      });
   *
   * @param sources A map where the key is the filename and the value is the text
   *                to transpile. The filename is only used in the transpile and
   *                not resolved, for example to fill in the source name in the
   *                source map.
   * @param options An option object of options to send to the compiler. This is
   *                a subset of ts.CompilerOptions which can be supported by Deno.
   *                Many of the options related to type checking and emitting
   *                type declaration files will have no impact on the output.
   */
  export function transpileOnly(
    sources: Record<string, string>,
    options?: CompilerOptions
  ): Promise<Record<string, TranspileOnlyResult>>;

  /** **UNSTABLE**: new API, yet to be vetted.
   *
   * Takes a root module name, and optionally a record set of sources. Resolves
   * with a compiled set of modules and possibly diagnostics if the compiler
   * encountered any issues. If just a root name is provided, the modules
   * will be resolved as if the root module had been passed on the command line.
   *
   * If sources are passed, all modules will be resolved out of this object, where
   * the key is the module name and the value is the content. The extension of
   * the module name will be used to determine the media type of the module.
   *
   *      const [ maybeDiagnostics1, output1 ] = await Deno.compile("foo.ts");
   *
   *      const [ maybeDiagnostics2, output2 ] = await Deno.compile("/foo.ts", {
   *        "/foo.ts": `export * from "./bar.ts";`,
   *        "/bar.ts": `export const bar = "bar";`
   *      });
   *
   * @param rootName The root name of the module which will be used as the
   *                 "starting point". If no `sources` is specified, Deno will
   *                 resolve the module externally as if the `rootName` had been
   *                 specified on the command line.
   * @param sources An optional key/value map of sources to be used when resolving
   *                modules, where the key is the module name, and the value is
   *                the source content. The extension of the key will determine
   *                the media type of the file when processing. If supplied,
   *                Deno will not attempt to resolve any modules externally.
   * @param options An optional object of options to send to the compiler. This is
   *                a subset of ts.CompilerOptions which can be supported by Deno.
   */
  export function compile(
    rootName: string,
    sources?: Record<string, string>,
    options?: CompilerOptions
  ): Promise<[DiagnosticItem[] | undefined, Record<string, string>]>;

  /** **UNSTABLE**: new API, yet to be vetted.
   *
   * `bundle()` is part the compiler API.  A full description of this functionality
   * can be found in the [manual](https://deno.land/std/manual.md#denobundle).
   *
   * Takes a root module name, and optionally a record set of sources. Resolves
   * with a single JavaScript string (and bundle diagnostics if issues arise with
   * the bundling) that is like the output of a `deno bundle` command. If just
   * a root name is provided, the modules will be resolved as if the root module
   * had been passed on the command line.
   *
   * If sources are passed, all modules will be resolved out of this object, where
   * the key is the module name and the value is the content. The extension of the
   * module name will be used to determine the media type of the module.
   *
   *      //equivalent to "deno bundle foo.ts" from the command line
   *      const [ maybeDiagnostics1, output1 ] = await Deno.bundle("foo.ts");
   *
   *      const [ maybeDiagnostics2, output2 ] = await Deno.bundle("/foo.ts", {
   *        "/foo.ts": `export * from "./bar.ts";`,
   *        "/bar.ts": `export const bar = "bar";`
   *      });
   *
   * @param rootName The root name of the module which will be used as the
   *                 "starting point". If no `sources` is specified, Deno will
   *                 resolve the module externally as if the `rootName` had been
   *                 specified on the command line.
   * @param sources An optional key/value map of sources to be used when resolving
   *                modules, where the key is the module name, and the value is
   *                the source content. The extension of the key will determine
   *                the media type of the file when processing. If supplied,
   *                Deno will not attempt to resolve any modules externally.
   * @param options An optional object of options to send to the compiler. This is
   *                a subset of ts.CompilerOptions which can be supported by Deno.
   */
  export function bundle(
    rootName: string,
    sources?: Record<string, string>,
    options?: CompilerOptions
  ): Promise<[DiagnosticItem[] | undefined, string]>;

  /** Returns the script arguments to the program. If for example we run a
   * program:
   *
   *      deno --allow-read https://deno.land/std/examples/cat.ts /etc/passwd
   *
   * Then `Deno.args` will contain:
   *
   *      [ "/etc/passwd" ]
   */
  export const args: string[];

  /** **UNSTABLE**: new API, yet to be vetted.
   *
   * Represents the stream of signals, implements both `AsyncIterator` and
   * `PromiseLike`. */
  export class SignalStream
    implements AsyncIterableIterator<void>, PromiseLike<void> {
    constructor(signal: typeof Deno.Signal);
    then<T, S>(
      f: (v: void) => T | Promise<T>,
      g?: (v: void) => S | Promise<S>
    ): Promise<T | S>;
    next(): Promise<IteratorResult<void>>;
    [Symbol.asyncIterator](): AsyncIterableIterator<void>;
    dispose(): void;
  }

  /** **UNSTABLE**: new API, yet to be vetted.
   *
   * Returns the stream of the given signal number. You can use it as an async
   * iterator.
   *
   *      for await (const _ of Deno.signal(Deno.Signal.SIGTERM)) {
   *        console.log("got SIGTERM!");
   *      }
   *
   * You can also use it as a promise. In this case you can only receive the
   * first one.
   *
   *      await Deno.signal(Deno.Signal.SIGTERM);
   *      console.log("SIGTERM received!")
   *
   * If you want to stop receiving the signals, you can use `.dispose()` method
   * of the signal stream object.
   *
   *      const sig = Deno.signal(Deno.Signal.SIGTERM);
   *      setTimeout(() => { sig.dispose(); }, 5000);
   *      for await (const _ of sig) {
   *        console.log("SIGTERM!")
   *      }
   *
   * The above for-await loop exits after 5 seconds when `sig.dispose()` is
   * called. */
  export function signal(signo: number): SignalStream;

  /** **UNSTABLE**: new API, yet to be vetted. */
  export const signals: {
    /** Returns the stream of SIGALRM signals.
     *
     * This method is the shorthand for `Deno.signal(Deno.Signal.SIGALRM)`. */
    alarm: () => SignalStream;
    /** Returns the stream of SIGCHLD signals.
     *
     * This method is the shorthand for `Deno.signal(Deno.Signal.SIGCHLD)`. */
    child: () => SignalStream;
    /** Returns the stream of SIGHUP signals.
     *
     * This method is the shorthand for `Deno.signal(Deno.Signal.SIGHUP)`. */
    hungup: () => SignalStream;
    /** Returns the stream of SIGINT signals.
     *
     * This method is the shorthand for `Deno.signal(Deno.Signal.SIGINT)`. */
    interrupt: () => SignalStream;
    /** Returns the stream of SIGIO signals.
     *
     * This method is the shorthand for `Deno.signal(Deno.Signal.SIGIO)`. */
    io: () => SignalStream;
    /** Returns the stream of SIGPIPE signals.
     *
     * This method is the shorthand for `Deno.signal(Deno.Signal.SIGPIPE)`. */
    pipe: () => SignalStream;
    /** Returns the stream of SIGQUIT signals.
     *
     * This method is the shorthand for `Deno.signal(Deno.Signal.SIGQUIT)`. */
    quit: () => SignalStream;
    /** Returns the stream of SIGTERM signals.
     *
     * This method is the shorthand for `Deno.signal(Deno.Signal.SIGTERM)`. */
    terminate: () => SignalStream;
    /** Returns the stream of SIGUSR1 signals.
     *
     * This method is the shorthand for `Deno.signal(Deno.Signal.SIGUSR1)`. */
    userDefined1: () => SignalStream;
    /** Returns the stream of SIGUSR2 signals.
     *
     * This method is the shorthand for `Deno.signal(Deno.Signal.SIGUSR2)`. */
    userDefined2: () => SignalStream;
    /** Returns the stream of SIGWINCH signals.
     *
     * This method is the shorthand for `Deno.signal(Deno.Signal.SIGWINCH)`. */
    windowChange: () => SignalStream;
  };

  /** **UNSTABLE**: new API. Maybe move `Deno.EOF` here.
   *
   * Special Deno related symbols. */
  export const symbols: {
    /** Symbol to access exposed internal Deno API */
    readonly internal: unique symbol;
    /** A symbol which can be used as a key for a custom method which will be
     * called when `Deno.inspect()` is called, or when the object is logged to
     * the console. */
    readonly customInspect: unique symbol;
    // TODO(ry) move EOF here?
  };
}<|MERGE_RESOLUTION|>--- conflicted
+++ resolved
@@ -31,7 +31,6 @@
   /** Register a test which will be run when `deno test` is used on the command
    * line and the containing module looks like a test module, or explicitly
    * when `Deno.runTests` is used */
-<<<<<<< HEAD
   export function test(name: string, fn: () => void | Promise<void>): void;
 
   export interface TestMessage {
@@ -56,73 +55,6 @@
       duration: number;
       errors: Array<[string, Error]>;
     };
-=======
-  export function test(name: string, fn: TestFunction): void;
-
-  enum TestStatus {
-    Passed = "passed",
-    Failed = "failed",
-    Ignored = "ignored",
-  }
-
-  interface TestResult {
-    name: string;
-    status: TestStatus;
-    duration?: number;
-    error?: Error;
-  }
-
-  interface TestStats {
-    filtered: number;
-    ignored: number;
-    measured: number;
-    passed: number;
-    failed: number;
-  }
-
-  export enum TestEvent {
-    Start = "start",
-    TestStart = "testStart",
-    TestEnd = "testEnd",
-    End = "end",
-  }
-
-  interface TestEventStart {
-    kind: TestEvent.Start;
-    tests: number;
-  }
-
-  interface TestEventTestStart {
-    kind: TestEvent.TestStart;
-    name: string;
-  }
-
-  interface TestEventTestEnd {
-    kind: TestEvent.TestEnd;
-    result: TestResult;
-  }
-
-  interface TestEventEnd {
-    kind: TestEvent.End;
-    stats: TestStats;
-    duration: number;
-    results: TestResult[];
-  }
-
-  interface TestReporter {
-    start(event: TestEventStart): Promise<void>;
-    testStart(msg: TestEventTestStart): Promise<void>;
-    testEnd(msg: TestEventTestEnd): Promise<void>;
-    end(event: TestEventEnd): Promise<void>;
-  }
-
-  export class ConsoleTestReporter implements TestReporter {
-    constructor();
-    start(event: TestEventStart): Promise<void>;
-    testStart(msg: TestEventTestStart): Promise<void>;
-    testEnd(msg: TestEventTestEnd): Promise<void>;
-    end(event: TestEventEnd): Promise<void>;
->>>>>>> 4b71ac55
   }
 
   export interface RunTestsOptions {
