--- conflicted
+++ resolved
@@ -1259,11 +1259,8 @@
 interface CompileResponse {
   emitMap: Record<string, EmittedSource>;
   diagnostics: Diagnostic;
-<<<<<<< HEAD
   buildInfo: undefined | string;
-=======
   stats?: Stats;
->>>>>>> 1d8fc394
 }
 
 interface BundleResponse {
@@ -1282,26 +1279,9 @@
   diagnostics: DiagnosticItem[];
 }
 
-<<<<<<< HEAD
-function compile(request: CompileRequest): CompileResponse {
-  const {
-    allowJs,
-    config,
-    configPath,
-    rootNames,
-    target,
-    unstable,
-    cwd,
-    sourceFileMap,
-    buildInfo,
-  } = request;
-  log(">>> compile start", {
-    rootNames,
-    type: CompilerRequestType[request.type],
-  });
-=======
 function compile({
   allowJs,
+  buildInfo,
   config,
   configPath,
   rootNames,
@@ -1316,7 +1296,6 @@
     performanceStart();
   }
   log(">>> compile start", { rootNames, type: CompilerRequestType[type] });
->>>>>>> 1d8fc394
 
   // When a programme is emitted, TypeScript will call `writeFile` with
   // each file that needs to be emitted.  The Deno compiler host delegates
