--- conflicted
+++ resolved
@@ -32,18 +32,16 @@
   Unknown = 6
 }
 
-<<<<<<< HEAD
 // ts.Extension does not contain Wasm type.
 // Forcefully create a marker of such type instead.
 const WASM_MARKER = (-1 as unknown) as ts.Extension;
-=======
+
 // Warning! The values in this enum are duplicated in cli/msg.rs
 // Update carefully!
 enum CompilerRequestType {
   Compile = 0,
   Bundle = 1
 }
->>>>>>> 9837d324
 
 // Startup boilerplate. This is necessary because the compiler has its own
 // snapshot. (It would be great if we could remove these things or centralize
