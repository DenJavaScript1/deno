// Copyright 2018-2020 the Deno authors. All rights reserved. MIT license.
import { unitTest, assert, assertEquals } from "./test_util.ts";

unitTest("net tcp listen close", { perms: { net: true } }, () => {
  const listener = Deno.listen({ hostname: "127.0.0.1", port: 4500 });
  assertEquals(listener.addr.transport, "tcp");
  assertEquals(listener.addr.hostname, "127.0.0.1");
  assertEquals(listener.addr.port, 4500);
  listener.close();
});

unitTest(
  {
    name: "net udp listen close",
    perms: { net: true },
    // TODO:
    skip: Deno.build.os === "win"
  },
  () => {
    const socket = Deno.listen({
      hostname: "127.0.0.1",
      port: 4500,
      transport: "udp"
    });
    assertEquals(socket.addr.transport, "udp");
    assertEquals(socket.addr.hostname, "127.0.0.1");
    assertEquals(socket.addr.port, 4500);
    socket.close();
  }
);

unitTest(
  {
    name: "net tcp close while accept",
    perms: { net: true }
  },
  async () => {
    const listener = Deno.listen({ port: 4501 });
    const p = listener.accept();
    listener.close();
    let err;
    try {
      await p;
    } catch (e) {
      err = e;
    }
<<<<<<< HEAD
    assert(!!err);
    assert(err instanceof Error);
    assertEquals(err.message, "Listener has been closed");
  }
);

unitTest(
  { perms: { net: true } },
  async function netTcpConcurrentAccept(): Promise<void> {
    const listener = Deno.listen({ port: 4502 });
    let acceptErrCount = 0;
    const checkErr = (e: Error): void => {
      if (e.message === "Listener has been closed") {
        assertEquals(acceptErrCount, 1);
      } else if (e.message === "Another accept task is ongoing") {
        acceptErrCount++;
      } else {
        throw new Error("Unexpected error message");
      }
    };
    const p = listener.accept().catch(checkErr);
    const p1 = listener.accept().catch(checkErr);
    await Promise.race([p, p1]);
    listener.close();
    await [p, p1];
    assertEquals(acceptErrCount, 1);
  }
);
=======
  };
  const p = listener.accept().catch(checkErr);
  const p1 = listener.accept().catch(checkErr);
  await Promise.race([p, p1]);
  listener.close();
  await Promise.all([p, p1]);
  assertEquals(acceptErrCount, 1);
});
>>>>>>> ee452ad8

unitTest({ perms: { net: true } }, async function netTcpDialListen(): Promise<
  void
> {
  const listener = Deno.listen({ port: 4500 });
  listener.accept().then(
    async (conn): Promise<void> => {
      assert(conn.remoteAddr != null);
      assertEquals(conn.localAddr.hostname, "127.0.0.1");
      assertEquals(conn.localAddr.port, 4500);
      await conn.write(new Uint8Array([1, 2, 3]));
      conn.close();
    }
  );
  const conn = await Deno.connect({ hostname: "127.0.0.1", port: 4500 });
  assertEquals(conn.remoteAddr.hostname, "127.0.0.1");
  assertEquals(conn.remoteAddr.port, 4500);
  assert(conn.localAddr != null);
  const buf = new Uint8Array(1024);
  const readResult = await conn.read(buf);
  assertEquals(3, readResult);
  assertEquals(1, buf[0]);
  assertEquals(2, buf[1]);
  assertEquals(3, buf[2]);
  assert(conn.rid > 0);

  assert(readResult !== Deno.EOF);

  const readResult2 = await conn.read(buf);
  assertEquals(Deno.EOF, readResult2);

  listener.close();
  conn.close();
});

unitTest(
  { skip: Deno.build.os === "win", perms: { net: true } },
  async function netUdpSendReceive(): Promise<void> {
    const alice = Deno.listen({ port: 4500, transport: "udp" });
    assertEquals(alice.addr.port, 4500);
    assertEquals(alice.addr.hostname, "0.0.0.0");
    assertEquals(alice.addr.transport, "udp");

    const bob = Deno.listen({ port: 4501, transport: "udp" });
    assertEquals(bob.addr.port, 4501);
    assertEquals(bob.addr.hostname, "0.0.0.0");
    assertEquals(bob.addr.transport, "udp");

    const sent = new Uint8Array([1, 2, 3]);
    await alice.send(sent, bob.addr);

    const [recvd, remote] = await bob.receive();
    assertEquals(remote.port, 4500);
    assertEquals(recvd.length, 3);
    assertEquals(1, recvd[0]);
    assertEquals(2, recvd[1]);
    assertEquals(3, recvd[2]);
    alice.close();
    bob.close();
  }
);

unitTest(
  { perms: { net: true } },
  async function netTcpListenCloseWhileIterating(): Promise<void> {
    const listener = Deno.listen({ port: 8000 });
    const nextWhileClosing = listener[Symbol.asyncIterator]().next();
    listener.close();
    assertEquals(await nextWhileClosing, { value: undefined, done: true });

    const nextAfterClosing = listener[Symbol.asyncIterator]().next();
    assertEquals(await nextAfterClosing, { value: undefined, done: true });
  }
);

unitTest(
  { skip: Deno.build.os === "win", perms: { net: true } },
  async function netUdpListenCloseWhileIterating(): Promise<void> {
    const socket = Deno.listen({ port: 8000, transport: "udp" });
    const nextWhileClosing = socket[Symbol.asyncIterator]().next();
    socket.close();
    assertEquals(await nextWhileClosing, { value: undefined, done: true });

    const nextAfterClosing = socket[Symbol.asyncIterator]().next();
    assertEquals(await nextAfterClosing, { value: undefined, done: true });
  }
);

/* TODO(ry) Re-enable this test.
testPerm({ net: true }, async function netListenAsyncIterator(): Promise<void> {
  const listener = Deno.listen(":4500");
  const runAsyncIterator = async (): Promise<void> => {
    for await (let conn of listener) {
      await conn.write(new Uint8Array([1, 2, 3]));
      conn.close();
    }
  };
  runAsyncIterator();
  const conn = await Deno.connect("127.0.0.1:4500");
  const buf = new Uint8Array(1024);
  const readResult = await conn.read(buf);
  assertEquals(3, readResult);
  assertEquals(1, buf[0]);
  assertEquals(2, buf[1]);
  assertEquals(3, buf[2]);
  assert(conn.rid > 0);

  assert(readResult !== Deno.EOF);

  const readResult2 = await conn.read(buf);
  assertEquals(Deno.EOF, readResult2);

  listener.close();
  conn.close();
});
 */

/* TODO Fix broken test.
testPerm({ net: true }, async function netCloseReadSuccess() {
  const addr = "127.0.0.1:4500";
  const listener = Deno.listen(addr);
  const closeDeferred = deferred();
  const closeReadDeferred = deferred();
  listener.accept().then(async conn => {
    await closeReadDeferred.promise;
    await conn.write(new Uint8Array([1, 2, 3]));
    const buf = new Uint8Array(1024);
    const readResult = await conn.read(buf);
    assertEquals(3, readResult);
    assertEquals(4, buf[0]);
    assertEquals(5, buf[1]);
    assertEquals(6, buf[2]);
    conn.close();
    closeDeferred.resolve();
  });
  const conn = await Deno.connect(addr);
  conn.closeRead(); // closing read
  closeReadDeferred.resolve();
  const buf = new Uint8Array(1024);
  const readResult = await conn.read(buf);
  assertEquals(Deno.EOF, readResult); // with immediate EOF
  // Ensure closeRead does not impact write
  await conn.write(new Uint8Array([4, 5, 6]));
  await closeDeferred.promise;
  listener.close();
  conn.close();
});
*/

/* TODO Fix broken test.
testPerm({ net: true }, async function netDoubleCloseRead() {
  const addr = "127.0.0.1:4500";
  const listener = Deno.listen(addr);
  const closeDeferred = deferred();
  listener.accept().then(async conn => {
    await conn.write(new Uint8Array([1, 2, 3]));
    await closeDeferred.promise;
    conn.close();
  });
  const conn = await Deno.connect(addr);
  conn.closeRead(); // closing read
  let err;
  try {
    // Duplicated close should throw error
    conn.closeRead();
  } catch (e) {
    err = e;
  }
  assert(!!err);
  assert(err instanceof Deno.errors.NotConnected);
  closeDeferred.resolve();
  listener.close();
  conn.close();
});
*/

/* TODO Fix broken test.
testPerm({ net: true }, async function netCloseWriteSuccess() {
  const addr = "127.0.0.1:4500";
  const listener = Deno.listen(addr);
  const closeDeferred = deferred();
  listener.accept().then(async conn => {
    await conn.write(new Uint8Array([1, 2, 3]));
    await closeDeferred.promise;
    conn.close();
  });
  const conn = await Deno.connect(addr);
  conn.closeWrite(); // closing write
  const buf = new Uint8Array(1024);
  // Check read not impacted
  const readResult = await conn.read(buf);
  assertEquals(3, readResult);
  assertEquals(1, buf[0]);
  assertEquals(2, buf[1]);
  assertEquals(3, buf[2]);
  // Check write should be closed
  let err;
  try {
    await conn.write(new Uint8Array([1, 2, 3]));
  } catch (e) {
    err = e;
  }
  assert(!!err);
  assert(err instanceof Deno.errors.BrokenPipe);
  closeDeferred.resolve();
  listener.close();
  conn.close();
});
*/

/* TODO Fix broken test.
testPerm({ net: true }, async function netDoubleCloseWrite() {
  const addr = "127.0.0.1:4500";
  const listener = Deno.listen(addr);
  const closeDeferred = deferred();
  listener.accept().then(async conn => {
    await closeDeferred.promise;
    conn.close();
  });
  const conn = await Deno.connect(addr);
  conn.closeWrite(); // closing write
  let err;
  try {
    // Duplicated close should throw error
    conn.closeWrite();
  } catch (e) {
    err = e;
  }
  assert(!!err);
  assert(err instanceof Deno.errors.NotConnected);
  closeDeferred.resolve();
  listener.close();
  conn.close();
});
*/

await Deno.runTests();<|MERGE_RESOLUTION|>--- conflicted
+++ resolved
@@ -44,7 +44,6 @@
     } catch (e) {
       err = e;
     }
-<<<<<<< HEAD
     assert(!!err);
     assert(err instanceof Error);
     assertEquals(err.message, "Listener has been closed");
@@ -69,20 +68,10 @@
     const p1 = listener.accept().catch(checkErr);
     await Promise.race([p, p1]);
     listener.close();
-    await [p, p1];
+    await Promise.all([p, p1]);
     assertEquals(acceptErrCount, 1);
   }
 );
-=======
-  };
-  const p = listener.accept().catch(checkErr);
-  const p1 = listener.accept().catch(checkErr);
-  await Promise.race([p, p1]);
-  listener.close();
-  await Promise.all([p, p1]);
-  assertEquals(acceptErrCount, 1);
-});
->>>>>>> ee452ad8
 
 unitTest({ perms: { net: true } }, async function netTcpDialListen(): Promise<
   void
