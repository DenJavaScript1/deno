--- conflicted
+++ resolved
@@ -93,15 +93,9 @@
 
 testPerm({ read: false }, async function readPermFailure(): Promise<void> {
   let caughtError = false;
-  const r = {
-    read: true
-  };
   try {
-<<<<<<< HEAD
     await Deno.open("package.json", r);
-=======
     await Deno.open("cli/tests/fixture.json", "r");
->>>>>>> fe566205
   } catch (e) {
     caughtError = true;
     assertEquals(e.kind, Deno.ErrorKind.PermissionDenied);
@@ -212,16 +206,7 @@
 > {
   const tempDir = await Deno.makeTempDir();
   const filename = tempDir + "/test.txt";
-<<<<<<< HEAD
-  const w = {
-    write: true,
-    truncate: true,
-    create: true
-  };
-  const f = await Deno.open(filename, w);
-=======
   const f = await Deno.create(filename);
->>>>>>> fe566205
   let fileInfo = Deno.statSync(filename);
   assert(fileInfo.isFile());
   assert(fileInfo.len === 0);
