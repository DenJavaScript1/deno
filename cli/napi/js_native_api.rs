--- conflicted
+++ resolved
@@ -1354,14 +1354,8 @@
   result: *mut napi_value,
 ) -> Result {
   let env: &mut Env = env.as_mut().ok_or(Error::InvalidArg)?;
-<<<<<<< HEAD
   check_arg!(result);
-  *result = v8::Boolean::new(&mut env.scope(), value).into();
-=======
-  let value: v8::Local<v8::Value> =
-    v8::Boolean::new(env.isolate(), value).into();
-  *result = value.into();
->>>>>>> 4a17c930
+  *result = v8::Boolean::new(env.isolate(), value).into();
   Ok(())
 }
 
@@ -1549,14 +1543,8 @@
 #[napi_sym::napi_sym]
 fn napi_get_null(env: *mut Env, result: *mut napi_value) -> Result {
   let env: &mut Env = env.as_mut().ok_or(Error::InvalidArg)?;
-<<<<<<< HEAD
   check_arg!(result);
-  *result = v8::null(&mut env.scope()).into();
-=======
-
-  let value: v8::Local<v8::Value> = v8::null(env.isolate()).into();
-  *result = value.into();
->>>>>>> 4a17c930
+  *result = v8::null(env.isolate()).into();
   Ok(())
 }
 
@@ -1646,13 +1634,8 @@
 #[napi_sym::napi_sym]
 fn napi_get_undefined(env: *mut Env, result: *mut napi_value) -> Result {
   let env: &mut Env = env.as_mut().ok_or(Error::InvalidArg)?;
-<<<<<<< HEAD
   check_arg!(result);
-  *result = v8::undefined(&mut env.scope()).into();
-=======
-  let value: v8::Local<v8::Value> = v8::undefined(env.isolate()).into();
-  *result = value.into();
->>>>>>> 4a17c930
+  *result = v8::undefined(env.isolate()).into();
   Ok(())
 }
 
