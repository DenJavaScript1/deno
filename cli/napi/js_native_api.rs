--- conflicted
+++ resolved
@@ -532,28 +532,16 @@
   finalize_cb: napi_finalize,
   finalize_hint: *mut c_void,
   result: *mut napi_value,
-<<<<<<< HEAD
-) -> napi_status {
-  check_env2!(env);
-  let env = unsafe { &mut *env };
-  let value: v8::Local<v8::Value> =
-    v8::External::new(&mut env.scope(), value).into();
-  // TODO: finalization
-  *result = value.into();
-  napi_ok
-=======
-) -> Result {
-  check_env!(env_ptr);
+) -> napi_status {
+  check_env2!(env_ptr);
   let env = unsafe { &mut *env_ptr };
-
   let external: v8::Local<v8::Value> =
     v8::External::new(&mut env.scope(), value).into();
 
   let value = weak_local(env_ptr, external, value, finalize_cb, finalize_hint);
 
   *result = transmute(value);
-  Ok(())
->>>>>>> c3f7e6ed
+  napi_ok
 }
 
 pub type BackingStoreDeleterCallback = unsafe extern "C" fn(
@@ -611,15 +599,8 @@
   finalize_cb: napi_finalize,
   finalize_hint: *mut c_void,
   result: *mut napi_value,
-<<<<<<< HEAD
-) -> napi_status {
-  check_env2!(env);
-  let env = unsafe { &mut *env };
-  let _slice = std::slice::from_raw_parts(data as *mut u8, byte_length);
-  // TODO: finalization
-=======
-) -> Result {
-  check_env!(env_ptr);
+) -> napi_status {
+  check_env2!(env_ptr);
   let env = unsafe { &mut *env_ptr };
 
   let finalizer = BufferFinalizer {
@@ -629,7 +610,6 @@
     finalize_hint,
   };
 
->>>>>>> c3f7e6ed
   let store: UniqueRef<BackingStore> =
     transmute(v8__ArrayBuffer__NewBackingStore__with_data(
       data,
@@ -654,25 +634,14 @@
   finalize_cb: napi_finalize,
   finalize_hint: *mut c_void,
   result: *mut napi_value,
-<<<<<<< HEAD
-) -> napi_status {
-  check_env2!(env);
-  let env = unsafe { &mut *env };
-  let slice = if byte_length == -1 {
-    std::ffi::CStr::from_ptr(data as *const _).to_bytes()
-  } else {
-    std::slice::from_raw_parts(data as *mut u8, byte_length as usize)
-=======
-) -> Result {
-  check_env!(env_ptr);
+) -> napi_status {
+  check_env2!(env_ptr);
   let env = unsafe { &mut *env_ptr };
-
   let finalizer = BufferFinalizer {
     env: env_ptr,
     finalize_data: ptr::null_mut(),
     finalize_cb,
     finalize_hint,
->>>>>>> c3f7e6ed
   };
 
   let store: UniqueRef<BackingStore> =
@@ -1326,21 +1295,7 @@
   napi_ok
 }
 
-<<<<<<< HEAD
-// TODO
-#[napi_sym::napi_sym2]
-fn napi_add_finalizer(
-  _env: *mut Env,
-  _js_object: napi_value,
-  _native_object: *const c_void,
-  _finalize_cb: napi_finalize,
-  _finalize_hint: *const c_void,
-  _result: *mut napi_ref,
-) -> napi_status {
-  log::info!("napi_add_finalizer is not yet supported.");
-  napi_ok
-=======
-#[napi_sym::napi_sym]
+#[napi_sym::napi_sym2]
 fn napi_add_finalizer(
   env_ptr: *mut Env,
   js_object: napi_value,
@@ -1348,8 +1303,8 @@
   finalize_cb: napi_finalize,
   finalize_hint: *mut c_void,
   result: *mut napi_ref,
-) -> Result {
-  check_env!(env_ptr);
+) -> napi_status {
+  check_env2!(env_ptr);
 
   let value = napi_value_unchecked(js_object);
   let value =
@@ -1359,8 +1314,7 @@
     *result = transmute(value);
   }
 
-  Ok(())
->>>>>>> c3f7e6ed
+  napi_ok
 }
 
 #[napi_sym::napi_sym2]
