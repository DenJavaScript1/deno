// Copyright 2018-2023 the Deno authors. All rights reserved. MIT license.

#![allow(non_upper_case_globals)]

use deno_runtime::deno_napi::*;
use libc::INT_MAX;
use v8::BackingStore;
use v8::UniqueRef;

use super::util::get_array_buffer_ptr;
use deno_runtime::deno_napi::function::create_function;
use deno_runtime::deno_napi::function::create_function_template;
use deno_runtime::deno_napi::function::CallbackInfo;
use std::ptr::NonNull;

#[macro_export]
macro_rules! check_env {
  ($env: expr) => {
    if $env.is_null() {
      return Err(Error::InvalidArg);
    }
  };
}

#[macro_export]
macro_rules! napi_to_v8 {
  ($val: ident) => {
    unsafe { transmute::<napi_value, v8::Local<v8::Value>>($val) }
  };
}

#[macro_export]
macro_rules! return_status_if_false {
  ($env: expr, $condition: expr, $status: ident) => {
    if !$condition {
      return Err(
        crate::napi::js_native_api::napi_set_last_error(
          $env,
          $status,
          0,
          std::ptr::null_mut(),
        )
        .into(),
      );
    }
  };
}

#[macro_export]
macro_rules! check_new_from_utf8_len {
  ($env: expr, $result: expr, $str: expr, $len: expr) => {
    return_status_if_false!(
      $env,
      ($len == NAPI_AUTO_LENGTH) || $len <= INT_MAX as _,
      napi_invalid_arg
    );
    return_status_if_false!($env, $str != std::ptr::null(), napi_invalid_arg);
    let string = if $len == NAPI_AUTO_LENGTH {
      let result = std::ffi::CStr::from_ptr($str as *const _).to_str();
      return_status_if_false!($env, result.is_ok(), napi_generic_failure);
      result.unwrap()
    } else {
      let string = std::slice::from_raw_parts($str, $len);
      let result = std::str::from_utf8(string);
      return_status_if_false!($env, result.is_ok(), napi_generic_failure);
      result.unwrap()
    };
    let env = unsafe { &mut *$env };
    let result = v8::String::new(&mut env.scope(), string);
    return_status_if_false!($env, result.is_some(), napi_generic_failure);
    $result = result.unwrap();
  };
}

#[macro_export]
macro_rules! check_new_from_utf8 {
  ($env: expr, $result: expr, $str: expr) => {
    check_new_from_utf8_len!(
      $env,
      $result,
      $str as *const u8,
      NAPI_AUTO_LENGTH
    );
  };
}

#[macro_export]
macro_rules! status_call {
  ($call: expr) => {
    let status = $call;
    if status != napi_ok {
      return Err(status.into());
    }
  };
}

// Macro to check napi arguments.
// If nullptr, return Err(Error::InvalidArg).
#[macro_export]
macro_rules! check_arg {
  ($env: expr, $ptr: expr) => {
    crate::return_status_if_false!($env, !$ptr.is_null(), napi_invalid_arg);
  };
}

macro_rules! check_arg_option {
  ($env: expr, $opt: expr) => {
    crate::return_status_if_false!($env, $opt.is_some(), napi_invalid_arg);
  };
}

fn napi_clear_last_error(env: *mut Env) {
  let env = unsafe { &mut *env };
  env.last_error.error_code = napi_ok;
  env.last_error.engine_error_code = 0;
  env.last_error.engine_reserved = std::ptr::null_mut();
  env.last_error.error_message = std::ptr::null_mut();
}

pub(crate) fn napi_set_last_error(
  env: *mut Env,
  error_code: napi_status,
  engine_error_code: i32,
  engine_reserved: *mut c_void,
) -> napi_status {
  let env = unsafe { &mut *env };
  env.last_error.error_code = error_code;
  env.last_error.engine_error_code = engine_error_code;
  env.last_error.engine_reserved = engine_reserved;
  error_code
}

/// Returns napi_value that represents a new JavaScript Array.
#[napi_sym::napi_sym]
fn napi_create_array(env: *mut Env, result: *mut napi_value) -> Result {
  check_env!(env);
  check_arg!(env, result);
  let env = unsafe { &mut *env };
  *result = v8::Array::new(&mut env.scope(), 0).into();
  Ok(())
}

#[napi_sym::napi_sym]
fn napi_create_array_with_length(
  env: *mut Env,
  len: i32,
  result: *mut napi_value,
) -> Result {
  check_env!(env);
  check_arg!(env, result);
  let env = unsafe { &mut *env };
  *result = v8::Array::new(&mut env.scope(), len).into();
  Ok(())
}

#[napi_sym::napi_sym]
fn napi_create_arraybuffer(
  env: *mut Env,
  len: usize,
  data: *mut *mut u8,
  result: *mut napi_value,
) -> Result {
  check_env!(env);
  check_arg!(env, result);
  let env = unsafe { &mut *env };

  let value = v8::ArrayBuffer::new(&mut env.scope(), len);
  if !data.is_null() {
    *data = get_array_buffer_ptr(value);
  }

  *result = value.into();
  Ok(())
}

#[napi_sym::napi_sym]
fn napi_create_bigint_int64(
  env: *mut Env,
  value: i64,
  result: *mut napi_value,
) -> Result {
  check_env!(env);
  check_arg!(env, result);
  let env = unsafe { &mut *env };
  *result = v8::BigInt::new_from_i64(&mut env.scope(), value).into();
  Ok(())
}

#[napi_sym::napi_sym]
fn napi_create_bigint_uint64(
  env: *mut Env,
  value: u64,
  result: *mut napi_value,
) -> Result {
  check_env!(env);
  check_arg!(env, result);
  let env = unsafe { &mut *env };
  *result = v8::BigInt::new_from_u64(&mut env.scope(), value).into();
  Ok(())
}

#[napi_sym::napi_sym]
fn napi_create_bigint_words(
  env: *mut Env,
  sign_bit: bool,
  words: *const u64,
  word_count: usize,
  result: *mut napi_value,
) -> Result {
  check_env!(env);
  check_arg!(env, words);
  let env = unsafe { &mut *env };
  check_arg!(env, result);

  if word_count > INT_MAX as _ {
    return Err(Error::InvalidArg);
  }

  match v8::BigInt::new_from_words(
    &mut env.scope(),
    sign_bit,
    std::slice::from_raw_parts(words, word_count),
  ) {
    Some(value) => {
      *result = value.into();
    }
    None => {
      return Err(Error::InvalidArg);
    }
  }

  Ok(())
}

#[napi_sym::napi_sym]
fn napi_create_buffer(
  env: *mut Env,
  len: usize,
  data: *mut *mut u8,
  result: *mut napi_value,
) -> Result {
  check_env!(env);
  let env = unsafe { &mut *env };
  let value = v8::ArrayBuffer::new(&mut env.scope(), len);
  if !data.is_null() {
    *data = get_array_buffer_ptr(value);
  }
  let value = v8::Uint8Array::new(&mut env.scope(), value, 0, len).unwrap();
  let value: v8::Local<v8::Value> = value.into();
  *result = value.into();
  Ok(())
}

#[napi_sym::napi_sym]
fn napi_create_buffer_copy(
  env: *mut Env,
  len: usize,
  data: *mut u8,
  result_data: *mut *mut u8,
  result: *mut napi_value,
) -> Result {
  check_env!(env);
  let env = unsafe { &mut *env };
  let value = v8::ArrayBuffer::new(&mut env.scope(), len);
  let ptr = get_array_buffer_ptr(value);
  std::ptr::copy(data, ptr, len);
  if !result_data.is_null() {
    *result_data = ptr;
  }
  let value = v8::Uint8Array::new(&mut env.scope(), value, 0, len).unwrap();
  let value: v8::Local<v8::Value> = value.into();
  *result = value.into();
  Ok(())
}

#[napi_sym::napi_sym]
fn napi_coerce_to_bool(
  env: *mut Env,
  value: napi_value,
  result: *mut napi_value,
) -> Result {
  check_env!(env);
  let env = unsafe { &mut *env };
  let value = napi_to_v8!(value);
  let coerced = value.to_boolean(&mut env.scope());
  let value: v8::Local<v8::Value> = coerced.into();
  *result = value.into();
  Ok(())
}

#[napi_sym::napi_sym]
fn napi_coerce_to_number(
  env: *mut Env,
  value: napi_value,
  result: *mut napi_value,
) -> Result {
  check_env!(env);
  let env = unsafe { &mut *env };
  let value = napi_to_v8!(value);
  let coerced = value
    .to_number(&mut env.scope())
    .ok_or(Error::NumberExpected)?;
  let value: v8::Local<v8::Value> = coerced.into();
  *result = value.into();
  Ok(())
}

#[napi_sym::napi_sym]
fn napi_coerce_to_object(
  env: *mut Env,
  value: napi_value,
  result: *mut napi_value,
) -> Result {
  check_env!(env);
  let env = unsafe { &mut *env };
  let value = napi_to_v8!(value);
  let coerced = value.to_object(&mut env.scope()).unwrap();
  let value: v8::Local<v8::Value> = coerced.into();
  *result = value.into();
  Ok(())
}

#[napi_sym::napi_sym]
fn napi_coerce_to_string(
  env: *mut Env,
  value: napi_value,
  result: *mut napi_value,
) -> Result {
  check_env!(env);
  let env = unsafe { &mut *env };
  let value = napi_to_v8!(value);
  let coerced = value.to_string(&mut env.scope()).unwrap();
  let value: v8::Local<v8::Value> = coerced.into();
  *result = value.into();
  Ok(())
}

#[napi_sym::napi_sym]
fn napi_create_dataview(
  env: *mut Env,
  len: usize,
  data: *mut *mut u8,
  byte_offset: usize,
  result: *mut napi_value,
) -> Result {
  check_env!(env);
  check_arg!(env, data);
  let env = unsafe { &mut *env };
  check_arg!(env, result);
  let value = v8::ArrayBuffer::new(&mut env.scope(), len);
  if !data.is_null() {
    *data = get_array_buffer_ptr(value);
  }
  let context = &mut env.scope().get_current_context();
  let global = context.global(&mut env.scope());
  let data_view_name = v8::String::new(&mut env.scope(), "DataView").unwrap();
  let data_view = global.get(&mut env.scope(), data_view_name.into()).unwrap();
  let data_view = v8::Local::<v8::Function>::try_from(data_view).unwrap();
  let byte_offset = v8::Number::new(&mut env.scope(), byte_offset as f64);
  let byte_length = v8::Number::new(&mut env.scope(), len as f64);
  let value = data_view
    .new_instance(
      &mut env.scope(),
      &[value.into(), byte_offset.into(), byte_length.into()],
    )
    .unwrap();
  let value: v8::Local<v8::Value> = value.into();
  *result = value.into();
  Ok(())
}

#[napi_sym::napi_sym]
fn napi_create_date(
  env: *mut Env,
  time: f64,
  result: *mut napi_value,
) -> Result {
  check_env!(env);
  let env = unsafe { &mut *env };
  let value: v8::Local<v8::Value> =
    v8::Date::new(&mut env.scope(), time).unwrap().into();
  *result = value.into();
  Ok(())
}

#[napi_sym::napi_sym]
fn napi_create_double(
  env: *mut Env,
  value: f64,
  result: *mut napi_value,
) -> Result {
  check_env!(env);
  check_arg!(env, result);
  let env = unsafe { &mut *env };
  *result = v8::Number::new(&mut env.scope(), value).into();
  Ok(())
}

fn set_error_code(
  scope: &mut v8::HandleScope,
  error: v8::Local<v8::Value>,
  code: napi_value,
  code_cstring: *const c_char,
) -> napi_status {
  if code.is_some() || !code_cstring.is_null() {
    let err_object: v8::Local<v8::Object> = error.try_into().unwrap();

    let code_value: v8::Local<v8::Value> = if code.is_some() {
      let mut code_value = napi_to_v8!(code);

      if !code_value.is_string() {
        return napi_string_expected;
      }

      code_value
    } else {
      // FIXME(bartlomieju): unsafe unwrap
      let code_string =
        unsafe { CStr::from_ptr(code_cstring).to_str().unwrap() };
      // FIXME(bartlomieju): unsafe unwrap
      let name = v8::String::new(scope, code_string).unwrap();
      name.into()
    };

    let code_key = v8::String::new(scope, "code").unwrap();

    if err_object.set(scope, code_key.into(), code_value).is_none() {
      return napi_generic_failure;
    }
  }

  napi_ok
}

#[napi_sym::napi_sym]
fn napi_create_error(
  env: *mut Env,
  code: napi_value,
  msg: napi_value,
  result: *mut napi_value,
) -> Result {
  {
    check_env!(env);
    check_arg_option!(env, msg);
    check_arg!(env, result);
    let env = unsafe { &mut *env };

    let mut message_value = napi_to_v8!(msg);
    return_status_if_false!(
      env,
      message_value.is_string(),
      napi_string_expected
    );

    let scope = &mut env.scope();
    let error_obj =
      v8::Exception::error(scope, message_value.try_into().unwrap());
    status_call!(set_error_code(scope, error_obj, code, std::ptr::null()));
    *result = error_obj.into();
  }
  napi_clear_last_error(env);
  Ok(())
}

#[napi_sym::napi_sym]
fn napi_create_type_error(
  env: *mut Env,
  code: napi_value,
  msg: napi_value,
  result: *mut napi_value,
) -> Result {
  {
    check_env!(env);
    check_arg_option!(env, msg);
    check_arg!(env, result);
    let env = unsafe { &mut *env };

    let mut message_value = napi_to_v8!(msg);
    return_status_if_false!(
      env,
      message_value.is_string(),
      napi_string_expected
    );
    let scope = &mut env.scope();
    let error_obj =
      v8::Exception::type_error(scope, message_value.try_into().unwrap());
    status_call!(set_error_code(scope, error_obj, code, std::ptr::null()));
    *result = error_obj.into();
  }
  napi_clear_last_error(env);
  Ok(())
}

#[napi_sym::napi_sym]
fn napi_create_range_error(
  env: *mut Env,
  code: napi_value,
  msg: napi_value,
  result: *mut napi_value,
) -> Result {
  {
    check_env!(env);
    check_arg_option!(env, msg);
    check_arg!(env, result);
    let env = unsafe { &mut *env };

    let mut message_value = napi_to_v8!(msg);
    return_status_if_false!(
      env,
      message_value.is_string(),
      napi_string_expected
    );
    let scope = &mut env.scope();
    let error_obj =
      v8::Exception::range_error(scope, message_value.try_into().unwrap());
    status_call!(set_error_code(scope, error_obj, code, std::ptr::null()));
    *result = error_obj.into();
  }
  napi_clear_last_error(env);
  Ok(())
}

#[napi_sym::napi_sym]
fn napi_create_external(
  env: *mut Env,
  value: *mut c_void,
  _finalize_cb: napi_finalize,
  _finalize_hint: *mut c_void,
  result: *mut napi_value,
) -> Result {
  check_env!(env);
  let env = unsafe { &mut *env };
  let value: v8::Local<v8::Value> =
    v8::External::new(&mut env.scope(), value).into();
  // TODO: finalization
  *result = value.into();
  Ok(())
}

pub type BackingStoreDeleterCallback = unsafe extern "C" fn(
  data: *mut c_void,
  byte_length: usize,
  deleter_data: *mut c_void,
);
extern "C" {
  fn v8__ArrayBuffer__NewBackingStore__with_data(
    data: *mut c_void,
    byte_length: usize,
    deleter: BackingStoreDeleterCallback,
    deleter_data: *mut c_void,
  ) -> *mut BackingStore;
}

pub extern "C" fn backing_store_deleter_callback(
  data: *mut c_void,
  byte_length: usize,
  _deleter_data: *mut c_void,
) {
  let slice_ptr = ptr::slice_from_raw_parts_mut(data as *mut u8, byte_length);
  let b = unsafe { Box::from_raw(slice_ptr) };
  drop(b);
}

#[napi_sym::napi_sym]
fn napi_create_external_arraybuffer(
  env: *mut Env,
  data: *mut c_void,
  byte_length: usize,
  _finalize_cb: napi_finalize,
  finalize_hint: *mut c_void,
  result: *mut napi_value,
) -> Result {
  check_env!(env);
  let env = unsafe { &mut *env };
  let _slice = std::slice::from_raw_parts(data as *mut u8, byte_length);
  // TODO: finalization
  let store: UniqueRef<BackingStore> =
    transmute(v8__ArrayBuffer__NewBackingStore__with_data(
      data,
      byte_length,
      backing_store_deleter_callback,
      finalize_hint,
    ));

  let ab =
    v8::ArrayBuffer::with_backing_store(&mut env.scope(), &store.make_shared());
  let value: v8::Local<v8::Value> = ab.into();
  *result = value.into();
  Ok(())
}

#[napi_sym::napi_sym]
fn napi_create_external_buffer(
  env: *mut Env,
  byte_length: isize,
  data: *mut c_void,
  _finalize_cb: napi_finalize,
  _finalize_hint: *mut c_void,
  result: *mut napi_value,
) -> Result {
  check_env!(env);
  let env = unsafe { &mut *env };
  let slice = if byte_length == -1 {
    std::ffi::CStr::from_ptr(data as *const _).to_bytes()
  } else {
    std::slice::from_raw_parts(data as *mut u8, byte_length as usize)
  };
  // TODO: make this not copy the slice
  // TODO: finalization
  let store = v8::ArrayBuffer::new_backing_store_from_boxed_slice(
    slice.to_vec().into_boxed_slice(),
  );
  let ab =
    v8::ArrayBuffer::with_backing_store(&mut env.scope(), &store.make_shared());
  let value =
    v8::Uint8Array::new(&mut env.scope(), ab, 0, slice.len()).unwrap();
  let value: v8::Local<v8::Value> = value.into();
  *result = value.into();
  Ok(())
}

#[napi_sym::napi_sym]
fn napi_create_function(
  env: *mut Env,
  name: *const u8,
  length: usize,
  cb: napi_callback,
  cb_info: napi_callback_info,
  result: *mut napi_value,
) -> Result {
  check_env!(env);
  check_arg!(env, result);
  check_arg_option!(env, cb);
  check_arg!(env, name);

  if length > INT_MAX as _ {
    return Err(Error::InvalidArg);
  }

  let name = std::slice::from_raw_parts(name, length);
  // If it ends with NULL
  let name = if name[name.len() - 1] == 0 {
    std::str::from_utf8_unchecked(&name[0..name.len() - 1])
  } else {
    std::str::from_utf8_unchecked(name)
  };

  *result = create_function(env, Some(name), cb, cb_info).into();
  Ok(())
}

#[napi_sym::napi_sym]
fn napi_create_int32(
  env: *mut Env,
  value: i32,
  result: *mut napi_value,
) -> Result {
  check_env!(env);
  check_arg!(env, result);
  let env = unsafe { &mut *env };
  *result = v8::Integer::new(&mut env.scope(), value).into();
  Ok(())
}

#[napi_sym::napi_sym]
fn napi_create_uint32(
  env: *mut Env,
  value: u32,
  result: *mut napi_value,
) -> Result {
  check_env!(env);
  check_arg!(env, result);
  let env = unsafe { &mut *env };
  *result = v8::Integer::new_from_unsigned(&mut env.scope(), value).into();
  Ok(())
}

#[napi_sym::napi_sym]
fn napi_create_int64(
  env: *mut Env,
  value: i64,
  result: *mut napi_value,
) -> Result {
  check_env!(env);
  check_arg!(env, result);
  let env = unsafe { &mut *env };
  *result = v8::Number::new(&mut env.scope(), value as f64).into();
  Ok(())
}

#[napi_sym::napi_sym]
fn napi_create_object(env: *mut Env, result: *mut napi_value) -> Result {
  check_env!(env);
  let env = unsafe { &mut *env };
  let object = v8::Object::new(&mut env.scope());
  *result = object.into();
  Ok(())
}

#[napi_sym::napi_sym]
fn napi_create_promise(
  env: *mut Env,
  deferred: *mut napi_deferred,
  promise_out: *mut napi_value,
) -> Result {
  check_env!(env);
  let env = unsafe { &mut *env };
  let resolver = v8::PromiseResolver::new(&mut env.scope()).unwrap();
  let mut global = v8::Global::new(&mut env.scope(), resolver);
  let mut global_ptr = global.into_raw();
  let promise = resolver.get_promise(&mut env.scope());
  *deferred = global_ptr.as_mut() as *mut _ as napi_deferred;
  *promise_out = promise.into();

  Ok(())
}

#[napi_sym::napi_sym]
fn napi_create_reference(
  env: *mut Env,
  value: napi_value,
  _initial_refcount: u32,
  result: *mut napi_ref,
) -> Result {
  check_env!(env);
  let env = unsafe { &mut *env };

  let value = napi_to_v8!(value);
  let global = v8::Global::new(&mut env.scope(), value);
  let mut global_ptr = global.into_raw();
  *result = transmute::<NonNull<v8::Value>, napi_ref>(global_ptr);
  Ok(())
}

#[napi_sym::napi_sym]
fn napi_create_string_latin1(
  env: *mut Env,
  string: *const u8,
  length: usize,
  result: *mut napi_value,
) -> Result {
  check_env!(env);
  let env = unsafe { &mut *env };
  if length > 0 {
    check_arg!(env, string);
  }
  check_arg!(env, result);
  return_status_if_false!(
    env,
    (length == NAPI_AUTO_LENGTH) || length <= INT_MAX as _,
    napi_invalid_arg
  );

  let string = if length == NAPI_AUTO_LENGTH {
    std::ffi::CStr::from_ptr(string as *const _)
      .to_str()
      .unwrap()
      .as_bytes()
  } else {
    std::slice::from_raw_parts(string, length)
  };
  match v8::String::new_from_one_byte(
    &mut env.scope(),
    string,
    v8::NewStringType::Normal,
  ) {
    Some(v8str) => {
      *result = v8str.into();
    }
    None => return Err(Error::GenericFailure),
  }

  Ok(())
}

#[napi_sym::napi_sym]
fn napi_create_string_utf16(
  env: *mut Env,
  string: *const u16,
  length: usize,
  result: *mut napi_value,
) -> Result {
  check_env!(env);
  let env = unsafe { &mut *env };
  if length > 0 {
    check_arg!(env, string);
  }
  check_arg!(env, result);
  return_status_if_false!(
    env,
    (length == NAPI_AUTO_LENGTH) || length <= INT_MAX as _,
    napi_invalid_arg
  );

  let string = if length == NAPI_AUTO_LENGTH {
    let s = std::ffi::CStr::from_ptr(string as *const _)
      .to_str()
      .unwrap();
    std::slice::from_raw_parts(s.as_ptr() as *const u16, s.len())
  } else {
    std::slice::from_raw_parts(string, length)
  };

  match v8::String::new_from_two_byte(
    &mut env.scope(),
    string,
    v8::NewStringType::Normal,
  ) {
    Some(v8str) => {
      *result = v8str.into();
    }
    None => return Err(Error::GenericFailure),
  }
  Ok(())
}

#[napi_sym::napi_sym]
fn napi_create_string_utf8(
  env: *mut Env,
  string: *const u8,
  length: usize,
  result: *mut napi_value,
) -> Result {
  check_env!(env);
  let env = unsafe { &mut *env };
  if length > 0 {
    check_arg!(env, string);
  }
  check_arg!(env, result);
  return_status_if_false!(
    env,
    (length == NAPI_AUTO_LENGTH) || length <= INT_MAX as _,
    napi_invalid_arg
  );

  let string = if length == NAPI_AUTO_LENGTH {
    std::ffi::CStr::from_ptr(string as *const _)
      .to_str()
      .unwrap()
  } else {
    let string = std::slice::from_raw_parts(string, length);
    std::str::from_utf8(string).unwrap()
  };
  let v8str = v8::String::new(&mut env.scope(), string).unwrap();
  *result = v8str.into();

  Ok(())
}

#[napi_sym::napi_sym]
fn napi_create_symbol(
  env: *mut Env,
  description: napi_value,
  result: *mut napi_value,
) -> Result {
  check_env!(env);
  check_arg!(env, result);
  let env = unsafe { &mut *env };

  let scope = &mut env.scope();
  let description = description
    .map(|d| match d.to_string(scope) {
      Some(s) => Ok(s),
      None => Err(Error::StringExpected),
    })
    .transpose()?;
  *result = v8::Symbol::new(scope, description).into();
  Ok(())
}

#[napi_sym::napi_sym]
fn napi_create_typedarray(
  env: *mut Env,
  ty: napi_typedarray_type,
  length: usize,
  arraybuffer: napi_value,
  byte_offset: usize,
  result: *mut napi_value,
) -> Result {
  check_env!(env);
  let env = unsafe { &mut *env };
  let ab = napi_to_v8!(arraybuffer);
  let ab = v8::Local::<v8::ArrayBuffer>::try_from(ab).unwrap();
  let typedarray: v8::Local<v8::Value> = match ty {
    napi_uint8_array => {
      v8::Uint8Array::new(&mut env.scope(), ab, byte_offset, length)
        .unwrap()
        .into()
    }
    napi_uint8_clamped_array => {
      v8::Uint8ClampedArray::new(&mut env.scope(), ab, byte_offset, length)
        .unwrap()
        .into()
    }
    napi_int8_array => {
      v8::Int8Array::new(&mut env.scope(), ab, byte_offset, length)
        .unwrap()
        .into()
    }
    napi_uint16_array => {
      v8::Uint16Array::new(&mut env.scope(), ab, byte_offset, length)
        .unwrap()
        .into()
    }
    napi_int16_array => {
      v8::Int16Array::new(&mut env.scope(), ab, byte_offset, length)
        .unwrap()
        .into()
    }
    napi_uint32_array => {
      v8::Uint32Array::new(&mut env.scope(), ab, byte_offset, length)
        .unwrap()
        .into()
    }
    napi_int32_array => {
      v8::Int32Array::new(&mut env.scope(), ab, byte_offset, length)
        .unwrap()
        .into()
    }
    napi_float32_array => {
      v8::Float32Array::new(&mut env.scope(), ab, byte_offset, length)
        .unwrap()
        .into()
    }
    napi_float64_array => {
      v8::Float64Array::new(&mut env.scope(), ab, byte_offset, length)
        .unwrap()
        .into()
    }
    napi_bigint64_array => {
      v8::BigInt64Array::new(&mut env.scope(), ab, byte_offset, length)
        .unwrap()
        .into()
    }
    napi_biguint64_array => {
      v8::BigUint64Array::new(&mut env.scope(), ab, byte_offset, length)
        .unwrap()
        .into()
    }
    _ => {
      return Err(Error::InvalidArg);
    }
  };
  *result = typedarray.into();
  Ok(())
}

#[napi_sym::napi_sym]
fn napi_make_callback(
  env: *mut Env,
  async_context: *mut c_void,
  recv: napi_value,
  func: napi_value,
  argc: isize,
  argv: *const napi_value,
  result: *mut napi_value,
) -> Result {
  check_env!(env);
  let env = unsafe { &mut *env };
  check_arg_option!(env, recv);
  if argc > 0 {
    check_arg!(env, argv);
  }

  if !async_context.is_null() {
    log::info!("napi_make_callback: async_context is not supported");
  }

  let recv = napi_to_v8!(recv);
  let func = napi_to_v8!(func);

  let func = v8::Local::<v8::Function>::try_from(func)
    .map_err(|_| Error::FunctionExpected)?;
  let argv: &[v8::Local<v8::Value>] =
    transmute(std::slice::from_raw_parts(argv, argc as usize));
  let ret = func.call(&mut env.scope(), recv, argv);
  *result = transmute::<Option<v8::Local<v8::Value>>, napi_value>(ret);
  Ok(())
}

#[napi_sym::napi_sym]
fn napi_get_value_bigint_int64(
  env: *mut Env,
  value: napi_value,
  result: *mut i64,
) -> Result {
  check_env!(env);
  let env = unsafe { &mut *env };
  let value = napi_to_v8!(value);
  let bigint = value.to_big_int(&mut env.scope()).unwrap();
  *result = bigint.i64_value().0;
  Ok(())
}

#[napi_sym::napi_sym]
fn napi_get_value_bigint_uint64(
  env: *mut Env,
  value: napi_value,
  result: *mut u64,
) -> Result {
  check_env!(env);
  let env = unsafe { &mut *env };
  let value = napi_to_v8!(value);
  let bigint = value.to_big_int(&mut env.scope()).unwrap();
  *result = bigint.u64_value().0;
  Ok(())
}

#[napi_sym::napi_sym]
fn napi_get_value_bigint_words(
  env: *mut Env,
  value: napi_value,
  sign_bit: *mut i32,
  size: *mut usize,
  out_words: *mut u64,
) -> Result {
  check_env!(env);
  let env = unsafe { &mut *env };

  let value = napi_to_v8!(value);
  let bigint = value.to_big_int(&mut env.scope()).unwrap();

  let out_words = std::slice::from_raw_parts_mut(out_words, *size);
  let mut words = Vec::with_capacity(bigint.word_count());
  let (sign, _) = bigint.to_words_array(words.as_mut_slice());
  *sign_bit = sign as i32;

  for (i, word) in out_words.iter_mut().enumerate() {
    *word = words[i];
  }

  Ok(())
}

#[napi_sym::napi_sym]
fn napi_get_value_bool(
  env: *mut Env,
  value: napi_value,
  result: *mut bool,
) -> Result {
  check_env!(env);
  let env = unsafe { &mut *env };
  let value = napi_to_v8!(value);
  *result = value.boolean_value(&mut env.scope());
  Ok(())
}

#[napi_sym::napi_sym]
fn napi_get_value_double(
  env: *mut Env,
  value: napi_value,
  result: *mut f64,
) -> Result {
  check_env!(env);
  let env = unsafe { &mut *env };
  let value = napi_to_v8!(value);
  return_status_if_false!(env, value.is_number(), napi_number_expected);
  *result = value.number_value(&mut env.scope()).unwrap();
  Ok(())
}

#[napi_sym::napi_sym]
fn napi_get_value_external(
  _env: *mut Env,
  value: napi_value,
  result: *mut *mut c_void,
) -> Result {
  let value = napi_to_v8!(value);
  let ext = v8::Local::<v8::External>::try_from(value).unwrap();
  *result = ext.value();
  Ok(())
}

#[napi_sym::napi_sym]
fn napi_get_value_int32(
  env: *mut Env,
  value: napi_value,
  result: *mut i32,
) -> Result {
  check_env!(env);
  let env = unsafe { &mut *env };
  let value = napi_to_v8!(value);
  *result = value.int32_value(&mut env.scope()).unwrap();
  Ok(())
}

#[napi_sym::napi_sym]
fn napi_get_value_int64(
  env: *mut Env,
  value: napi_value,
  result: *mut i64,
) -> Result {
  check_env!(env);
  let env = unsafe { &mut *env };
  let value = napi_to_v8!(value);
  *result = value.integer_value(&mut env.scope()).unwrap();
  Ok(())
}

#[napi_sym::napi_sym]
fn napi_get_value_string_latin1(
  env: *mut Env,
  value: napi_value,
  buf: *mut u8,
  bufsize: usize,
  result: *mut usize,
) -> Result {
  check_env!(env);
  let env = unsafe { &mut *env };

  let value = napi_to_v8!(value);

  if !value.is_string() && !value.is_string_object() {
    return Err(Error::StringExpected);
  }

  let v8str = value.to_string(&mut env.scope()).unwrap();
  let string_len = v8str.utf8_length(&mut env.scope());

  if buf.is_null() {
    *result = string_len;
  } else if bufsize != 0 {
    let buffer = std::slice::from_raw_parts_mut(buf, bufsize - 1);
    let copied = v8str.write_one_byte(
      &mut env.scope(),
      buffer,
      0,
      v8::WriteOptions::NO_NULL_TERMINATION,
    );
    buf.add(copied).write(0);
    if !result.is_null() {
      *result = copied;
    }
  } else if !result.is_null() {
    *result = string_len;
  }

  Ok(())
}

#[napi_sym::napi_sym]
fn napi_get_value_string_utf8(
  env: *mut Env,
  value: napi_value,
  buf: *mut u8,
  bufsize: usize,
  result: *mut usize,
) -> Result {
  check_env!(env);
  let env = unsafe { &mut *env };

  let value = napi_to_v8!(value);

  if !value.is_string() && !value.is_string_object() {
    return Err(Error::StringExpected);
  }

  let v8str = value.to_string(&mut env.scope()).unwrap();
  let string_len = v8str.utf8_length(&mut env.scope());

  if buf.is_null() {
    *result = string_len;
  } else if bufsize != 0 {
    let buffer = std::slice::from_raw_parts_mut(buf, bufsize - 1);
    let copied = v8str.write_utf8(
      &mut env.scope(),
      buffer,
      None,
      v8::WriteOptions::NO_NULL_TERMINATION
        | v8::WriteOptions::REPLACE_INVALID_UTF8,
    );
    buf.add(copied).write(0);
    if !result.is_null() {
      *result = copied;
    }
  } else if !result.is_null() {
    *result = string_len;
  }

  Ok(())
}

#[napi_sym::napi_sym]
fn napi_get_value_string_utf16(
  env: *mut Env,
  value: napi_value,
  buf: *mut u16,
  bufsize: usize,
  result: *mut usize,
) -> Result {
  check_env!(env);
  let env = unsafe { &mut *env };

  let value = napi_to_v8!(value);

  if !value.is_string() && !value.is_string_object() {
    return Err(Error::StringExpected);
  }

  let v8str = value.to_string(&mut env.scope()).unwrap();
  let string_len = v8str.length();

  if buf.is_null() {
    *result = string_len;
  } else if bufsize != 0 {
    let buffer = std::slice::from_raw_parts_mut(buf, bufsize - 1);
    let copied = v8str.write(
      &mut env.scope(),
      buffer,
      0,
      v8::WriteOptions::NO_NULL_TERMINATION,
    );
    buf.add(copied).write(0);
    if !result.is_null() {
      *result = copied;
    }
  } else if !result.is_null() {
    *result = string_len;
  }

  Ok(())
}

#[napi_sym::napi_sym]
fn napi_get_value_uint32(
  env: *mut Env,
  value: napi_value,
  result: *mut u32,
) -> Result {
  check_env!(env);
  let env = unsafe { &mut *env };
  let value = napi_to_v8!(value);
  *result = value.uint32_value(&mut env.scope()).unwrap();
  Ok(())
}

// TODO
#[napi_sym::napi_sym]
fn napi_add_finalizer(
  _env: *mut Env,
  _js_object: napi_value,
  _native_object: *const c_void,
  _finalize_cb: napi_finalize,
  _finalize_hint: *const c_void,
  _result: *mut napi_ref,
) -> Result {
  log::info!("napi_add_finalizer is not yet supported.");
  Ok(())
}

#[napi_sym::napi_sym]
fn napi_adjust_external_memory(
  env: *mut Env,
  change_in_bytes: i64,
  adjusted_value: &mut i64,
) -> Result {
  check_env!(env);
  let env = unsafe { &mut *env };
  let isolate = &mut *env.isolate_ptr;
  *adjusted_value =
    isolate.adjust_amount_of_external_allocated_memory(change_in_bytes);
  Ok(())
}

#[napi_sym::napi_sym]
fn napi_call_function(
  env: *mut Env,
  recv: napi_value,
  func: napi_value,
  argc: usize,
  argv: *const napi_value,
  result: *mut napi_value,
) -> Result {
  check_env!(env);
  let env = unsafe { &mut *env };
  let recv = napi_to_v8!(recv);
  let func = napi_to_v8!(func);
  let func = v8::Local::<v8::Function>::try_from(func)
    .map_err(|_| Error::FunctionExpected)?;

  let argv: &[v8::Local<v8::Value>] =
    transmute(std::slice::from_raw_parts(argv, argc));
  let ret = func.call(&mut env.scope(), recv, argv);
  if !result.is_null() {
    *result = transmute::<Option<v8::Local<v8::Value>>, napi_value>(ret);
  }

  Ok(())
}

#[napi_sym::napi_sym]
fn napi_close_escapable_handle_scope(
  env: *mut Env,
  _scope: napi_escapable_handle_scope,
) -> Result {
  let mut _env = &mut *(env as *mut Env);
  // TODO: do this properly
  Ok(())
}

#[napi_sym::napi_sym]
fn napi_close_handle_scope(env: *mut Env, scope: napi_handle_scope) -> Result {
  let env = &mut *(env as *mut Env);
  if env.open_handle_scopes == 0 {
    return Err(Error::HandleScopeMismatch);
  }
  let _scope = &mut *(scope as *mut v8::HandleScope);
  env.open_handle_scopes -= 1;
  Ok(())
}

#[napi_sym::napi_sym]
fn napi_define_class(
  env_ptr: *mut Env,
  name: *const c_char,
  length: isize,
  constructor: napi_callback,
  callback_data: *mut c_void,
  property_count: usize,
  properties: *const napi_property_descriptor,
  result: *mut napi_value,
) -> Result {
  let env: &mut Env = env_ptr.as_mut().ok_or(Error::InvalidArg)?;
  check_arg!(env, result);
  check_arg_option!(env, constructor);

  if property_count > 0 {
    check_arg!(env, properties);
  }

  let name = if length == -1 {
    std::ffi::CStr::from_ptr(name)
      .to_str()
      .map_err(|_| Error::InvalidArg)?
  } else {
    let slice = std::slice::from_raw_parts(name as *const u8, length as usize);
    std::str::from_utf8(slice).unwrap()
  };

  let tpl =
    create_function_template(env_ptr, Some(name), constructor, callback_data);

  let scope = &mut env.scope();
  let napi_properties: &[napi_property_descriptor] =
    std::slice::from_raw_parts(properties, property_count);
  let mut static_property_count = 0;

  for p in napi_properties {
    if p.attributes & napi_static != 0 {
      // Will be handled below
      static_property_count += 1;
      continue;
    }

    let name = if !p.utf8name.is_null() {
      let name_str = CStr::from_ptr(p.utf8name).to_str().unwrap();
      v8::String::new(scope, name_str).unwrap()
    } else {
      transmute::<napi_value, v8::Local<v8::String>>(p.name)
    };

    let method = p.method;
    let getter = p.getter;
    let setter = p.setter;

    if getter.is_some() || setter.is_some() {
      let getter: Option<v8::Local<v8::FunctionTemplate>> = if getter.is_some()
      {
        Some(create_function_template(env_ptr, None, p.getter, p.data))
      } else {
        None
      };
      let setter: Option<v8::Local<v8::FunctionTemplate>> = if setter.is_some()
      {
        Some(create_function_template(env_ptr, None, p.setter, p.data))
      } else {
        None
      };

      let mut accessor_property = v8::NONE;
      if getter.is_some()
        && setter.is_some()
        && (p.attributes & napi_writable) == 0
      {
        accessor_property = accessor_property | v8::READ_ONLY;
      }
      if p.attributes & napi_enumerable == 0 {
        accessor_property = accessor_property | v8::DONT_ENUM;
      }
      if p.attributes & napi_configurable == 0 {
        accessor_property = accessor_property | v8::DONT_DELETE;
      }

      let proto = tpl.prototype_template(scope);
      proto.set_accessor_property(
        name.into(),
        getter,
        setter,
        accessor_property,
      );
    } else if method.is_some() {
      let function = create_function_template(env_ptr, None, p.method, p.data);
      let proto = tpl.prototype_template(scope);
      proto.set(name.into(), function.into());
    } else {
      let proto = tpl.prototype_template(scope);
      proto.set(
        name.into(),
        transmute::<napi_value, v8::Local<v8::Data>>(p.value),
      );
    }
  }

  let value: v8::Local<v8::Value> = tpl.get_function(scope).unwrap().into();
  *result = value.into();

  if static_property_count > 0 {
    let mut static_descriptors = Vec::with_capacity(static_property_count);

    for p in napi_properties {
      if p.attributes & napi_static != 0 {
        static_descriptors.push(*p);
      }
    }

    let res = napi_define_properties(
      env_ptr,
      *result,
      static_descriptors.len(),
      static_descriptors.as_ptr() as *const napi_property_descriptor,
    );

    napi_status_to_result(res)?;
  }

  Ok(())
}

fn napi_status_to_result(status: napi_status) -> Result {
  if status == napi_ok {
    Ok(())
  } else {
    Err(status.into())
  }
}

#[napi_sym::napi_sym]
fn napi_define_properties(
  env_ptr: *mut Env,
  obj: napi_value,
  property_count: usize,
  properties: *const napi_property_descriptor,
) -> Result {
  let env: &mut Env = env_ptr.as_mut().ok_or(Error::InvalidArg)?;
  let scope = &mut env.scope();
  let object = transmute::<napi_value, v8::Local<v8::Object>>(obj);
  let properties = std::slice::from_raw_parts(properties, property_count);
  for property in properties {
    let name = if !property.utf8name.is_null() {
      let name_str = CStr::from_ptr(property.utf8name);
      let name_str = name_str.to_str().unwrap();
      v8::String::new(scope, name_str).unwrap()
    } else {
      transmute::<napi_value, v8::Local<v8::String>>(property.name)
    };

    let method_ptr = property.method;

    if method_ptr.is_some() {
      let function: v8::Local<v8::Value> = {
        let function =
          create_function(env_ptr, None, property.method, property.data);
        function.into()
      };
      object.set(scope, name.into(), function).unwrap();
    }
  }

  Ok(())
}

#[napi_sym::napi_sym]
fn napi_delete_element(
  env: *mut Env,
  value: napi_value,
  index: u32,
  result: *mut bool,
) -> Result {
  check_env!(env);
  let env = unsafe { &mut *env };
  let value = napi_to_v8!(value);
  let obj = value.to_object(&mut env.scope()).unwrap();
  *result = obj.delete_index(&mut env.scope(), index).unwrap_or(false);
  Ok(())
}

#[napi_sym::napi_sym]
fn napi_delete_property(
  env: *mut Env,
  object: napi_value,
  key: napi_value,
  result: *mut bool,
) -> Result {
  check_env!(env);
  let env = unsafe { &mut *env };
  check_arg_option!(env, key);
  check_arg!(env, result);

  let scope = &mut env.scope();
  let object = object
    .map(|o| o.to_object(scope))
    .flatten()
    .ok_or(Error::InvalidArg)?;

  *result = object
    .delete(scope, key.unwrap_unchecked())
    .ok_or(Error::GenericFailure)?;
  Ok(())
}

// TODO: properly implement ref counting stuff
#[napi_sym::napi_sym]
fn napi_delete_reference(env: *mut Env, _nref: napi_ref) -> Result {
  let mut _env = &mut *(env as *mut Env);
  Ok(())
}

#[napi_sym::napi_sym]
fn napi_detach_arraybuffer(_env: *mut Env, value: napi_value) -> Result {
  let value = napi_to_v8!(value);
  let ab = v8::Local::<v8::ArrayBuffer>::try_from(value).unwrap();
  ab.detach(None);
  Ok(())
}

#[napi_sym::napi_sym]
fn napi_escape_handle<'s>(
  _env: *mut Env,
  _handle_scope: napi_escapable_handle_scope,
  escapee: napi_value<'s>,
  result: *mut napi_value<'s>,
) -> Result {
  // TODO
  *result = escapee;
  Ok(())
}

#[napi_sym::napi_sym]
fn napi_get_all_property_names(_env: *mut Env) -> Result {
  // TODO
  Ok(())
}

#[napi_sym::napi_sym]
fn napi_get_and_clear_last_exception(
  env: *mut Env,
  result: *mut napi_value,
) -> Result {
  check_env!(env);
  let env = unsafe { &mut *env };
  // TODO: just return undefined for now we don't cache
  // exceptions in env.
  let value: v8::Local<v8::Value> = v8::undefined(&mut env.scope()).into();
  *result = value.into();
  Ok(())
}

#[napi_sym::napi_sym]
fn napi_get_array_length(
  _env: *mut Env,
  value: napi_value,
  result: *mut u32,
) -> Result {
  let value = napi_to_v8!(value);
  *result = v8::Local::<v8::Array>::try_from(value).unwrap().length();
  Ok(())
}

#[napi_sym::napi_sym]
fn napi_get_arraybuffer_info(
  _env: *mut Env,
  value: napi_value,
  data: *mut *mut u8,
  length: *mut usize,
) -> Result {
  let value = napi_to_v8!(value);
  let buf = v8::Local::<v8::ArrayBuffer>::try_from(value).unwrap();
  if !data.is_null() {
    *data = get_array_buffer_ptr(buf);
  }
  *length = buf.byte_length();
  Ok(())
}

#[napi_sym::napi_sym]
fn napi_get_boolean(
  env: *mut Env,
  value: bool,
  result: *mut napi_value,
) -> Result {
  check_env!(env);
  check_arg!(env, result);
  let env = unsafe { &mut *env };
  *result = v8::Boolean::new(env.isolate(), value).into();
  Ok(())
}

#[napi_sym::napi_sym]
fn napi_get_buffer_info(
  env: *mut Env,
  value: napi_value,
  data: *mut *mut u8,
  length: *mut usize,
) -> Result {
  check_env!(env);
  let env = unsafe { &mut *env };
  let value = napi_to_v8!(value);
  let buf = v8::Local::<v8::Uint8Array>::try_from(value).unwrap();
  let buffer_name = v8::String::new(&mut env.scope(), "buffer").unwrap();
  let abuf = v8::Local::<v8::ArrayBuffer>::try_from(
    buf.get(&mut env.scope(), buffer_name.into()).unwrap(),
  )
  .unwrap();
  if !data.is_null() {
    *data = get_array_buffer_ptr(abuf);
  }
  *length = abuf.byte_length();
  Ok(())
}

#[napi_sym::napi_sym]
fn napi_get_cb_info(
  env: *mut Env,
  cbinfo: napi_callback_info,
  argc: *mut i32,
  argv: *mut napi_value,
  this_arg: *mut napi_value,
  cb_data: *mut *mut c_void,
) -> Result {
  let _: &mut Env = env.as_mut().ok_or(Error::InvalidArg)?;
  check_arg!(env, cbinfo);

  let cbinfo: &CallbackInfo = &*(cbinfo as *const CallbackInfo);
  let args = &*(cbinfo.args as *const v8::FunctionCallbackArguments);

  if !cb_data.is_null() {
    *cb_data = cbinfo.cb_info;
  }

  if !this_arg.is_null() {
    let mut this = args.this();
    *this_arg = this.into();
  }

  let len = args.length();
  let mut v_argc = len;
  if !argc.is_null() {
    *argc = len;
  }

  if !argv.is_null() {
    let mut v_argv = std::slice::from_raw_parts_mut(argv, v_argc as usize);
    for i in 0..v_argc {
      let mut arg = args.get(i);
      v_argv[i as usize] = arg.into();
    }
  }

  Ok(())
}

#[napi_sym::napi_sym]
fn napi_get_dataview_info(
  env: *mut Env,
  value: napi_value,
  data: *mut *mut u8,
  length: *mut usize,
) -> Result {
  check_env!(env);
  let env = unsafe { &mut *env };
  let value = napi_to_v8!(value);
  let buf = v8::Local::<v8::DataView>::try_from(value).unwrap();
  let buffer_name = v8::String::new(&mut env.scope(), "buffer").unwrap();
  let abuf = v8::Local::<v8::ArrayBuffer>::try_from(
    buf.get(&mut env.scope(), buffer_name.into()).unwrap(),
  )
  .unwrap();
  if !data.is_null() {
    *data = get_array_buffer_ptr(abuf);
  }
  *length = abuf.byte_length();
  Ok(())
}

#[napi_sym::napi_sym]
fn napi_get_date_value(
  env: *mut Env,
  value: napi_value,
  result: *mut f64,
) -> Result {
<<<<<<< HEAD
  check_env!(env);
  let env = unsafe { &mut *env };
  let value = napi_to_v8!(value);
=======
  let env: &mut Env = env.as_mut().ok_or(Error::InvalidArg)?;
  let value = transmute::<napi_value, v8::Local<v8::Value>>(value);

  if !value.is_date() {
    return Err(Error::DateExpected);
  }

>>>>>>> b4ce5d3e
  let date = v8::Local::<v8::Date>::try_from(value).unwrap();
  *result = date.number_value(&mut env.scope()).unwrap();
  Ok(())
}

#[napi_sym::napi_sym]
fn napi_get_element(
  env: *mut Env,
  object: napi_value,
  index: u32,
  result: *mut napi_value,
) -> Result {
  check_env!(env);
  let env = unsafe { &mut *env };
  let object = napi_to_v8!(object);
  let array = v8::Local::<v8::Array>::try_from(object).unwrap();
  let value: v8::Local<v8::Value> =
    array.get_index(&mut env.scope(), index).unwrap();
  *result = value.into();
  Ok(())
}

#[napi_sym::napi_sym]
fn napi_get_global(env: *mut Env, result: *mut napi_value) -> Result {
  check_env!(env);
  let env = unsafe { &mut *env };

  let context = &mut env.scope().get_current_context();
  let global = context.global(&mut env.scope());
  let value: v8::Local<v8::Value> = global.into();
  *result = value.into();
  Ok(())
}

#[napi_sym::napi_sym]
fn napi_get_instance_data(env: *mut Env, result: *mut *mut c_void) -> Result {
  let env = &mut *(env as *mut Env);
  let shared = env.shared();
  *result = shared.instance_data;
  Ok(())
}

// TODO(bartlomieju): this function is broken
#[napi_sym::napi_sym]
fn napi_get_last_error_info(
  _env: *mut Env,
  error_code: *mut *const napi_extended_error_info,
) -> Result {
  let err_info = Box::new(napi_extended_error_info {
    error_message: std::ptr::null(),
    engine_reserved: std::ptr::null_mut(),
    engine_error_code: 0,
    error_code: napi_ok,
  });

  *error_code = Box::into_raw(err_info);
  Ok(())
}

#[napi_sym::napi_sym]
fn napi_get_named_property(
  env: *mut Env,
  object: napi_value,
  utf8_name: *const c_char,
  result: *mut napi_value,
) -> Result {
  check_env!(env);
  let env = unsafe { &mut *env };
  let object = napi_to_v8!(object);
  let utf8_name = std::ffi::CStr::from_ptr(utf8_name);
  let name =
    v8::String::new(&mut env.scope(), &utf8_name.to_string_lossy()).unwrap();
  let value: v8::Local<v8::Value> = object
    .to_object(&mut env.scope())
    .unwrap()
    .get(&mut env.scope(), name.into())
    .unwrap();
  *result = value.into();
  Ok(())
}

#[napi_sym::napi_sym]
fn napi_get_new_target(
  _env: &mut Env,
  cbinfo: &CallbackInfo,
  result: &mut v8::Local<v8::Value>,
) -> Result {
  let info = &*(cbinfo.args as *const v8::FunctionCallbackArguments);
  *result = info.new_target();
  Ok(())
}

#[napi_sym::napi_sym]
fn napi_get_null(env: *mut Env, result: *mut napi_value) -> Result {
  check_env!(env);
  check_arg!(env, result);
  let env = unsafe { &mut *env };
  *result = v8::null(env.isolate()).into();
  Ok(())
}

#[napi_sym::napi_sym]
fn napi_get_property(
  env: *mut Env,
  object: napi_value,
  key: napi_value,
  result: *mut napi_value,
) -> Result {
  check_env!(env);
  let env = unsafe { &mut *env };
  let object = transmute::<napi_value, v8::Local<v8::Object>>(object);
  let key = napi_to_v8!(key);
  let value: v8::Local<v8::Value> = object.get(&mut env.scope(), key).unwrap();
  *result = value.into();
  Ok(())
}

#[napi_sym::napi_sym]
fn napi_get_property_names(
  env: *mut Env,
  object: napi_value,
  result: *mut napi_value,
) -> Result {
  check_env!(env);
  let env = unsafe { &mut *env };
  let object = napi_to_v8!(object);
  let array: v8::Local<v8::Array> = object
    .to_object(&mut env.scope())
    .unwrap()
    .get_property_names(&mut env.scope(), Default::default())
    .unwrap();
  let value: v8::Local<v8::Value> = array.into();
  *result = value.into();
  Ok(())
}

#[napi_sym::napi_sym]
fn napi_get_prototype(
  env: *mut Env,
  value: napi_value,
  result: *mut napi_value,
) -> Result {
  check_env!(env);
  let env = unsafe { &mut *env };
  let value = napi_to_v8!(value);
  let obj = value.to_object(&mut env.scope()).unwrap();
  let proto = obj.get_prototype(&mut env.scope()).unwrap();
  *result = proto.into();
  Ok(())
}

#[napi_sym::napi_sym]
fn napi_get_reference_value(
  env: *mut Env,
  reference: napi_ref,
  result: *mut napi_value,
) -> Result {
  // TODO
  let _env: &mut Env = env.as_mut().ok_or(Error::InvalidArg)?;

  let value = transmute::<napi_ref, v8::Local<v8::Value>>(reference);
  *result = value.into();
  Ok(())
}

#[napi_sym::napi_sym]
fn napi_get_typedarray_info(
  env: *mut Env,
  value: napi_value,
  data: *mut *mut u8,
  length: *mut usize,
) -> Result {
  check_env!(env);
  let env = unsafe { &mut *env };
  let value = napi_to_v8!(value);
  let buf = v8::Local::<v8::TypedArray>::try_from(value).unwrap();
  let buffer_name = v8::String::new(&mut env.scope(), "buffer").unwrap();
  let abuf = v8::Local::<v8::ArrayBuffer>::try_from(
    buf.get(&mut env.scope(), buffer_name.into()).unwrap(),
  )
  .unwrap();
  if !data.is_null() {
    *data = get_array_buffer_ptr(abuf);
  }
  *length = abuf.byte_length();
  Ok(())
}

#[napi_sym::napi_sym]
fn napi_get_undefined(env: *mut Env, result: *mut napi_value) -> Result {
  check_env!(env);
  check_arg!(env, result);
  let env = unsafe { &mut *env };
  *result = v8::undefined(env.isolate()).into();
  Ok(())
}

pub const NAPI_VERSION: u32 = 8;

#[napi_sym::napi_sym]
fn napi_get_version(_: napi_env, version: *mut u32) -> Result {
  *version = NAPI_VERSION;
  Ok(())
}

#[napi_sym::napi_sym]
fn napi_has_element(
  env: *mut Env,
  value: napi_value,
  index: u32,
  result: *mut bool,
) -> Result {
  check_env!(env);
  let env = unsafe { &mut *env };
  let value = napi_to_v8!(value);
  let obj = value.to_object(&mut env.scope()).unwrap();
  *result = obj.has_index(&mut env.scope(), index).unwrap_or(false);
  Ok(())
}

#[napi_sym::napi_sym]
fn napi_has_named_property(
  env: *mut Env,
  value: napi_value,
  key: *const c_char,
  result: *mut bool,
) -> Result {
  check_env!(env);
  let env = unsafe { &mut *env };
  let value = napi_to_v8!(value);
  let obj = value.to_object(&mut env.scope()).unwrap();
  let key = CStr::from_ptr(key).to_str().unwrap();
  let key = v8::String::new(&mut env.scope(), key).unwrap();
  *result = obj.has(&mut env.scope(), key.into()).unwrap_or(false);
  Ok(())
}

#[napi_sym::napi_sym]
fn napi_has_own_property(
  env: *mut Env,
  object: napi_value,
  key: napi_value,
  result: *mut bool,
) -> Result {
  check_env!(env);
  let env = unsafe { &mut *env };
  check_arg_option!(env, key);
  check_arg!(env, result);

  let scope = &mut env.scope();
  let object = object
    .map(|o| o.to_object(scope))
    .flatten()
    .ok_or(Error::InvalidArg)?;

  let key = key
    .map(v8::Local::<v8::Name>::try_from)
    .ok_or(Error::InvalidArg)?
    .map_err(|_| Error::NameExpected)?;

  *result = object
    .has_own_property(scope, key)
    .ok_or(Error::GenericFailure)?;

  Ok(())
}

#[napi_sym::napi_sym]
fn napi_has_property(
  env: *mut Env,
  object: napi_value,
  key: napi_value,
  result: *mut bool,
) -> Result {
  check_env!(env);
  let env = unsafe { &mut *env };
  check_arg_option!(env, key);
  check_arg!(env, result);

  let scope = &mut env.scope();
  let object = object
    .map(|o| o.to_object(scope))
    .flatten()
    .ok_or(Error::InvalidArg)?;

  *result = object
    .has(scope, key.unwrap_unchecked())
    .ok_or(Error::GenericFailure)?;
  Ok(())
}

#[napi_sym::napi_sym]
fn napi_instanceof(
  env: *mut Env,
  value: napi_value,
  constructor: napi_value,
  result: *mut bool,
) -> Result {
  check_env!(env);
  let env = unsafe { &mut *env };
  check_arg_option!(env, constructor);
  check_arg_option!(env, value);

  let value = napi_to_v8!(value);
  let constructor = napi_to_v8!(constructor);
  let ctor = constructor
    .to_object(&mut env.scope())
    .ok_or(Error::ObjectExpected)?;
  if !ctor.is_function() {
    return Err(Error::FunctionExpected);
  }
  let maybe = value.instance_of(&mut env.scope(), ctor);
  match maybe {
    Some(res) => {
      *result = res;
      Ok(())
    }
    None => Err(Error::GenericFailure),
  }
}

#[napi_sym::napi_sym]
fn napi_is_array(
  _env: *mut Env,
  value: napi_value,
  result: *mut bool,
) -> Result {
  let value = napi_to_v8!(value);
  *result = value.is_array();
  Ok(())
}

#[napi_sym::napi_sym]
fn napi_is_arraybuffer(
  _env: *mut Env,
  value: napi_value,
  result: *mut bool,
) -> Result {
  let value = napi_to_v8!(value);
  *result = value.is_array_buffer();
  Ok(())
}

#[napi_sym::napi_sym]
fn napi_is_buffer(
  _env: *mut Env,
  value: napi_value,
  result: *mut bool,
) -> Result {
  let value = napi_to_v8!(value);
  // TODO: should we assume Buffer as Uint8Array in Deno?
  // or use std/node polyfill?
  *result = value.is_typed_array();
  Ok(())
}

#[napi_sym::napi_sym]
fn napi_is_dataview(
  _env: *mut Env,
  value: napi_value,
  result: *mut bool,
) -> Result {
  let value = napi_to_v8!(value);
  *result = value.is_data_view();
  Ok(())
}

#[napi_sym::napi_sym]
fn napi_is_date(
  _env: *mut Env,
  value: napi_value,
  result: *mut bool,
) -> Result {
  let value = napi_to_v8!(value);
  *result = value.is_date();
  Ok(())
}

#[napi_sym::napi_sym]
fn napi_is_detached_arraybuffer(
  _env: *mut Env,
  value: napi_value,
  result: *mut bool,
) -> Result {
  let value = napi_to_v8!(value);
  let _ab = v8::Local::<v8::ArrayBuffer>::try_from(value).unwrap();
  *result = _ab.was_detached();
  Ok(())
}

#[napi_sym::napi_sym]
fn napi_is_error(
  env: *mut Env,
  value: napi_value,
  result: *mut bool,
) -> Result {
  {
    // TODO(bartlomieju): add `check_env!` macro?
    let _env: &mut Env = env.as_mut().ok_or(Error::InvalidArg)?;
    value.ok_or(Error::InvalidArg)?;
    check_arg!(env, result);

    let value = napi_to_v8!(value);
    *result = value.is_native_error();
  }
  napi_clear_last_error(env);
  Ok(())
}

#[napi_sym::napi_sym]
fn napi_is_exception_pending(env: *mut Env, result: *mut bool) -> Result {
  let mut _env = &mut *(env as *mut Env);
  // TODO
  *result = false;
  Ok(())
}

#[napi_sym::napi_sym]
fn napi_is_promise(
  _env: *mut Env,
  value: napi_value,
  result: *mut bool,
) -> Result {
  let value = napi_to_v8!(value);
  *result = value.is_promise();
  Ok(())
}

#[napi_sym::napi_sym]
fn napi_is_typedarray(
  _env: *mut Env,
  value: napi_value,
  result: *mut bool,
) -> Result {
  let value = napi_to_v8!(value);
  *result = value.is_typed_array();
  Ok(())
}

#[napi_sym::napi_sym]
fn napi_new_instance(
  env: *mut Env,
  constructor: napi_value,
  argc: usize,
  argv: *const napi_value,
  result: *mut napi_value,
) -> Result {
  check_env!(env);
  let env = unsafe { &mut *env };
  let constructor = napi_to_v8!(constructor);
  let constructor = v8::Local::<v8::Function>::try_from(constructor).unwrap();
  let args: &[v8::Local<v8::Value>] =
    transmute(std::slice::from_raw_parts(argv, argc));
  let inst = constructor.new_instance(&mut env.scope(), args).unwrap();
  let value: v8::Local<v8::Value> = inst.into();
  *result = value.into();
  Ok(())
}

#[napi_sym::napi_sym]
fn napi_object_freeze(env: &mut Env, object: v8::Local<v8::Value>) -> Result {
  let object = object.to_object(&mut env.scope()).unwrap();
  let maybe =
    object.set_integrity_level(&mut env.scope(), v8::IntegrityLevel::Frozen);

  match maybe {
    Some(_) => Ok(()),
    None => Err(Error::GenericFailure),
  }
}

#[napi_sym::napi_sym]
fn napi_object_seal(env: &mut Env, object: v8::Local<v8::Value>) -> Result {
  let object = object.to_object(&mut env.scope()).unwrap();
  let maybe =
    object.set_integrity_level(&mut env.scope(), v8::IntegrityLevel::Sealed);

  match maybe {
    Some(_) => Ok(()),
    None => Err(Error::GenericFailure),
  }
}

#[napi_sym::napi_sym]
fn napi_open_escapable_handle_scope(
  _env: *mut Env,
  _result: *mut napi_escapable_handle_scope,
) -> Result {
  // TODO: do this properly
  Ok(())
}

#[napi_sym::napi_sym]
fn napi_open_handle_scope(
  env: *mut Env,
  _result: *mut napi_handle_scope,
) -> Result {
  let env = &mut *(env as *mut Env);

  // *result = &mut env.scope() as *mut _ as napi_handle_scope;
  env.open_handle_scopes += 1;
  Ok(())
}

#[napi_sym::napi_sym]
fn napi_reference_ref() -> Result {
  // TODO
  Ok(())
}

#[napi_sym::napi_sym]
fn napi_reference_unref() -> Result {
  // TODO
  Ok(())
}

#[napi_sym::napi_sym]
fn napi_reject_deferred(
  env: *mut Env,
  deferred: napi_deferred,
  error: napi_value,
) -> Result {
  check_env!(env);
  let env = unsafe { &mut *env };

  let deferred_ptr =
    NonNull::new_unchecked(deferred as *mut v8::PromiseResolver);
  // TODO(@littledivy): Use Global::from_raw instead casting to local.
  // SAFETY: Isolate is still alive unless the module is doing something weird,
  // global data is the size of a pointer.
  // Global pointer is obtained from napi_create_promise
  let resolver = transmute::<
    NonNull<v8::PromiseResolver>,
    v8::Local<v8::PromiseResolver>,
  >(deferred_ptr);
  resolver
    .reject(&mut env.scope(), napi_to_v8!(error))
    .unwrap();
  Ok(())
}

#[napi_sym::napi_sym]
fn napi_remove_wrap(env: *mut Env, value: napi_value) -> Result {
  check_env!(env);
  let env = unsafe { &mut *env };
  let value = napi_to_v8!(value);
  let obj = value.to_object(&mut env.scope()).unwrap();
  let shared = &*(env.shared as *const EnvShared);
  let napi_wrap = v8::Local::new(&mut env.scope(), &shared.napi_wrap);
  obj.delete_private(&mut env.scope(), napi_wrap).unwrap();
  Ok(())
}

#[napi_sym::napi_sym]
fn napi_resolve_deferred(
  env: *mut Env,
  deferred: napi_deferred,
  result: napi_value,
) -> Result {
  check_env!(env);
  let env = unsafe { &mut *env };
  let deferred_ptr =
    NonNull::new_unchecked(deferred as *mut v8::PromiseResolver);
  // TODO(@littledivy): Use Global::from_raw instead casting to local.
  // SAFETY: Isolate is still alive unless the module is doing something weird,
  // global data is the size of a pointer.
  // Global pointer is obtained from napi_create_promise
  let resolver = transmute::<
    NonNull<v8::PromiseResolver>,
    v8::Local<v8::PromiseResolver>,
  >(deferred_ptr);
  resolver
    .resolve(&mut env.scope(), napi_to_v8!(result))
    .unwrap();
  Ok(())
}

#[napi_sym::napi_sym]
fn napi_run_script(
  env: *mut Env,
  script: napi_value,
  result: *mut napi_value,
) -> Result {
  check_env!(env);
  let env = unsafe { &mut *env };

  let script = napi_to_v8!(script);
  if !script.is_string() {
    // TODO:
    // napi_set_last_error
    return Err(Error::StringExpected);
  }
  let script = script.to_string(&mut env.scope()).unwrap();

  let script = v8::Script::compile(&mut env.scope(), script, None);
  if script.is_none() {
    return Err(Error::GenericFailure);
  }
  let script = script.unwrap();
  let rv = script.run(&mut env.scope());

  if let Some(rv) = rv {
    *result = rv.into();
  } else {
    return Err(Error::GenericFailure);
  }

  Ok(())
}

#[napi_sym::napi_sym]
fn napi_set_element(
  env: *mut Env,
  object: napi_value,
  index: u32,
  value: napi_value,
) -> Result {
  check_env!(env);
  let env = unsafe { &mut *env };
  let object = napi_to_v8!(object);
  let array = v8::Local::<v8::Array>::try_from(object).unwrap();
  let value = napi_to_v8!(value);
  array.set_index(&mut env.scope(), index, value).unwrap();
  Ok(())
}

#[napi_sym::napi_sym]
fn napi_set_instance_data(
  env: *mut Env,
  data: *mut c_void,
  finalize_cb: napi_finalize,
  finalize_hint: *mut c_void,
) -> Result {
  let env = &mut *(env as *mut Env);
  let shared = env.shared_mut();
  shared.instance_data = data;
  shared.data_finalize = if !(finalize_cb as *const c_void).is_null() {
    Some(finalize_cb)
  } else {
    None
  };
  shared.data_finalize_hint = finalize_hint;
  Ok(())
}

#[napi_sym::napi_sym]
fn napi_set_named_property(
  env: *mut Env,
  object: napi_value,
  name: *const c_char,
  value: napi_value,
) -> Result {
  check_env!(env);
  let env = unsafe { &mut *env };
  let name = CStr::from_ptr(name).to_str().unwrap();
  let object = transmute::<napi_value, v8::Local<v8::Object>>(object);
  let value = napi_to_v8!(value);
  let name = v8::String::new(&mut env.scope(), name).unwrap();
  object.set(&mut env.scope(), name.into(), value).unwrap();
  Ok(())
}

#[napi_sym::napi_sym]
fn napi_set_property(
  env: *mut Env,
  object: napi_value,
  key: napi_value,
  value: napi_value,
) -> Result {
  check_env!(env);
  let env = unsafe { &mut *env };
  check_arg_option!(env, key);
  check_arg_option!(env, value);

  let scope = &mut env.scope();
  let object = object
    .map(|o| o.to_object(scope))
    .flatten()
    .ok_or(Error::InvalidArg)?;

  object
    .set(scope, key.unwrap_unchecked(), value.unwrap_unchecked())
    .ok_or(Error::GenericFailure)?;

  Ok(())
}

#[napi_sym::napi_sym]
fn napi_strict_equals(
  env: *mut Env,
  lhs: napi_value,
  rhs: napi_value,
  result: *mut bool,
) -> Result {
  let _: &mut Env = env.as_mut().ok_or(Error::InvalidArg)?;
  check_arg_option!(env, lhs);
  check_arg_option!(env, rhs);

  *result = lhs.unwrap_unchecked().strict_equals(rhs.unwrap_unchecked());
  Ok(())
}

#[napi_sym::napi_sym]
fn napi_throw(env: *mut Env, error: napi_value) -> Result {
  check_env!(env);
  let env = unsafe { &mut *env };
  let error = napi_to_v8!(error);
  env.scope().throw_exception(error);
  Ok(())
}

#[napi_sym::napi_sym]
fn napi_throw_error(
  env: *mut Env,
  code: *const c_char,
  msg: *const c_char,
) -> Result {
  // TODO: add preamble here

  {
    check_env!(env);
    let str_: v8::Local<v8::String>;
    check_new_from_utf8!(env, str_, msg);

    let env = unsafe { &mut *env };
    let scope = &mut env.scope();
    let error = v8::Exception::error(scope, str_);
    status_call!(set_error_code(
      scope,
      error,
      transmute::<*mut (), napi_value>(std::ptr::null_mut()),
      code,
    ));

    scope.throw_exception(error);
  }
  napi_clear_last_error(env);
  Ok(())
}

#[napi_sym::napi_sym]
fn napi_throw_range_error(
  env: *mut Env,
  code: *const c_char,
  msg: *const c_char,
) -> Result {
  // TODO: add preamble here

  {
    check_env!(env);
    let str_: v8::Local<v8::String>;
    check_new_from_utf8!(env, str_, msg);
    let env = unsafe { &mut *env };
    let scope = &mut env.scope();
    let error = v8::Exception::range_error(scope, str_);
    status_call!(set_error_code(
      scope,
      error,
      transmute::<*mut (), napi_value>(std::ptr::null_mut()),
      code,
    ));
    scope.throw_exception(error);
  }
  napi_clear_last_error(env);
  Ok(())
}

#[napi_sym::napi_sym]
fn napi_throw_type_error(
  env: *mut Env,
  code: *const c_char,
  msg: *const c_char,
) -> Result {
  // TODO: add preamble here

  {
    check_env!(env);
    let str_: v8::Local<v8::String>;
    check_new_from_utf8!(env, str_, msg);
    let env = unsafe { &mut *env };
    let scope = &mut env.scope();
    let error = v8::Exception::type_error(scope, str_);
    status_call!(set_error_code(
      scope,
      error,
      transmute::<*mut (), napi_value>(std::ptr::null_mut()),
      code,
    ));
    scope.throw_exception(error);
  }
  napi_clear_last_error(env);
  Ok(())
}

pub fn get_value_type(value: v8::Local<v8::Value>) -> Option<napi_valuetype> {
  if value.is_undefined() {
    Some(napi_undefined)
  } else if value.is_null() {
    Some(napi_null)
  } else if value.is_external() {
    Some(napi_external)
  } else if value.is_boolean() {
    Some(napi_boolean)
  } else if value.is_number() {
    Some(napi_number)
  } else if value.is_big_int() {
    Some(napi_bigint)
  } else if value.is_string() {
    Some(napi_string)
  } else if value.is_symbol() {
    Some(napi_symbol)
  } else if value.is_function() {
    Some(napi_function)
  } else if value.is_object() {
    Some(napi_object)
  } else {
    None
  }
}

#[napi_sym::napi_sym]
fn napi_typeof(
  env: *mut Env,
  value: napi_value,
  result: *mut napi_valuetype,
) -> Result {
  check_env!(env);
  check_arg_option!(env, value);
  check_arg!(env, result);
  match get_value_type(value.unwrap()) {
    Some(ty) => {
      *result = ty;
    }
    None => {
      return Err(Error::InvalidArg);
    }
  };

  Ok(())
}

#[napi_sym::napi_sym]
fn napi_unwrap(
  env: *mut Env,
  value: napi_value,
  result: *mut *mut c_void,
) -> Result {
  check_env!(env);
  let env = unsafe { &mut *env };
  let value = napi_to_v8!(value);
  let obj = value.to_object(&mut env.scope()).unwrap();
  let shared = &*(env.shared as *const EnvShared);
  let napi_wrap = v8::Local::new(&mut env.scope(), &shared.napi_wrap);
  let ext = obj.get_private(&mut env.scope(), napi_wrap).unwrap();
  let ext = v8::Local::<v8::External>::try_from(ext)
    .ok()
    .ok_or(Error::InvalidArg)?;
  *result = ext.value();
  Ok(())
}

#[napi_sym::napi_sym]
fn napi_wrap(
  env: *mut Env,
  value: napi_value,
  native_object: *mut c_void,
) -> Result {
  check_env!(env);
  let env = unsafe { &mut *env };
  let value = napi_to_v8!(value);
  let obj = value.to_object(&mut env.scope()).unwrap();
  let shared = &*(env.shared as *const EnvShared);
  let napi_wrap = v8::Local::new(&mut env.scope(), &shared.napi_wrap);
  let ext = v8::External::new(&mut env.scope(), native_object);
  obj.set_private(&mut env.scope(), napi_wrap, ext.into());
  Ok(())
}

#[napi_sym::napi_sym]
fn node_api_throw_syntax_error(
  env: *mut Env,
  _code: *const c_char,
  msg: *const c_char,
) -> Result {
  check_env!(env);
  let env = unsafe { &mut *env };

  // let code = CStr::from_ptr(code).to_str().unwrap();
  let msg = CStr::from_ptr(msg).to_str().unwrap();

  // let code = v8::String::new(&mut env.scope(), code).unwrap();
  let msg = v8::String::new(&mut env.scope(), msg).unwrap();

  let error = v8::Exception::syntax_error(&mut env.scope(), msg);
  env.scope().throw_exception(error);

  Ok(())
}

#[napi_sym::napi_sym]
fn node_api_create_syntax_error(
  env: *mut Env,
  _code: napi_value,
  msg: napi_value,
  result: *mut napi_value,
) -> Result {
  check_env!(env);
  let env = unsafe { &mut *env };

  // let code = napi_to_v8!(code);
  let msg = napi_to_v8!(msg);

  let msg = msg.to_string(&mut env.scope()).unwrap();

  let error = v8::Exception::syntax_error(&mut env.scope(), msg);
  *result = error.into();

  Ok(())
}<|MERGE_RESOLUTION|>--- conflicted
+++ resolved
@@ -1698,20 +1698,12 @@
   value: napi_value,
   result: *mut f64,
 ) -> Result {
-<<<<<<< HEAD
-  check_env!(env);
-  let env = unsafe { &mut *env };
-  let value = napi_to_v8!(value);
-=======
-  let env: &mut Env = env.as_mut().ok_or(Error::InvalidArg)?;
-  let value = transmute::<napi_value, v8::Local<v8::Value>>(value);
-
-  if !value.is_date() {
-    return Err(Error::DateExpected);
-  }
-
->>>>>>> b4ce5d3e
+  check_env!(env);
+  let value = napi_to_v8!(value);
+  return_status_if_false!(env, value.is_date(), napi_date_expected);
+  let env = unsafe { &mut *env };
   let date = v8::Local::<v8::Date>::try_from(value).unwrap();
+  // TODO: should be value of
   *result = date.number_value(&mut env.scope()).unwrap();
   Ok(())
 }
