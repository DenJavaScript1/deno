// Copyright 2018-2023 the Deno authors. All rights reserved. MIT license.

use deno_core::anyhow::anyhow;
use deno_core::error::AnyError;
use deno_core::futures::future;
use deno_core::futures::future::LocalBoxFuture;
use deno_core::futures::FutureExt;
use deno_core::ModuleSpecifier;
<<<<<<< HEAD
use deno_core::TaskQueue;
use deno_graph::source::NpmPackageReqResolution;
use deno_graph::source::NpmResolver;
=======
use deno_graph::source::NpmPackageReqResolution;
use deno_graph::source::NpmResolver;
use deno_graph::source::ResolutionMode;
use deno_graph::source::ResolveError;
>>>>>>> 02c5f49a
use deno_graph::source::Resolver;
use deno_graph::source::UnknownBuiltInNodeModuleError;
use deno_graph::source::DEFAULT_JSX_IMPORT_SOURCE_MODULE;
use deno_runtime::deno_fs::FileSystem;
use deno_runtime::deno_node::is_builtin_node_module;
use deno_runtime::deno_node::parse_npm_pkg_name;
use deno_runtime::deno_node::NodeResolution;
use deno_runtime::deno_node::NodeResolutionMode;
use deno_runtime::deno_node::NodeResolver;
use deno_runtime::deno_node::NpmResolver as DenoNodeNpmResolver;
use deno_runtime::permissions::PermissionsContainer;
use deno_semver::npm::NpmPackageReqReference;
use deno_semver::package::PackageReq;
use import_map::ImportMap;
use std::path::PathBuf;
use std::sync::Arc;

use crate::args::package_json::PackageJsonDeps;
use crate::args::JsxImportSourceConfig;
use crate::args::PackageJsonDepsProvider;
use crate::module_loader::CjsResolutionStore;
use crate::npm::ByonmCliNpmResolver;
use crate::npm::CliNpmResolver;
use crate::npm::InnerCliNpmResolverRef;
use crate::util::sync::AtomicFlag;

/// Result of checking if a specifier is mapped via
/// an import map or package.json.
pub enum MappedResolution {
  None,
  PackageJson(ModuleSpecifier),
  ImportMap(ModuleSpecifier),
}

impl MappedResolution {
  pub fn into_specifier(self) -> Option<ModuleSpecifier> {
    match self {
      MappedResolution::None => Option::None,
      MappedResolution::PackageJson(specifier) => Some(specifier),
      MappedResolution::ImportMap(specifier) => Some(specifier),
    }
  }
}

/// Resolver for specifiers that could be mapped via an
/// import map or package.json.
#[derive(Debug)]
pub struct MappedSpecifierResolver {
  maybe_import_map: Option<Arc<ImportMap>>,
  package_json_deps_provider: Arc<PackageJsonDepsProvider>,
}

impl MappedSpecifierResolver {
  pub fn new(
    maybe_import_map: Option<Arc<ImportMap>>,
    package_json_deps_provider: Arc<PackageJsonDepsProvider>,
  ) -> Self {
    Self {
      maybe_import_map,
      package_json_deps_provider,
    }
  }

  pub fn resolve(
    &self,
    specifier: &str,
    referrer: &ModuleSpecifier,
  ) -> Result<MappedResolution, AnyError> {
    // attempt to resolve with the import map first
    let maybe_import_map_err = match self
      .maybe_import_map
      .as_ref()
      .map(|import_map| import_map.resolve(specifier, referrer))
    {
      Some(Ok(value)) => return Ok(MappedResolution::ImportMap(value)),
      Some(Err(err)) => Some(err),
      None => None,
    };

    // then with package.json
    if let Some(deps) = self.package_json_deps_provider.deps() {
      if let Some(specifier) = resolve_package_json_dep(specifier, deps)? {
        return Ok(MappedResolution::PackageJson(specifier));
      }
    }

    // otherwise, surface the import map error or try resolving when has no import map
    if let Some(err) = maybe_import_map_err {
      Err(err.into())
    } else {
      Ok(MappedResolution::None)
    }
  }
}

/// A resolver that takes care of resolution, taking into account loaded
/// import map, JSX settings.
#[derive(Debug)]
pub struct CliGraphResolver {
  fs: Arc<dyn FileSystem>,
  mapped_specifier_resolver: MappedSpecifierResolver,
  maybe_default_jsx_import_source: Option<String>,
  maybe_jsx_import_source_module: Option<String>,
  maybe_vendor_specifier: Option<ModuleSpecifier>,
  cjs_resolutions: Option<Arc<CjsResolutionStore>>,
  node_resolver: Option<Arc<NodeResolver>>,
  npm_resolver: Option<Arc<dyn CliNpmResolver>>,
  found_package_json_dep_flag: Arc<AtomicFlag>,
  bare_node_builtins_enabled: bool,
}

pub struct CliGraphResolverOptions<'a> {
  pub fs: Arc<dyn FileSystem>,
  pub cjs_resolutions: Option<Arc<CjsResolutionStore>>,
  pub node_resolver: Option<Arc<NodeResolver>>,
  pub npm_resolver: Option<Arc<dyn CliNpmResolver>>,
  pub package_json_deps_provider: Arc<PackageJsonDepsProvider>,
  pub maybe_jsx_import_source_config: Option<JsxImportSourceConfig>,
  pub maybe_import_map: Option<Arc<ImportMap>>,
  pub maybe_vendor_dir: Option<&'a PathBuf>,
  pub bare_node_builtins_enabled: bool,
}

impl CliGraphResolver {
  pub fn new(options: CliGraphResolverOptions) -> Self {
    let is_byonm = options
      .npm_resolver
      .as_ref()
      .map(|n| n.as_byonm().is_some())
      .unwrap_or(false);
    Self {
      fs: options.fs,
      cjs_resolutions: options.cjs_resolutions,
      mapped_specifier_resolver: MappedSpecifierResolver::new(
        options.maybe_import_map,
        if is_byonm {
          // don't resolve from the root package.json deps for byonm
          Arc::new(PackageJsonDepsProvider::new(None))
        } else {
          options.package_json_deps_provider
        },
      ),
      maybe_default_jsx_import_source: options
        .maybe_jsx_import_source_config
        .as_ref()
        .and_then(|c| c.default_specifier.clone()),
      maybe_jsx_import_source_module: options
        .maybe_jsx_import_source_config
        .map(|c| c.module),
      maybe_vendor_specifier: options
        .maybe_vendor_dir
        .and_then(|v| ModuleSpecifier::from_directory_path(v).ok()),
      node_resolver: options.node_resolver,
      npm_resolver: options.npm_resolver,
      found_package_json_dep_flag: Default::default(),
      bare_node_builtins_enabled: options.bare_node_builtins_enabled,
    }
  }

  pub fn as_graph_resolver(&self) -> &dyn Resolver {
    self
  }

  pub fn as_graph_npm_resolver(&self) -> &dyn NpmResolver {
    self
  }

  pub fn found_package_json_dep(&self) -> bool {
    self.found_package_json_dep_flag.is_raised()
  }

  fn check_surface_byonm_node_error(
    &self,
    specifier: &str,
    referrer: &ModuleSpecifier,
    mode: NodeResolutionMode,
    original_err: AnyError,
    resolver: &ByonmCliNpmResolver,
  ) -> Result<(), AnyError> {
    if let Ok((pkg_name, _, _)) = parse_npm_pkg_name(specifier, referrer) {
      match resolver
        .resolve_package_folder_from_package(&pkg_name, referrer, mode)
      {
        Ok(_) => {
          return Err(original_err);
        }
        Err(_) => {
          if resolver
            .find_ancestor_package_json_with_dep(&pkg_name, referrer)
            .is_some()
          {
            return Err(anyhow!(
              concat!(
                "Could not resolve \"{}\", but found it in a package.json. ",
                "Deno expects the node_modules/ directory to be up to date. ",
                "Did you forget to run `npm install`?"
              ),
              specifier
            ));
          }
        }
      }
    }
    Ok(())
  }
}

impl Resolver for CliGraphResolver {
  fn default_jsx_import_source(&self) -> Option<String> {
    self.maybe_default_jsx_import_source.clone()
  }

  fn jsx_import_source_module(&self) -> &str {
    self
      .maybe_jsx_import_source_module
      .as_deref()
      .unwrap_or(DEFAULT_JSX_IMPORT_SOURCE_MODULE)
  }

  fn resolve(
    &self,
    specifier: &str,
    referrer: &ModuleSpecifier,
    mode: ResolutionMode,
  ) -> Result<ModuleSpecifier, ResolveError> {
    fn to_node_mode(mode: ResolutionMode) -> NodeResolutionMode {
      match mode {
        ResolutionMode::Execution => NodeResolutionMode::Execution,
        ResolutionMode::Types => NodeResolutionMode::Types,
      }
    }

    let result = match self
      .mapped_specifier_resolver
      .resolve(specifier, referrer)?
    {
      MappedResolution::ImportMap(specifier) => Ok(specifier),
      MappedResolution::PackageJson(specifier) => {
        // found a specifier in the package.json, so mark that
        // we need to do an "npm install" later
        self.found_package_json_dep_flag.raise();
        Ok(specifier)
      }
      MappedResolution::None => deno_graph::resolve_import(specifier, referrer)
        .map_err(|err| err.into()),
    };

    // When the user is vendoring, don't allow them to import directly from the vendor/ directory
    // as it might cause them confusion or duplicate dependencies. Additionally, this folder has
    // special treatment in the language server so it will definitely cause issues/confusion there
    // if they do this.
    if let Some(vendor_specifier) = &self.maybe_vendor_specifier {
      if let Ok(specifier) = &result {
        if specifier.as_str().starts_with(vendor_specifier.as_str()) {
          return Err(ResolveError::Other(anyhow!("Importing from the vendor directory is not permitted. Use a remote specifier instead or disable vendoring.")));
        }
      }
    }

    if let Some(resolver) =
      self.npm_resolver.as_ref().and_then(|r| r.as_byonm())
    {
      match &result {
        Ok(specifier) => {
          if let Ok(npm_req_ref) =
            NpmPackageReqReference::from_specifier(specifier)
          {
            let package_folder = resolver
              .resolve_pkg_folder_from_deno_module_req(
                npm_req_ref.req(),
                referrer,
              )?;
            let node_resolver = self.node_resolver.as_ref().unwrap();
            let package_json_path = package_folder.join("package.json");
            if !self.fs.exists_sync(&package_json_path) {
              return Err(ResolveError::Other(anyhow!(
                "Could not find '{}'. Deno expects the node_modules/ directory to be up to date. Did you forget to run `npm install`?",
                package_json_path.display()
              )));
            }
            let maybe_resolution = node_resolver
              .resolve_package_subpath_from_deno_module(
                &package_folder,
                npm_req_ref.sub_path(),
                referrer,
                to_node_mode(mode),
                &PermissionsContainer::allow_all(),
              )?;
            match maybe_resolution {
              Some(resolution) => {
                if let Some(cjs_resolutions) = &self.cjs_resolutions {
                  if let NodeResolution::CommonJs(specifier) = &resolution {
                    // remember that this was a common js resolution
                    cjs_resolutions.insert(specifier.clone());
                  }
                }

                return Ok(resolution.into_url());
              }
              None => {
                return Err(ResolveError::Other(anyhow!(
                  "Failed resolving package subpath for '{}' in '{}'.",
                  npm_req_ref,
                  package_folder.display()
                )));
              }
            }
          }
        }
        Err(_) => {
          if referrer.scheme() == "file" {
            if let Some(node_resolver) = &self.node_resolver {
              let node_result = node_resolver.resolve(
                specifier,
                referrer,
                to_node_mode(mode),
                &PermissionsContainer::allow_all(),
              );
              match node_result {
                Ok(Some(resolution)) => {
                  if let Some(cjs_resolutions) = &self.cjs_resolutions {
                    if let NodeResolution::CommonJs(specifier) = &resolution {
                      // remember that this was a common js resolution
                      cjs_resolutions.insert(specifier.clone());
                    }
                  }
                  return Ok(resolution.into_url());
                }
                Ok(None) => {
                  self
                    .check_surface_byonm_node_error(
                      specifier,
                      referrer,
                      to_node_mode(mode),
                      anyhow!("Cannot find \"{}\"", specifier),
                      resolver,
                    )
                    .map_err(ResolveError::Other)?;
                }
                Err(err) => {
                  self
                    .check_surface_byonm_node_error(
                      specifier,
                      referrer,
                      to_node_mode(mode),
                      err,
                      resolver,
                    )
                    .map_err(ResolveError::Other)?;
                }
              }
            }
          }
        }
      }
    }

    result
  }
}

fn resolve_package_json_dep(
  specifier: &str,
  deps: &PackageJsonDeps,
) -> Result<Option<ModuleSpecifier>, AnyError> {
  for (bare_specifier, req_result) in deps {
    if specifier.starts_with(bare_specifier) {
      let path = &specifier[bare_specifier.len()..];
      if path.is_empty() || path.starts_with('/') {
        let req = req_result.as_ref().map_err(|err| {
          anyhow!(
            "Parsing version constraints in the application-level package.json is more strict at the moment.\n\n{:#}",
            err.clone()
          )
        })?;
        return Ok(Some(ModuleSpecifier::parse(&format!("npm:{req}{path}"))?));
      }
    }
  }

  Ok(None)
}

impl NpmResolver for CliGraphResolver {
  fn resolve_builtin_node_module(
    &self,
    specifier: &ModuleSpecifier,
  ) -> Result<Option<String>, UnknownBuiltInNodeModuleError> {
    if specifier.scheme() != "node" {
      return Ok(None);
    }

    let module_name = specifier.path().to_string();
    if is_builtin_node_module(&module_name) {
      Ok(Some(module_name))
    } else {
      Err(UnknownBuiltInNodeModuleError { module_name })
    }
  }

  fn on_resolve_bare_builtin_node_module(
    &self,
    module_name: &str,
    range: &deno_graph::Range,
  ) {
    let deno_graph::Range {
      start, specifier, ..
    } = range;
    let line = start.line + 1;
    let column = start.character + 1;
    log::warn!("Warning: Resolving \"{module_name}\" as \"node:{module_name}\" at {specifier}:{line}:{column}. If you want to use a built-in Node module, add a \"node:\" prefix.")
  }

  fn load_and_cache_npm_package_info(
    &self,
    package_name: &str,
  ) -> LocalBoxFuture<'static, Result<(), AnyError>> {
    match &self.npm_resolver {
      Some(npm_resolver) if npm_resolver.as_managed().is_some() => {
        let package_name = package_name.to_string();
        let npm_resolver = npm_resolver.clone();
        async move {
          if let Some(managed) = npm_resolver.as_managed() {
            managed.cache_package_info(&package_name).await?;
          }
          Ok(())
        }
        .boxed()
      }
      _ => {
        // return it succeeded and error at the import site below
        Box::pin(future::ready(Ok(())))
      }
    }
  }

  fn resolve_npm(&self, package_req: &PackageReq) -> NpmPackageReqResolution {
<<<<<<< HEAD
    if self.no_npm {
      return NpmPackageReqResolution::Err(anyhow!(
=======
    match &self.npm_resolver {
      Some(npm_resolver) => match npm_resolver.as_inner() {
        InnerCliNpmResolverRef::Managed(npm_resolver) => {
          npm_resolver.resolve_npm_for_deno_graph(package_req)
        }
        // if we are using byonm, then this should never be called because
        // we don't use deno_graph's npm resolution in this case
        InnerCliNpmResolverRef::Byonm(_) => unreachable!(),
      },
      None => NpmPackageReqResolution::Err(anyhow!(
>>>>>>> 02c5f49a
        "npm specifiers were requested; but --no-npm is specified"
      )),
    }
  }

<<<<<<< HEAD
    let result = self
      .npm_resolution
      .resolve_package_req_as_pending(package_req);
    match result {
      Ok(nv) => NpmPackageReqResolution::Ok(nv),
      Err(err) => {
        if self.npm_registry_api.mark_force_reload() {
          log::debug!("Restarting npm specifier resolution to check for new registry information. Error: {:#}", err);
          NpmPackageReqResolution::ReloadRegistryInfo(err.into())
        } else {
          NpmPackageReqResolution::Err(err.into())
        }
      }
    }
=======
  fn enables_bare_builtin_node_module(&self) -> bool {
    self.bare_node_builtins_enabled
>>>>>>> 02c5f49a
  }
}

#[cfg(test)]
mod test {
  use std::collections::BTreeMap;

  use super::*;

  #[test]
  fn test_resolve_package_json_dep() {
    fn resolve(
      specifier: &str,
      deps: &BTreeMap<String, PackageReq>,
    ) -> Result<Option<String>, String> {
      let deps = deps
        .iter()
        .map(|(key, value)| (key.to_string(), Ok(value.clone())))
        .collect();
      resolve_package_json_dep(specifier, &deps)
        .map(|s| s.map(|s| s.to_string()))
        .map_err(|err| err.to_string())
    }

    let deps = BTreeMap::from([
      (
        "package".to_string(),
        PackageReq::from_str("package@1.0").unwrap(),
      ),
      (
        "package-alias".to_string(),
        PackageReq::from_str("package@^1.2").unwrap(),
      ),
      (
        "@deno/test".to_string(),
        PackageReq::from_str("@deno/test@~0.2").unwrap(),
      ),
    ]);

    assert_eq!(
      resolve("package", &deps).unwrap(),
      Some("npm:package@1.0".to_string()),
    );
    assert_eq!(
      resolve("package/some_path.ts", &deps).unwrap(),
      Some("npm:package@1.0/some_path.ts".to_string()),
    );

    assert_eq!(
      resolve("@deno/test", &deps).unwrap(),
      Some("npm:@deno/test@~0.2".to_string()),
    );
    assert_eq!(
      resolve("@deno/test/some_path.ts", &deps).unwrap(),
      Some("npm:@deno/test@~0.2/some_path.ts".to_string()),
    );
    // matches the start, but doesn't have the same length or a path
    assert_eq!(resolve("@deno/testing", &deps).unwrap(), None,);

    // alias
    assert_eq!(
      resolve("package-alias", &deps).unwrap(),
      Some("npm:package@^1.2".to_string()),
    );

    // non-existent bare specifier
    assert_eq!(resolve("non-existent", &deps).unwrap(), None);
  }
}<|MERGE_RESOLUTION|>--- conflicted
+++ resolved
@@ -6,16 +6,10 @@
 use deno_core::futures::future::LocalBoxFuture;
 use deno_core::futures::FutureExt;
 use deno_core::ModuleSpecifier;
-<<<<<<< HEAD
-use deno_core::TaskQueue;
-use deno_graph::source::NpmPackageReqResolution;
-use deno_graph::source::NpmResolver;
-=======
 use deno_graph::source::NpmPackageReqResolution;
 use deno_graph::source::NpmResolver;
 use deno_graph::source::ResolutionMode;
 use deno_graph::source::ResolveError;
->>>>>>> 02c5f49a
 use deno_graph::source::Resolver;
 use deno_graph::source::UnknownBuiltInNodeModuleError;
 use deno_graph::source::DEFAULT_JSX_IMPORT_SOURCE_MODULE;
@@ -453,10 +447,6 @@
   }
 
   fn resolve_npm(&self, package_req: &PackageReq) -> NpmPackageReqResolution {
-<<<<<<< HEAD
-    if self.no_npm {
-      return NpmPackageReqResolution::Err(anyhow!(
-=======
     match &self.npm_resolver {
       Some(npm_resolver) => match npm_resolver.as_inner() {
         InnerCliNpmResolverRef::Managed(npm_resolver) => {
@@ -467,31 +457,13 @@
         InnerCliNpmResolverRef::Byonm(_) => unreachable!(),
       },
       None => NpmPackageReqResolution::Err(anyhow!(
->>>>>>> 02c5f49a
         "npm specifiers were requested; but --no-npm is specified"
       )),
     }
   }
 
-<<<<<<< HEAD
-    let result = self
-      .npm_resolution
-      .resolve_package_req_as_pending(package_req);
-    match result {
-      Ok(nv) => NpmPackageReqResolution::Ok(nv),
-      Err(err) => {
-        if self.npm_registry_api.mark_force_reload() {
-          log::debug!("Restarting npm specifier resolution to check for new registry information. Error: {:#}", err);
-          NpmPackageReqResolution::ReloadRegistryInfo(err.into())
-        } else {
-          NpmPackageReqResolution::Err(err.into())
-        }
-      }
-    }
-=======
   fn enables_bare_builtin_node_module(&self) -> bool {
     self.bare_node_builtins_enabled
->>>>>>> 02c5f49a
   }
 }
 
