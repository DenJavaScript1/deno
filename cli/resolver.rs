// Copyright 2018-2023 the Deno authors. All rights reserved. MIT license.

use deno_core::anyhow::anyhow;
use deno_core::error::AnyError;
use deno_core::futures::future;
use deno_core::futures::future::LocalBoxFuture;
use deno_core::futures::FutureExt;
use deno_core::ModuleSpecifier;
use deno_graph::source::NpmPackageReqResolution;
use deno_graph::source::NpmResolver;
use deno_graph::source::ResolveError;
use deno_graph::source::Resolver;
use deno_graph::source::UnknownBuiltInNodeModuleError;
use deno_graph::source::DEFAULT_JSX_IMPORT_SOURCE_MODULE;
use deno_runtime::deno_node::is_builtin_node_module;
use deno_semver::package::PackageReq;
use import_map::ImportMap;
use std::path::PathBuf;
use std::sync::Arc;

use crate::args::package_json::PackageJsonDeps;
use crate::args::JsxImportSourceConfig;
use crate::args::PackageJsonDepsProvider;
use crate::npm::CliNpmResolver;
use crate::npm::InnerCliNpmResolverRef;
use crate::util::sync::AtomicFlag;

/// Result of checking if a specifier is mapped via
/// an import map or package.json.
pub enum MappedResolution {
  None,
  PackageJson(ModuleSpecifier),
  ImportMap(ModuleSpecifier),
}

impl MappedResolution {
  pub fn into_specifier(self) -> Option<ModuleSpecifier> {
    match self {
      MappedResolution::None => Option::None,
      MappedResolution::PackageJson(specifier) => Some(specifier),
      MappedResolution::ImportMap(specifier) => Some(specifier),
    }
  }
}

/// Resolver for specifiers that could be mapped via an
/// import map or package.json.
#[derive(Debug)]
pub struct MappedSpecifierResolver {
  maybe_import_map: Option<Arc<ImportMap>>,
  package_json_deps_provider: Arc<PackageJsonDepsProvider>,
}

impl MappedSpecifierResolver {
  pub fn new(
    maybe_import_map: Option<Arc<ImportMap>>,
    package_json_deps_provider: Arc<PackageJsonDepsProvider>,
  ) -> Self {
    Self {
      maybe_import_map,
      package_json_deps_provider,
    }
  }

  pub fn resolve(
    &self,
    specifier: &str,
    referrer: &ModuleSpecifier,
  ) -> Result<MappedResolution, AnyError> {
    // attempt to resolve with the import map first
    let maybe_import_map_err = match self
      .maybe_import_map
      .as_ref()
      .map(|import_map| import_map.resolve(specifier, referrer))
    {
      Some(Ok(value)) => return Ok(MappedResolution::ImportMap(value)),
      Some(Err(err)) => Some(err),
      None => None,
    };

    // then with package.json
    if let Some(deps) = self.package_json_deps_provider.deps() {
      if let Some(specifier) = resolve_package_json_dep(specifier, deps)? {
        return Ok(MappedResolution::PackageJson(specifier));
      }
    }

    // otherwise, surface the import map error or try resolving when has no import map
    if let Some(err) = maybe_import_map_err {
      Err(err.into())
    } else {
      Ok(MappedResolution::None)
    }
  }
}

/// A resolver that takes care of resolution, taking into account loaded
/// import map, JSX settings.
#[derive(Debug)]
pub struct CliGraphResolver {
  mapped_specifier_resolver: MappedSpecifierResolver,
  maybe_default_jsx_import_source: Option<String>,
  maybe_jsx_import_source_module: Option<String>,
  maybe_vendor_specifier: Option<ModuleSpecifier>,
  npm_resolver: Option<Arc<dyn CliNpmResolver>>,
  found_package_json_dep_flag: Arc<AtomicFlag>,
}

pub struct CliGraphResolverOptions<'a> {
  pub maybe_jsx_import_source_config: Option<JsxImportSourceConfig>,
  pub maybe_import_map: Option<Arc<ImportMap>>,
  pub maybe_vendor_dir: Option<&'a PathBuf>,
}

impl CliGraphResolver {
  pub fn new(
    npm_resolver: Option<Arc<dyn CliNpmResolver>>,
    package_json_deps_provider: Arc<PackageJsonDepsProvider>,
    options: CliGraphResolverOptions,
  ) -> Self {
    Self {
      mapped_specifier_resolver: MappedSpecifierResolver::new(
        options.maybe_import_map,
        package_json_deps_provider,
      ),
      maybe_default_jsx_import_source: options
        .maybe_jsx_import_source_config
        .as_ref()
        .and_then(|c| c.default_specifier.clone()),
      maybe_jsx_import_source_module: options
        .maybe_jsx_import_source_config
        .map(|c| c.module),
      maybe_vendor_specifier: options
        .maybe_vendor_dir
        .and_then(|v| ModuleSpecifier::from_directory_path(v).ok()),
      npm_resolver,
      found_package_json_dep_flag: Default::default(),
    }
  }

  pub fn as_graph_resolver(&self) -> &dyn Resolver {
    self
  }

  pub fn as_graph_npm_resolver(&self) -> &dyn NpmResolver {
    self
  }

  pub fn found_package_json_dep(&self) -> bool {
    self.found_package_json_dep_flag.is_raised()
  }
}

impl Resolver for CliGraphResolver {
  fn default_jsx_import_source(&self) -> Option<String> {
    self.maybe_default_jsx_import_source.clone()
  }

  fn jsx_import_source_module(&self) -> &str {
    self
      .maybe_jsx_import_source_module
      .as_deref()
      .unwrap_or(DEFAULT_JSX_IMPORT_SOURCE_MODULE)
  }

  fn resolve(
    &self,
    specifier: &str,
    referrer: &ModuleSpecifier,
<<<<<<< HEAD
  ) -> Result<ModuleSpecifier, ResolveError> {
    use MappedResolution::*;
=======
  ) -> Result<ModuleSpecifier, AnyError> {
>>>>>>> da0b9458
    let result = match self
      .mapped_specifier_resolver
      .resolve(specifier, referrer)?
    {
      MappedResolution::ImportMap(specifier) => Ok(specifier),
      MappedResolution::PackageJson(specifier) => {
        // found a specifier in the package.json, so mark that
        // we need to do an "npm install" later
        self.found_package_json_dep_flag.raise();
        Ok(specifier)
      }
      MappedResolution::None => deno_graph::resolve_import(specifier, referrer)
        .map_err(|err| err.into()),
    };

    // When the user is vendoring, don't allow them to import directly from the vendor/ directory
    // as it might cause them confusion or duplicate dependencies. Additionally, this folder has
    // special treatment in the language server so it will definitely cause issues/confusion there
    // if they do this.
    if let Some(vendor_specifier) = &self.maybe_vendor_specifier {
      if let Ok(specifier) = &result {
        if specifier.as_str().starts_with(vendor_specifier.as_str()) {
          return Err(ResolveError::Other(anyhow!("Importing from the vendor directory is not permitted. Use a remote specifier instead or disable vendoring.")));
        }
      }
    }

    result
  }
}

fn resolve_package_json_dep(
  specifier: &str,
  deps: &PackageJsonDeps,
) -> Result<Option<ModuleSpecifier>, AnyError> {
  for (bare_specifier, req_result) in deps {
    if specifier.starts_with(bare_specifier) {
      let path = &specifier[bare_specifier.len()..];
      if path.is_empty() || path.starts_with('/') {
        let req = req_result.as_ref().map_err(|err| {
          anyhow!(
            "Parsing version constraints in the application-level package.json is more strict at the moment.\n\n{:#}",
            err.clone()
          )
        })?;
        return Ok(Some(ModuleSpecifier::parse(&format!("npm:{req}{path}"))?));
      }
    }
  }

  Ok(None)
}

impl NpmResolver for CliGraphResolver {
  fn resolve_builtin_node_module(
    &self,
    specifier: &ModuleSpecifier,
  ) -> Result<Option<String>, UnknownBuiltInNodeModuleError> {
    if specifier.scheme() != "node" {
      return Ok(None);
    }

    let module_name = specifier.path().to_string();
    if is_builtin_node_module(&module_name) {
      Ok(Some(module_name))
    } else {
      Err(UnknownBuiltInNodeModuleError { module_name })
    }
  }

  fn on_resolve_bare_builtin_node_module(
    &self,
    module_name: &str,
    range: &deno_graph::Range,
  ) {
    let deno_graph::Range {
      start, specifier, ..
    } = range;
    let line = start.line + 1;
    let column = start.character + 1;
    log::warn!("Warning: Resolving \"{module_name}\" as \"node:{module_name}\" at {specifier}:{line}:{column}. If you want to use a built-in Node module, add a \"node:\" prefix.")
  }

  fn load_and_cache_npm_package_info(
    &self,
    package_name: &str,
  ) -> LocalBoxFuture<'static, Result<(), AnyError>> {
    match &self.npm_resolver {
      Some(npm_resolver) if npm_resolver.as_managed().is_some() => {
        let package_name = package_name.to_string();
        let npm_resolver = npm_resolver.clone();
        async move {
          if let Some(managed) = npm_resolver.as_managed() {
            managed.cache_package_info(&package_name).await?;
          }
          Ok(())
        }
        .boxed()
      }
      _ => {
        // return it succeeded and error at the import site below
        Box::pin(future::ready(Ok(())))
      }
    }
  }

  fn resolve_npm(&self, package_req: &PackageReq) -> NpmPackageReqResolution {
    match &self.npm_resolver {
      Some(npm_resolver) => match npm_resolver.as_inner() {
        InnerCliNpmResolverRef::Managed(npm_resolver) => {
          npm_resolver.resolve_npm_for_deno_graph(package_req)
        }
        // if we are using byonm, then this should never be called because
        // we don't use deno_graph's npm resolution in this case
        InnerCliNpmResolverRef::Byonm(_) => unreachable!(),
      },
      None => NpmPackageReqResolution::Err(anyhow!(
        "npm specifiers were requested; but --no-npm is specified"
      )),
    }
  }
}

#[cfg(test)]
mod test {
  use std::collections::BTreeMap;

  use super::*;

  #[test]
  fn test_resolve_package_json_dep() {
    fn resolve(
      specifier: &str,
      deps: &BTreeMap<String, PackageReq>,
    ) -> Result<Option<String>, String> {
      let deps = deps
        .iter()
        .map(|(key, value)| (key.to_string(), Ok(value.clone())))
        .collect();
      resolve_package_json_dep(specifier, &deps)
        .map(|s| s.map(|s| s.to_string()))
        .map_err(|err| err.to_string())
    }

    let deps = BTreeMap::from([
      (
        "package".to_string(),
        PackageReq::from_str("package@1.0").unwrap(),
      ),
      (
        "package-alias".to_string(),
        PackageReq::from_str("package@^1.2").unwrap(),
      ),
      (
        "@deno/test".to_string(),
        PackageReq::from_str("@deno/test@~0.2").unwrap(),
      ),
    ]);

    assert_eq!(
      resolve("package", &deps).unwrap(),
      Some("npm:package@1.0".to_string()),
    );
    assert_eq!(
      resolve("package/some_path.ts", &deps).unwrap(),
      Some("npm:package@1.0/some_path.ts".to_string()),
    );

    assert_eq!(
      resolve("@deno/test", &deps).unwrap(),
      Some("npm:@deno/test@~0.2".to_string()),
    );
    assert_eq!(
      resolve("@deno/test/some_path.ts", &deps).unwrap(),
      Some("npm:@deno/test@~0.2/some_path.ts".to_string()),
    );
    // matches the start, but doesn't have the same length or a path
    assert_eq!(resolve("@deno/testing", &deps).unwrap(), None,);

    // alias
    assert_eq!(
      resolve("package-alias", &deps).unwrap(),
      Some("npm:package@^1.2".to_string()),
    );

    // non-existent bare specifier
    assert_eq!(resolve("non-existent", &deps).unwrap(), None);
  }
}<|MERGE_RESOLUTION|>--- conflicted
+++ resolved
@@ -167,12 +167,7 @@
     &self,
     specifier: &str,
     referrer: &ModuleSpecifier,
-<<<<<<< HEAD
   ) -> Result<ModuleSpecifier, ResolveError> {
-    use MappedResolution::*;
-=======
-  ) -> Result<ModuleSpecifier, AnyError> {
->>>>>>> da0b9458
     let result = match self
       .mapped_specifier_resolver
       .resolve(specifier, referrer)?
