// Copyright 2018-2020 the Deno authors. All rights reserved. MIT license.

((window) => {
  const core = window.Deno.core;
<<<<<<< HEAD
  const { build } = window.__bootstrap.build;
  const { URLSearchParams } = window.__bootstrap.url;
  const { ReadableStream, isReadableStreamDisturbed } =
    window.__bootstrap.streams;
  const { DomIterableMixin } = window.__bootstrap.domIterable;
=======
  const { notImplemented } = window.__bootstrap.util;
  const { getHeaderValueParams, isTypedArray } = window.__bootstrap.webUtil;
  const { Blob, bytesSymbol: blobBytesSymbol } = window.__bootstrap.blob;
  const Body = window.__bootstrap.body;
  const { ReadableStream } = window.__bootstrap.streams;
  const { MultipartBuilder } = window.__bootstrap.multipart;
>>>>>>> 6453cb75
  const { Headers } = window.__bootstrap.headers;
  const { requiredArguments } = window.__bootstrap.webUtil;

  const MAX_SIZE = 2 ** 32 - 2;

  // `off` is the offset into `dst` where it will at which to begin writing values
  // from `src`.
  // Returns the number of bytes copied.
  function copyBytes(src, dst, off = 0) {
    const r = dst.byteLength - off;
    if (src.byteLength > r) {
      src = src.subarray(0, r);
    }
    dst.set(src, off);
    return src.byteLength;
  }

  class Buffer {
    #buf = null; // contents are the bytes buf[off : len(buf)]
    #off = 0; // read at buf[off], write at buf[buf.byteLength]

    constructor(ab) {
      if (ab == null) {
        this.#buf = new Uint8Array(0);
        return;
      }

      this.#buf = new Uint8Array(ab);
    }

    bytes(options = { copy: true }) {
      if (options.copy === false) return this.#buf.subarray(this.#off);
      return this.#buf.slice(this.#off);
    }

    empty() {
      return this.#buf.byteLength <= this.#off;
    }

    get length() {
      return this.#buf.byteLength - this.#off;
    }

    get capacity() {
      return this.#buf.buffer.byteLength;
    }

    reset() {
      this.#reslice(0);
      this.#off = 0;
    }

    #tryGrowByReslice = (n) => {
      const l = this.#buf.byteLength;
      if (n <= this.capacity - l) {
        this.#reslice(l + n);
        return l;
      }
      return -1;
    };

    #reslice = (len) => {
      if (!(len <= this.#buf.buffer.byteLength)) {
        throw new Error("assert");
      }
      this.#buf = new Uint8Array(this.#buf.buffer, 0, len);
    };

    writeSync(p) {
      const m = this.#grow(p.byteLength);
      return copyBytes(p, this.#buf, m);
    }

    write(p) {
      const n = this.writeSync(p);
      return Promise.resolve(n);
    }

    #grow = (n) => {
      const m = this.length;
      // If buffer is empty, reset to recover space.
      if (m === 0 && this.#off !== 0) {
        this.reset();
      }
      // Fast: Try to grow by means of a reslice.
      const i = this.#tryGrowByReslice(n);
      if (i >= 0) {
        return i;
      }
      const c = this.capacity;
      if (n <= Math.floor(c / 2) - m) {
        // We can slide things down instead of allocating a new
        // ArrayBuffer. We only need m+n <= c to slide, but
        // we instead let capacity get twice as large so we
        // don't spend all our time copying.
        copyBytes(this.#buf.subarray(this.#off), this.#buf);
      } else if (c + n > MAX_SIZE) {
        throw new Error("The buffer cannot be grown beyond the maximum size.");
      } else {
        // Not enough space anywhere, we need to allocate.
        const buf = new Uint8Array(Math.min(2 * c + n, MAX_SIZE));
        copyBytes(this.#buf.subarray(this.#off), buf);
        this.#buf = buf;
      }
      // Restore this.#off and len(this.#buf).
      this.#off = 0;
      this.#reslice(Math.min(m + n, MAX_SIZE));
      return m;
    };

    grow(n) {
      if (n < 0) {
        throw Error("Buffer.grow: negative count");
      }
      const m = this.#grow(n);
      this.#reslice(m);
    }
  }

  function isTypedArray(x) {
    return ArrayBuffer.isView(x) && !(x instanceof DataView);
  }

  function hasHeaderValueOf(s, value) {
    return new RegExp(`^${value}[\t\s]*;?`).test(s);
  }

  function getHeaderValueParams(value) {
    const params = new Map();
    // Forced to do so for some Map constructor param mismatch
    value
      .split(";")
      .slice(1)
      .map((s) => s.trim().split("="))
      .filter((arr) => arr.length > 1)
      .map(([k, v]) => [k, v.replace(/^"([^"]*)"$/, "$1")])
      .forEach(([k, v]) => params.set(k, v));
    return params;
  }

  const decoder = new TextDecoder();
  const encoder = new TextEncoder();
  const CR = "\r".charCodeAt(0);
  const LF = "\n".charCodeAt(0);

  const dataSymbol = Symbol("data");
  const bytesSymbol = Symbol("bytes");

  function containsOnlyASCII(str) {
    if (typeof str !== "string") {
      return false;
    }
    return /^[\x00-\x7F]*$/.test(str);
  }

  function convertLineEndingsToNative(s) {
    const nativeLineEnd = build.os == "windows" ? "\r\n" : "\n";

    let position = 0;

    let collectionResult = collectSequenceNotCRLF(s, position);

    let token = collectionResult.collected;
    position = collectionResult.newPosition;

    let result = token;

    while (position < s.length) {
      const c = s.charAt(position);
      if (c == "\r") {
        result += nativeLineEnd;
        position++;
        if (position < s.length && s.charAt(position) == "\n") {
          position++;
        }
      } else if (c == "\n") {
        position++;
        result += nativeLineEnd;
      }

      collectionResult = collectSequenceNotCRLF(s, position);

      token = collectionResult.collected;
      position = collectionResult.newPosition;

      result += token;
    }

    return result;
  }

  function collectSequenceNotCRLF(
    s,
    position,
  ) {
    const start = position;
    for (
      let c = s.charAt(position);
      position < s.length && !(c == "\r" || c == "\n");
      c = s.charAt(++position)
    );
    return { collected: s.slice(start, position), newPosition: position };
  }

  function toUint8Arrays(
    blobParts,
    doNormalizeLineEndingsToNative,
  ) {
    const ret = [];
    const enc = new TextEncoder();
    for (const element of blobParts) {
      if (typeof element === "string") {
        let str = element;
        if (doNormalizeLineEndingsToNative) {
          str = convertLineEndingsToNative(element);
        }
        ret.push(enc.encode(str));
        // eslint-disable-next-line @typescript-eslint/no-use-before-define
      } else if (element instanceof Blob) {
        ret.push(element[bytesSymbol]);
      } else if (element instanceof Uint8Array) {
        ret.push(element);
      } else if (element instanceof Uint16Array) {
        const uint8 = new Uint8Array(element.buffer);
        ret.push(uint8);
      } else if (element instanceof Uint32Array) {
        const uint8 = new Uint8Array(element.buffer);
        ret.push(uint8);
      } else if (ArrayBuffer.isView(element)) {
        // Convert view to Uint8Array.
        const uint8 = new Uint8Array(element.buffer);
        ret.push(uint8);
      } else if (element instanceof ArrayBuffer) {
        // Create a new Uint8Array view for the given ArrayBuffer.
        const uint8 = new Uint8Array(element);
        ret.push(uint8);
      } else {
        ret.push(enc.encode(String(element)));
      }
    }
    return ret;
  }

  function processBlobParts(
    blobParts,
    options,
  ) {
    const normalizeLineEndingsToNative = options.ending === "native";
    // ArrayBuffer.transfer is not yet implemented in V8, so we just have to
    // pre compute size of the array buffer and do some sort of static allocation
    // instead of dynamic allocation.
    const uint8Arrays = toUint8Arrays(blobParts, normalizeLineEndingsToNative);
    const byteLength = uint8Arrays
      .map((u8) => u8.byteLength)
      .reduce((a, b) => a + b, 0);
    const ab = new ArrayBuffer(byteLength);
    const bytes = new Uint8Array(ab);
    let courser = 0;
    for (const u8 of uint8Arrays) {
      bytes.set(u8, courser);
      courser += u8.byteLength;
    }

    return bytes;
  }

  function getStream(blobBytes) {
    // TODO: Align to spec https://fetch.spec.whatwg.org/#concept-construct-readablestream
    return new ReadableStream({
      type: "bytes",
      start: (controller) => {
        controller.enqueue(blobBytes);
        controller.close();
      },
    });
  }

  async function readBytes(
    reader,
  ) {
    const chunks = [];
    while (true) {
      const { done, value } = await reader.read();
      if (!done && value instanceof Uint8Array) {
        chunks.push(value);
      } else if (done) {
        const size = chunks.reduce((p, i) => p + i.byteLength, 0);
        const bytes = new Uint8Array(size);
        let offs = 0;
        for (const chunk of chunks) {
          bytes.set(chunk, offs);
          offs += chunk.byteLength;
        }
        return bytes.buffer;
      } else {
        throw new TypeError("Invalid reader result.");
      }
    }
  }

  // A WeakMap holding blob to byte array mapping.
  // Ensures it does not impact garbage collection.
  // const blobBytesWeakMap = new WeakMap();

  class Blob {
    constructor(blobParts, options) {
      if (arguments.length === 0) {
        this[bytesSymbol] = new Uint8Array();
        return;
      }

      const { ending = "transparent", type = "" } = options ?? {};
      // Normalize options.type.
      let normalizedType = type;
      if (!containsOnlyASCII(type)) {
        normalizedType = "";
      } else {
        if (type.length) {
          for (let i = 0; i < type.length; ++i) {
            const char = type[i];
            if (char < "\u0020" || char > "\u007E") {
              normalizedType = "";
              break;
            }
          }
          normalizedType = type.toLowerCase();
        }
      }
      const bytes = processBlobParts(blobParts, { ending, type });
      // Set Blob object's properties.
      this[bytesSymbol] = bytes;
      this.size = bytes.byteLength;
      this.type = normalizedType;
    }

    slice(start, end, contentType) {
      return new Blob([this[bytesSymbol].slice(start, end)], {
        type: contentType || this.type,
      });
    }

    stream() {
      return getStream(this[bytesSymbol]);
    }

    async text() {
      const reader = getStream(this[bytesSymbol]).getReader();
      const decoder = new TextDecoder();
      return decoder.decode(await readBytes(reader));
    }

    arrayBuffer() {
      return readBytes(getStream(this[bytesSymbol]).getReader());
    }
  }

  class DomFile extends Blob {
    constructor(
      fileBits,
      fileName,
      options,
    ) {
      const { lastModified = Date.now(), ...blobPropertyBag } = options ?? {};
      super(fileBits, blobPropertyBag);

      // 4.1.2.1 Replace any "/" character (U+002F SOLIDUS)
      // with a ":" (U + 003A COLON)
      this.name = String(fileName).replace(/\u002F/g, "\u003A");
      // 4.1.3.3 If lastModified is not provided, set lastModified to the current
      // date and time represented in number of milliseconds since the Unix Epoch.
      this.lastModified = lastModified;
    }
  }

  function parseFormDataValue(value, filename) {
    if (value instanceof DomFile) {
      return new DomFile([value], filename || value.name, {
        type: value.type,
        lastModified: value.lastModified,
      });
    } else if (value instanceof Blob) {
      return new DomFile([value], filename || "blob", {
        type: value.type,
      });
    } else {
      return String(value);
    }
  }

  class FormDataBase {
    [dataSymbol] = [];

    append(name, value, filename) {
      requiredArguments("FormData.append", arguments.length, 2);
      name = String(name);
      this[dataSymbol].push([name, parseFormDataValue(value, filename)]);
    }

    delete(name) {
      requiredArguments("FormData.delete", arguments.length, 1);
      name = String(name);
      let i = 0;
      while (i < this[dataSymbol].length) {
        if (this[dataSymbol][i][0] === name) {
          this[dataSymbol].splice(i, 1);
        } else {
          i++;
        }
      }
    }

    getAll(name) {
      requiredArguments("FormData.getAll", arguments.length, 1);
      name = String(name);
      const values = [];
      for (const entry of this[dataSymbol]) {
        if (entry[0] === name) {
          values.push(entry[1]);
        }
      }

      return values;
    }

    get(name) {
      requiredArguments("FormData.get", arguments.length, 1);
      name = String(name);
      for (const entry of this[dataSymbol]) {
        if (entry[0] === name) {
          return entry[1];
        }
      }

      return null;
    }

    has(name) {
      requiredArguments("FormData.has", arguments.length, 1);
      name = String(name);
      return this[dataSymbol].some((entry) => entry[0] === name);
    }

    set(name, value, filename) {
      requiredArguments("FormData.set", arguments.length, 2);
      name = String(name);

      // If there are any entries in the context object’s entry list whose name
      // is name, replace the first such entry with entry and remove the others
      let found = false;
      let i = 0;
      while (i < this[dataSymbol].length) {
        if (this[dataSymbol][i][0] === name) {
          if (!found) {
            this[dataSymbol][i][1] = parseFormDataValue(value, filename);
            found = true;
          } else {
            this[dataSymbol].splice(i, 1);
            continue;
          }
        }
        i++;
      }

      // Otherwise, append entry to the context object’s entry list.
      if (!found) {
        this[dataSymbol].push([name, parseFormDataValue(value, filename)]);
      }
    }

    get [Symbol.toStringTag]() {
      return "FormData";
    }
  }

  class FormData extends DomIterableMixin(FormDataBase, dataSymbol) {}

  class MultipartBuilder {
    constructor(formData, boundary) {
      this.formData = formData;
      this.boundary = boundary ?? this.#createBoundary();
      this.writer = new Buffer();
    }

    getContentType() {
      return `multipart/form-data; boundary=${this.boundary}`;
    }

    getBody() {
      for (const [fieldName, fieldValue] of this.formData.entries()) {
        if (fieldValue instanceof DomFile) {
          this.#writeFile(fieldName, fieldValue);
        } else this.#writeField(fieldName, fieldValue);
      }

      this.writer.writeSync(encoder.encode(`\r\n--${this.boundary}--`));

      return this.writer.bytes();
    }

    #createBoundary = () => {
      return (
        "----------" +
        Array.from(Array(32))
          .map(() => Math.random().toString(36)[2] || 0)
          .join("")
      );
    };

    #writeHeaders = (headers) => {
      let buf = this.writer.empty() ? "" : "\r\n";

      buf += `--${this.boundary}\r\n`;
      for (const [key, value] of headers) {
        buf += `${key}: ${value}\r\n`;
      }
      buf += `\r\n`;

      // FIXME(Bartlomieju): this should use `writeSync()`
      this.writer.write(encoder.encode(buf));
    };

    #writeFileHeaders = (
      field,
      filename,
      type,
    ) => {
      const headers = [
        [
          "Content-Disposition",
          `form-data; name="${field}"; filename="${filename}"`,
        ],
        ["Content-Type", type || "application/octet-stream"],
      ];
      return this.#writeHeaders(headers);
    };

    #writeFieldHeaders = (field) => {
      const headers = [["Content-Disposition", `form-data; name="${field}"`]];
      return this.#writeHeaders(headers);
    };

    #writeField = (field, value) => {
      this.#writeFieldHeaders(field);
      this.writer.writeSync(encoder.encode(value));
    };

    #writeFile = (field, value) => {
      this.#writeFileHeaders(field, value.name, value.type);
      this.writer.writeSync(value[bytesSymbol]);
    };
  }

  class MultipartParser {
    constructor(body, boundary) {
      if (!boundary) {
        throw new TypeError("multipart/form-data must provide a boundary");
      }

      this.boundary = `--${boundary}`;
      this.body = body;
      this.boundaryChars = encoder.encode(this.boundary);
    }

    #parseHeaders = (headersText) => {
      const headers = new Headers();
      const rawHeaders = headersText.split("\r\n");
      for (const rawHeader of rawHeaders) {
        const sepIndex = rawHeader.indexOf(":");
        if (sepIndex < 0) {
          continue; // Skip this header
        }
        const key = rawHeader.slice(0, sepIndex);
        const value = rawHeader.slice(sepIndex + 1);
        headers.set(key, value);
      }

      return {
        headers,
        disposition: getHeaderValueParams(
          headers.get("Content-Disposition") ?? "",
        ),
      };
    };

    parse() {
      const formData = new FormData();
      let headerText = "";
      let boundaryIndex = 0;
      let state = 0;
      let fileStart = 0;

      for (let i = 0; i < this.body.length; i++) {
        const byte = this.body[i];
        const prevByte = this.body[i - 1];
        const isNewLine = byte === LF && prevByte === CR;

        if (state === 1 || state === 2 || state == 3) {
          headerText += String.fromCharCode(byte);
        }
        if (state === 0 && isNewLine) {
          state = 1;
        } else if (state === 1 && isNewLine) {
          state = 2;
          const headersDone = this.body[i + 1] === CR &&
            this.body[i + 2] === LF;

          if (headersDone) {
            state = 3;
          }
        } else if (state === 2 && isNewLine) {
          state = 3;
        } else if (state === 3 && isNewLine) {
          state = 4;
          fileStart = i + 1;
        } else if (state === 4) {
          if (this.boundaryChars[boundaryIndex] !== byte) {
            boundaryIndex = 0;
          } else {
            boundaryIndex++;
          }

          if (boundaryIndex >= this.boundary.length) {
            const { headers, disposition } = this.#parseHeaders(headerText);
            const content = this.body.subarray(
              fileStart,
              i - boundaryIndex - 1,
            );
            // https://fetch.spec.whatwg.org/#ref-for-dom-body-formdata
            const filename = disposition.get("filename");
            const name = disposition.get("name");

            state = 5;
            // Reset
            boundaryIndex = 0;
            headerText = "";

            if (!name) {
              continue; // Skip, unknown name
            }

            if (filename) {
              const blob = new Blob([content], {
                type: headers.get("Content-Type") || "application/octet-stream",
              });
              formData.append(name, blob, filename);
            } else {
              formData.append(name, decoder.decode(content));
            }
          }
        } else if (state === 5 && isNewLine) {
          state = 1;
        }
      }

      return formData;
    }
  }

  function validateBodyType(owner, bodySource) {
    if (isTypedArray(bodySource)) {
      return true;
    } else if (bodySource instanceof ArrayBuffer) {
      return true;
    } else if (typeof bodySource === "string") {
      return true;
    } else if (bodySource instanceof ReadableStream) {
      return true;
    } else if (bodySource instanceof FormData) {
      return true;
    } else if (bodySource instanceof URLSearchParams) {
      return true;
    } else if (!bodySource) {
      return true; // null body is fine
    }
    throw new Error(
      `Bad ${owner.constructor.name} body type: ${bodySource.constructor.name}`,
    );
  }

  async function bufferFromStream(
    stream,
    size,
  ) {
    const encoder = new TextEncoder();
    const buffer = new Buffer();

    if (size) {
      // grow to avoid unnecessary allocations & copies
      buffer.grow(size);
    }

    while (true) {
      const { done, value } = await stream.read();

      if (done) break;

      if (typeof value === "string") {
        buffer.writeSync(encoder.encode(value));
      } else if (value instanceof ArrayBuffer) {
        buffer.writeSync(new Uint8Array(value));
      } else if (value instanceof Uint8Array) {
        buffer.writeSync(value);
      } else if (!value) {
        // noop for undefined
      } else {
        throw new Error("unhandled type on stream read");
      }
    }

    return buffer.bytes().buffer;
  }

  function bodyToArrayBuffer(bodySource) {
    if (isTypedArray(bodySource)) {
      return bodySource.buffer;
    } else if (bodySource instanceof ArrayBuffer) {
      return bodySource;
    } else if (typeof bodySource === "string") {
      const enc = new TextEncoder();
      return enc.encode(bodySource).buffer;
    } else if (bodySource instanceof ReadableStream) {
      throw new Error(
        `Can't convert stream to ArrayBuffer (try bufferFromStream)`,
      );
    } else if (
      bodySource instanceof FormData ||
      bodySource instanceof URLSearchParams
    ) {
      const enc = new TextEncoder();
      return enc.encode(bodySource.toString()).buffer;
    } else if (!bodySource) {
      return new ArrayBuffer(0);
    }
    throw new Error(
      `Body type not implemented: ${bodySource.constructor.name}`,
    );
  }

  const BodyUsedError =
    "Failed to execute 'clone' on 'Body': body is already used";

  class Body {
    #contentType = "";
    #size = undefined;

    constructor(_bodySource, meta) {
      validateBodyType(this, _bodySource);
      this._bodySource = _bodySource;
      this.#contentType = meta.contentType;
      this.#size = meta.size;
      this._stream = null;
    }

    get body() {
      if (this._stream) {
        return this._stream;
      }

      if (!this._bodySource) {
        return null;
      } else if (this._bodySource instanceof ReadableStream) {
        this._stream = this._bodySource;
      } else {
        const buf = bodyToArrayBuffer(this._bodySource);
        if (!(buf instanceof ArrayBuffer)) {
          throw new Error(
            `Expected ArrayBuffer from body`,
          );
        }

        this._stream = new ReadableStream({
          start(controller) {
            controller.enqueue(buf);
            controller.close();
          },
        });
      }

      return this._stream;
    }

    get bodyUsed() {
      if (this.body && isReadableStreamDisturbed(this.body)) {
        return true;
      }
      return false;
    }

    async blob() {
      return new Blob([await this.arrayBuffer()], {
        type: this.#contentType,
      });
    }

    // ref: https://fetch.spec.whatwg.org/#body-mixin
    async formData() {
      const formData = new FormData();
      if (hasHeaderValueOf(this.#contentType, "multipart/form-data")) {
        const params = getHeaderValueParams(this.#contentType);

        // ref: https://tools.ietf.org/html/rfc2046#section-5.1
        const boundary = params.get("boundary");
        const body = new Uint8Array(await this.arrayBuffer());
        const multipartParser = new MultipartParser(body, boundary);

        return multipartParser.parse();
      } else if (
        hasHeaderValueOf(this.#contentType, "application/x-www-form-urlencoded")
      ) {
        // From https://github.com/github/fetch/blob/master/fetch.js
        // Copyright (c) 2014-2016 GitHub, Inc. MIT License
        const body = await this.text();
        try {
          body
            .trim()
            .split("&")
            .forEach((bytes) => {
              if (bytes) {
                const split = bytes.split("=");
                const name = split.shift().replace(/\+/g, " ");
                const value = split.join("=").replace(/\+/g, " ");
                formData.append(
                  decodeURIComponent(name),
                  decodeURIComponent(value),
                );
              }
            });
        } catch (e) {
          throw new TypeError("Invalid form urlencoded format");
        }
        return formData;
      } else {
        throw new TypeError("Invalid form data");
      }
    }

    async text() {
      if (typeof this._bodySource === "string") {
        return this._bodySource;
      }

      const ab = await this.arrayBuffer();
      const decoder = new TextDecoder("utf-8");
      return decoder.decode(ab);
    }

    async json() {
      const raw = await this.text();
      return JSON.parse(raw);
    }

    arrayBuffer() {
      if (this._bodySource instanceof ReadableStream) {
        return bufferFromStream(this._bodySource.getReader(), this.#size);
      }
      return bodyToArrayBuffer(this._bodySource);
    }
  }

  function createHttpClient(options) {
    return new HttpClient(opCreateHttpClient(options));
  }

  function opCreateHttpClient(args) {
    return core.jsonOpSync("op_create_http_client", args);
  }

  class HttpClient {
    constructor(rid) {
      this.rid = rid;
    }
    close() {
      core.close(this.rid);
    }
  }

  function opFetch(args, body) {
    let zeroCopy;
    if (body != null) {
      zeroCopy = new Uint8Array(body.buffer, body.byteOffset, body.byteLength);
    }

    return core.jsonOpAsync("op_fetch", args, ...(zeroCopy ? [zeroCopy] : []));
  }

  const NULL_BODY_STATUS = [101, 204, 205, 304];
  const REDIRECT_STATUS = [301, 302, 303, 307, 308];

  function byteUpperCase(s) {
    return String(s).replace(/[a-z]/g, function byteUpperCaseReplace(c) {
      return c.toUpperCase();
    });
  }

  function normalizeMethod(m) {
    const u = byteUpperCase(m);
    if (
      u === "DELETE" ||
      u === "GET" ||
      u === "HEAD" ||
      u === "OPTIONS" ||
      u === "POST" ||
      u === "PUT"
    ) {
      return u;
    }
    return m;
  }

  class Request extends Body {
    constructor(input, init) {
      if (arguments.length < 1) {
        throw TypeError("Not enough arguments");
      }

      if (!init) {
        init = {};
      }

      let b;

      // prefer body from init
      if (init.body) {
        b = init.body;
      } else if (input instanceof Request && input._bodySource) {
        if (input.bodyUsed) {
          throw TypeError(BodyUsedError);
        }
        b = input._bodySource;
      } else if (typeof input === "object" && "body" in input && input.body) {
        if (input.bodyUsed) {
          throw TypeError(BodyUsedError);
        }
        b = input.body;
      } else {
        b = "";
      }

      let headers;

      // prefer headers from init
      if (init.headers) {
        headers = new Headers(init.headers);
      } else if (input instanceof Request) {
        headers = input.headers;
      } else {
        headers = new Headers();
      }

      const contentType = headers.get("content-type") || "";
      super(b, { contentType });
      this.headers = headers;

      // readonly attribute ByteString method;
      this.method = "GET";

      // readonly attribute USVString url;
      this.url = "";

      // readonly attribute RequestCredentials credentials;
      this.credentials = "omit";

      if (input instanceof Request) {
        if (input.bodyUsed) {
          throw TypeError(BodyUsedError);
        }
        this.method = input.method;
        this.url = input.url;
        this.headers = new Headers(input.headers);
        this.credentials = input.credentials;
        this._stream = input._stream;
      } else if (typeof input === "string") {
        this.url = input;
      }

      if (init && "method" in init) {
        this.method = normalizeMethod(init.method);
      }

      if (
        init &&
        "credentials" in init &&
        init.credentials &&
        ["omit", "same-origin", "include"].indexOf(init.credentials) !== -1
      ) {
        this.credentials = init.credentials;
      }
    }

    clone() {
      if (this.bodyUsed) {
        throw TypeError(BodyUsedError);
      }

      const iterators = this.headers.entries();
      const headersList = [];
      for (const header of iterators) {
        headersList.push(header);
      }

      let body2 = this._bodySource;

      if (this._bodySource instanceof ReadableStream) {
        const tees = this._bodySource.tee();
        this._stream = this._bodySource = tees[0];
        body2 = tees[1];
      }

      return new Request(this.url, {
        body: body2,
        method: this.method,
        headers: new Headers(headersList),
        credentials: this.credentials,
      });
    }
  }

  const responseData = new WeakMap();
  class Response extends Body {
    constructor(body = null, init) {
      init = init ?? {};

      if (typeof init !== "object") {
        throw new TypeError(`'init' is not an object`);
      }

      const extraInit = responseData.get(init) || {};
      let { type = "default", url = "" } = extraInit;

      let status = init.status === undefined ? 200 : Number(init.status || 0);
      let statusText = init.statusText ?? "";
      let headers = init.headers instanceof Headers
        ? init.headers
        : new Headers(init.headers);

      if (init.status !== undefined && (status < 200 || status > 599)) {
        throw new RangeError(
          `The status provided (${init.status}) is outside the range [200, 599]`,
        );
      }

      // null body status
      if (body && NULL_BODY_STATUS.includes(status)) {
        throw new TypeError("Response with null body status cannot have body");
      }

      if (!type) {
        type = "default";
      } else {
        if (type == "error") {
          // spec: https://fetch.spec.whatwg.org/#concept-network-error
          status = 0;
          statusText = "";
          headers = new Headers();
          body = null;
          /* spec for other Response types:
           https://fetch.spec.whatwg.org/#concept-filtered-response-basic
           Please note that type "basic" is not the same thing as "default".*/
        } else if (type == "basic") {
          for (const h of headers) {
            /* Forbidden Response-Header Names:
             https://fetch.spec.whatwg.org/#forbidden-response-header-name */
            if (["set-cookie", "set-cookie2"].includes(h[0].toLowerCase())) {
              headers.delete(h[0]);
            }
          }
        } else if (type == "cors") {
          /* CORS-safelisted Response-Header Names:
             https://fetch.spec.whatwg.org/#cors-safelisted-response-header-name */
          const allowedHeaders = [
            "Cache-Control",
            "Content-Language",
            "Content-Length",
            "Content-Type",
            "Expires",
            "Last-Modified",
            "Pragma",
          ].map((c) => c.toLowerCase());
          for (const h of headers) {
            /* Technically this is still not standards compliant because we are
             supposed to allow headers allowed in the
             'Access-Control-Expose-Headers' header in the 'internal response'
             However, this implementation of response doesn't seem to have an
             easy way to access the internal response, so we ignore that
             header.
             TODO(serverhiccups): change how internal responses are handled
             so we can do this properly. */
            if (!allowedHeaders.includes(h[0].toLowerCase())) {
              headers.delete(h[0]);
            }
          }
          /* TODO(serverhiccups): Once I fix the 'internal response' thing,
           these actually need to treat the internal response differently */
        } else if (type == "opaque" || type == "opaqueredirect") {
          url = "";
          status = 0;
          statusText = "";
          headers = new Headers();
          body = null;
        }
      }

      const contentType = headers.get("content-type") || "";
      const size = Number(headers.get("content-length")) || undefined;

      super(body, { contentType, size });

      this.url = url;
      this.statusText = statusText;
      this.status = extraInit.status || status;
      this.headers = headers;
      this.redirected = extraInit.redirected || false;
      this.type = type;
    }

    get ok() {
      return 200 <= this.status && this.status < 300;
    }

    clone() {
      if (this.bodyUsed) {
        throw TypeError(BodyUsedError);
      }

      const iterators = this.headers.entries();
      const headersList = [];
      for (const header of iterators) {
        headersList.push(header);
      }

      let resBody = this._bodySource;

      if (this._bodySource instanceof ReadableStream) {
        const tees = this._bodySource.tee();
        this._stream = this._bodySource = tees[0];
        resBody = tees[1];
      }

      return new Response(resBody, {
        status: this.status,
        statusText: this.statusText,
        headers: new Headers(headersList),
      });
    }

    static redirect(url, status) {
      if (![301, 302, 303, 307, 308].includes(status)) {
        throw new RangeError(
          "The redirection status must be one of 301, 302, 303, 307 and 308.",
        );
      }
      return new Response(null, {
        status,
        statusText: "",
        headers: [["Location", typeof url === "string" ? url : url.toString()]],
      });
    }
  }

  function sendFetchReq(url, method, headers, body, clientRid) {
    let headerArray = [];
    if (headers) {
      headerArray = Array.from(headers.entries());
    }

    const args = {
      method,
      url,
      headers: headerArray,
      clientRid,
    };

    return opFetch(args, body);
  }

  async function fetch(input, init) {
    let url;
    let method = null;
    let headers = null;
    let body;
    let clientRid = null;
    let redirected = false;
    let remRedirectCount = 20; // TODO: use a better way to handle

    if (typeof input === "string" || input instanceof URL) {
      url = typeof input === "string" ? input : input.href;
      if (init != null) {
        method = init.method || null;
        if (init.headers) {
          headers = init.headers instanceof Headers
            ? init.headers
            : new Headers(init.headers);
        } else {
          headers = null;
        }

        // ref: https://fetch.spec.whatwg.org/#body-mixin
        // Body should have been a mixin
        // but we are treating it as a separate class
        if (init.body) {
          if (!headers) {
            headers = new Headers();
          }
          let contentType = "";
          if (typeof init.body === "string") {
            body = new TextEncoder().encode(init.body);
            contentType = "text/plain;charset=UTF-8";
          } else if (isTypedArray(init.body)) {
            body = init.body;
          } else if (init.body instanceof ArrayBuffer) {
            body = new Uint8Array(init.body);
          } else if (init.body instanceof URLSearchParams) {
            body = new TextEncoder().encode(init.body.toString());
            contentType = "application/x-www-form-urlencoded;charset=UTF-8";
          } else if (init.body instanceof Blob) {
            body = init.body[bytesSymbol];
            contentType = init.body.type;
          } else if (init.body instanceof FormData) {
            let boundary;
            if (headers.has("content-type")) {
              const params = getHeaderValueParams("content-type");
              boundary = params.get("boundary");
            }
            const multipartBuilder = new MultipartBuilder(
              init.body,
              boundary,
            );
            body = multipartBuilder.getBody();
            contentType = multipartBuilder.getContentType();
          } else {
            // TODO: ReadableStream
            throw new Error("Not implemented");
          }
          if (contentType && !headers.has("content-type")) {
            headers.set("content-type", contentType);
          }
        }

        if (init.client instanceof HttpClient) {
          clientRid = init.client.rid;
        }
      }
    } else {
      url = input.url;
      method = input.method;
      headers = input.headers;

      if (input._bodySource) {
        body = new DataView(await input.arrayBuffer());
      }
    }

    let responseBody;
    let responseInit = {};
    while (remRedirectCount) {
      const fetchResponse = await sendFetchReq(
        url,
        method,
        headers,
        body,
        clientRid,
      );
      const rid = fetchResponse.bodyRid;

      if (
        NULL_BODY_STATUS.includes(fetchResponse.status) ||
        REDIRECT_STATUS.includes(fetchResponse.status)
      ) {
        // We won't use body of received response, so close it now
        // otherwise it will be kept in resource table.
        core.close(fetchResponse.bodyRid);
        responseBody = null;
      } else {
        responseBody = new ReadableStream({
          type: "bytes",
          async pull(controller) {
            try {
              const result = await core.jsonOpAsync("op_fetch_read", { rid });
              if (!result || !result.chunk) {
                controller.close();
                core.close(rid);
              } else {
                // TODO(ry) This is terribly inefficient. Make this zero-copy.
                const chunk = new Uint8Array(result.chunk);
                controller.enqueue(chunk);
              }
            } catch (e) {
              controller.error(e);
              controller.close();
              core.close(rid);
            }
          },
          cancel() {
            // When reader.cancel() is called
            core.close(rid);
          },
        });
      }

      responseInit = {
        status: 200,
        statusText: fetchResponse.statusText,
        headers: fetchResponse.headers,
      };

      responseData.set(responseInit, {
        redirected,
        rid: fetchResponse.bodyRid,
        status: fetchResponse.status,
        url,
      });

      const response = new Response(responseBody, responseInit);

      if (REDIRECT_STATUS.includes(fetchResponse.status)) {
        // We're in a redirect status
        switch ((init && init.redirect) || "follow") {
          case "error":
            responseInit = {};
            responseData.set(responseInit, {
              type: "error",
              redirected: false,
              url: "",
            });
            return new Response(null, responseInit);
          case "manual":
            responseInit = {};
            responseData.set(responseInit, {
              type: "opaqueredirect",
              redirected: false,
              url: "",
            });
            return new Response(null, responseInit);
          case "follow":
          default:
            let redirectUrl = response.headers.get("Location");
            if (redirectUrl == null) {
              return response; // Unspecified
            }
            if (
              !redirectUrl.startsWith("http://") &&
              !redirectUrl.startsWith("https://")
            ) {
              redirectUrl = new URL(redirectUrl, url).href;
            }
            url = redirectUrl;
            redirected = true;
            remRedirectCount--;
        }
      } else {
        return response;
      }
    }

    responseData.set(responseInit, {
      type: "error",
      redirected: false,
      url: "",
    });

    return new Response(null, responseInit);
  }

  window.__bootstrap.fetch = {
    Blob,
    DomFile,
    FormData,
    fetch,
    Request,
    Response,
    HttpClient,
    createHttpClient,
  };
})(this);<|MERGE_RESOLUTION|>--- conflicted
+++ resolved
@@ -2,20 +2,12 @@
 
 ((window) => {
   const core = window.Deno.core;
-<<<<<<< HEAD
+
   const { build } = window.__bootstrap.build;
   const { URLSearchParams } = window.__bootstrap.url;
   const { ReadableStream, isReadableStreamDisturbed } =
     window.__bootstrap.streams;
   const { DomIterableMixin } = window.__bootstrap.domIterable;
-=======
-  const { notImplemented } = window.__bootstrap.util;
-  const { getHeaderValueParams, isTypedArray } = window.__bootstrap.webUtil;
-  const { Blob, bytesSymbol: blobBytesSymbol } = window.__bootstrap.blob;
-  const Body = window.__bootstrap.body;
-  const { ReadableStream } = window.__bootstrap.streams;
-  const { MultipartBuilder } = window.__bootstrap.multipart;
->>>>>>> 6453cb75
   const { Headers } = window.__bootstrap.headers;
   const { requiredArguments } = window.__bootstrap.webUtil;
 
