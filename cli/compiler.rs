// Copyright 2018-2019 the Deno authors. All rights reserved. MIT license.
use core::ops::Deref;
use crate::flags::DenoFlags;
use crate::isolate_state::*;
use crate::js_errors;
use crate::msg;
use crate::ops;
use crate::resources;
use crate::resources::ResourceId;
use crate::startup_data;
use crate::workers;
use crate::workers::WorkerBehavior;
use crate::workers::WorkerInit;
use deno::deno_buf;
use deno::Behavior;
use deno::Buf;
use deno::JSError;
use deno::Op;
use deno::StartupData;
use futures::future::*;
use futures::sync::oneshot;
use futures::Future;
use serde_json;
use std::collections::HashMap;
use std::str;
use std::sync::atomic::AtomicUsize;
use std::sync::atomic::Ordering;
use std::sync::Arc;
use std::sync::Mutex;
use tokio::runtime::Runtime;

/// Used for normalization of types on internal future completions
type CompilerInnerResult = Result<ModuleMetaData, Option<JSError>>;
type WorkerErrReceiver = oneshot::Receiver<CompilerInnerResult>;
type CmdId = u32;
type ResponseSenderTable = HashMap<CmdId, oneshot::Sender<Buf>>;

/// Shared resources for used to complete compiler operations.
/// rid is the resource id for compiler worker resource used for sending it
/// compile requests
/// worker_err_receiver is a shared future that will compelete when the
/// compiler worker future completes, and send back an error if present
/// or a None if not
#[derive(Clone)]
struct CompilerShared {
  pub rid: ResourceId,
  pub worker_err_receiver: Shared<WorkerErrReceiver>,
}

lazy_static! {
  static ref C_NEXT_CMD_ID: AtomicUsize = AtomicUsize::new(1);
  // Map of response senders
  static ref C_RES_SENDER_TABLE: Mutex<ResponseSenderTable> = Mutex::new(ResponseSenderTable::new());
  // Shared worker resources so we can spawn
  static ref C_SHARED: Mutex<Option<CompilerShared>> = Mutex::new(None);
  // tokio runtime specifically for spawning logic that is dependent on
  // completetion of the compiler worker future
  static ref C_RUNTIME: Mutex<Runtime> = Mutex::new(Runtime::new().unwrap());
}

pub struct CompilerBehavior {
  pub state: Arc<IsolateState>,
}

impl CompilerBehavior {
  pub fn new(flags: DenoFlags, argv_rest: Vec<String>) -> Self {
    Self {
      state: Arc::new(IsolateState::new(flags, argv_rest, None, true)),
    }
  }
}

impl IsolateStateContainer for CompilerBehavior {
  fn state(&self) -> Arc<IsolateState> {
    self.state.clone()
  }
}

impl IsolateStateContainer for &CompilerBehavior {
  fn state(&self) -> Arc<IsolateState> {
    self.state.clone()
  }
}

impl Behavior for CompilerBehavior {
  fn startup_data(&mut self) -> Option<StartupData> {
    Some(startup_data::compiler_isolate_init())
  }

  fn dispatch(
    &mut self,
    control: &[u8],
    zero_copy: deno_buf,
  ) -> (bool, Box<Op>) {
    ops::dispatch_all(self, control, zero_copy, ops::op_selector_compiler)
  }
}

impl WorkerBehavior for CompilerBehavior {
  fn set_internal_channels(&mut self, worker_channels: WorkerChannels) {
    self.state = Arc::new(IsolateState::new(
      self.state.flags.clone(),
      self.state.argv.clone(),
      Some(worker_channels),
      true,
    ));
  }
}

// This corresponds to JS ModuleMetaData.
// TODO Rename one or the other so they correspond.
#[derive(Debug, Clone)]
pub struct ModuleMetaData {
  pub module_name: String,
  pub module_redirect_source_name: Option<String>, // source of redirect
  pub filename: String,
  pub media_type: msg::MediaType,
  pub source_code: Vec<u8>,
  pub maybe_output_code_filename: Option<String>,
  pub maybe_output_code: Option<Vec<u8>>,
  pub maybe_source_map_filename: Option<String>,
  pub maybe_source_map: Option<Vec<u8>>,
}

impl ModuleMetaData {
  pub fn has_output_code_and_source_map(&self) -> bool {
    self.maybe_output_code.is_some() && self.maybe_source_map.is_some()
  }

  pub fn js_source(&self) -> String {
    if self.media_type == msg::MediaType::Json {
      return format!(
        "export default {};",
        str::from_utf8(&self.source_code).unwrap()
      );
    }
    match self.maybe_output_code {
      None => str::from_utf8(&self.source_code).unwrap().to_string(),
      Some(ref output_code) => str::from_utf8(output_code).unwrap().to_string(),
    }
  }
}

fn new_cmd_id() -> CmdId {
  let next_rid = C_NEXT_CMD_ID.fetch_add(1, Ordering::SeqCst);
  next_rid as CmdId
}

fn lazy_start(parent_state: Arc<IsolateState>) -> CompilerShared {
  let mut cell = C_SHARED.lock().unwrap();
  cell
    .get_or_insert_with(|| {
      let worker_result = workers::spawn(
        CompilerBehavior::new(
          parent_state.flags.clone(),
          parent_state.argv.clone(),
        ),
        "TS",
        WorkerInit::Script("compilerMain()".to_string()),
      );
      match worker_result {
        Ok(worker) => {
          let rid = worker.resource.rid;
          // create oneshot channels and use the sender to pass back
          // results from worker future
          let (err_sender, err_receiver) =
            oneshot::channel::<CompilerInnerResult>();
          let mut runtime = C_RUNTIME.lock().unwrap();
          runtime.spawn(lazy(move || {
            let resource = worker.resource.clone();
            worker.then(move |result| -> Result<(), ()> {
              resource.close();
              match result {
                Err(err) => err_sender.send(Err(Some(err))).unwrap(),
                _ => err_sender.send(Err(None)).unwrap(),
              };
              Ok(())
            })
          }));
          // All worker responses are here initially before being sent via
          // their respective sender. This system can be compared to the
          // promise system used on the js side. It provides a way to
          // resolve many futures via the same channel.
          runtime.spawn(lazy(move || -> Result<(), ()> {
            loop {
              match resources::get_message_from_worker(rid).wait() {
                Ok(Some(msg)) => {
                  let res_json = std::str::from_utf8(&msg).unwrap();
                  // Get the intended receiver from the message.
                  let cmd_id =
                    match serde_json::from_str::<serde_json::Value>(res_json) {
                      Ok(serde_json::Value::Object(map)) => {
                        match map["cmdId"].as_u64() {
                          Some(cmd_id) => cmd_id,
                          _ => panic!(
                            "error decoding compiler response: expected cmdId"
                          ),
                        }
                      }
                      _ => panic!("error decoding compiler response"),
                    };
                  let mut table = C_RES_SENDER_TABLE.lock().unwrap();
                  debug!("Cmd id for get message handler: {}", cmd_id);
                  // Get the corresponding response sender from the table and
                  // send a response.
                  let response_sender =
                    table.remove(&(cmd_id as CmdId)).unwrap();
                  response_sender.send(msg).unwrap();
                }
                _ => debug!(
                  "Received abnormal message from compiler worker ignoring it"
                ),
              }
            }
          }));
          CompilerShared {
            rid,
            worker_err_receiver: err_receiver.shared(),
          }
        }
        Err(err) => {
          println!("{}", err.to_string());
          std::process::exit(1);
        }
      }
    }).clone()
}

fn req(
  specifier: &str,
  referrer: &str,
  is_worker_main: bool,
  cmd_id: u32,
) -> Buf {
  json!({
    "specifier": specifier,
    "referrer": referrer,
    "isWorker": is_worker_main,
    "cmdId": cmd_id,
  }).to_string()
  .into_boxed_str()
  .into_boxed_bytes()
}

pub fn compile_sync(
  parent_state: Arc<IsolateState>,
  specifier: &str,
  referrer: &str,
  module_meta_data: &ModuleMetaData,
<<<<<<< HEAD
) -> Result<ModuleMetaData, JSError> {
  let is_worker = parent_state.is_worker.clone();
  let shared = lazy_start(parent_state.clone());
=======
) -> ModuleMetaData {
  debug!(
    "Running rust part of compile_sync. specifier: {}, referrer: {}",
    &specifier, &referrer
  );

  let req_msg = req(specifier, referrer, parent_state.is_worker);
  let module_meta_data_ = module_meta_data.clone();

  let shared = lazy_start(parent_state);
  let compiler_rid = shared.rid;
>>>>>>> 917e68f3

  let (local_sender, local_receiver) =
    oneshot::channel::<Result<ModuleMetaData, Option<JSError>>>();

<<<<<<< HEAD
  // Just some extra scoping to keep things clean
  {
    let compiler_rid = shared.rid.clone();
    let module_meta_data_ = module_meta_data.clone();
    let cmd_id = new_cmd_id();
    let req_msg = req(specifier, referrer, is_worker, cmd_id);
    let sender_arc = Arc::new(Some(local_sender));
    let specifier_ = specifier.clone().to_string();
    let referrer_ = referrer.clone().to_string();
    let (response_sender, response_receiver) = oneshot::channel::<Buf>();
    let mut table = C_RES_SENDER_TABLE.lock().unwrap();
    debug!("Cmd id for response sender insert: {}", cmd_id);
    // Place our response sender in the table so we can find it later.
    table.insert(cmd_id, response_sender);

    let mut runtime = C_RUNTIME.lock().unwrap();
    runtime.spawn(lazy(move || {
      debug!(
        "Running rust part of compile_sync specifier: {} referrer: {}",
        specifier_, referrer_
      );
      let mut send_sender_arc = sender_arc.clone();
      resources::post_message_to_worker(compiler_rid, req_msg)
        .map_err(move |_| {
          let sender = Arc::get_mut(&mut send_sender_arc).unwrap().take();
          sender.unwrap().send(Err(None)).unwrap()
        }).and_then(move |_| {
          debug!(
            "Sent message to worker specifier: {} referrer: {}",
            specifier_, referrer_
          );
          let mut get_sender_arc = sender_arc.clone();
          let mut result_sender_arc = sender_arc.clone();
          response_receiver
            .map_err(move |_| {
              let sender = Arc::get_mut(&mut get_sender_arc).unwrap().take();
              sender.unwrap().send(Err(None)).unwrap()
            }).and_then(move |res_msg: Buf| -> Result<(), ()> {
              debug!(
                "Recieved message from worker specifier: {} referrer: {}",
                specifier_, referrer_
              );
              let res_json = std::str::from_utf8(&res_msg).unwrap();
              let sender = Arc::get_mut(&mut result_sender_arc).unwrap().take();
              let sender = sender.unwrap();
              let res =
                match serde_json::from_str::<serde_json::Value>(res_json) {
                  Ok(serde_json::Value::Object(map)) => map,
                  _ => panic!("error decoding compiler response"),
                };
              match res["success"].as_bool() {
                Some(true) => Ok(
                  sender
                    .send(Ok(match res["data"].as_object() {
                      Some(map) => ModuleMetaData {
                        module_name: module_meta_data_.module_name.clone(),
                        filename: module_meta_data_.filename.clone(),
                        media_type: module_meta_data_.media_type,
                        source_code: module_meta_data_.source_code.clone(),
                        maybe_output_code: match map["outputCode"].as_str() {
                          Some(str) => Some(str.as_bytes().to_owned()),
                          _ => None,
                        },
                        maybe_output_code_filename: None,
                        maybe_source_map: match map["sourceMap"].as_str() {
                          Some(str) => Some(str.as_bytes().to_owned()),
                          _ => None,
                        },
                        maybe_source_map_filename: None,
                      },
                      None => panic!("error decoding compiler response"),
                    })).unwrap(),
                ),
                Some(false) => Ok(
                  sender
                    .send(match res["data"].as_object() {
                      Some(map) => {
                        let js_error = JSError::from_json_value(
                          serde_json::Value::Object(map.clone()),
                        ).unwrap();
                        Err(Some(js_errors::apply_source_map(
                          &js_error,
                          &parent_state.dir,
                        )))
                      }
                      None => panic!("error decoding compiler response"),
                    }).unwrap(),
                ),
                _ => panic!(
                  "error decoding compiler response: expected success field"
                ),
              }
            })
        })
    }));
  }
=======
  let mut runtime = C_RUNTIME.lock().unwrap();
  runtime.spawn(lazy(move || {
    resources::post_message_to_worker(compiler_rid, req_msg)
      .then(move |_| {
        debug!("Sent message to worker");
        resources::get_message_from_worker(compiler_rid)
      }).and_then(move |res_msg| {
        debug!("Received message from worker");
        let res_json = std::str::from_utf8(res_msg.as_ref().unwrap()).unwrap();
        let res_data = serde_json::from_str::<serde_json::Value>(res_json)
          .expect("Error decoding compiler response");
        let res_module_meta_data = ModuleMetaData {
          maybe_output_code: res_data["outputCode"]
            .as_str()
            .map(|s| s.as_bytes().to_owned()),
          maybe_source_map: res_data["sourceMap"]
            .as_str()
            .map(|s| s.as_bytes().to_owned()),
          ..module_meta_data_
        };
        Ok(res_module_meta_data)
      }).map_err(|_| None)
      .then(move |result| {
        local_sender.send(result).expect("Oneshot send() failed");
        Ok(())
      })
  }));
>>>>>>> 917e68f3

  let worker_receiver = shared.worker_err_receiver.clone();

  let union =
    futures::future::select_all(vec![worker_receiver, local_receiver.shared()]);

  match union.wait() {
    Ok((result, i, rest)) => {
      // We got a sucessful finish before any recivers where canceled
      let mut rest_mut = rest;
      match ((*result.deref()).clone(), i) {
        // Either receiver was completed with success.
        (Ok(v), _) => Ok(v),
        // Either receiver was completed with a valid error
        // this should be fatal for now since it is not intended
        // to be possible to recover from a uncaught error in a isolate
        (Err(Some(err)), _) => Err(err),
        // local_receiver finished first with a none error. This is intended
        // to catch when the local logic can't complete because it is unable
        // to send and/or receive messages from the compiler worker.
        // Due to the way that scheduling works it is very likely that the
        // compiler worker future has already or will in the near future
        // complete with a valid JSError or a None.
        (Err(None), 1) => {
          debug!("Compiler local exited with None error!");
          // While technically possible to get stuck here indefinately
          // in theory it is highly unlikely.
          debug!(
            "Waiting on compiler worker result specifier: {} referrer: {}!",
            specifier, referrer
          );
          let worker_result =
            (*rest_mut.remove(0).wait().unwrap().deref()).clone();
          debug!(
            "Finished waiting on worker result specifier: {} referrer: {}!",
            specifier, referrer
          );
          match worker_result {
            Err(Some(err)) => Err(err),
            Err(None) => panic!("Compiler exit for an unknown reason!"),
            Ok(v) => Ok(v),
          }
        }
        // While possible beccause the compiler worker can exit without error
        // this shouldn't occurr normally and I don't intend to attempt to
        // handle it right now
        (_, i) => panic!("Odd compiler result for future {}!", i),
      }
    }
    // This should always a result of a reciver being cancled
    // in theory but why not give a print out just in case
    Err((err, i, _)) => panic!("compile_sync {} failed: {}", i, err),
  }
}

#[cfg(test)]
mod tests {
  use super::*;
  use crate::tokio_util;

  #[test]
  fn test_compile_sync() {
    tokio_util::init(|| {
      let cwd = std::env::current_dir().unwrap();
      let cwd_string = cwd.to_str().unwrap().to_owned();

      let specifier = "./tests/002_hello.ts";
      let referrer = cwd_string + "/";

      let mut out = ModuleMetaData {
        module_name: "xxx".to_owned(),
        module_redirect_source_name: None,
        filename: "/tests/002_hello.ts".to_owned(),
        media_type: msg::MediaType::TypeScript,
        source_code: include_bytes!("../tests/002_hello.ts").to_vec(),
        maybe_output_code_filename: None,
        maybe_output_code: None,
        maybe_source_map_filename: None,
        maybe_source_map: None,
      };

      out = compile_sync(
        Arc::new(IsolateState::mock()),
        specifier,
        &referrer,
        &out,
      ).unwrap();
      assert!(
        out
          .maybe_output_code
          .unwrap()
          .starts_with("console.log(\"Hello World\");".as_bytes())
      );
    });
  }
}<|MERGE_RESOLUTION|>--- conflicted
+++ resolved
@@ -193,7 +193,7 @@
                         match map["cmdId"].as_u64() {
                           Some(cmd_id) => cmd_id,
                           _ => panic!(
-                            "error decoding compiler response: expected cmdId"
+                            "Error decoding compiler response: expected cmdId"
                           ),
                         }
                       }
@@ -247,38 +247,26 @@
   specifier: &str,
   referrer: &str,
   module_meta_data: &ModuleMetaData,
-<<<<<<< HEAD
 ) -> Result<ModuleMetaData, JSError> {
-  let is_worker = parent_state.is_worker.clone();
-  let shared = lazy_start(parent_state.clone());
-=======
-) -> ModuleMetaData {
   debug!(
     "Running rust part of compile_sync. specifier: {}, referrer: {}",
     &specifier, &referrer
   );
-
-  let req_msg = req(specifier, referrer, parent_state.is_worker);
+  let cmd_id = new_cmd_id();
+
+  let req_msg = req(specifier, referrer, parent_state.is_worker, cmd_id);
   let module_meta_data_ = module_meta_data.clone();
 
-  let shared = lazy_start(parent_state);
+  let shared = lazy_start(parent_state.clone());
   let compiler_rid = shared.rid;
->>>>>>> 917e68f3
 
   let (local_sender, local_receiver) =
     oneshot::channel::<Result<ModuleMetaData, Option<JSError>>>();
 
-<<<<<<< HEAD
-  // Just some extra scoping to keep things clean
+  let (response_sender, response_receiver) = oneshot::channel::<Buf>();
+
+  // Scoping to auto dispose of locks when done using them
   {
-    let compiler_rid = shared.rid.clone();
-    let module_meta_data_ = module_meta_data.clone();
-    let cmd_id = new_cmd_id();
-    let req_msg = req(specifier, referrer, is_worker, cmd_id);
-    let sender_arc = Arc::new(Some(local_sender));
-    let specifier_ = specifier.clone().to_string();
-    let referrer_ = referrer.clone().to_string();
-    let (response_sender, response_receiver) = oneshot::channel::<Buf>();
     let mut table = C_RES_SENDER_TABLE.lock().unwrap();
     debug!("Cmd id for response sender insert: {}", cmd_id);
     // Place our response sender in the table so we can find it later.
@@ -286,114 +274,49 @@
 
     let mut runtime = C_RUNTIME.lock().unwrap();
     runtime.spawn(lazy(move || {
-      debug!(
-        "Running rust part of compile_sync specifier: {} referrer: {}",
-        specifier_, referrer_
-      );
-      let mut send_sender_arc = sender_arc.clone();
       resources::post_message_to_worker(compiler_rid, req_msg)
-        .map_err(move |_| {
-          let sender = Arc::get_mut(&mut send_sender_arc).unwrap().take();
-          sender.unwrap().send(Err(None)).unwrap()
-        }).and_then(move |_| {
-          debug!(
-            "Sent message to worker specifier: {} referrer: {}",
-            specifier_, referrer_
+        .then(move |_| {
+          debug!("Sent message to worker");
+          response_receiver.map_err(|_| None)
+        }).and_then(move |res_msg| {
+          debug!("Received message from worker");
+          let res_json = std::str::from_utf8(res_msg.as_ref()).unwrap();
+          let res = serde_json::from_str::<serde_json::Value>(res_json)
+            .expect("Error decoding compiler response");
+          let res_data = res["data"].as_object().expect(
+            "Error decoding compiler response: expected object field 'data'",
           );
-          let mut get_sender_arc = sender_arc.clone();
-          let mut result_sender_arc = sender_arc.clone();
-          response_receiver
-            .map_err(move |_| {
-              let sender = Arc::get_mut(&mut get_sender_arc).unwrap().take();
-              sender.unwrap().send(Err(None)).unwrap()
-            }).and_then(move |res_msg: Buf| -> Result<(), ()> {
-              debug!(
-                "Recieved message from worker specifier: {} referrer: {}",
-                specifier_, referrer_
+          match res["success"].as_bool() {
+            Some(true) => Ok(ModuleMetaData {
+              maybe_output_code: res_data["outputCode"]
+                .as_str()
+                .map(|s| s.as_bytes().to_owned()),
+              maybe_source_map: res_data["sourceMap"]
+                .as_str()
+                .map(|s| s.as_bytes().to_owned()),
+              ..module_meta_data_
+            }),
+            Some(false) => {
+              let js_error = JSError::from_json_value(
+                serde_json::Value::Object(res_data.clone()),
+              ).expect(
+                "Error decoding compiler response: failed to parse error",
               );
-              let res_json = std::str::from_utf8(&res_msg).unwrap();
-              let sender = Arc::get_mut(&mut result_sender_arc).unwrap().take();
-              let sender = sender.unwrap();
-              let res =
-                match serde_json::from_str::<serde_json::Value>(res_json) {
-                  Ok(serde_json::Value::Object(map)) => map,
-                  _ => panic!("error decoding compiler response"),
-                };
-              match res["success"].as_bool() {
-                Some(true) => Ok(
-                  sender
-                    .send(Ok(match res["data"].as_object() {
-                      Some(map) => ModuleMetaData {
-                        module_name: module_meta_data_.module_name.clone(),
-                        filename: module_meta_data_.filename.clone(),
-                        media_type: module_meta_data_.media_type,
-                        source_code: module_meta_data_.source_code.clone(),
-                        maybe_output_code: match map["outputCode"].as_str() {
-                          Some(str) => Some(str.as_bytes().to_owned()),
-                          _ => None,
-                        },
-                        maybe_output_code_filename: None,
-                        maybe_source_map: match map["sourceMap"].as_str() {
-                          Some(str) => Some(str.as_bytes().to_owned()),
-                          _ => None,
-                        },
-                        maybe_source_map_filename: None,
-                      },
-                      None => panic!("error decoding compiler response"),
-                    })).unwrap(),
-                ),
-                Some(false) => Ok(
-                  sender
-                    .send(match res["data"].as_object() {
-                      Some(map) => {
-                        let js_error = JSError::from_json_value(
-                          serde_json::Value::Object(map.clone()),
-                        ).unwrap();
-                        Err(Some(js_errors::apply_source_map(
-                          &js_error,
-                          &parent_state.dir,
-                        )))
-                      }
-                      None => panic!("error decoding compiler response"),
-                    }).unwrap(),
-                ),
-                _ => panic!(
-                  "error decoding compiler response: expected success field"
-                ),
-              }
-            })
+              Err(Some(js_errors::apply_source_map(
+                &js_error,
+                &parent_state.dir,
+              )))
+            }
+            _ => panic!(
+              "Error decoding compiler response: expected bool field 'success'"
+            ),
+          }
+        }).then(move |result| {
+          local_sender.send(result).expect("Oneshot send() failed");
+          Ok(())
         })
     }));
   }
-=======
-  let mut runtime = C_RUNTIME.lock().unwrap();
-  runtime.spawn(lazy(move || {
-    resources::post_message_to_worker(compiler_rid, req_msg)
-      .then(move |_| {
-        debug!("Sent message to worker");
-        resources::get_message_from_worker(compiler_rid)
-      }).and_then(move |res_msg| {
-        debug!("Received message from worker");
-        let res_json = std::str::from_utf8(res_msg.as_ref().unwrap()).unwrap();
-        let res_data = serde_json::from_str::<serde_json::Value>(res_json)
-          .expect("Error decoding compiler response");
-        let res_module_meta_data = ModuleMetaData {
-          maybe_output_code: res_data["outputCode"]
-            .as_str()
-            .map(|s| s.as_bytes().to_owned()),
-          maybe_source_map: res_data["sourceMap"]
-            .as_str()
-            .map(|s| s.as_bytes().to_owned()),
-          ..module_meta_data_
-        };
-        Ok(res_module_meta_data)
-      }).map_err(|_| None)
-      .then(move |result| {
-        local_sender.send(result).expect("Oneshot send() failed");
-        Ok(())
-      })
-  }));
->>>>>>> 917e68f3
 
   let worker_receiver = shared.worker_err_receiver.clone();
 
