// Copyright 2018-2019 the Deno authors. All rights reserved. MIT license.
<<<<<<< HEAD
use crate::deno_dir::DenoDir;
use crate::deno_dir::ModuleMetaData;
use crate::deno_error::err_check;
use crate::deno_error::DenoError;
=======
>>>>>>> abe8a113
use crate::diagnostics::Diagnostic;
use crate::msg;
use crate::resources;
use crate::startup_data;
use crate::state::*;
use crate::worker::Worker;
use deno::Buf;
<<<<<<< HEAD
use futures::future::Either;
=======
use deno::ErrBox;
use deno::ModuleSpecifier;
>>>>>>> abe8a113
use futures::Future;
use futures::Stream;
use std::str;
use std::sync::atomic::Ordering;

/// Optional tuple which represents the state of the compiler
/// configuration where the first is canonical name for the configuration file
/// and a vector of the bytes of the contents of the configuration file.
type CompilerConfig = Option<(String, Vec<u8>)>;

/// Creates the JSON message send to compiler.ts's onmessage.
fn req(
  root_names: Vec<String>,
  compiler_config: CompilerConfig,
  bundle: Option<String>,
) -> Buf {
  let j = if let Some((config_path, config_data)) = compiler_config {
    json!({
      "rootNames": root_names,
      "bundle": bundle,
      "configPath": config_path,
      "config": str::from_utf8(&config_data).unwrap(),
    })
  } else {
    json!({
      "rootNames": root_names,
      "bundle": bundle,
    })
  };
  j.to_string().into_boxed_str().into_boxed_bytes()
}

pub struct TsCompiler {
  pub deno_dir: DenoDir,
  pub config: CompilerConfig,
}

<<<<<<< HEAD
impl TsCompiler {
  // TODO: reading of config file should be done in TsCompiler::new instead of state, refactor
  // DenoDir to not require compiler config in initializer
  pub fn new(deno_dir: DenoDir, config_path: Option<String>, config: Option<Vec<u8>>) -> Self {
    let compiler_config = match (&config_path, &config) {
      (Some(config_path), Some(config)) => {
        Some((config_path.to_string(), config.to_vec()))
      }
      _ => None,
    };

    Self {
      deno_dir,
      config: compiler_config,
    }
  }

  fn setup_worker(state: ThreadSafeState) -> Worker {
    // Count how many times we start the compiler worker.
    state.metrics.compiler_starts.fetch_add(1, Ordering::SeqCst);

    let mut worker = Worker::new(
      "TS".to_string(),
      startup_data::compiler_isolate_init(),
      // TODO(ry) Maybe we should use a separate state for the compiler.
      // as was done previously.
      state.clone(),
    );
    err_check(worker.execute("denoMain()"));
    err_check(worker.execute("workerMain()"));
    err_check(worker.execute("compilerMain()"));
    worker
  }

  pub fn bundle_async(
    self: &Self,
    state: ThreadSafeState,
    module_name: String,
    out_file: String,
  ) -> impl Future<Item = (), Error = DenoError> {
    debug!(
      "Invoking the compiler to bundle. module_name: {}",
      module_name
    );

    let root_names = vec![module_name.clone()];
    let req_msg = req(root_names, self.config.clone(), Some(out_file));

    let worker = TsCompiler::setup_worker(state.clone());
    let resource = worker.state.resource.clone();
    let compiler_rid = resource.rid;
    let first_msg_fut =
      resources::post_message_to_worker(compiler_rid, req_msg)
        .then(move |_| worker)
        .then(move |result| {
          if let Err(err) = result {
            // TODO(ry) Need to forward the error instead of exiting.
            eprintln!("{}", err.to_string());
            std::process::exit(1);
          }
          debug!("Sent message to worker");
          let stream_future =
            resources::get_message_stream_from_worker(compiler_rid)
              .into_future();
          stream_future.map(|(f, _rest)| f).map_err(|(f, _rest)| f)
        });

    first_msg_fut.map_err(|_| panic!("not handled")).and_then(
      move |maybe_msg: Option<Buf>| {
        debug!("Received message from worker");

        if let Some(msg) = maybe_msg {
          let json_str = std::str::from_utf8(&msg).unwrap();
          debug!("Message: {}", json_str);
          if let Some(diagnostics) = Diagnostic::from_emit_result(json_str) {
            return Err(DenoError::from(diagnostics));
          }
=======
pub fn bundle_async(
  state: ThreadSafeState,
  module_name: String,
  out_file: String,
) -> impl Future<Item = (), Error = ErrBox> {
  debug!(
    "Invoking the compiler to bundle. module_name: {}",
    module_name
  );

  let root_names = vec![module_name.clone()];
  let compiler_config = get_compiler_config(&state, "typescript");
  let req_msg = req(root_names, compiler_config, Some(out_file));

  // Count how many times we start the compiler worker.
  state.metrics.compiler_starts.fetch_add(1, Ordering::SeqCst);

  let mut worker = Worker::new(
    "TS".to_string(),
    startup_data::compiler_isolate_init(),
    // TODO(ry) Maybe we should use a separate state for the compiler.
    // as was done previously.
    state.clone(),
  );
  worker.execute("denoMain()").unwrap();
  worker.execute("workerMain()").unwrap();
  worker.execute("compilerMain()").unwrap();

  let resource = worker.state.resource.clone();
  let compiler_rid = resource.rid;
  let first_msg_fut = resources::post_message_to_worker(compiler_rid, req_msg)
    .then(move |_| worker)
    .then(move |result| {
      if let Err(err) = result {
        // TODO(ry) Need to forward the error instead of exiting.
        eprintln!("{}", err.to_string());
        std::process::exit(1);
      }
      debug!("Sent message to worker");
      let stream_future =
        resources::get_message_stream_from_worker(compiler_rid).into_future();
      stream_future.map(|(f, _rest)| f).map_err(|(f, _rest)| f)
    });

  first_msg_fut.map_err(|_| panic!("not handled")).and_then(
    move |maybe_msg: Option<Buf>| {
      debug!("Received message from worker");

      if let Some(msg) = maybe_msg {
        let json_str = std::str::from_utf8(&msg).unwrap();
        debug!("Message: {}", json_str);
        if let Some(diagnostics) = Diagnostic::from_emit_result(json_str) {
          return Err(ErrBox::from(diagnostics));
>>>>>>> abe8a113
        }

        Ok(())
      },
    )
  }

<<<<<<< HEAD
  pub fn compile_async(
    self: &Self,
    state: ThreadSafeState,
    module_meta_data: &ModuleMetaData,
    use_cache: bool,
  ) -> impl Future<Item = ModuleMetaData, Error = DenoError> {
    if module_meta_data.media_type != msg::MediaType::TypeScript {
      return Either::A(futures::future::ok(module_meta_data.clone()));
    }

    if use_cache {
      // try to load cached version
      match self
        .deno_dir
        .get_compiled_module_meta_data(&module_meta_data)
      {
        Ok(compiled_module) => {
          debug!(
            "found cached compiled module: {:?}",
            compiled_module.clone().filename
          );
          return Either::A(futures::future::ok(compiled_module));
=======
pub fn compile_async(
  state: ThreadSafeState,
  module_meta_data: &ModuleMetaData,
) -> impl Future<Item = ModuleMetaData, Error = ErrBox> {
  let module_name = module_meta_data.module_name.clone();

  debug!(
    "Running rust part of compile_sync. module_name: {}",
    &module_name
  );

  let root_names = vec![module_name.clone()];
  let compiler_config = get_compiler_config(&state, "typescript");
  let req_msg = req(root_names, compiler_config, None);

  // Count how many times we start the compiler worker.
  state.metrics.compiler_starts.fetch_add(1, Ordering::SeqCst);

  let mut worker = Worker::new(
    "TS".to_string(),
    startup_data::compiler_isolate_init(),
    // TODO(ry) Maybe we should use a separate state for the compiler.
    // as was done previously.
    state.clone(),
  );
  worker.execute("denoMain()").unwrap();
  worker.execute("workerMain()").unwrap();
  worker.execute("compilerMain()").unwrap();

  let compiling_job = state.progress.add("Compile", &module_name);

  let resource = worker.state.resource.clone();
  let compiler_rid = resource.rid;
  let first_msg_fut = resources::post_message_to_worker(compiler_rid, req_msg)
    .then(move |_| worker)
    .then(move |result| {
      if let Err(err) = result {
        // TODO(ry) Need to forward the error instead of exiting.
        eprintln!("{}", err.to_string());
        std::process::exit(1);
      }
      debug!("Sent message to worker");
      let stream_future =
        resources::get_message_stream_from_worker(compiler_rid).into_future();
      stream_future.map(|(f, _rest)| f).map_err(|(f, _rest)| f)
    });

  first_msg_fut
    .map_err(|_| panic!("not handled"))
    .and_then(move |maybe_msg: Option<Buf>| {
      debug!("Received message from worker");

      // TODO: here TS compiler emitted the files to disc and we should signal ModuleMetaData
      //  cache that source code is available
      if let Some(msg) = maybe_msg {
        let json_str = std::str::from_utf8(&msg).unwrap();
        debug!("Message: {}", json_str);
        if let Some(diagnostics) = Diagnostic::from_emit_result(json_str) {
          return Err(ErrBox::from(diagnostics));
>>>>>>> abe8a113
        }
        Err(_) => {}
      }
    }

    let module_meta_data_ = module_meta_data.clone();

    debug!(">>>>> compile_sync START");
    let module_url = module_meta_data.url.clone();

    debug!(
      "Running rust part of compile_sync, module specifier: {}",
      &module_meta_data.url
    );

    let root_names = vec![module_url.to_string()];
    let req_msg = req(root_names, self.config.clone(), None);

    let worker = TsCompiler::setup_worker(state.clone());
    let compiling_job = state.progress.add("Compile", &module_url.to_string());
    let deno_dir_ = self.deno_dir.clone();

    let resource = worker.state.resource.clone();
    let compiler_rid = resource.rid;
    let first_msg_fut =
      resources::post_message_to_worker(compiler_rid, req_msg)
        .then(move |_| worker)
        .then(move |result| {
          if let Err(err) = result {
            // TODO(ry) Need to forward the error instead of exiting.
            eprintln!("{}", err.to_string());
            std::process::exit(1);
          }
          debug!("Sent message to worker");
          let stream_future =
            resources::get_message_stream_from_worker(compiler_rid)
              .into_future();
          stream_future.map(|(f, _rest)| f).map_err(|(f, _rest)| f)
        });

    let fut = first_msg_fut
      .map_err(|_| panic!("not handled"))
      .and_then(move |maybe_msg: Option<Buf>| {
        debug!("Received message from worker");

        if let Some(msg) = maybe_msg {
          let json_str = std::str::from_utf8(&msg).unwrap();
          debug!("Message: {}", json_str);
          if let Some(diagnostics) = Diagnostic::from_emit_result(json_str) {
            return Err(DenoError::from(diagnostics));
          }
        }

<<<<<<< HEAD
        Ok(())
      }).and_then(move |_| {
        // TODO: must fetch compiled JS file from DENO_DIR, this can't file
        //  but if we get rid of gen/ and store JS files alongside TS files
        //  when we request local JS file it is fetched from original location on disk
        //  example:
        //  compiling file:///dev/foo.ts
        //  it's fetched from /dev/foo.ts
        //  we want to fetch $DENO_DIR/src/file/dev/foo.js
        //  so it would be natural to request equivalent JS file (file://dev/foo.js),
        //  but it's local file so it will be fetched from /dev/foo.js (NotFound!)
        //
        //  simple solution:
        //  always get files from $DENO_DIR
        //
        //
        //  compiling file:///dev/foo.ts
        //  looking for already compiled file file:///dev/foo.js
        //  looking at $DENO_DIR/src/file/dev/foo.js (NotFound!)
        //  fallback to /dev/foo.js (NotFound!)
        //  create worker and compile file:///dev/foo.ts
        //  looking at $DENO_DIR/src/file/dev/foo.ts (NotFound)
        //  fetch from /dev/foo.ts, cache in $DENO_DIR along with headers with modified timestamp
        //  to avoid copying if not needed
        //  worker writes compiled file to disk at $DENO_DIR/src/file/dev/foo.js
        //  looking for already compiled file file:///dev/foo.js
        //  looking at $DENO_DIR/src/file/dev/foo.ts (found, return file)
        //
        // This solution wouldn't play nicely with CheckJS when there's JS->JS compilation. Because
        // first we'd access the file from original location on disk, on subsequent access we'd
        // have to force skipping in-process cache to re-fetch from disk and only then we'd
        // get compiled module.
        //
        // We
        // still need to handle that JS and JSON files are compiled by TS compiler now (and they're
        // not used).
        deno_dir_.get_compiled_module_meta_data(&module_meta_data_)
          .map_err(|e| {
            // TODO(95th) Instead of panicking, We could translate this error to Diagnostic.
            panic!("{}", e)
          })
      }).and_then(move |module_meta_data_after_compile| {
        // Explicit drop to keep reference alive until future completes.
        drop(compiling_job);

        Ok(module_meta_data_after_compile)
      }).then(move |r| {
        debug!(">>>>> compile_sync END");
        // TODO(ry) do this in worker's destructor.
        // resource.close();
        r
      });

    Either::B(fut)
  }
=======
pub fn compile_sync(
  state: ThreadSafeState,
  module_meta_data: &ModuleMetaData,
) -> Result<ModuleMetaData, ErrBox> {
  tokio_util::block_on(compile_async(state, module_meta_data))
>>>>>>> abe8a113
}

#[cfg(test)]
mod tests {
  use super::*;
  use crate::tokio_util;
  use deno::ModuleSpecifier;
  use std::path::PathBuf;

  impl TsCompiler {
    fn compile_sync(
      self: &Self,
      state: ThreadSafeState,
      module_meta_data: &ModuleMetaData,
      use_cache: bool,
    ) -> Result<ModuleMetaData, DenoError> {
      tokio_util::block_on(self.compile_async(
        state,
        module_meta_data,
        use_cache,
      ))
    }
  }

  #[test]
  fn test_compile_sync() {
    tokio_util::init(|| {
      let specifier =
        ModuleSpecifier::resolve_url_or_path("./tests/002_hello.ts").unwrap();

      let mut out = ModuleMetaData {
        url: specifier.as_url().clone(),
        redirect_source_url: None,
        filename: PathBuf::from("/tests/002_hello.ts"),
        media_type: msg::MediaType::TypeScript,
        source_code: include_bytes!("../tests/002_hello.ts").to_vec(),
        maybe_source_map_filename: None,
        maybe_source_map: None,
      };

      let mock_state = ThreadSafeState::mock(vec![
        String::from("./deno"),
        String::from("hello.js"),
      ]);
      out = mock_state
        .ts_compiler
        .compile_sync(mock_state.clone(), &out, false)
        .unwrap();
      assert!(
        out
          .source_code
          .starts_with("console.log(\"Hello World\");".as_bytes())
      );
    })
  }

  #[test]
  fn test_bundle_async() {
    let specifier = "./tests/002_hello.ts";
    use deno::ModuleSpecifier;
    let module_name = ModuleSpecifier::resolve_url_or_path(specifier)
      .unwrap()
      .to_string();

    let state = ThreadSafeState::mock(vec![
      String::from("./deno"),
      String::from("./tests/002_hello.ts"),
      String::from("$deno$/bundle.js"),
    ]);
    let out = state.ts_compiler.bundle_async(
      state.clone(),
      module_name,
      String::from("$deno$/bundle.js"),
    );
    assert!(tokio_util::block_on(out).is_ok());
  }
}<|MERGE_RESOLUTION|>--- conflicted
+++ resolved
@@ -1,11 +1,6 @@
 // Copyright 2018-2019 the Deno authors. All rights reserved. MIT license.
-<<<<<<< HEAD
 use crate::deno_dir::DenoDir;
 use crate::deno_dir::ModuleMetaData;
-use crate::deno_error::err_check;
-use crate::deno_error::DenoError;
-=======
->>>>>>> abe8a113
 use crate::diagnostics::Diagnostic;
 use crate::msg;
 use crate::resources;
@@ -13,12 +8,8 @@
 use crate::state::*;
 use crate::worker::Worker;
 use deno::Buf;
-<<<<<<< HEAD
+use deno::ErrBox;
 use futures::future::Either;
-=======
-use deno::ErrBox;
-use deno::ModuleSpecifier;
->>>>>>> abe8a113
 use futures::Future;
 use futures::Stream;
 use std::str;
@@ -56,11 +47,14 @@
   pub config: CompilerConfig,
 }
 
-<<<<<<< HEAD
 impl TsCompiler {
   // TODO: reading of config file should be done in TsCompiler::new instead of state, refactor
   // DenoDir to not require compiler config in initializer
-  pub fn new(deno_dir: DenoDir, config_path: Option<String>, config: Option<Vec<u8>>) -> Self {
+  pub fn new(
+    deno_dir: DenoDir,
+    config_path: Option<String>,
+    config: Option<Vec<u8>>,
+  ) -> Self {
     let compiler_config = match (&config_path, &config) {
       (Some(config_path), Some(config)) => {
         Some((config_path.to_string(), config.to_vec()))
@@ -85,9 +79,9 @@
       // as was done previously.
       state.clone(),
     );
-    err_check(worker.execute("denoMain()"));
-    err_check(worker.execute("workerMain()"));
-    err_check(worker.execute("compilerMain()"));
+    worker.execute("denoMain()").unwrap();
+    worker.execute("workerMain()").unwrap();
+    worker.execute("compilerMain()").unwrap();
     worker
   }
 
@@ -96,7 +90,7 @@
     state: ThreadSafeState,
     module_name: String,
     out_file: String,
-  ) -> impl Future<Item = (), Error = DenoError> {
+  ) -> impl Future<Item = (), Error = ErrBox> {
     debug!(
       "Invoking the compiler to bundle. module_name: {}",
       module_name
@@ -132,63 +126,8 @@
           let json_str = std::str::from_utf8(&msg).unwrap();
           debug!("Message: {}", json_str);
           if let Some(diagnostics) = Diagnostic::from_emit_result(json_str) {
-            return Err(DenoError::from(diagnostics));
+            return Err(ErrBox::from(diagnostics));
           }
-=======
-pub fn bundle_async(
-  state: ThreadSafeState,
-  module_name: String,
-  out_file: String,
-) -> impl Future<Item = (), Error = ErrBox> {
-  debug!(
-    "Invoking the compiler to bundle. module_name: {}",
-    module_name
-  );
-
-  let root_names = vec![module_name.clone()];
-  let compiler_config = get_compiler_config(&state, "typescript");
-  let req_msg = req(root_names, compiler_config, Some(out_file));
-
-  // Count how many times we start the compiler worker.
-  state.metrics.compiler_starts.fetch_add(1, Ordering::SeqCst);
-
-  let mut worker = Worker::new(
-    "TS".to_string(),
-    startup_data::compiler_isolate_init(),
-    // TODO(ry) Maybe we should use a separate state for the compiler.
-    // as was done previously.
-    state.clone(),
-  );
-  worker.execute("denoMain()").unwrap();
-  worker.execute("workerMain()").unwrap();
-  worker.execute("compilerMain()").unwrap();
-
-  let resource = worker.state.resource.clone();
-  let compiler_rid = resource.rid;
-  let first_msg_fut = resources::post_message_to_worker(compiler_rid, req_msg)
-    .then(move |_| worker)
-    .then(move |result| {
-      if let Err(err) = result {
-        // TODO(ry) Need to forward the error instead of exiting.
-        eprintln!("{}", err.to_string());
-        std::process::exit(1);
-      }
-      debug!("Sent message to worker");
-      let stream_future =
-        resources::get_message_stream_from_worker(compiler_rid).into_future();
-      stream_future.map(|(f, _rest)| f).map_err(|(f, _rest)| f)
-    });
-
-  first_msg_fut.map_err(|_| panic!("not handled")).and_then(
-    move |maybe_msg: Option<Buf>| {
-      debug!("Received message from worker");
-
-      if let Some(msg) = maybe_msg {
-        let json_str = std::str::from_utf8(&msg).unwrap();
-        debug!("Message: {}", json_str);
-        if let Some(diagnostics) = Diagnostic::from_emit_result(json_str) {
-          return Err(ErrBox::from(diagnostics));
->>>>>>> abe8a113
         }
 
         Ok(())
@@ -196,13 +135,12 @@
     )
   }
 
-<<<<<<< HEAD
   pub fn compile_async(
     self: &Self,
     state: ThreadSafeState,
     module_meta_data: &ModuleMetaData,
     use_cache: bool,
-  ) -> impl Future<Item = ModuleMetaData, Error = DenoError> {
+  ) -> impl Future<Item = ModuleMetaData, Error = ErrBox> {
     if module_meta_data.media_type != msg::MediaType::TypeScript {
       return Either::A(futures::future::ok(module_meta_data.clone()));
     }
@@ -219,67 +157,6 @@
             compiled_module.clone().filename
           );
           return Either::A(futures::future::ok(compiled_module));
-=======
-pub fn compile_async(
-  state: ThreadSafeState,
-  module_meta_data: &ModuleMetaData,
-) -> impl Future<Item = ModuleMetaData, Error = ErrBox> {
-  let module_name = module_meta_data.module_name.clone();
-
-  debug!(
-    "Running rust part of compile_sync. module_name: {}",
-    &module_name
-  );
-
-  let root_names = vec![module_name.clone()];
-  let compiler_config = get_compiler_config(&state, "typescript");
-  let req_msg = req(root_names, compiler_config, None);
-
-  // Count how many times we start the compiler worker.
-  state.metrics.compiler_starts.fetch_add(1, Ordering::SeqCst);
-
-  let mut worker = Worker::new(
-    "TS".to_string(),
-    startup_data::compiler_isolate_init(),
-    // TODO(ry) Maybe we should use a separate state for the compiler.
-    // as was done previously.
-    state.clone(),
-  );
-  worker.execute("denoMain()").unwrap();
-  worker.execute("workerMain()").unwrap();
-  worker.execute("compilerMain()").unwrap();
-
-  let compiling_job = state.progress.add("Compile", &module_name);
-
-  let resource = worker.state.resource.clone();
-  let compiler_rid = resource.rid;
-  let first_msg_fut = resources::post_message_to_worker(compiler_rid, req_msg)
-    .then(move |_| worker)
-    .then(move |result| {
-      if let Err(err) = result {
-        // TODO(ry) Need to forward the error instead of exiting.
-        eprintln!("{}", err.to_string());
-        std::process::exit(1);
-      }
-      debug!("Sent message to worker");
-      let stream_future =
-        resources::get_message_stream_from_worker(compiler_rid).into_future();
-      stream_future.map(|(f, _rest)| f).map_err(|(f, _rest)| f)
-    });
-
-  first_msg_fut
-    .map_err(|_| panic!("not handled"))
-    .and_then(move |maybe_msg: Option<Buf>| {
-      debug!("Received message from worker");
-
-      // TODO: here TS compiler emitted the files to disc and we should signal ModuleMetaData
-      //  cache that source code is available
-      if let Some(msg) = maybe_msg {
-        let json_str = std::str::from_utf8(&msg).unwrap();
-        debug!("Message: {}", json_str);
-        if let Some(diagnostics) = Diagnostic::from_emit_result(json_str) {
-          return Err(ErrBox::from(diagnostics));
->>>>>>> abe8a113
         }
         Err(_) => {}
       }
@@ -329,11 +206,10 @@
           let json_str = std::str::from_utf8(&msg).unwrap();
           debug!("Message: {}", json_str);
           if let Some(diagnostics) = Diagnostic::from_emit_result(json_str) {
-            return Err(DenoError::from(diagnostics));
+            return Err(ErrBox::from(diagnostics));
           }
         }
 
-<<<<<<< HEAD
         Ok(())
       }).and_then(move |_| {
         // TODO: must fetch compiled JS file from DENO_DIR, this can't file
@@ -389,13 +265,6 @@
 
     Either::B(fut)
   }
-=======
-pub fn compile_sync(
-  state: ThreadSafeState,
-  module_meta_data: &ModuleMetaData,
-) -> Result<ModuleMetaData, ErrBox> {
-  tokio_util::block_on(compile_async(state, module_meta_data))
->>>>>>> abe8a113
 }
 
 #[cfg(test)]
@@ -411,7 +280,7 @@
       state: ThreadSafeState,
       module_meta_data: &ModuleMetaData,
       use_cache: bool,
-    ) -> Result<ModuleMetaData, DenoError> {
+    ) -> Result<ModuleMetaData, ErrBox> {
       tokio_util::block_on(self.compile_async(
         state,
         module_meta_data,
