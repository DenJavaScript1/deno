// Copyright 2018-2023 the Deno authors. All rights reserved. MIT license.

use crate::args::get_root_cert_store;
use crate::args::npm_pkg_req_ref_to_binary_command;
use crate::args::CaData;
use crate::args::CacheSetting;
use crate::args::PackageJsonDepsProvider;
use crate::args::StorageKeyResolver;
use crate::cache::Caches;
use crate::cache::DenoDirProvider;
use crate::cache::NodeAnalysisCache;
use crate::file_fetcher::get_source_from_data_url;
use crate::http_util::HttpClient;
use crate::module_loader::CjsResolutionStore;
use crate::module_loader::NpmModuleLoader;
use crate::node::CliCjsCodeAnalyzer;
use crate::npm::create_npm_fs_resolver;
use crate::npm::CliNpmRegistryApi;
use crate::npm::CliNpmResolver;
use crate::npm::NpmCache;
use crate::npm::NpmCacheDir;
use crate::npm::NpmResolution;
use crate::resolver::MappedSpecifierResolver;
use crate::util::progress_bar::ProgressBar;
use crate::util::progress_bar::ProgressBarStyle;
use crate::util::v8::construct_v8_flags;
use crate::worker::CliMainWorkerFactory;
use crate::worker::CliMainWorkerOptions;
use crate::worker::HasNodeSpecifierChecker;
use crate::worker::ModuleLoaderFactory;
use deno_ast::MediaType;
use deno_core::anyhow::Context;
use deno_core::error::generic_error;
use deno_core::error::type_error;
use deno_core::error::AnyError;
use deno_core::futures::FutureExt;
use deno_core::v8_set_flags;
use deno_core::ModuleLoader;
use deno_core::ModuleSpecifier;
use deno_core::ModuleType;
use deno_core::ResolutionKind;
use deno_npm::NpmSystemInfo;
use deno_runtime::deno_fs;
use deno_runtime::deno_node::analyze::NodeCodeTranslator;
use deno_runtime::deno_node::NodeResolver;
use deno_runtime::deno_tls::rustls::RootCertStore;
use deno_runtime::deno_tls::RootCertStoreProvider;
use deno_runtime::permissions::Permissions;
use deno_runtime::permissions::PermissionsContainer;
use deno_runtime::WorkerLogLevel;
use deno_semver::npm::NpmPackageReqReference;
use import_map::parse_from_json;
use std::pin::Pin;
use std::rc::Rc;
use std::sync::Arc;

mod binary;
mod file_system;
mod virtual_fs;

pub use binary::extract_standalone;
pub use binary::is_standalone_binary;
pub use binary::DenoCompileBinaryWriter;

use self::binary::load_npm_vfs;
use self::binary::Metadata;
use self::file_system::DenoCompileFileSystem;

struct SharedModuleLoaderState {
  eszip: eszip::EszipV2,
  mapped_specifier_resolver: MappedSpecifierResolver,
  npm_module_loader: Arc<NpmModuleLoader>,
}

#[derive(Clone)]
struct EmbeddedModuleLoader {
  shared: Arc<SharedModuleLoaderState>,
  root_permissions: PermissionsContainer,
  dynamic_permissions: PermissionsContainer,
}

impl ModuleLoader for EmbeddedModuleLoader {
  fn resolve(
    &self,
    specifier: &str,
    referrer: &str,
    kind: ResolutionKind,
  ) -> Result<ModuleSpecifier, AnyError> {
    let referrer = if referrer == "." {
      if kind != ResolutionKind::MainModule {
        return Err(generic_error(format!(
          "Expected to resolve main module, got {:?} instead.",
          kind
        )));
      }
      let current_dir = std::env::current_dir().unwrap();
      deno_core::resolve_path(".", &current_dir)?
    } else {
      ModuleSpecifier::parse(referrer).map_err(|err| {
        type_error(format!("Referrer uses invalid specifier: {}", err))
      })?
    };

    let permissions = if matches!(kind, ResolutionKind::DynamicImport) {
      &self.dynamic_permissions
    } else {
      &self.root_permissions
    };
    if let Some(result) = self
      .shared
      .npm_module_loader
      .resolve_if_in_npm_package(specifier, &referrer, permissions)
    {
      return result;
    }

    let maybe_mapped = self
      .shared
      .mapped_specifier_resolver
      .resolve(specifier, &referrer)?
      .into_specifier();

    // npm specifier
    let specifier_text = maybe_mapped
      .as_ref()
      .map(|r| r.as_str())
      .unwrap_or(specifier);
    if let Ok(reference) = NpmPackageReqReference::from_str(specifier_text) {
      return self
        .shared
        .npm_module_loader
        .resolve_req_reference(&reference, permissions);
    }

    match maybe_mapped {
      Some(resolved) => Ok(resolved),
      None => deno_core::resolve_import(specifier, referrer.as_str())
        .map_err(|err| err.into()),
    }
  }

  fn load(
    &self,
    original_specifier: &ModuleSpecifier,
    maybe_referrer: Option<&ModuleSpecifier>,
    is_dynamic: bool,
  ) -> Pin<Box<deno_core::ModuleSourceFuture>> {
    let is_data_uri = get_source_from_data_url(original_specifier).ok();
    if let Some((source, _)) = is_data_uri {
      return Box::pin(deno_core::futures::future::ready(Ok(
        deno_core::ModuleSource::new(
          deno_core::ModuleType::JavaScript,
          source.into(),
          original_specifier,
        ),
      )));
    }

    let permissions = if is_dynamic {
      &self.dynamic_permissions
    } else {
      &self.root_permissions
    };
    if let Some(result) =
      self.shared.npm_module_loader.load_sync_if_in_npm_package(
        original_specifier,
        maybe_referrer,
        permissions,
      )
    {
      return match result {
        Ok(code_source) => Box::pin(deno_core::futures::future::ready(Ok(
          deno_core::ModuleSource::new_with_redirect(
            match code_source.media_type {
              MediaType::Json => ModuleType::Json,
              _ => ModuleType::JavaScript,
            },
            code_source.code,
            original_specifier,
            &code_source.found_url,
          ),
        ))),
        Err(err) => Box::pin(deno_core::futures::future::ready(Err(err))),
      };
    }

    let Some(module) = self.shared.eszip.get_module(original_specifier.as_str()) else {
      return Box::pin(deno_core::futures::future::ready(Err(type_error(
        format!("Module not found: {}", original_specifier),
      ))))
    };
    let original_specifier = original_specifier.clone();
    let found_specifier =
      ModuleSpecifier::parse(&module.specifier).expect("invalid url in eszip");

    async move {
<<<<<<< HEAD
      let code = module.source().await.ok_or_else(|| {
        type_error(format!("Module not found: {}", original_specifier))
      })?;
      let code = arc_u8_to_arc_str(code)
        .map_err(|_| type_error("Module source is not utf-8"))?;
      Ok(deno_core::ModuleSource::new_with_redirect(
=======
      if let Some((source, _)) = is_data_uri {
        return Ok(deno_core::ModuleSource::new(
          deno_core::ModuleType::JavaScript,
          source.into(),
          &module_specifier,
        ));
      }

      let module = module?;
      let code = module.source().await.unwrap_or_else(|| Arc::new([]));
      let code = std::str::from_utf8(&code)
        .map_err(|_| type_error("Module source is not utf-8"))?
        .to_owned()
        .into();

      Ok(deno_core::ModuleSource::new(
>>>>>>> 806137bb
        match module.kind {
          eszip::ModuleKind::JavaScript => ModuleType::JavaScript,
          eszip::ModuleKind::Json => ModuleType::Json,
          eszip::ModuleKind::Jsonc => {
            return Err(type_error("jsonc modules not supported"))
          }
          eszip::ModuleKind::OpaqueData => {
            unreachable!();
          }
        },
        code.into(),
        &original_specifier,
        &found_specifier,
      ))
    }
    .boxed_local()
  }
}

fn arc_u8_to_arc_str(
  arc_u8: Arc<[u8]>,
) -> Result<Arc<str>, std::str::Utf8Error> {
  // Check that the string is valid UTF-8.
  std::str::from_utf8(&arc_u8)?;
  // SAFETY: the string is valid UTF-8, and the layout Arc<[u8]> is the same as
  // Arc<str>. This is proven by the From<Arc<str>> impl for Arc<[u8]> from the
  // standard library.
  Ok(unsafe { std::mem::transmute(arc_u8) })
}

struct StandaloneModuleLoaderFactory {
  shared: Arc<SharedModuleLoaderState>,
}

impl ModuleLoaderFactory for StandaloneModuleLoaderFactory {
  fn create_for_main(
    &self,
    root_permissions: PermissionsContainer,
    dynamic_permissions: PermissionsContainer,
  ) -> Rc<dyn ModuleLoader> {
    Rc::new(EmbeddedModuleLoader {
      shared: self.shared.clone(),
      root_permissions,
      dynamic_permissions,
    })
  }

  fn create_for_worker(
    &self,
    root_permissions: PermissionsContainer,
    dynamic_permissions: PermissionsContainer,
  ) -> Rc<dyn ModuleLoader> {
    Rc::new(EmbeddedModuleLoader {
      shared: self.shared.clone(),
      root_permissions,
      dynamic_permissions,
    })
  }

  fn create_source_map_getter(
    &self,
  ) -> Option<Box<dyn deno_core::SourceMapGetter>> {
    None
  }
}

struct StandaloneHasNodeSpecifierChecker;

impl HasNodeSpecifierChecker for StandaloneHasNodeSpecifierChecker {
  fn has_node_specifier(&self) -> bool {
    false
  }
}

struct StandaloneRootCertStoreProvider {
  ca_stores: Option<Vec<String>>,
  ca_data: Option<CaData>,
  cell: once_cell::sync::OnceCell<RootCertStore>,
}

impl RootCertStoreProvider for StandaloneRootCertStoreProvider {
  fn get_or_try_init(&self) -> Result<&RootCertStore, AnyError> {
    self.cell.get_or_try_init(|| {
      get_root_cert_store(None, self.ca_stores.clone(), self.ca_data.clone())
        .map_err(|err| err.into())
    })
  }
}

pub async fn run(
  mut eszip: eszip::EszipV2,
  metadata: Metadata,
) -> Result<(), AnyError> {
  let main_module = &metadata.entrypoint;
  let current_exe_path = std::env::current_exe().unwrap();
  let current_exe_name =
    current_exe_path.file_name().unwrap().to_string_lossy();
  let deno_dir_provider = Arc::new(DenoDirProvider::new(None));
  let root_cert_store_provider = Arc::new(StandaloneRootCertStoreProvider {
    ca_stores: metadata.ca_stores,
    ca_data: metadata.ca_data.map(CaData::Bytes),
    cell: Default::default(),
  });
  let progress_bar = ProgressBar::new(ProgressBarStyle::TextOnly);
  let http_client = Arc::new(HttpClient::new(
    Some(root_cert_store_provider.clone()),
    metadata.unsafely_ignore_certificate_errors.clone(),
  ));
  // use a dummy npm registry url
  let npm_registry_url = ModuleSpecifier::parse("https://localhost/").unwrap();
  let root_path = std::env::temp_dir()
    .join(format!("deno-compile-{}", current_exe_name))
    .join("node_modules");
  let npm_cache_dir = NpmCacheDir::new(root_path.clone());
  let (fs, vfs_root, node_modules_path, snapshot) = if let Some(snapshot) =
    eszip.take_npm_snapshot()
  {
    let vfs_root_dir_path = if metadata.node_modules_dir {
      root_path
    } else {
      npm_cache_dir.registry_folder(&npm_registry_url)
    };
    let vfs = load_npm_vfs(vfs_root_dir_path.clone())
      .context("Failed to load npm vfs.")?;
    let node_modules_path = if metadata.node_modules_dir {
      Some(vfs.root().to_path_buf())
    } else {
      None
    };
    (
      Arc::new(DenoCompileFileSystem::new(vfs)) as Arc<dyn deno_fs::FileSystem>,
      Some(vfs_root_dir_path),
      node_modules_path,
      Some(snapshot),
    )
  } else {
    (
      Arc::new(deno_fs::RealFs) as Arc<dyn deno_fs::FileSystem>,
      None,
      None,
      None,
    )
  };

  let npm_cache = Arc::new(NpmCache::new(
    npm_cache_dir,
    CacheSetting::Only,
    fs.clone(),
    http_client.clone(),
    progress_bar.clone(),
  ));
  let npm_api = Arc::new(CliNpmRegistryApi::new(
    npm_registry_url.clone(),
    npm_cache.clone(),
    http_client.clone(),
    progress_bar.clone(),
  ));
  let npm_resolution = Arc::new(NpmResolution::from_serialized(
    npm_api.clone(),
    snapshot,
    None,
  ));
  let has_node_modules_dir = node_modules_path.is_some();
  let npm_fs_resolver = create_npm_fs_resolver(
    fs.clone(),
    npm_cache,
    &progress_bar,
    npm_registry_url,
    npm_resolution.clone(),
    node_modules_path,
    NpmSystemInfo::default(),
  );
  let npm_resolver = Arc::new(CliNpmResolver::new(
    fs.clone(),
    npm_resolution.clone(),
    npm_fs_resolver,
    None,
  ));
  let node_resolver =
    Arc::new(NodeResolver::new(fs.clone(), npm_resolver.clone()));
  let cjs_resolutions = Arc::new(CjsResolutionStore::default());
  let cache_db = Caches::new(deno_dir_provider.clone());
  let node_analysis_cache = NodeAnalysisCache::new(cache_db.node_analysis_db());
  let cjs_esm_code_analyzer =
    CliCjsCodeAnalyzer::new(node_analysis_cache, fs.clone());
  let node_code_translator = Arc::new(NodeCodeTranslator::new(
    cjs_esm_code_analyzer,
    fs.clone(),
    node_resolver.clone(),
    npm_resolver.clone(),
  ));
  let package_json_deps_provider = Arc::new(PackageJsonDepsProvider::new(
    metadata
      .package_json_deps
      .map(|serialized| serialized.into_deps()),
  ));
  let maybe_import_map = metadata.maybe_import_map.map(|(base, source)| {
    Arc::new(parse_from_json(&base, &source).unwrap().import_map)
  });
  let module_loader_factory = StandaloneModuleLoaderFactory {
    shared: Arc::new(SharedModuleLoaderState {
      eszip,
      mapped_specifier_resolver: MappedSpecifierResolver::new(
        maybe_import_map.clone(),
        package_json_deps_provider.clone(),
      ),
      npm_module_loader: Arc::new(NpmModuleLoader::new(
        cjs_resolutions,
        node_code_translator,
        fs.clone(),
        node_resolver.clone(),
      )),
    }),
  };

  let permissions = {
    let mut permissions = metadata.permissions;
    // if running with an npm vfs, grant read access to it
    if let Some(vfs_root) = vfs_root {
      match &mut permissions.allow_read {
        Some(vec) if vec.is_empty() => {
          // do nothing, already granted
        }
        Some(vec) => {
          vec.push(vfs_root);
        }
        None => {
          permissions.allow_read = Some(vec![vfs_root]);
        }
      }
    }

    PermissionsContainer::new(Permissions::from_options(&permissions)?)
  };
  let worker_factory = CliMainWorkerFactory::new(
    StorageKeyResolver::empty(),
    npm_resolver.clone(),
    node_resolver,
    Box::new(StandaloneHasNodeSpecifierChecker),
    Default::default(),
    Box::new(module_loader_factory),
    root_cert_store_provider,
    fs,
    None,
    None,
    CliMainWorkerOptions {
      argv: metadata.argv,
      log_level: WorkerLogLevel::Info,
      coverage_dir: None,
      enable_testing_features: false,
      has_node_modules_dir,
      inspect_brk: false,
      inspect_wait: false,
      is_inspecting: false,
      is_npm_main: main_module.scheme() == "npm",
      location: metadata.location,
      maybe_binary_npm_command_name: NpmPackageReqReference::from_specifier(
        main_module,
      )
      .ok()
      .map(|req_ref| npm_pkg_req_ref_to_binary_command(&req_ref)),
      origin_data_folder_path: None,
      seed: metadata.seed,
      unsafely_ignore_certificate_errors: metadata
        .unsafely_ignore_certificate_errors,
      unstable: metadata.unstable,
    },
  );

  v8_set_flags(construct_v8_flags(&[], &metadata.v8_flags, vec![]));

  let mut worker = worker_factory
    .create_main_worker(main_module.clone(), permissions)
    .await?;

  let exit_code = worker.run().await?;
  std::process::exit(exit_code)
}<|MERGE_RESOLUTION|>--- conflicted
+++ resolved
@@ -194,31 +194,12 @@
       ModuleSpecifier::parse(&module.specifier).expect("invalid url in eszip");
 
     async move {
-<<<<<<< HEAD
       let code = module.source().await.ok_or_else(|| {
         type_error(format!("Module not found: {}", original_specifier))
       })?;
       let code = arc_u8_to_arc_str(code)
         .map_err(|_| type_error("Module source is not utf-8"))?;
       Ok(deno_core::ModuleSource::new_with_redirect(
-=======
-      if let Some((source, _)) = is_data_uri {
-        return Ok(deno_core::ModuleSource::new(
-          deno_core::ModuleType::JavaScript,
-          source.into(),
-          &module_specifier,
-        ));
-      }
-
-      let module = module?;
-      let code = module.source().await.unwrap_or_else(|| Arc::new([]));
-      let code = std::str::from_utf8(&code)
-        .map_err(|_| type_error("Module source is not utf-8"))?
-        .to_owned()
-        .into();
-
-      Ok(deno_core::ModuleSource::new(
->>>>>>> 806137bb
         match module.kind {
           eszip::ModuleKind::JavaScript => ModuleType::JavaScript,
           eszip::ModuleKind::Json => ModuleType::Json,
