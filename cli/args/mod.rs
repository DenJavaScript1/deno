--- conflicted
+++ resolved
@@ -44,12 +44,9 @@
 use crate::lockfile::Lockfile;
 use crate::version;
 
-<<<<<<< HEAD
-=======
 /// Overrides for the options below that when set will
 /// use these values over the values derived from the
 /// CLI flags or config file.
->>>>>>> e46584a7
 #[derive(Default)]
 struct CliOptionOverrides {
   import_map_specifier: Option<Option<ModuleSpecifier>>,
@@ -85,16 +82,12 @@
       maybe_config_file,
       flags,
       overrides: Default::default(),
-<<<<<<< HEAD
     }
   }
 
   pub fn from_flags(flags: Flags) -> Result<Self, AnyError> {
     let maybe_config_file = ConfigFile::discover(&flags)?;
     Ok(Self::new(flags, maybe_config_file))
-=======
-    })
->>>>>>> e46584a7
   }
 
   pub fn maybe_config_file_specifier(&self) -> Option<ModuleSpecifier> {
