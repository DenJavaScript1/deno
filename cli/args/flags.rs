// Copyright 2018-2023 the Deno authors. All rights reserved. MIT license.

use clap::builder::FalseyValueParser;
use clap::value_parser;
use clap::Arg;
use clap::ArgAction;
use clap::ArgMatches;
use clap::ColorChoice;
use clap::Command;
use clap::ValueHint;
use deno_config::ConfigFlag;
use deno_core::resolve_url_or_path;
use deno_core::url::Url;
use deno_graph::GraphKind;
use deno_runtime::permissions::parse_sys_kind;
use log::debug;
use log::Level;
use std::env;
use std::net::SocketAddr;
use std::num::NonZeroU32;
use std::num::NonZeroU8;
use std::num::NonZeroUsize;
use std::path::Path;
use std::path::PathBuf;
use std::str::FromStr;

use crate::util::fs::canonicalize_path;

use super::flags_net;

#[derive(Clone, Debug, Default, Eq, PartialEq)]
pub struct FileFlags {
  pub ignore: Vec<PathBuf>,
  pub include: Vec<PathBuf>,
}

#[derive(Clone, Debug, Default, Eq, PartialEq)]
pub struct BenchFlags {
  pub files: FileFlags,
  pub filter: Option<String>,
  pub json: bool,
  pub no_run: bool,
  pub watch: Option<WatchFlags>,
}

#[derive(Clone, Debug, Eq, PartialEq)]
pub struct BundleFlags {
  pub source_file: String,
  pub out_file: Option<PathBuf>,
  pub watch: Option<WatchFlags>,
}

#[derive(Clone, Debug, Eq, PartialEq)]
pub struct CacheFlags {
  pub files: Vec<String>,
}

#[derive(Clone, Debug, Eq, PartialEq)]
pub struct CheckFlags {
  pub files: Vec<String>,
}

#[derive(Clone, Debug, Eq, PartialEq)]
pub struct CompileFlags {
  pub source_file: String,
  pub output: Option<PathBuf>,
  pub args: Vec<String>,
  pub target: Option<String>,
  pub no_terminal: bool,
  pub include: Vec<String>,
}

impl CompileFlags {
  pub fn resolve_target(&self) -> String {
    self
      .target
      .clone()
      .unwrap_or_else(|| env!("TARGET").to_string())
  }
}

#[derive(Clone, Debug, Eq, PartialEq)]
pub struct CompletionsFlags {
  pub buf: Box<[u8]>,
}

#[derive(Clone, Debug, Eq, PartialEq)]
pub struct CoverageFlags {
  pub files: FileFlags,
  pub output: Option<PathBuf>,
  pub include: Vec<String>,
  pub exclude: Vec<String>,
  pub lcov: bool,
}

#[derive(Clone, Debug, Eq, PartialEq)]
pub enum DocSourceFileFlag {
  Builtin,
  Paths(Vec<String>),
}

impl Default for DocSourceFileFlag {
  fn default() -> Self {
    Self::Builtin
  }
}

#[derive(Clone, Debug, Eq, PartialEq)]
pub struct DocHtmlFlag {
  pub name: String,
  pub output: String,
}

#[derive(Clone, Debug, Eq, PartialEq)]
pub struct DocFlags {
  pub private: bool,
  pub json: bool,
<<<<<<< HEAD
  pub html: Option<DocHtmlFlag>,
  pub source_file: DocSourceFileFlag,
=======
  pub source_files: DocSourceFileFlag,
>>>>>>> 1713df13
  pub filter: Option<String>,
}

#[derive(Clone, Debug, Eq, PartialEq)]
pub struct EvalFlags {
  pub print: bool,
  pub code: String,
}

#[derive(Clone, Debug, Eq, PartialEq)]
pub struct FmtFlags {
  pub check: bool,
  pub files: FileFlags,
  pub use_tabs: Option<bool>,
  pub line_width: Option<NonZeroU32>,
  pub indent_width: Option<NonZeroU8>,
  pub single_quote: Option<bool>,
  pub prose_wrap: Option<String>,
  pub no_semicolons: Option<bool>,
  pub watch: Option<WatchFlags>,
}

impl FmtFlags {
  pub fn is_stdin(&self) -> bool {
    let args = &self.files.include;
    args.len() == 1 && args[0].to_string_lossy() == "-"
  }
}

#[derive(Clone, Debug, Eq, PartialEq)]
pub struct InitFlags {
  pub dir: Option<String>,
}

#[derive(Clone, Debug, Eq, PartialEq)]
pub struct InfoFlags {
  pub json: bool,
  pub file: Option<String>,
}

#[derive(Clone, Debug, Eq, PartialEq)]
pub struct InstallFlags {
  pub module_url: String,
  pub args: Vec<String>,
  pub name: Option<String>,
  pub root: Option<PathBuf>,
  pub force: bool,
}

#[derive(Clone, Debug, Eq, PartialEq)]
pub struct JupyterFlags {
  pub install: bool,
  pub kernel: bool,
  pub conn_file: Option<PathBuf>,
}

#[derive(Clone, Debug, Eq, PartialEq)]
pub struct UninstallFlags {
  pub name: String,
  pub root: Option<PathBuf>,
}

#[derive(Clone, Debug, Eq, PartialEq)]
pub struct LintFlags {
  pub files: FileFlags,
  pub rules: bool,
  pub maybe_rules_tags: Option<Vec<String>>,
  pub maybe_rules_include: Option<Vec<String>>,
  pub maybe_rules_exclude: Option<Vec<String>>,
  pub json: bool,
  pub compact: bool,
  pub watch: Option<WatchFlags>,
}

impl LintFlags {
  pub fn is_stdin(&self) -> bool {
    let args = &self.files.include;
    args.len() == 1 && args[0].to_string_lossy() == "-"
  }
}

#[derive(Clone, Debug, Eq, PartialEq)]
pub struct ReplFlags {
  pub eval_files: Option<Vec<String>>,
  pub eval: Option<String>,
  pub is_default_command: bool,
}

#[derive(Clone, Debug, Eq, PartialEq)]
pub struct RunFlags {
  pub script: String,
  pub watch: Option<WatchFlagsWithPaths>,
}

impl RunFlags {
  pub fn is_stdin(&self) -> bool {
    self.script == "-"
  }
}

#[derive(Clone, Default, Debug, Eq, PartialEq)]
pub struct WatchFlags {
  pub hmr: bool,
  pub no_clear_screen: bool,
}

#[derive(Clone, Default, Debug, Eq, PartialEq)]
pub struct WatchFlagsWithPaths {
  pub hmr: bool,
  pub paths: Vec<PathBuf>,
  pub no_clear_screen: bool,
}

#[derive(Clone, Debug, Eq, PartialEq)]
pub struct TaskFlags {
  pub cwd: Option<String>,
  pub task: Option<String>,
}

#[derive(Clone, Debug, Default, Eq, PartialEq)]
pub enum TestReporterConfig {
  #[default]
  Pretty,
  Dot,
  Junit,
  Tap,
}

#[derive(Clone, Debug, Default, Eq, PartialEq)]
pub struct TestFlags {
  pub doc: bool,
  pub no_run: bool,
  pub coverage_dir: Option<String>,
  pub fail_fast: Option<NonZeroUsize>,
  pub files: FileFlags,
  pub allow_none: bool,
  pub filter: Option<String>,
  pub shuffle: Option<u64>,
  pub concurrent_jobs: Option<NonZeroUsize>,
  pub trace_ops: bool,
  pub watch: Option<WatchFlags>,
  pub reporter: TestReporterConfig,
  pub junit_path: Option<String>,
}

#[derive(Clone, Debug, Eq, PartialEq)]
pub struct UpgradeFlags {
  pub dry_run: bool,
  pub force: bool,
  pub canary: bool,
  pub version: Option<String>,
  pub output: Option<PathBuf>,
}

#[derive(Clone, Debug, Eq, PartialEq)]
pub struct VendorFlags {
  pub specifiers: Vec<String>,
  pub output_path: Option<PathBuf>,
  pub force: bool,
}

#[derive(Clone, Debug, Eq, PartialEq)]
pub enum DenoSubcommand {
  Bench(BenchFlags),
  Bundle(BundleFlags),
  Cache(CacheFlags),
  Check(CheckFlags),
  Compile(CompileFlags),
  Completions(CompletionsFlags),
  Coverage(CoverageFlags),
  Doc(DocFlags),
  Eval(EvalFlags),
  Fmt(FmtFlags),
  Init(InitFlags),
  Info(InfoFlags),
  Install(InstallFlags),
  Jupyter(JupyterFlags),
  Uninstall(UninstallFlags),
  Lsp,
  Lint(LintFlags),
  Repl(ReplFlags),
  Run(RunFlags),
  Task(TaskFlags),
  Test(TestFlags),
  Types,
  Upgrade(UpgradeFlags),
  Vendor(VendorFlags),
}

impl Default for DenoSubcommand {
  fn default() -> DenoSubcommand {
    DenoSubcommand::Repl(ReplFlags {
      eval_files: None,
      eval: None,
      is_default_command: true,
    })
  }
}

#[derive(Debug, Clone, Copy, Eq, PartialEq)]
pub enum TypeCheckMode {
  /// Type-check all modules.
  All,
  /// Skip type-checking of all modules. The default value for "deno run" and
  /// several other subcommands.
  None,
  /// Only type-check local modules. The default value for "deno test" and
  /// several other subcommands.
  Local,
}

impl TypeCheckMode {
  /// Gets if type checking will occur under this mode.
  pub fn is_true(&self) -> bool {
    match self {
      Self::None => false,
      Self::Local | Self::All => true,
    }
  }

  /// Gets the corresponding module `GraphKind` that should be created
  /// for the current `TypeCheckMode`.
  pub fn as_graph_kind(&self) -> GraphKind {
    match self.is_true() {
      true => GraphKind::All,
      false => GraphKind::CodeOnly,
    }
  }
}

impl Default for TypeCheckMode {
  fn default() -> Self {
    Self::None
  }
}

#[derive(Clone, Debug, Eq, PartialEq)]
pub enum CaData {
  /// The string is a file path
  File(String),
  /// This variant is not exposed as an option in the CLI, it is used internally
  /// for standalone binaries.
  Bytes(Vec<u8>),
}

#[derive(Clone, Debug, Eq, PartialEq, Default)]
pub struct Flags {
  /// Vector of CLI arguments - these are user script arguments, all Deno
  /// specific flags are removed.
  pub argv: Vec<String>,
  pub subcommand: DenoSubcommand,

  pub allow_all: bool,
  pub allow_env: Option<Vec<String>>,
  pub deny_env: Option<Vec<String>>,
  pub allow_hrtime: bool,
  pub deny_hrtime: bool,
  pub allow_net: Option<Vec<String>>,
  pub deny_net: Option<Vec<String>>,
  pub allow_ffi: Option<Vec<PathBuf>>,
  pub deny_ffi: Option<Vec<PathBuf>>,
  pub allow_read: Option<Vec<PathBuf>>,
  pub deny_read: Option<Vec<PathBuf>>,
  pub allow_run: Option<Vec<String>>,
  pub deny_run: Option<Vec<String>>,
  pub allow_sys: Option<Vec<String>>,
  pub deny_sys: Option<Vec<String>>,
  pub allow_write: Option<Vec<PathBuf>>,
  pub deny_write: Option<Vec<PathBuf>>,
  pub ca_stores: Option<Vec<String>>,
  pub ca_data: Option<CaData>,
  pub cache_blocklist: Vec<String>,
  /// This is not exposed as an option in the CLI, it is used internally when
  /// the language server is configured with an explicit cache option.
  pub cache_path: Option<PathBuf>,
  pub cached_only: bool,
  pub type_check_mode: TypeCheckMode,
  pub config_flag: ConfigFlag,
  pub node_modules_dir: Option<bool>,
  pub vendor: Option<bool>,
  pub enable_testing_features: bool,
  pub ext: Option<String>,
  pub ignore: Vec<PathBuf>,
  pub import_map_path: Option<String>,
  pub inspect_brk: Option<SocketAddr>,
  pub inspect_wait: Option<SocketAddr>,
  pub inspect: Option<SocketAddr>,
  pub location: Option<Url>,
  pub lock_write: bool,
  pub lock: Option<PathBuf>,
  pub log_level: Option<Level>,
  pub no_remote: bool,
  pub no_lock: bool,
  pub no_npm: bool,
  pub no_prompt: bool,
  pub reload: bool,
  pub seed: Option<u64>,
  pub unstable: bool,
  pub unstable_bare_node_builtlins: bool,
  pub unstable_byonm: bool,
  pub unsafely_ignore_certificate_errors: Option<Vec<String>>,
  pub v8_flags: Vec<String>,
}

fn join_paths(allowlist: &[PathBuf], d: &str) -> String {
  allowlist
    .iter()
    .map(|path| path.to_str().unwrap().to_string())
    .collect::<Vec<String>>()
    .join(d)
}

impl Flags {
  /// Return list of permission arguments that are equivalent
  /// to the ones used to create `self`.
  pub fn to_permission_args(&self) -> Vec<String> {
    let mut args = vec![];

    if self.allow_all {
      args.push("--allow-all".to_string());
      return args;
    }

    match &self.allow_read {
      Some(read_allowlist) if read_allowlist.is_empty() => {
        args.push("--allow-read".to_string());
      }
      Some(read_allowlist) => {
        let s = format!("--allow-read={}", join_paths(read_allowlist, ","));
        args.push(s);
      }
      _ => {}
    }

    match &self.deny_read {
      Some(read_denylist) if read_denylist.is_empty() => {
        args.push("--deny-read".to_string());
      }
      Some(read_denylist) => {
        let s = format!("--deny-read={}", join_paths(read_denylist, ","));
        args.push(s);
      }
      _ => {}
    }

    match &self.allow_write {
      Some(write_allowlist) if write_allowlist.is_empty() => {
        args.push("--allow-write".to_string());
      }
      Some(write_allowlist) => {
        let s = format!("--allow-write={}", join_paths(write_allowlist, ","));
        args.push(s);
      }
      _ => {}
    }

    match &self.deny_write {
      Some(write_denylist) if write_denylist.is_empty() => {
        args.push("--deny-write".to_string());
      }
      Some(write_denylist) => {
        let s = format!("--deny-write={}", join_paths(write_denylist, ","));
        args.push(s);
      }
      _ => {}
    }

    match &self.allow_net {
      Some(net_allowlist) if net_allowlist.is_empty() => {
        args.push("--allow-net".to_string());
      }
      Some(net_allowlist) => {
        let s = format!("--allow-net={}", net_allowlist.join(","));
        args.push(s);
      }
      _ => {}
    }

    match &self.deny_net {
      Some(net_denylist) if net_denylist.is_empty() => {
        args.push("--deny-net".to_string());
      }
      Some(net_denylist) => {
        let s = format!("--deny-net={}", net_denylist.join(","));
        args.push(s);
      }
      _ => {}
    }

    match &self.unsafely_ignore_certificate_errors {
      Some(ic_allowlist) if ic_allowlist.is_empty() => {
        args.push("--unsafely-ignore-certificate-errors".to_string());
      }
      Some(ic_allowlist) => {
        let s = format!(
          "--unsafely-ignore-certificate-errors={}",
          ic_allowlist.join(",")
        );
        args.push(s);
      }
      _ => {}
    }

    match &self.allow_env {
      Some(env_allowlist) if env_allowlist.is_empty() => {
        args.push("--allow-env".to_string());
      }
      Some(env_allowlist) => {
        let s = format!("--allow-env={}", env_allowlist.join(","));
        args.push(s);
      }
      _ => {}
    }

    match &self.deny_env {
      Some(env_denylist) if env_denylist.is_empty() => {
        args.push("--deny-env".to_string());
      }
      Some(env_denylist) => {
        let s = format!("--deny-env={}", env_denylist.join(","));
        args.push(s);
      }
      _ => {}
    }

    match &self.allow_run {
      Some(run_allowlist) if run_allowlist.is_empty() => {
        args.push("--allow-run".to_string());
      }
      Some(run_allowlist) => {
        let s = format!("--allow-run={}", run_allowlist.join(","));
        args.push(s);
      }
      _ => {}
    }

    match &self.deny_run {
      Some(run_denylist) if run_denylist.is_empty() => {
        args.push("--deny-run".to_string());
      }
      Some(run_denylist) => {
        let s = format!("--deny-run={}", run_denylist.join(","));
        args.push(s);
      }
      _ => {}
    }

    match &self.allow_sys {
      Some(sys_allowlist) if sys_allowlist.is_empty() => {
        args.push("--allow-sys".to_string());
      }
      Some(sys_allowlist) => {
        let s = format!("--allow-sys={}", sys_allowlist.join(","));
        args.push(s)
      }
      _ => {}
    }

    match &self.deny_sys {
      Some(sys_denylist) if sys_denylist.is_empty() => {
        args.push("--deny-sys".to_string());
      }
      Some(sys_denylist) => {
        let s = format!("--deny-sys={}", sys_denylist.join(","));
        args.push(s)
      }
      _ => {}
    }

    match &self.allow_ffi {
      Some(ffi_allowlist) if ffi_allowlist.is_empty() => {
        args.push("--allow-ffi".to_string());
      }
      Some(ffi_allowlist) => {
        let s = format!("--allow-ffi={}", join_paths(ffi_allowlist, ","));
        args.push(s);
      }
      _ => {}
    }

    match &self.deny_ffi {
      Some(ffi_denylist) if ffi_denylist.is_empty() => {
        args.push("--deny-ffi".to_string());
      }
      Some(ffi_denylist) => {
        let s = format!("--deny-ffi={}", join_paths(ffi_denylist, ","));
        args.push(s);
      }
      _ => {}
    }

    if self.allow_hrtime {
      args.push("--allow-hrtime".to_string());
    }

    if self.deny_hrtime {
      args.push("--deny-hrtime".to_string());
    }

    args
  }

  /// Extract path arguments for config search paths.
  /// If it returns Some(vec), the config should be discovered
  /// from the passed `current_dir` after trying to discover from each entry in
  /// the returned vector.
  /// If it returns None, the config file shouldn't be discovered at all.
  pub fn config_path_args(&self, current_dir: &Path) -> Option<Vec<PathBuf>> {
    use DenoSubcommand::*;

    match &self.subcommand {
      Fmt(FmtFlags { files, .. }) => Some(files.include.clone()),
      Lint(LintFlags { files, .. }) => Some(files.include.clone()),
      Run(RunFlags { script, .. }) => {
        if let Ok(module_specifier) = resolve_url_or_path(script, current_dir) {
          if module_specifier.scheme() == "file"
            || module_specifier.scheme() == "npm"
          {
            if let Ok(p) = module_specifier.to_file_path() {
              Some(vec![p])
            } else {
              Some(vec![])
            }
          } else {
            // When the entrypoint doesn't have file: scheme (it's the remote
            // script), then we don't auto discover config file.
            None
          }
        } else {
          Some(vec![])
        }
      }
      Task(TaskFlags {
        cwd: Some(path), ..
      }) => {
        // attempt to resolve the config file from the task subcommand's
        // `--cwd` when specified
        match canonicalize_path(&PathBuf::from(path)) {
          Ok(path) => Some(vec![path]),
          Err(_) => Some(vec![]),
        }
      }
      _ => Some(vec![]),
    }
  }

  /// Extract path argument for `package.json` search paths.
  /// If it returns Some(path), the `package.json` should be discovered
  /// from the `path` dir.
  /// If it returns None, the `package.json` file shouldn't be discovered at
  /// all.
  pub fn package_json_search_dir(&self, current_dir: &Path) -> Option<PathBuf> {
    use DenoSubcommand::*;

    match &self.subcommand {
      Run(RunFlags { script, .. }) => {
        let module_specifier = resolve_url_or_path(script, current_dir).ok()?;
        if module_specifier.scheme() == "file" {
          let p = module_specifier
            .to_file_path()
            .unwrap()
            .parent()?
            .to_owned();
          Some(p)
        } else if module_specifier.scheme() == "npm" {
          Some(std::env::current_dir().unwrap())
        } else {
          None
        }
      }
      Task(TaskFlags { cwd: Some(cwd), .. }) => {
        resolve_url_or_path(cwd, current_dir)
          .ok()?
          .to_file_path()
          .ok()
      }
      Task(_) | Check(_) | Coverage(_) | Cache(_) | Info(_) | Eval(_)
      | Test(_) | Bench(_) | Repl(_) | Compile(_) => {
        std::env::current_dir().ok()
      }
      Bundle(_) | Completions(_) | Doc(_) | Fmt(_) | Init(_) | Install(_)
      | Uninstall(_) | Jupyter(_) | Lsp | Lint(_) | Types | Upgrade(_)
      | Vendor(_) => None,
    }
  }

  pub fn has_permission(&self) -> bool {
    self.allow_all
      || self.allow_hrtime
      || self.deny_hrtime
      || self.allow_env.is_some()
      || self.deny_env.is_some()
      || self.allow_ffi.is_some()
      || self.deny_ffi.is_some()
      || self.allow_net.is_some()
      || self.deny_net.is_some()
      || self.allow_read.is_some()
      || self.deny_read.is_some()
      || self.allow_run.is_some()
      || self.deny_run.is_some()
      || self.allow_sys.is_some()
      || self.deny_sys.is_some()
      || self.allow_write.is_some()
      || self.deny_write.is_some()
  }

  pub fn has_permission_in_argv(&self) -> bool {
    self.argv.iter().any(|arg| {
      arg == "--allow-all"
        || arg == "--allow-hrtime"
        || arg == "--deny-hrtime"
        || arg.starts_with("--allow-env")
        || arg.starts_with("--deny-env")
        || arg.starts_with("--allow-ffi")
        || arg.starts_with("--deny-ffi")
        || arg.starts_with("--allow-net")
        || arg.starts_with("--deny-net")
        || arg.starts_with("--allow-read")
        || arg.starts_with("--deny-read")
        || arg.starts_with("--allow-run")
        || arg.starts_with("--deny-run")
        || arg.starts_with("--allow-sys")
        || arg.starts_with("--deny-sys")
        || arg.starts_with("--allow-write")
        || arg.starts_with("--deny-write")
    })
  }
}

static ENV_VARIABLES_HELP: &str = r#"ENVIRONMENT VARIABLES:
    DENO_AUTH_TOKENS     A semi-colon separated list of bearer tokens and
                         hostnames to use when fetching remote modules from
                         private repositories
                         (e.g. "abcde12345@deno.land;54321edcba@github.com")
    DENO_TLS_CA_STORE    Comma-separated list of order dependent certificate
                         stores. Possible values: "system", "mozilla".
                         Defaults to "mozilla".
    DENO_CERT            Load certificate authority from PEM encoded file
    DENO_DIR             Set the cache directory
    DENO_INSTALL_ROOT    Set deno install's output directory
                         (defaults to $HOME/.deno/bin)
    DENO_REPL_HISTORY    Set REPL history file path
                         History file is disabled when the value is empty
                         (defaults to $DENO_DIR/deno_history.txt)
    DENO_NO_PACKAGE_JSON Disables auto-resolution of package.json
    DENO_NO_PROMPT       Set to disable permission prompts on access
                         (alternative to passing --no-prompt on invocation)
    DENO_NO_UPDATE_CHECK Set to disable checking if a newer Deno version is
                         available
    DENO_V8_FLAGS        Set V8 command line options
    DENO_JOBS            Number of parallel workers used for the --parallel
                         flag with the test subcommand. Defaults to number
                         of available CPUs.
    HTTP_PROXY           Proxy address for HTTP requests
                         (module downloads, fetch)
    HTTPS_PROXY          Proxy address for HTTPS requests
                         (module downloads, fetch)
    NPM_CONFIG_REGISTRY  URL to use for the npm registry.
    NO_COLOR             Set to disable color
    NO_PROXY             Comma-separated list of hosts which do not use a proxy
                         (module downloads, fetch)"#;

static DENO_HELP: &str = concat!(
  "A modern JavaScript and TypeScript runtime

Docs: https://deno.land/manual@v",
  env!("CARGO_PKG_VERSION"),
  "
Modules: https://deno.land/std/ https://deno.land/x/
Bugs: https://github.com/denoland/deno/issues

To start the REPL:

  deno

To execute a script:

  deno run https://deno.land/std/examples/welcome.ts

To evaluate code in the shell:

  deno eval \"console.log(30933 + 404)\"
"
);

/// Main entry point for parsing deno's command line flags.
pub fn flags_from_vec(args: Vec<String>) -> clap::error::Result<Flags> {
  let mut app = clap_root();
  let mut matches = app.try_get_matches_from_mut(&args)?;

  let mut flags = Flags::default();

  if matches.get_flag("unstable") {
    flags.unstable = true;
  }

  flags.unstable_bare_node_builtlins =
    matches.get_flag("unstable-bare-node-builtins");
  flags.unstable_byonm = matches.get_flag("unstable-byonm");

  if matches.get_flag("quiet") {
    flags.log_level = Some(Level::Error);
  } else if let Some(log_level) = matches.get_one::<String>("log-level") {
    flags.log_level = match log_level.as_str() {
      "trace" => Some(Level::Trace),
      "debug" => Some(Level::Debug),
      "info" => Some(Level::Info),
      _ => unreachable!(),
    };
  }

  if let Some((subcommand, mut m)) = matches.remove_subcommand() {
    match subcommand.as_str() {
      "bench" => bench_parse(&mut flags, &mut m),
      "bundle" => bundle_parse(&mut flags, &mut m),
      "cache" => cache_parse(&mut flags, &mut m),
      "check" => check_parse(&mut flags, &mut m),
      "compile" => compile_parse(&mut flags, &mut m),
      "completions" => completions_parse(&mut flags, &mut m, app),
      "coverage" => coverage_parse(&mut flags, &mut m),
      "doc" => doc_parse(&mut flags, &mut m),
      "eval" => eval_parse(&mut flags, &mut m),
      "fmt" => fmt_parse(&mut flags, &mut m),
      "init" => init_parse(&mut flags, &mut m),
      "info" => info_parse(&mut flags, &mut m),
      "install" => install_parse(&mut flags, &mut m),
      "jupyter" => jupyter_parse(&mut flags, &mut m),
      "lint" => lint_parse(&mut flags, &mut m),
      "lsp" => lsp_parse(&mut flags, &mut m),
      "repl" => repl_parse(&mut flags, &mut m),
      "run" => run_parse(&mut flags, &mut m, app)?,
      "task" => task_parse(&mut flags, &mut m),
      "test" => test_parse(&mut flags, &mut m),
      "types" => types_parse(&mut flags, &mut m),
      "uninstall" => uninstall_parse(&mut flags, &mut m),
      "upgrade" => upgrade_parse(&mut flags, &mut m),
      "vendor" => vendor_parse(&mut flags, &mut m),
      _ => unreachable!(),
    }
  } else {
    handle_repl_flags(
      &mut flags,
      ReplFlags {
        eval_files: None,
        eval: None,
        is_default_command: true,
      },
    )
  }

  Ok(flags)
}

fn handle_repl_flags(flags: &mut Flags, repl_flags: ReplFlags) {
  // If user runs just `deno` binary we enter REPL and allow all permissions.
  if repl_flags.is_default_command {
    flags.allow_net = Some(vec![]);
    flags.allow_env = Some(vec![]);
    flags.allow_run = Some(vec![]);
    flags.allow_read = Some(vec![]);
    flags.allow_sys = Some(vec![]);
    flags.allow_write = Some(vec![]);
    flags.allow_ffi = Some(vec![]);
    flags.allow_hrtime = true;
  }
  flags.subcommand = DenoSubcommand::Repl(repl_flags);
}

fn clap_root() -> Command {
  let long_version = format!(
    "{} ({}, {})\nv8 {}\ntypescript {}",
    crate::version::deno(),
    if crate::version::is_canary() {
      "canary"
    } else {
      env!("PROFILE")
    },
    env!("TARGET"),
    deno_core::v8_version(),
    crate::version::TYPESCRIPT
  );

  Command::new("deno")
    .bin_name("deno")
    .color(ColorChoice::Never)
    .max_term_width(80)
    .version(crate::version::deno())
    .long_version(long_version)
    .arg(
      Arg::new("unstable")
        .long("unstable")
        .help("Enable unstable features and APIs")
        .action(ArgAction::SetTrue)
        .global(true),
    )
    .arg(
      Arg::new("unstable-bare-node-builtins")
        .long("unstable-bare-node-builtins")
        .help("Enable unstable bare node builtins feature")
        .env("DENO_UNSTABLE_BARE_NODE_BUILTINS")
        .value_parser(FalseyValueParser::new())
        .action(ArgAction::SetTrue)
        .global(true),
    )
    .arg(
      Arg::new("unstable-byonm")
        .long("unstable-byonm")
        .help("Enable unstable 'bring your own node_modules' feature")
        .env("DENO_UNSTABLE_BYONM")
        .value_parser(FalseyValueParser::new())
        .action(ArgAction::SetTrue)
        .global(true),
    )
    .arg(
      Arg::new("log-level")
        .short('L')
        .long("log-level")
        .help("Set log level")
        .hide(true)
        .value_parser(["trace", "debug", "info"])
        .global(true),
    )
    .arg(
      Arg::new("quiet")
        .short('q')
        .long("quiet")
        .help("Suppress diagnostic output")
        .action(ArgAction::SetTrue)
        .global(true),
    )
    .subcommand(run_subcommand())
    .defer(|cmd| {
      cmd
        .subcommand(bench_subcommand())
        .subcommand(bundle_subcommand())
        .subcommand(cache_subcommand())
        .subcommand(check_subcommand())
        .subcommand(compile_subcommand())
        .subcommand(completions_subcommand())
        .subcommand(coverage_subcommand())
        .subcommand(doc_subcommand())
        .subcommand(eval_subcommand())
        .subcommand(fmt_subcommand())
        .subcommand(init_subcommand())
        .subcommand(info_subcommand())
        .subcommand(install_subcommand())
        .subcommand(jupyter_subcommand())
        .subcommand(uninstall_subcommand())
        .subcommand(lsp_subcommand())
        .subcommand(lint_subcommand())
        .subcommand(repl_subcommand())
        .subcommand(task_subcommand())
        .subcommand(test_subcommand())
        .subcommand(types_subcommand())
        .subcommand(upgrade_subcommand())
        .subcommand(vendor_subcommand())
    })
    .long_about(DENO_HELP)
    .after_help(ENV_VARIABLES_HELP)
}

fn bench_subcommand() -> Command {
  Command::new("bench")
    .about("Run benchmarks")
    .long_about(
      "Run benchmarks using Deno's built-in bench tool.

Evaluate the given modules, run all benches declared with 'Deno.bench()'
and report results to standard output:

  deno bench src/fetch_bench.ts src/signal_bench.ts

Directory arguments are expanded to all contained files matching the
glob {*_,*.,}bench.{js,mjs,ts,mts,jsx,tsx}:

  deno bench src/",
    )
    .defer(|cmd| {
      runtime_args(cmd, true, false)
        .arg(check_arg(true))
        .arg(
          Arg::new("json")
            .long("json")
            .action(ArgAction::SetTrue)
            .help("UNSTABLE: Output benchmark result in JSON format"),
        )
        .arg(
          Arg::new("ignore")
            .long("ignore")
            .num_args(1..)
            .use_value_delimiter(true)
            .require_equals(true)
            .help("Ignore files")
            .value_parser(value_parser!(PathBuf)),
        )
        .arg(
          Arg::new("filter")
            .long("filter")
            .allow_hyphen_values(true)
            .help(
              "Run benchmarks with this string or pattern in the bench name",
            ),
        )
        .arg(
          Arg::new("files")
            .help("List of file names to run")
            .num_args(..)
            .value_parser(value_parser!(PathBuf))
            .action(ArgAction::Append),
        )
        .arg(
          Arg::new("no-run")
            .long("no-run")
            .help("Cache bench modules, but don't run benchmarks")
            .action(ArgAction::SetTrue),
        )
        .arg(watch_arg(false))
        .arg(no_clear_screen_arg())
        .arg(script_arg().last(true))
    })
}

fn bundle_subcommand() -> Command {
  Command::new("bundle")
    .about("Bundle module and dependencies into single file")
    .long_about(
      "Output a single JavaScript file with all dependencies.

  deno bundle https://deno.land/std/examples/colors.ts colors.bundle.js

If no output file is given, the output is written to standard output:

  deno bundle https://deno.land/std/examples/colors.ts",
    )
    .defer(|cmd| {
      compile_args(cmd)
        .hide(true)
        .arg(check_arg(true))
        .arg(
          Arg::new("source_file")
            .required(true)
            .value_hint(ValueHint::FilePath),
        )
        .arg(
          Arg::new("out_file")
            .value_parser(value_parser!(PathBuf))
            .value_hint(ValueHint::FilePath),
        )
        .arg(watch_arg(false))
        .arg(no_clear_screen_arg())
        .arg(executable_ext_arg())
    })
}

fn cache_subcommand() -> Command {
  Command::new("cache")
    .about("Cache the dependencies")
    .long_about(
      "Cache and compile remote dependencies recursively.

Download and compile a module with all of its static dependencies and save
them in the local cache, without running any code:

  deno cache https://deno.land/std/http/file_server.ts

Future runs of this module will trigger no downloads or compilation unless
--reload is specified.",
    )
    .defer(|cmd| {
      compile_args(cmd).arg(check_arg(false)).arg(
        Arg::new("file")
          .num_args(1..)
          .required(true)
          .value_hint(ValueHint::FilePath),
      )
    })
}

fn check_subcommand() -> Command {
  Command::new("check")
      .about("Type-check the dependencies")
      .long_about(
        "Download and type-check without execution.

  deno check https://deno.land/std/http/file_server.ts

Unless --reload is specified, this command will not re-download already cached dependencies.",
      )
    .defer(|cmd| compile_args_without_check_args(cmd).arg(
      Arg::new("all")
        .long("all")
        .help("Type-check all code, including remote modules and npm packages")
        .action(ArgAction::SetTrue)
        .conflicts_with("no-remote")
    )
      .arg(
        // past alias for --all
        Arg::new("remote")
          .long("remote")
          .help("Type-check all modules, including remote")
          .action(ArgAction::SetTrue)
          .conflicts_with("no-remote")
          .hide(true)
      )
      .arg(
        Arg::new("file")
          .num_args(1..)
          .required(true)
          .value_hint(ValueHint::FilePath),
      )
    )
}

fn compile_subcommand() -> Command {
  Command::new("compile")
    .about("Compile the script into a self contained executable")
    .long_about(
      "Compiles the given script into a self contained executable.

  deno compile -A https://deno.land/std/http/file_server.ts
  deno compile --output color_util https://deno.land/std/examples/colors.ts

Any flags passed which affect runtime behavior, such as '--unstable',
'--allow-*', '--v8-flags', etc. are encoded into the output executable and
used at runtime as if they were passed to a similar 'deno run' command.

The executable name is inferred by default: Attempt to take the file stem of
the URL path. The above example would become 'file_server'. If the file stem
is something generic like 'main', 'mod', 'index' or 'cli', and the path has no
parent, take the file name of the parent path. Otherwise settle with the
generic name. If the resulting name has an '@...' suffix, strip it.

Cross-compiling to different target architectures is supported using the
`--target` flag. On the first invocation with deno will download proper
binary and cache it in $DENO_DIR. The aarch64-apple-darwin target is not
supported in canary.
",
    )
    .defer(|cmd| {
      runtime_args(cmd, true, false)
      .arg(check_arg(true))
      .arg(
        Arg::new("include")
          .long("include")
          .help("Additional module to include in the module graph")
          .long_help(
            "Includes an additional module in the compiled executable's module
    graph. Use this flag if a dynamically imported module or a web worker main
    module fails to load in the executable. This flag can be passed multiple
    times, to include multiple additional modules.",
          )
          .action(ArgAction::Append)
          .value_hint(ValueHint::FilePath),
      )
      .arg(
        Arg::new("output")
          .long("output")
          .short('o')
          .value_parser(value_parser!(PathBuf))
          .help("Output file (defaults to $PWD/<inferred-name>)")
          .value_hint(ValueHint::FilePath),
      )
      .arg(
        Arg::new("target")
          .long("target")
          .help("Target OS architecture")
          .value_parser([
            "x86_64-unknown-linux-gnu",
            "x86_64-pc-windows-msvc",
            "x86_64-apple-darwin",
            "aarch64-apple-darwin",
          ]),
      )
      .arg(
        Arg::new("no-terminal")
          .long("no-terminal")
          .help("Hide terminal on Windows")
          .action(ArgAction::SetTrue),
      )
      .arg(executable_ext_arg())
      .arg(script_arg().required(true).trailing_var_arg(true))
    })
}

fn completions_subcommand() -> Command {
  Command::new("completions")
    .about("Generate shell completions")
    .long_about(
      "Output shell completion script to standard output.

  deno completions bash > /usr/local/etc/bash_completion.d/deno.bash
  source /usr/local/etc/bash_completion.d/deno.bash",
    )
    .defer(|cmd| {
      cmd.disable_help_subcommand(true).arg(
        Arg::new("shell")
          .value_parser(["bash", "fish", "powershell", "zsh", "fig"])
          .required(true),
      )
    })
}

fn coverage_subcommand() -> Command {
  Command::new("coverage")
    .about("Print coverage reports")
    .long_about(
      "Print coverage reports from coverage profiles.

Collect a coverage profile with deno test:

  deno test --coverage=cov_profile

Print a report to stdout:

  deno coverage cov_profile

Include urls that start with the file schema:

  deno coverage --include=\"^file:\" cov_profile

Exclude urls ending with test.ts and test.js:

  deno coverage --exclude=\"test\\.(ts|js)\" cov_profile

Include urls that start with the file schema and exclude files ending with
test.ts and test.js, for an url to match it must match the include pattern and
not match the exclude pattern:

  deno coverage --include=\"^file:\" --exclude=\"test\\.(ts|js)\" cov_profile

Write a report using the lcov format:

  deno coverage --lcov --output=cov.lcov cov_profile/

Generate html reports from lcov:

  genhtml -o html_cov cov.lcov
",
    )
    .defer(|cmd| {
      cmd
        .arg(
          Arg::new("ignore")
            .long("ignore")
            .num_args(1..)
            .use_value_delimiter(true)
            .require_equals(true)
            .help("Ignore coverage files")
            .value_hint(ValueHint::AnyPath),
        )
        .arg(
          Arg::new("include")
            .long("include")
            .num_args(1..)
            .action(ArgAction::Append)
            .value_name("regex")
            .require_equals(true)
            .default_value(r"^file:")
            .help("Include source files in the report"),
        )
        .arg(
          Arg::new("exclude")
            .long("exclude")
            .num_args(1..)
            .action(ArgAction::Append)
            .value_name("regex")
            .require_equals(true)
            .default_value(r"test\.(js|mjs|ts|jsx|tsx)$")
            .help("Exclude source files from the report"),
        )
        .arg(
          Arg::new("lcov")
            .long("lcov")
            .help("Output coverage report in lcov format")
            .action(ArgAction::SetTrue),
        )
        .arg(
          Arg::new("output")
            .requires("lcov")
            .long("output")
            .value_parser(value_parser!(PathBuf))
            .help("Output file (defaults to stdout) for lcov")
            .long_help(
              "Exports the coverage report in lcov format to the given file.
    Filename should be passed along with '=' For example '--output=foo.lcov'
    If no --output arg is specified then the report is written to stdout.",
            )
            .require_equals(true)
            .value_hint(ValueHint::FilePath),
        )
        .arg(
          Arg::new("files")
            .num_args(1..)
            .value_parser(value_parser!(PathBuf))
            .action(ArgAction::Append)
            .required(true)
            .value_hint(ValueHint::AnyPath),
        )
    })
}

fn doc_subcommand() -> Command {
  Command::new("doc")
    .about("Show documentation for a module")
    .long_about(
      "Show documentation for a module.

Output documentation to standard output:

    deno doc ./path/to/module.ts

Output documentation in HTML format:

    deno doc --html --name=\"My library\" ./path/to/module.ts
    deno doc --html --name=\"My library\" ./main.ts ./dev.ts
    deno doc --html --name=\"My library\" --output=./documentation/ ./path/to/module.ts

Output private documentation to standard output:

    deno doc --private ./path/to/module.ts

Output documentation in JSON format:

    deno doc --json ./path/to/module.ts

Target a specific symbol:

    deno doc ./path/to/module.ts MyClass.someField

Show documentation for runtime built-ins:

    deno doc
    deno doc --builtin Deno.Listener",
    )
    .defer(|cmd| {
      cmd
        .arg(import_map_arg())
        .arg(reload_arg())
        .arg(lock_arg())
        .arg(no_lock_arg())
        .arg(no_npm_arg())
        .arg(no_remote_arg())
        .arg(
          Arg::new("json")
            .long("json")
            .help("Output documentation in JSON format")
            .action(ArgAction::SetTrue),
        )
        .arg(
          Arg::new("html")
            .long("html")
            .help("UNSTABLE: Output documentation in HTML format")
            .action(ArgAction::SetTrue)
            .conflicts_with("json")
        )
        .arg(
          Arg::new("name")
            .long("name")
            .help("The name that will be displayed in the docs")
            .action(ArgAction::Set)
            .required_if_eq("html", "true")
            .require_equals(true)
        )
        .arg(
          Arg::new("output")
            .long("output")
            .help("Directory for HTML documentation output")
            .action(ArgAction::Set)
            .require_equals(true)
        )
        .arg(
          Arg::new("private")
            .long("private")
            .help("Output private documentation")
            .action(ArgAction::SetTrue),
        )
        .arg(
          Arg::new("filter")
            .long("filter")
            .help("Dot separated path to symbol")
            .required(false)
            .conflicts_with("json"),
        )
        // TODO(nayeemrmn): Make `--builtin` a proper option. Blocked by
        // https://github.com/clap-rs/clap/issues/1794. Currently `--builtin` is
        // just a possible value of `source_file` so leading hyphens must be
        // enabled.
        .allow_hyphen_values(true)
        .arg(
          Arg::new("source_file")
            .num_args(1..)
            .action(ArgAction::Append)
            .value_hint(ValueHint::FilePath),
        )
    })
}

fn eval_subcommand() -> Command {
  Command::new("eval")
    .about("Eval script")
    .long_about(
      "Evaluate JavaScript from the command line.

  deno eval \"console.log('hello world')\"

To evaluate as TypeScript:

  deno eval --ext=ts \"const v: string = 'hello'; console.log(v)\"

This command has implicit access to all permissions (--allow-all).",
    )
    .defer(|cmd| {
      runtime_args(cmd, false, true)
        .arg(check_arg(false))
        .arg(
          // TODO(@satyarohith): remove this argument in 2.0.
          Arg::new("ts")
            .conflicts_with("ext")
            .long("ts")
            .short('T')
            .help("deprecated: Treat eval input as TypeScript")
            .action(ArgAction::SetTrue)
            .hide(true),
        )
        .arg(executable_ext_arg())
        .arg(
          Arg::new("print")
            .long("print")
            .short('p')
            .help("print result to stdout")
            .action(ArgAction::SetTrue),
        )
        .arg(
          Arg::new("code_arg")
            .num_args(1..)
            .action(ArgAction::Append)
            .help("Code arg")
            .value_name("CODE_ARG")
            .required(true),
        )
    })
}

fn fmt_subcommand() -> Command {
  Command::new("fmt")
    .about("Format source files")
    .long_about(
      "Auto-format JavaScript, TypeScript, Markdown, and JSON files.

  deno fmt
  deno fmt myfile1.ts myfile2.ts
  deno fmt --check

Format stdin and write to stdout:

  cat file.ts | deno fmt -

Ignore formatting code by preceding it with an ignore comment:

  // deno-fmt-ignore

Ignore formatting a file by adding an ignore comment at the top of the file:

  // deno-fmt-ignore-file",
    )
    .defer(|cmd| {
      cmd
        .arg(config_arg())
        .arg(no_config_arg())
        .arg(
          Arg::new("check")
            .long("check")
            .help("Check if the source files are formatted")
            .num_args(0),
        )
        .arg(
          Arg::new("ext")
            .long("ext")
            .help("Set content type of the supplied file")
            // prefer using ts for formatting instead of js because ts works in more scenarios
            .default_value("ts")
            .value_parser(["ts", "tsx", "js", "jsx", "md", "json", "jsonc"]),
        )
        .arg(
          Arg::new("ignore")
            .long("ignore")
            .value_parser(value_parser!(PathBuf))
            .num_args(1..)
            .use_value_delimiter(true)
            .require_equals(true)
            .help("Ignore formatting particular source files")
            .value_hint(ValueHint::AnyPath),
        )
        .arg(
          Arg::new("files")
            .value_parser(value_parser!(PathBuf))
            .num_args(1..)
            .action(ArgAction::Append)
            .required(false)
            .value_hint(ValueHint::AnyPath),
        )
        .arg(watch_arg(false))
        .arg(no_clear_screen_arg())
        .arg(
          Arg::new("use-tabs")
            .long("use-tabs")
            .alias("options-use-tabs")
            .num_args(0..=1)
            .value_parser(value_parser!(bool))
            .default_missing_value("true")
            .require_equals(true)
            .help(
              "Use tabs instead of spaces for indentation. Defaults to false.",
            ),
        )
        .arg(
          Arg::new("line-width")
            .long("line-width")
            .alias("options-line-width")
            .help("Define maximum line width. Defaults to 80.")
            .value_parser(value_parser!(NonZeroU32)),
        )
        .arg(
          Arg::new("indent-width")
            .long("indent-width")
            .alias("options-indent-width")
            .help("Define indentation width. Defaults to 2.")
            .value_parser(value_parser!(NonZeroU8)),
        )
        .arg(
          Arg::new("single-quote")
            .long("single-quote")
            .alias("options-single-quote")
            .num_args(0..=1)
            .value_parser(value_parser!(bool))
            .default_missing_value("true")
            .require_equals(true)
            .help("Use single quotes. Defaults to false."),
        )
        .arg(
          Arg::new("prose-wrap")
            .long("prose-wrap")
            .alias("options-prose-wrap")
            .value_parser(["always", "never", "preserve"])
            .help("Define how prose should be wrapped. Defaults to always."),
        )
        .arg(
          Arg::new("no-semicolons")
            .long("no-semicolons")
            .alias("options-no-semicolons")
            .num_args(0..=1)
            .value_parser(value_parser!(bool))
            .default_missing_value("true")
            .require_equals(true)
            .help("Don't use semicolons except where necessary."),
        )
    })
}

fn init_subcommand() -> Command {
  Command::new("init")
    .about("Initialize a new project")
    .defer(|cmd| {
      cmd.arg(
        Arg::new("dir")
          .required(false)
          .value_hint(ValueHint::DirPath),
      )
    })
}

fn info_subcommand() -> Command {
  Command::new("info")
      .about("Show info about cache or info related to source file")
      .long_about(
        "Information about a module or the cache directories.

Get information about a module:

  deno info https://deno.land/std/http/file_server.ts

The following information is shown:

local: Local path of the file.
type: JavaScript, TypeScript, or JSON.
emit: Local path of compiled source code. (TypeScript only.)
dependencies: Dependency tree of the source file.

Without any additional arguments, 'deno info' shows:

DENO_DIR: Directory containing Deno-managed files.
Remote modules cache: Subdirectory containing downloaded remote modules.
TypeScript compiler cache: Subdirectory containing TS compiler output.",
      )
    .defer(|cmd| cmd
      .arg(Arg::new("file").required(false).value_hint(ValueHint::FilePath))
      .arg(reload_arg().requires("file"))
      .arg(ca_file_arg())
      .arg(
        location_arg()
          .conflicts_with("file")
          .help("Show files used for origin bound APIs like the Web Storage API when running a script with '--location=<HREF>'")
      )
      .arg(no_check_arg().hide(true)) // TODO(lucacasonato): remove for 2.0
      .arg(no_config_arg())
      .arg(no_remote_arg())
      .arg(no_npm_arg())
      .arg(no_lock_arg())
      .arg(lock_arg())
      .arg(config_arg())
      .arg(import_map_arg())
      .arg(node_modules_dir_arg())
      .arg(vendor_arg())
      .arg(
        Arg::new("json")
          .long("json")
          .help("UNSTABLE: Outputs the information in JSON format")
          .action(ArgAction::SetTrue),
      ))
}

fn install_subcommand() -> Command {
  Command::new("install")
    .about("Install script as an executable")
    .long_about(
        "Installs a script as an executable in the installation root's bin directory.

  deno install --allow-net --allow-read https://deno.land/std/http/file_server.ts
  deno install https://deno.land/std/examples/colors.ts

To change the executable name, use -n/--name:

  deno install --allow-net --allow-read -n serve https://deno.land/std/http/file_server.ts

The executable name is inferred by default:
  - Attempt to take the file stem of the URL path. The above example would
    become 'file_server'.
  - If the file stem is something generic like 'main', 'mod', 'index' or 'cli',
    and the path has no parent, take the file name of the parent path. Otherwise
    settle with the generic name.
  - If the resulting name has an '@...' suffix, strip it.

To change the installation root, use --root:

  deno install --allow-net --allow-read --root /usr/local https://deno.land/std/http/file_server.ts

The installation root is determined, in order of precedence:
  - --root option
  - DENO_INSTALL_ROOT environment variable
  - $HOME/.deno

These must be added to the path manually if required.")
    .defer(|cmd| runtime_args(cmd, true, true).arg(Arg::new("cmd").required(true).num_args(1..).value_hint(ValueHint::FilePath))
      .arg(check_arg(true))
      .arg(
        Arg::new("name")
          .long("name")
          .short('n')
          .help("Executable file name")
          .required(false))
      .arg(
        Arg::new("root")
          .long("root")
          .help("Installation root")
          .value_parser(value_parser!(PathBuf))
          .value_hint(ValueHint::DirPath))
      .arg(
        Arg::new("force")
          .long("force")
          .short('f')
          .help("Forcefully overwrite existing installation")
          .action(ArgAction::SetTrue))
      )
}

fn jupyter_subcommand() -> Command {
  Command::new("jupyter")
    .arg(
      Arg::new("install")
        .long("install")
        .help("Installs kernelspec, requires 'jupyter' command to be available.")
        .conflicts_with("kernel")
        .action(ArgAction::SetTrue)
    )
    .arg(
      Arg::new("kernel")
        .long("kernel")
        .help("Start the kernel")
        .conflicts_with("install")
        .requires("conn")
        .action(ArgAction::SetTrue)
    )
    .arg(
      Arg::new("conn")
        .long("conn")
        .help("Path to JSON file describing connection parameters, provided by Jupyter")
        .value_parser(value_parser!(PathBuf))
        .value_hint(ValueHint::FilePath)
        .conflicts_with("install"))
    .about("Deno kernel for Jupyter notebooks")
}

fn uninstall_subcommand() -> Command {
  Command::new("uninstall")
      .about("Uninstall a script previously installed with deno install")
      .long_about(
        "Uninstalls an executable script in the installation root's bin directory.

  deno uninstall serve

To change the installation root, use --root:

  deno uninstall --root /usr/local serve

The installation root is determined, in order of precedence:
  - --root option
  - DENO_INSTALL_ROOT environment variable
  - $HOME/.deno")
    .defer(|cmd| cmd.arg(Arg::new("name").required(true))
      .arg(
        Arg::new("root")
          .long("root")
          .help("Installation root")
          .value_parser(value_parser!(PathBuf))
          .value_hint(ValueHint::DirPath))
)
}

static LSP_HELP: &str = concat!(
  "The 'deno lsp' subcommand provides a way for code editors and IDEs to
interact with Deno using the Language Server Protocol. Usually humans do not
use this subcommand directly. For example, 'deno lsp' can provide IDEs with
go-to-definition support and automatic code formatting.

How to connect various editors and IDEs to 'deno lsp':
https://deno.land/manual@v",
  env!("CARGO_PKG_VERSION"),
  "/getting_started/setup_your_environment#editors-and-ides",
);

fn lsp_subcommand() -> Command {
  Command::new("lsp")
    .about("Start the language server")
    .long_about(LSP_HELP)
}

fn lint_subcommand() -> Command {
  Command::new("lint")
    .about("Lint source files")
    .long_about(
      "Lint JavaScript/TypeScript source code.

  deno lint
  deno lint myfile1.ts myfile2.js

Print result as JSON:

  deno lint --json

Read from stdin:

  cat file.ts | deno lint -
  cat file.ts | deno lint --json -

List available rules:

  deno lint --rules

Ignore diagnostics on the next line by preceding it with an ignore comment and
rule name:

  // deno-lint-ignore no-explicit-any
  // deno-lint-ignore require-await no-empty

Names of rules to ignore must be specified after ignore comment.

Ignore linting a file by adding an ignore comment at the top of the file:

  // deno-lint-ignore-file
",
    )
    .defer(|cmd| {
      cmd
        .arg(
          Arg::new("rules")
            .long("rules")
            .help("List available rules")
            .action(ArgAction::SetTrue),
        )
        .arg(
          Arg::new("rules-tags")
            .long("rules-tags")
            .require_equals(true)
            .num_args(1..)
            .action(ArgAction::Append)
            .use_value_delimiter(true)
            .help("Use set of rules with a tag"),
        )
        .arg(
          Arg::new("rules-include")
            .long("rules-include")
            .require_equals(true)
            .num_args(1..)
            .use_value_delimiter(true)
            .conflicts_with("rules")
            .help("Include lint rules"),
        )
        .arg(
          Arg::new("rules-exclude")
            .long("rules-exclude")
            .require_equals(true)
            .num_args(1..)
            .use_value_delimiter(true)
            .conflicts_with("rules")
            .help("Exclude lint rules"),
        )
        .arg(no_config_arg())
        .arg(config_arg())
        .arg(
          Arg::new("ignore")
            .long("ignore")
            .num_args(1..)
            .value_parser(value_parser!(PathBuf))
            .use_value_delimiter(true)
            .require_equals(true)
            .help("Ignore linting particular source files")
            .value_hint(ValueHint::AnyPath),
        )
        .arg(
          Arg::new("json")
            .long("json")
            .help("Output lint result in JSON format")
            .action(ArgAction::SetTrue),
        )
        .arg(
          Arg::new("compact")
            .long("compact")
            .help("Output lint result in compact format")
            .action(ArgAction::SetTrue)
            .conflicts_with("json"),
        )
        .arg(
          Arg::new("files")
            .value_parser(value_parser!(PathBuf))
            .num_args(1..)
            .action(ArgAction::Append)
            .required(false)
            .value_hint(ValueHint::AnyPath),
        )
        .arg(watch_arg(false))
        .arg(no_clear_screen_arg())
    })
}

fn repl_subcommand() -> Command {
  Command::new("repl")
    .about("Read Eval Print Loop")
    .defer(|cmd| runtime_args(cmd, true, true)
      .arg(check_arg(false))
      .arg(
        Arg::new("eval-file")
          .long("eval-file")
          .num_args(1..)
          .use_value_delimiter(true)
          .require_equals(true)
          .help("Evaluates the provided file(s) as scripts when the REPL starts. Accepts file paths and URLs.")
          .value_hint(ValueHint::AnyPath),
      )
      .arg(
        Arg::new("eval")
          .long("eval")
          .help("Evaluates the provided code when the REPL starts.")
          .value_name("code"),
      ))
}

fn run_subcommand() -> Command {
  runtime_args(Command::new("run"), true, true)
    .arg(check_arg(false))
    .arg(watch_arg(true))
    .arg(hmr_arg(true))
    .arg(no_clear_screen_arg())
    .arg(executable_ext_arg())
    .arg(
      script_arg()
        .required_unless_present("v8-flags")
        .trailing_var_arg(true),
    )
    .about("Run a JavaScript or TypeScript program")
    .long_about(
      "Run a JavaScript or TypeScript program

By default all programs are run in sandbox without access to disk, network or
ability to spawn subprocesses.

  deno run https://deno.land/std/examples/welcome.ts

Grant all permissions:

  deno run -A https://deno.land/std/http/file_server.ts

Grant permission to read from disk and listen to network:

  deno run --allow-read --allow-net https://deno.land/std/http/file_server.ts

Grant permission to read allow-listed files from disk:

  deno run --allow-read=/etc https://deno.land/std/http/file_server.ts

Specifying the filename '-' to read the file from stdin.

  curl https://deno.land/std/examples/welcome.ts | deno run -",
    )
}

fn task_subcommand() -> Command {
  Command::new("task")
    .about("Run a task defined in the configuration file")
    .long_about(
      "Run a task defined in the configuration file

  deno task build",
    )
    .defer(|cmd| {
      cmd
        .allow_external_subcommands(true)
        .subcommand_value_name("TASK")
        .arg(config_arg())
        .arg(
          Arg::new("cwd")
            .long("cwd")
            .value_name("DIR")
            .help("Specify the directory to run the task in")
            .value_hint(ValueHint::DirPath),
        )
    })
}

fn test_subcommand() -> Command {
  Command::new("test")
    .about("Run tests")
    .long_about(
      "Run tests using Deno's built-in test runner.

Evaluate the given modules, run all tests declared with 'Deno.test()' and
report results to standard output:

  deno test src/fetch_test.ts src/signal_test.ts

Directory arguments are expanded to all contained files matching the glob
{*_,*.,}test.{js,mjs,ts,mts,jsx,tsx}:

  deno test src/",
    )
  .defer(|cmd| runtime_args(cmd, true, true)
    .arg(check_arg(true))
    .arg(
      Arg::new("ignore")
        .long("ignore")
        .num_args(1..)
        .value_parser(value_parser!(PathBuf))
        .use_value_delimiter(true)
        .require_equals(true)
        .help("Ignore files")
        .value_hint(ValueHint::AnyPath),
    )
    .arg(
      Arg::new("no-run")
        .long("no-run")
        .help("Cache test modules, but don't run tests")
        .action(ArgAction::SetTrue),
    )
    .arg(
      Arg::new("trace-ops")
        .long("trace-ops")
        .help("Enable tracing of async ops. Useful when debugging leaking ops in test, but impacts test execution time.")
        .action(ArgAction::SetTrue),
    )
    .arg(
      Arg::new("doc")
        .long("doc")
        .help("Type-check code blocks in JSDoc and Markdown")
        .action(ArgAction::SetTrue),
    )
    .arg(
      Arg::new("fail-fast")
        .long("fail-fast")
        .alias("failfast")
        .help("Stop after N errors. Defaults to stopping after first failure.")
        .num_args(0..=1)
        .require_equals(true)
        .value_name("N")
        .value_parser(value_parser!(NonZeroUsize)),
    )
    .arg(
      Arg::new("allow-none")
        .long("allow-none")
        .help("Don't return error code if no test files are found")
        .action(ArgAction::SetTrue),
    )
    .arg(
      Arg::new("filter")
        .allow_hyphen_values(true)
        .long("filter")
        .help("Run tests with this string or pattern in the test name"),
    )
    .arg(
      Arg::new("shuffle")
        .long("shuffle")
        .value_name("NUMBER")
        .help("Shuffle the order in which the tests are run")
        .num_args(0..=1)
        .require_equals(true)
        .value_parser(value_parser!(u64)),
    )
    .arg(
      Arg::new("coverage")
        .long("coverage")
        .require_equals(true)
        .value_name("DIR")
        .conflicts_with("inspect")
        .conflicts_with("inspect-wait")
        .conflicts_with("inspect-brk")
        .help("Collect coverage profile data into DIR"),
    )
    .arg(
      Arg::new("parallel")
        .long("parallel")
        .help("Run test modules in parallel. Parallelism defaults to the number of available CPUs or the value in the DENO_JOBS environment variable.")
        .conflicts_with("jobs")
        .action(ArgAction::SetTrue)
    )
    .arg(
      Arg::new("jobs")
        .short('j')
        .long("jobs")
        .help("deprecated: Number of parallel workers, defaults to number of available CPUs when no value is provided. Defaults to 1 when the option is not present.")
        .hide(true)
        .num_args(0..=1)
        .value_parser(value_parser!(NonZeroUsize)),
    )
    .arg(
      Arg::new("files")
        .help("List of file names to run")
        .num_args(0..)
        .action(ArgAction::Append)
        .value_parser(value_parser!(PathBuf))
        .value_hint(ValueHint::AnyPath),
    )
    .arg(
      watch_arg(false)
        .conflicts_with("no-run")
        .conflicts_with("coverage"),
    )
    .arg(no_clear_screen_arg())
    .arg(script_arg().last(true))
    .arg(
      Arg::new("junit-path")
        .long("junit-path")
        .value_name("PATH")
        .value_hint(ValueHint::FilePath)
        .help("Write a JUnit XML test report to PATH. Use '-' to write to stdout which is the default when PATH is not provided.")
    )
    .arg(
      Arg::new("reporter")
        .long("reporter")
        .help("Select reporter to use. Default to 'pretty'.")
        .value_parser(["pretty", "dot", "junit", "tap"])
    )
  )
}

fn types_subcommand() -> Command {
  Command::new("types")
    .about("Print runtime TypeScript declarations")
    .long_about(
      "Print runtime TypeScript declarations.

  deno types > lib.deno.d.ts

The declaration file could be saved and used for typing information.",
    )
}

fn upgrade_subcommand() -> Command {
  Command::new("upgrade")
    .about("Upgrade deno executable to given version")
    .long_about(
      "Upgrade deno executable to the given version.
Defaults to latest.

The version is downloaded from
https://github.com/denoland/deno/releases
and is used to replace the current executable.

If you want to not replace the current Deno executable but instead download an
update to a different location, use the --output flag

  deno upgrade --output $HOME/my_deno",
    )
    .defer(|cmd| {
      cmd
        .arg(
          Arg::new("version")
            .long("version")
            .help("The version to upgrade to"),
        )
        .arg(
          Arg::new("output")
            .long("output")
            .help("The path to output the updated version to")
            .value_parser(value_parser!(PathBuf))
            .value_hint(ValueHint::FilePath),
        )
        .arg(
          Arg::new("dry-run")
            .long("dry-run")
            .help("Perform all checks without replacing old exe")
            .action(ArgAction::SetTrue),
        )
        .arg(
          Arg::new("force")
            .long("force")
            .short('f')
            .help("Replace current exe even if not out-of-date")
            .action(ArgAction::SetTrue),
        )
        .arg(
          Arg::new("canary")
            .long("canary")
            .help("Upgrade to canary builds")
            .action(ArgAction::SetTrue),
        )
        .arg(ca_file_arg())
    })
}

fn vendor_subcommand() -> Command {
  Command::new("vendor")
      .about("Vendor remote modules into a local directory")
      .long_about(
        "Vendor remote modules into a local directory.

Analyzes the provided modules along with their dependencies, downloads
remote modules to the output directory, and produces an import map that
maps remote specifiers to the downloaded files.

  deno vendor main.ts
  deno run --import-map vendor/import_map.json main.ts

Remote modules and multiple modules may also be specified:

  deno vendor main.ts test.deps.ts https://deno.land/std/path/mod.ts",
      )
    .defer(|cmd| cmd
      .arg(
        Arg::new("specifiers")
          .num_args(1..)
          .action(ArgAction::Append)
          .required(true),
      )
      .arg(
        Arg::new("output")
          .long("output")
          .help("The directory to output the vendored modules to")
          .value_parser(value_parser!(PathBuf))
          .value_hint(ValueHint::DirPath),
      )
      .arg(
        Arg::new("force")
          .long("force")
          .short('f')
          .help(
            "Forcefully overwrite conflicting files in existing output directory",
          )
          .action(ArgAction::SetTrue),
      )
      .arg(no_config_arg())
      .arg(config_arg())
      .arg(import_map_arg())
      .arg(lock_arg())
      .arg(node_modules_dir_arg())
      .arg(vendor_arg())
      .arg(reload_arg())
      .arg(ca_file_arg()))
}

fn compile_args(app: Command) -> Command {
  compile_args_without_check_args(app.arg(no_check_arg()))
}

fn compile_args_without_check_args(app: Command) -> Command {
  app
    .arg(import_map_arg())
    .arg(no_remote_arg())
    .arg(no_npm_arg())
    .arg(node_modules_dir_arg())
    .arg(vendor_arg())
    .arg(config_arg())
    .arg(no_config_arg())
    .arg(reload_arg())
    .arg(lock_arg())
    .arg(lock_write_arg())
    .arg(no_lock_arg())
    .arg(ca_file_arg())
}

static ALLOW_READ_HELP: &str = concat!(
  "Allow file system read access. Optionally specify allowed paths.\n",
  "Docs: https://deno.land/manual@v",
  env!("CARGO_PKG_VERSION"),
  "/basics/permissions\n",
  "Examples:\n",
  "  --allow-read\n",
  "  --allow-read=\"/etc,/var/log.txt\""
);

static DENY_READ_HELP: &str = concat!(
  "Deny file system read access. Optionally specify denied paths.\n",
  "Docs: https://deno.land/manual@v",
  env!("CARGO_PKG_VERSION"),
  "/basics/permissions\n",
  "Examples:\n",
  "  --deny-read\n",
  "  --deny-read=\"/etc,/var/log.txt\""
);

static ALLOW_WRITE_HELP: &str = concat!(
  "Allow file system write access. Optionally specify allowed paths.\n",
  "Docs: https://deno.land/manual@v",
  env!("CARGO_PKG_VERSION"),
  "/basics/permissions\n",
  "Examples:\n",
  "  --allow-write\n",
  "  --allow-write=\"/etc,/var/log.txt\""
);

static DENY_WRITE_HELP: &str = concat!(
  "Deny file system write access. Optionally specify denied paths.\n",
  "Docs: https://deno.land/manual@v",
  env!("CARGO_PKG_VERSION"),
  "/basics/permissions\n",
  "Examples:\n",
  "  --deny-write\n",
  "  --deny-write=\"/etc,/var/log.txt\""
);

static ALLOW_NET_HELP: &str = concat!(
  "Allow network access. Optionally specify allowed IP addresses and host names, with ports as necessary.\n",
  "Docs: https://deno.land/manual@v",
  env!("CARGO_PKG_VERSION"),
  "/basics/permissions\n",
  "Examples:\n",
  "  --allow-net\n",
  "  --allow-net=\"localhost:8080,deno.land\""
);

static DENY_NET_HELP: &str = concat!(
  "Deny network access. Optionally specify denied IP addresses and host names, with ports as necessary.\n",
  "Docs: https://deno.land/manual@v",
  env!("CARGO_PKG_VERSION"),
  "/basics/permissions\n",
  "Examples:\n",
  "  --deny-net\n",
  "  --deny-net=\"localhost:8080,deno.land\""
);

static ALLOW_ENV_HELP: &str = concat!(
  "Allow access to system environment information. Optionally specify accessible environment variables.\n",
  "Docs: https://deno.land/manual@v",
  env!("CARGO_PKG_VERSION"),
  "/basics/permissions\n",
  "Examples:\n",
  "  --allow-env\n",
  "  --allow-env=\"PORT,HOME,PATH\""
);

static DENY_ENV_HELP: &str = concat!(
  "Deny access to system environment information. Optionally specify accessible environment variables.\n",
  "Docs: https://deno.land/manual@v",
  env!("CARGO_PKG_VERSION"),
  "/basics/permissions\n",
  "Examples:\n",
  "  --deny-env\n",
  "  --deny-env=\"PORT,HOME,PATH\""
);

static ALLOW_SYS_HELP: &str = concat!(
  "Allow access to OS information. Optionally allow specific APIs by function name.\n",
  "Docs: https://deno.land/manual@v",
  env!("CARGO_PKG_VERSION"),
  "/basics/permissions\n",
  "Examples:\n",
  "  --allow-sys\n",
  "  --allow-sys=\"systemMemoryInfo,osRelease\""
);

static DENY_SYS_HELP: &str = concat!(
  "Deny access to OS information. Optionally deny specific APIs by function name.\n",
  "Docs: https://deno.land/manual@v",
  env!("CARGO_PKG_VERSION"),
  "/basics/permissions\n",
  "Examples:\n",
  "  --deny-sys\n",
  "  --deny-sys=\"systemMemoryInfo,osRelease\""
);

static ALLOW_RUN_HELP: &str = concat!(
  "Allow running subprocesses. Optionally specify allowed runnable program names.\n",
  "Docs: https://deno.land/manual@v",
  env!("CARGO_PKG_VERSION"),
  "/basics/permissions\n",
  "Examples:\n",
  "  --allow-run\n",
  "  --allow-run=\"whoami,ps\""
);

static DENY_RUN_HELP: &str = concat!(
  "Deny running subprocesses. Optionally specify denied runnable program names.\n",
  "Docs: https://deno.land/manual@v",
  env!("CARGO_PKG_VERSION"),
  "/basics/permissions\n",
  "Examples:\n",
  "  --deny-run\n",
  "  --deny-run=\"whoami,ps\""
);

static ALLOW_FFI_HELP: &str = concat!(
  "(Unstable) Allow loading dynamic libraries. Optionally specify allowed directories or files.\n",
  "Docs: https://deno.land/manual@v",
  env!("CARGO_PKG_VERSION"),
  "/basics/permissions\n",
  "Examples:\n",
  "  --allow-ffi\n",
  "  --allow-ffi=\"./libfoo.so\""
);

static DENY_FFI_HELP: &str = concat!(
  "(Unstable) Deny loading dynamic libraries. Optionally specify denied directories or files.\n",
  "Docs: https://deno.land/manual@v",
  env!("CARGO_PKG_VERSION"),
  "/basics/permissions\n",
  "Examples:\n",
  "  --deny-ffi\n",
  "  --deny-ffi=\"./libfoo.so\""
);

static ALLOW_HRTIME_HELP: &str = concat!(
  "Allow high-resolution time measurement. Note: this can enable timing attacks and fingerprinting.\n",
  "Docs: https://deno.land/manual@v",
  env!("CARGO_PKG_VERSION"),
  "/basics/permissions\n"
);

static DENY_HRTIME_HELP: &str = concat!(
  "Deny high-resolution time measurement. Note: this can prevent timing attacks and fingerprinting.\n",
  "Docs: https://deno.land/manual@v",
  env!("CARGO_PKG_VERSION"),
  "/basics/permissions\n"
);

static ALLOW_ALL_HELP: &str = concat!(
  "Allow all permissions. Learn more about permissions in Deno:\n",
  "https://deno.land/manual@v",
  env!("CARGO_PKG_VERSION"),
  "/basics/permissions\n"
);

fn permission_args(app: Command) -> Command {
  app
    .arg(
      Arg::new("allow-read")
        .long("allow-read")
        .num_args(0..)
        .use_value_delimiter(true)
        .require_equals(true)
        .value_name("PATH")
        .help(ALLOW_READ_HELP)
        .value_parser(value_parser!(PathBuf))
        .value_hint(ValueHint::AnyPath),
    )
    .arg(
      Arg::new("deny-read")
        .long("deny-read")
        .num_args(0..)
        .use_value_delimiter(true)
        .require_equals(true)
        .value_name("PATH")
        .help(DENY_READ_HELP)
        .value_parser(value_parser!(PathBuf))
        .value_hint(ValueHint::AnyPath),
    )
    .arg(
      Arg::new("allow-write")
        .long("allow-write")
        .num_args(0..)
        .use_value_delimiter(true)
        .require_equals(true)
        .value_name("PATH")
        .help(ALLOW_WRITE_HELP)
        .value_parser(value_parser!(PathBuf))
        .value_hint(ValueHint::AnyPath),
    )
    .arg(
      Arg::new("deny-write")
        .long("deny-write")
        .num_args(0..)
        .use_value_delimiter(true)
        .require_equals(true)
        .value_name("PATH")
        .help(DENY_WRITE_HELP)
        .value_parser(value_parser!(PathBuf))
        .value_hint(ValueHint::AnyPath),
    )
    .arg(
      Arg::new("allow-net")
        .long("allow-net")
        .num_args(0..)
        .use_value_delimiter(true)
        .require_equals(true)
        .value_name("IP_OR_HOSTNAME")
        .help(ALLOW_NET_HELP)
        .value_parser(flags_net::validator),
    )
    .arg(
      Arg::new("deny-net")
        .long("deny-net")
        .num_args(0..)
        .use_value_delimiter(true)
        .require_equals(true)
        .value_name("IP_OR_HOSTNAME")
        .help(DENY_NET_HELP)
        .value_parser(flags_net::validator),
    )
    .arg(unsafely_ignore_certificate_errors_arg())
    .arg(
      Arg::new("allow-env")
        .long("allow-env")
        .num_args(0..)
        .use_value_delimiter(true)
        .require_equals(true)
        .value_name("VARIABLE_NAME")
        .help(ALLOW_ENV_HELP)
        .value_parser(|key: &str| {
          if key.is_empty() || key.contains(&['=', '\0'] as &[char]) {
            return Err(format!("invalid key \"{key}\""));
          }

          Ok(if cfg!(windows) {
            key.to_uppercase()
          } else {
            key.to_string()
          })
        }),
    )
    .arg(
      Arg::new("deny-env")
        .long("deny-env")
        .num_args(0..)
        .use_value_delimiter(true)
        .require_equals(true)
        .value_name("VARIABLE_NAME")
        .help(DENY_ENV_HELP)
        .value_parser(|key: &str| {
          if key.is_empty() || key.contains(&['=', '\0'] as &[char]) {
            return Err(format!("invalid key \"{key}\""));
          }

          Ok(if cfg!(windows) {
            key.to_uppercase()
          } else {
            key.to_string()
          })
        }),
    )
    .arg(
      Arg::new("allow-sys")
        .long("allow-sys")
        .num_args(0..)
        .use_value_delimiter(true)
        .require_equals(true)
        .value_name("API_NAME")
        .help(ALLOW_SYS_HELP)
        .value_parser(|key: &str| parse_sys_kind(key).map(ToString::to_string)),
    )
    .arg(
      Arg::new("deny-sys")
        .long("deny-sys")
        .num_args(0..)
        .use_value_delimiter(true)
        .require_equals(true)
        .value_name("API_NAME")
        .help(DENY_SYS_HELP)
        .value_parser(|key: &str| parse_sys_kind(key).map(ToString::to_string)),
    )
    .arg(
      Arg::new("allow-run")
        .long("allow-run")
        .num_args(0..)
        .use_value_delimiter(true)
        .require_equals(true)
        .value_name("PROGRAM_NAME")
        .help(ALLOW_RUN_HELP),
    )
    .arg(
      Arg::new("deny-run")
        .long("deny-run")
        .num_args(0..)
        .use_value_delimiter(true)
        .require_equals(true)
        .value_name("PROGRAM_NAME")
        .help(DENY_RUN_HELP),
    )
    .arg(
      Arg::new("allow-ffi")
        .long("allow-ffi")
        .num_args(0..)
        .use_value_delimiter(true)
        .require_equals(true)
        .value_name("PATH")
        .help(ALLOW_FFI_HELP)
        .value_parser(value_parser!(PathBuf))
        .value_hint(ValueHint::AnyPath),
    )
    .arg(
      Arg::new("deny-ffi")
        .long("deny-ffi")
        .num_args(0..)
        .use_value_delimiter(true)
        .require_equals(true)
        .value_name("PATH")
        .help(DENY_FFI_HELP)
        .value_parser(value_parser!(PathBuf))
        .value_hint(ValueHint::AnyPath),
    )
    .arg(
      Arg::new("allow-hrtime")
        .long("allow-hrtime")
        .action(ArgAction::SetTrue)
        .help(ALLOW_HRTIME_HELP),
    )
    .arg(
      Arg::new("deny-hrtime")
        .long("deny-hrtime")
        .action(ArgAction::SetTrue)
        .help(DENY_HRTIME_HELP),
    )
    .arg(
      Arg::new("allow-all")
        .short('A')
        .long("allow-all")
        .action(ArgAction::SetTrue)
        .help(ALLOW_ALL_HELP),
    )
    .arg(
      Arg::new("prompt")
        .long("prompt")
        .action(ArgAction::SetTrue)
        .hide(true)
        .help(
          "deprecated: Fallback to prompt if required permission wasn't passed",
        ),
    )
    .arg(
      Arg::new("no-prompt")
        .long("no-prompt")
        .action(ArgAction::SetTrue)
        .help("Always throw if required permission wasn't passed"),
    )
}

fn runtime_args(
  app: Command,
  include_perms: bool,
  include_inspector: bool,
) -> Command {
  let app = compile_args(app);
  let app = if include_perms {
    permission_args(app)
  } else {
    app
  };
  let app = if include_inspector {
    inspect_args(app)
  } else {
    app
  };
  app
    .arg(cached_only_arg())
    .arg(location_arg())
    .arg(v8_flags_arg())
    .arg(seed_arg())
    .arg(enable_testing_features_arg())
}

fn inspect_args(app: Command) -> Command {
  app
    .arg(
      Arg::new("inspect")
        .long("inspect")
        .value_name("HOST_AND_PORT")
        .help("Activate inspector on host:port (default: 127.0.0.1:9229)")
        .num_args(0..=1)
        .require_equals(true)
        .value_parser(value_parser!(SocketAddr)),
    )
    .arg(
      Arg::new("inspect-brk")
        .long("inspect-brk")
        .value_name("HOST_AND_PORT")
        .help(
          "Activate inspector on host:port, wait for debugger to connect and break at the start of user script",
        )
        .num_args(0..=1)
        .require_equals(true)
        .value_parser(value_parser!(SocketAddr)),
    )
    .arg(
      Arg::new("inspect-wait")
        .long("inspect-wait")
        .value_name("HOST_AND_PORT")
        .help(
          "Activate inspector on host:port and wait for debugger to connect before running user code",
        )
        .num_args(0..=1)
        .require_equals(true)
        .value_parser(value_parser!(SocketAddr)),
    )
}

static IMPORT_MAP_HELP: &str = concat!(
  "Load import map file from local file or remote URL.
Docs: https://deno.land/manual@v",
  env!("CARGO_PKG_VERSION"),
  "/linking_to_external_code/import_maps
Specification: https://wicg.github.io/import-maps/
Examples: https://github.com/WICG/import-maps#the-import-map",
);

fn import_map_arg() -> Arg {
  Arg::new("import-map")
    .long("import-map")
    .alias("importmap")
    .value_name("FILE")
    .help("Load import map file")
    .long_help(IMPORT_MAP_HELP)
    .value_hint(ValueHint::FilePath)
}

fn reload_arg() -> Arg {
  Arg::new("reload")
    .short('r')
    .num_args(0..)
    .use_value_delimiter(true)
    .require_equals(true)
    .long("reload")
    .help("Reload source code cache (recompile TypeScript)")
    .value_name("CACHE_BLOCKLIST")
    .long_help(
      "Reload source code cache (recompile TypeScript)
--reload
  Reload everything
--reload=https://deno.land/std
  Reload only standard modules
--reload=https://deno.land/std/fs/utils.ts,https://deno.land/std/fmt/colors.ts
  Reloads specific modules
--reload=npm:
  Reload all npm modules
--reload=npm:chalk
  Reload specific npm module",
    )
    .value_hint(ValueHint::FilePath)
    .value_parser(reload_arg_validate)
}

fn ca_file_arg() -> Arg {
  Arg::new("cert")
    .long("cert")
    .value_name("FILE")
    .help("Load certificate authority from PEM encoded file")
    .value_hint(ValueHint::FilePath)
}

fn cached_only_arg() -> Arg {
  Arg::new("cached-only")
    .long("cached-only")
    .action(ArgAction::SetTrue)
    .help("Require that remote dependencies are already cached")
}

/// Used for subcommands that operate on executable scripts only.
/// `deno fmt` has its own `--ext` arg because its possible values differ.
/// If --ext is not provided and the script doesn't have a file extension,
/// deno_graph::parse_module() defaults to js.
fn executable_ext_arg() -> Arg {
  Arg::new("ext")
    .long("ext")
    .help("Set content type of the supplied file")
    .value_parser(["ts", "tsx", "js", "jsx"])
}

fn location_arg() -> Arg {
  Arg::new("location")
    .long("location")
    .value_name("HREF")
    .value_parser(|href: &str| -> Result<Url, String> {
      let url = Url::parse(href);
      if url.is_err() {
        return Err("Failed to parse URL".to_string());
      }
      let mut url = url.unwrap();
      if !["http", "https"].contains(&url.scheme()) {
        return Err("Expected protocol \"http\" or \"https\"".to_string());
      }
      url.set_username("").unwrap();
      url.set_password(None).unwrap();
      Ok(url)
    })
    .help("Value of 'globalThis.location' used by some web APIs")
    .value_hint(ValueHint::Url)
}

fn enable_testing_features_arg() -> Arg {
  Arg::new("enable-testing-features-do-not-use")
    .long("enable-testing-features-do-not-use")
    .help("INTERNAL: Enable internal features used during integration testing")
    .action(ArgAction::SetTrue)
    .hide(true)
}

fn v8_flags_arg() -> Arg {
  Arg::new("v8-flags")
    .long("v8-flags")
    .num_args(..)
    .use_value_delimiter(true)
    .require_equals(true)
    .help("Set V8 command line options")
    .long_help("To see a list of all available flags use --v8-flags=--help.
    Any flags set with this flag are appended after the DENO_V8_FLAGS environmental variable")
}

fn seed_arg() -> Arg {
  Arg::new("seed")
    .long("seed")
    .value_name("NUMBER")
    .help("Set the random number generator seed")
    .value_parser(value_parser!(u64))
}

fn hmr_arg(takes_files: bool) -> Arg {
  let arg = Arg::new("hmr")
    .long("unstable-hmr")
    .help("UNSTABLE: Watch for file changes and hot replace modules")
    .conflicts_with("watch");

  if takes_files {
    arg
      .value_name("FILES")
      .num_args(0..)
      .value_parser(value_parser!(PathBuf))
      .use_value_delimiter(true)
      .require_equals(true)
      .long_help(
        "Watch for file changes and restart process automatically.
Local files from entry point module graph are watched by default.
Additional paths might be watched by passing them as arguments to this flag.",
      )
      .value_hint(ValueHint::AnyPath)
  } else {
    arg.action(ArgAction::SetTrue).long_help(
      "Watch for file changes and restart process automatically.
      Only local files from entry point module graph are watched.",
    )
  }
}

fn watch_arg(takes_files: bool) -> Arg {
  let arg = Arg::new("watch")
    .long("watch")
    .help("Watch for file changes and restart automatically");

  if takes_files {
    arg
      .value_name("FILES")
      .num_args(0..)
      .value_parser(value_parser!(PathBuf))
      .use_value_delimiter(true)
      .require_equals(true)
      .long_help(
        "Watch for file changes and restart process automatically.
Local files from entry point module graph are watched by default.
Additional paths might be watched by passing them as arguments to this flag.",
      )
      .value_hint(ValueHint::AnyPath)
  } else {
    arg.action(ArgAction::SetTrue).long_help(
      "Watch for file changes and restart process automatically.
      Only local files from entry point module graph are watched.",
    )
  }
}

fn no_clear_screen_arg() -> Arg {
  Arg::new("no-clear-screen")
    .requires("watch")
    .long("no-clear-screen")
    .action(ArgAction::SetTrue)
    .help("Do not clear terminal screen when under watch mode")
}

fn no_check_arg() -> Arg {
  Arg::new("no-check")
    .num_args(0..=1)
    .require_equals(true)
    .value_name("NO_CHECK_TYPE")
    .long("no-check")
    .help("Skip type-checking modules")
    .long_help(
      "Skip type-checking. If the value of '--no-check=remote' is supplied,
diagnostic errors from remote modules will be ignored.",
    )
}

fn check_arg(checks_local_by_default: bool) -> Arg {
  let arg = Arg::new("check")
    .conflicts_with("no-check")
    .long("check")
    .num_args(0..=1)
    .require_equals(true)
    .value_name("CHECK_TYPE")
    .help("Type-check modules");

  if checks_local_by_default {
    arg.long_help(
      "Set type-checking behavior. This subcommand type-checks local modules by
default, so adding --check is redundant.
If the value of '--check=all' is supplied, diagnostic errors from remote modules
will be included.

Alternatively, the 'deno check' subcommand can be used.",
    )
  } else {
    arg.long_help(
      "Enable type-checking. This subcommand does not type-check by default.
If the value of '--check=all' is supplied, diagnostic errors from remote modules
will be included.

Alternatively, the 'deno check' subcommand can be used.",
    )
  }
}

fn script_arg() -> Arg {
  Arg::new("script_arg")
    .num_args(0..)
    .action(ArgAction::Append)
    // NOTE: these defaults are provided
    // so `deno run --v8-flags=--help` works
    // without specifying file to run.
    .default_value_ifs([
      ("v8-flags", "--help", Some("_")),
      ("v8-flags", "-help", Some("_")),
    ])
    .help("Script arg")
    .value_name("SCRIPT_ARG")
    .value_hint(ValueHint::FilePath)
}

fn lock_arg() -> Arg {
  Arg::new("lock")
    .long("lock")
    .value_name("FILE")
    .help("Check the specified lock file.

If value is not provided, defaults to \"deno.lock\" in the current working directory.")
    .num_args(0..=1)
    .value_parser(value_parser!(PathBuf))
    .value_hint(ValueHint::FilePath)
}

fn lock_write_arg() -> Arg {
  Arg::new("lock-write")
    .action(ArgAction::SetTrue)
    .long("lock-write")
    .help("Force overwriting the lock file.")
    .conflicts_with("no-lock")
}

fn no_lock_arg() -> Arg {
  Arg::new("no-lock")
    .long("no-lock")
    .action(ArgAction::SetTrue)
    .help("Disable auto discovery of the lock file.")
    .conflicts_with("lock")
}

static CONFIG_HELP: &str = concat!(
  "The configuration file can be used to configure different aspects of
deno including TypeScript, linting, and code formatting. Typically the
configuration file will be called `deno.json` or `deno.jsonc` and
automatically detected; in that case this flag is not necessary.
See https://deno.land/manual@v",
  env!("CARGO_PKG_VERSION"),
  "/getting_started/configuration_file"
);

fn config_arg() -> Arg {
  Arg::new("config")
    .short('c')
    .long("config")
    .value_name("FILE")
    .help("Specify the configuration file")
    .long_help(CONFIG_HELP)
    .value_hint(ValueHint::FilePath)
}

fn no_config_arg() -> Arg {
  Arg::new("no-config")
    .long("no-config")
    .action(ArgAction::SetTrue)
    .help("Disable automatic loading of the configuration file.")
    .conflicts_with("config")
}

fn no_remote_arg() -> Arg {
  Arg::new("no-remote")
    .long("no-remote")
    .action(ArgAction::SetTrue)
    .help("Do not resolve remote modules")
}

fn no_npm_arg() -> Arg {
  Arg::new("no-npm")
    .long("no-npm")
    .action(ArgAction::SetTrue)
    .help("Do not resolve npm modules")
}

fn node_modules_dir_arg() -> Arg {
  Arg::new("node-modules-dir")
    .long("node-modules-dir")
    .num_args(0..=1)
    .value_parser(value_parser!(bool))
    .default_missing_value("true")
    .require_equals(true)
    .help("Enables or disables the use of a local node_modules folder for npm packages")
}

fn vendor_arg() -> Arg {
  Arg::new("vendor")
    .long("vendor")
    .num_args(0..=1)
    .value_parser(value_parser!(bool))
    .default_missing_value("true")
    .require_equals(true)
    .help("UNSTABLE: Enables or disables the use of a local vendor folder for remote modules and node_modules folder for npm packages")
}

fn unsafely_ignore_certificate_errors_arg() -> Arg {
  Arg::new("unsafely-ignore-certificate-errors")
    .long("unsafely-ignore-certificate-errors")
    .num_args(0..)
    .use_value_delimiter(true)
    .require_equals(true)
    .value_name("HOSTNAMES")
    .help("DANGER: Disables verification of TLS certificates")
    .value_parser(flags_net::validator)
}

fn bench_parse(flags: &mut Flags, matches: &mut ArgMatches) {
  flags.type_check_mode = TypeCheckMode::Local;

  runtime_args_parse(flags, matches, true, false);

  // NOTE: `deno bench` always uses `--no-prompt`, tests shouldn't ever do
  // interactive prompts, unless done by user code
  flags.no_prompt = true;

  let json = matches.get_flag("json");

  let ignore = match matches.remove_many::<PathBuf>("ignore") {
    Some(f) => f.collect(),
    None => vec![],
  };

  let filter = matches.remove_one::<String>("filter");

  if matches.contains_id("script_arg") {
    flags
      .argv
      .extend(matches.remove_many::<String>("script_arg").unwrap());
  }

  let include = if let Some(files) = matches.remove_many::<PathBuf>("files") {
    files.collect()
  } else {
    Vec::new()
  };

  let no_run = matches.get_flag("no-run");

  flags.subcommand = DenoSubcommand::Bench(BenchFlags {
    files: FileFlags { include, ignore },
    filter,
    json,
    no_run,
    watch: watch_arg_parse(matches),
  });
}

fn bundle_parse(flags: &mut Flags, matches: &mut ArgMatches) {
  flags.type_check_mode = TypeCheckMode::Local;

  compile_args_parse(flags, matches);

  let source_file = matches.remove_one::<String>("source_file").unwrap();

  let out_file =
    if let Some(out_file) = matches.remove_one::<PathBuf>("out_file") {
      flags.allow_write = Some(vec![]);
      Some(out_file)
    } else {
      None
    };

  ext_arg_parse(flags, matches);

  flags.subcommand = DenoSubcommand::Bundle(BundleFlags {
    source_file,
    out_file,
    watch: watch_arg_parse(matches),
  });
}

fn cache_parse(flags: &mut Flags, matches: &mut ArgMatches) {
  compile_args_parse(flags, matches);
  let files = matches.remove_many::<String>("file").unwrap().collect();
  flags.subcommand = DenoSubcommand::Cache(CacheFlags { files });
}

fn check_parse(flags: &mut Flags, matches: &mut ArgMatches) {
  flags.type_check_mode = TypeCheckMode::Local;
  compile_args_without_check_parse(flags, matches);
  let files = matches.remove_many::<String>("file").unwrap().collect();
  if matches.get_flag("all") || matches.get_flag("remote") {
    flags.type_check_mode = TypeCheckMode::All;
  }
  flags.subcommand = DenoSubcommand::Check(CheckFlags { files });
}

fn compile_parse(flags: &mut Flags, matches: &mut ArgMatches) {
  flags.type_check_mode = TypeCheckMode::Local;
  runtime_args_parse(flags, matches, true, false);

  let mut script = matches.remove_many::<String>("script_arg").unwrap();
  let source_file = script.next().unwrap();
  let args = script.collect();
  let output = matches.remove_one::<PathBuf>("output");
  let target = matches.remove_one::<String>("target");
  let no_terminal = matches.get_flag("no-terminal");
  let include = match matches.remove_many::<String>("include") {
    Some(f) => f.collect(),
    None => vec![],
  };
  ext_arg_parse(flags, matches);

  flags.subcommand = DenoSubcommand::Compile(CompileFlags {
    source_file,
    output,
    args,
    target,
    no_terminal,
    include,
  });
}

fn completions_parse(
  flags: &mut Flags,
  matches: &mut ArgMatches,
  mut app: Command,
) {
  use clap_complete::generate;
  use clap_complete::shells::Bash;
  use clap_complete::shells::Fish;
  use clap_complete::shells::PowerShell;
  use clap_complete::shells::Zsh;
  use clap_complete_fig::Fig;

  let mut buf: Vec<u8> = vec![];
  let name = "deno";

  match matches.get_one::<String>("shell").unwrap().as_str() {
    "bash" => generate(Bash, &mut app, name, &mut buf),
    "fish" => generate(Fish, &mut app, name, &mut buf),
    "powershell" => generate(PowerShell, &mut app, name, &mut buf),
    "zsh" => generate(Zsh, &mut app, name, &mut buf),
    "fig" => generate(Fig, &mut app, name, &mut buf),
    _ => unreachable!(),
  }

  flags.subcommand = DenoSubcommand::Completions(CompletionsFlags {
    buf: buf.into_boxed_slice(),
  });
}

fn coverage_parse(flags: &mut Flags, matches: &mut ArgMatches) {
  let files = match matches.remove_many::<PathBuf>("files") {
    Some(f) => f.collect(),
    None => vec![],
  };
  let ignore = match matches.remove_many::<PathBuf>("ignore") {
    Some(f) => f.collect(),
    None => vec![],
  };
  let include = match matches.remove_many::<String>("include") {
    Some(f) => f.collect(),
    None => vec![],
  };
  let exclude = match matches.remove_many::<String>("exclude") {
    Some(f) => f.collect(),
    None => vec![],
  };
  let lcov = matches.get_flag("lcov");
  let output = matches.remove_one::<PathBuf>("output");
  flags.subcommand = DenoSubcommand::Coverage(CoverageFlags {
    files: FileFlags {
      include: files,
      ignore,
    },
    output,
    include,
    exclude,
    lcov,
  });
}

fn doc_parse(flags: &mut Flags, matches: &mut ArgMatches) {
  import_map_arg_parse(flags, matches);
  reload_arg_parse(flags, matches);
  lock_arg_parse(flags, matches);
  no_lock_arg_parse(flags, matches);
  no_npm_arg_parse(flags, matches);
  no_remote_arg_parse(flags, matches);

  let source_files_val = matches.remove_many::<String>("source_file");
  let source_files = if let Some(val) = source_files_val {
    let vals: Vec<String> = val.collect();

    if vals.len() == 1 {
      if vals[0] == "--builtin" {
        DocSourceFileFlag::Builtin
      } else {
        DocSourceFileFlag::Paths(vec![vals[0].to_string()])
      }
    } else {
      DocSourceFileFlag::Paths(
        vals.into_iter().filter(|v| v != "--builtin").collect(),
      )
    }
  } else {
    DocSourceFileFlag::Builtin
  };
  let private = matches.get_flag("private");
  let json = matches.get_flag("json");
  let filter = matches.remove_one::<String>("filter");
  let html = matches.get_flag("html");
  let name = if html {
    matches.remove_one::<String>("name").unwrap()
  } else {
    "".to_string()
  };
  let output = if html {
    matches
      .remove_one::<String>("output")
      .unwrap_or(String::from("./docs/"))
  } else {
    "".to_string()
  };
  let html = if html {
    Some(DocHtmlFlag { name, output })
  } else {
    None
  };

  flags.subcommand = DenoSubcommand::Doc(DocFlags {
    source_files,
    json,
    html,
    filter,
    private,
  });
}

fn eval_parse(flags: &mut Flags, matches: &mut ArgMatches) {
  runtime_args_parse(flags, matches, false, true);
  flags.allow_net = Some(vec![]);
  flags.allow_env = Some(vec![]);
  flags.allow_run = Some(vec![]);
  flags.allow_read = Some(vec![]);
  flags.allow_sys = Some(vec![]);
  flags.allow_write = Some(vec![]);
  flags.allow_ffi = Some(vec![]);
  flags.allow_hrtime = true;

  ext_arg_parse(flags, matches);

  // TODO(@satyarohith): remove this flag in 2.0.
  let as_typescript = matches.get_flag("ts");

  if as_typescript {
    eprintln!(
      "{}",
      crate::colors::yellow(
        "Warning: --ts/-T flag is deprecated. Use --ext=ts instead."
      ),
    );

    flags.ext = Some("ts".to_string());
  }

  let print = matches.get_flag("print");
  let mut code_args = matches.remove_many::<String>("code_arg").unwrap();
  let code = code_args.next().unwrap();
  flags.argv.extend(code_args);

  flags.subcommand = DenoSubcommand::Eval(EvalFlags { print, code });
}

fn fmt_parse(flags: &mut Flags, matches: &mut ArgMatches) {
  config_args_parse(flags, matches);
  ext_arg_parse(flags, matches);

  let include = match matches.remove_many::<PathBuf>("files") {
    Some(f) => f.collect(),
    None => vec![],
  };
  let ignore = match matches.remove_many::<PathBuf>("ignore") {
    Some(f) => f.collect(),
    None => vec![],
  };

  let use_tabs = matches.remove_one::<bool>("use-tabs");
  let line_width = matches.remove_one::<NonZeroU32>("line-width");
  let indent_width = matches.remove_one::<NonZeroU8>("indent-width");
  let single_quote = matches.remove_one::<bool>("single-quote");
  let prose_wrap = matches.remove_one::<String>("prose-wrap");
  let no_semicolons = matches.remove_one::<bool>("no-semicolons");

  flags.subcommand = DenoSubcommand::Fmt(FmtFlags {
    check: matches.get_flag("check"),
    files: FileFlags { include, ignore },
    use_tabs,
    line_width,
    indent_width,
    single_quote,
    prose_wrap,
    no_semicolons,
    watch: watch_arg_parse(matches),
  });
}

fn init_parse(flags: &mut Flags, matches: &mut ArgMatches) {
  flags.subcommand = DenoSubcommand::Init(InitFlags {
    dir: matches.remove_one::<String>("dir"),
  });
}

fn info_parse(flags: &mut Flags, matches: &mut ArgMatches) {
  reload_arg_parse(flags, matches);
  config_args_parse(flags, matches);
  import_map_arg_parse(flags, matches);
  location_arg_parse(flags, matches);
  ca_file_arg_parse(flags, matches);
  node_modules_and_vendor_dir_arg_parse(flags, matches);
  lock_arg_parse(flags, matches);
  no_lock_arg_parse(flags, matches);
  no_remote_arg_parse(flags, matches);
  no_npm_arg_parse(flags, matches);
  let json = matches.get_flag("json");
  flags.subcommand = DenoSubcommand::Info(InfoFlags {
    file: matches.remove_one::<String>("file"),
    json,
  });
}

fn install_parse(flags: &mut Flags, matches: &mut ArgMatches) {
  runtime_args_parse(flags, matches, true, true);

  let root = matches.remove_one::<PathBuf>("root");

  let force = matches.get_flag("force");
  let name = matches.remove_one::<String>("name");
  let mut cmd_values = matches.remove_many::<String>("cmd").unwrap();

  let module_url = cmd_values.next().unwrap();
  let args = cmd_values.collect();

  flags.subcommand = DenoSubcommand::Install(InstallFlags {
    name,
    module_url,
    args,
    root,
    force,
  });
}

fn jupyter_parse(flags: &mut Flags, matches: &mut ArgMatches) {
  let conn_file = matches.remove_one::<PathBuf>("conn");
  let kernel = matches.get_flag("kernel");
  let install = matches.get_flag("install");

  flags.subcommand = DenoSubcommand::Jupyter(JupyterFlags {
    install,
    kernel,
    conn_file,
  });
}

fn uninstall_parse(flags: &mut Flags, matches: &mut ArgMatches) {
  let root = matches.remove_one::<PathBuf>("root");

  let name = matches.remove_one::<String>("name").unwrap();
  flags.subcommand = DenoSubcommand::Uninstall(UninstallFlags { name, root });
}

fn lsp_parse(flags: &mut Flags, _matches: &mut ArgMatches) {
  flags.subcommand = DenoSubcommand::Lsp;
}

fn lint_parse(flags: &mut Flags, matches: &mut ArgMatches) {
  config_args_parse(flags, matches);
  let files = match matches.remove_many::<PathBuf>("files") {
    Some(f) => f.collect(),
    None => vec![],
  };
  let ignore = match matches.remove_many::<PathBuf>("ignore") {
    Some(f) => f.collect(),
    None => vec![],
  };
  let rules = matches.get_flag("rules");
  let maybe_rules_tags = matches
    .remove_many::<String>("rules-tags")
    .map(|f| f.collect());

  let maybe_rules_include = matches
    .remove_many::<String>("rules-include")
    .map(|f| f.collect());

  let maybe_rules_exclude = matches
    .remove_many::<String>("rules-exclude")
    .map(|f| f.collect());

  let json = matches.get_flag("json");
  let compact = matches.get_flag("compact");
  flags.subcommand = DenoSubcommand::Lint(LintFlags {
    files: FileFlags {
      include: files,
      ignore,
    },
    rules,
    maybe_rules_tags,
    maybe_rules_include,
    maybe_rules_exclude,
    json,
    compact,
    watch: watch_arg_parse(matches),
  });
}

fn repl_parse(flags: &mut Flags, matches: &mut ArgMatches) {
  runtime_args_parse(flags, matches, true, true);
  unsafely_ignore_certificate_errors_parse(flags, matches);

  let eval_files = matches
    .remove_many::<String>("eval-file")
    .map(|values| values.collect());

  handle_repl_flags(
    flags,
    ReplFlags {
      eval_files,
      eval: matches.remove_one::<String>("eval"),
      is_default_command: false,
    },
  );
}

fn run_parse(
  flags: &mut Flags,
  matches: &mut ArgMatches,
  app: Command,
) -> clap::error::Result<()> {
  runtime_args_parse(flags, matches, true, true);

  let mut script_arg =
    matches.remove_many::<String>("script_arg").ok_or_else(|| {
      let mut app = app;
      let subcommand = &mut app.find_subcommand_mut("run").unwrap();
      subcommand.error(
        clap::error::ErrorKind::MissingRequiredArgument,
        "[SCRIPT_ARG] may only be omitted with --v8-flags=--help",
      )
    })?;

  let script = script_arg.next().unwrap();
  flags.argv.extend(script_arg);

  ext_arg_parse(flags, matches);

  flags.subcommand = DenoSubcommand::Run(RunFlags {
    script,
    watch: watch_arg_parse_with_paths(matches),
  });

  Ok(())
}

fn task_parse(flags: &mut Flags, matches: &mut ArgMatches) {
  flags.config_flag = matches
    .remove_one::<String>("config")
    .map(ConfigFlag::Path)
    .unwrap_or(ConfigFlag::Discover);

  let mut task_flags = TaskFlags {
    cwd: matches.remove_one::<String>("cwd"),
    task: None,
  };

  if let Some((task, mut matches)) = matches.remove_subcommand() {
    task_flags.task = Some(task);

    flags.argv.extend(
      matches
        .remove_many::<std::ffi::OsString>("")
        .into_iter()
        .flatten()
        .filter_map(|arg| arg.into_string().ok()),
    );
  }

  flags.subcommand = DenoSubcommand::Task(task_flags);
}

fn test_parse(flags: &mut Flags, matches: &mut ArgMatches) {
  flags.type_check_mode = TypeCheckMode::Local;
  runtime_args_parse(flags, matches, true, true);
  // NOTE: `deno test` always uses `--no-prompt`, tests shouldn't ever do
  // interactive prompts, unless done by user code
  flags.no_prompt = true;

  let ignore = match matches.remove_many::<PathBuf>("ignore") {
    Some(f) => f.collect(),
    None => vec![],
  };

  let no_run = matches.get_flag("no-run");
  let trace_ops = matches.get_flag("trace-ops");
  let doc = matches.get_flag("doc");
  let allow_none = matches.get_flag("allow-none");
  let filter = matches.remove_one::<String>("filter");

  let fail_fast = if matches.contains_id("fail-fast") {
    Some(
      matches
        .remove_one::<NonZeroUsize>("fail-fast")
        .unwrap_or_else(|| NonZeroUsize::new(1).unwrap()),
    )
  } else {
    None
  };

  let shuffle = if matches.contains_id("shuffle") {
    Some(
      matches
        .remove_one::<u64>("shuffle")
        .unwrap_or_else(rand::random),
    )
  } else {
    None
  };

  if let Some(script_arg) = matches.remove_many::<String>("script_arg") {
    flags.argv.extend(script_arg);
  }

  let concurrent_jobs = if matches.get_flag("parallel") {
    if let Ok(value) = env::var("DENO_JOBS") {
      value.parse::<NonZeroUsize>().ok()
    } else {
      std::thread::available_parallelism().ok()
    }
  } else if matches.contains_id("jobs") {
    // We can't change this to use the log crate because its not configured
    // yet at this point since the flags haven't been parsed. This flag is
    // deprecated though so it's not worth changing the code to use the log
    // crate here and this is only done for testing anyway.
    eprintln!(
      "{}",
      crate::colors::yellow("Warning: --jobs flag is deprecated. Use the --parallel flag with possibly the 'DENO_JOBS' environment variable."),
    );
    if let Some(value) = matches.remove_one::<NonZeroUsize>("jobs") {
      Some(value)
    } else {
      std::thread::available_parallelism().ok()
    }
  } else {
    None
  };

  let include = if let Some(files) = matches.remove_many::<PathBuf>("files") {
    files.collect()
  } else {
    Vec::new()
  };

  let junit_path = matches.remove_one::<String>("junit-path");

  let reporter =
    if let Some(reporter) = matches.remove_one::<String>("reporter") {
      match reporter.as_str() {
        "pretty" => TestReporterConfig::Pretty,
        "junit" => TestReporterConfig::Junit,
        "dot" => TestReporterConfig::Dot,
        "tap" => TestReporterConfig::Tap,
        _ => unreachable!(),
      }
    } else {
      TestReporterConfig::Pretty
    };

  if matches!(reporter, TestReporterConfig::Dot | TestReporterConfig::Tap) {
    flags.log_level = Some(Level::Error);
  }

  flags.subcommand = DenoSubcommand::Test(TestFlags {
    no_run,
    doc,
    coverage_dir: matches.remove_one::<String>("coverage"),
    fail_fast,
    files: FileFlags { include, ignore },
    filter,
    shuffle,
    allow_none,
    concurrent_jobs,
    trace_ops,
    watch: watch_arg_parse(matches),
    reporter,
    junit_path,
  });
}

fn types_parse(flags: &mut Flags, _matches: &mut ArgMatches) {
  flags.subcommand = DenoSubcommand::Types;
}

fn upgrade_parse(flags: &mut Flags, matches: &mut ArgMatches) {
  ca_file_arg_parse(flags, matches);

  let dry_run = matches.get_flag("dry-run");
  let force = matches.get_flag("force");
  let canary = matches.get_flag("canary");
  let version = matches.remove_one::<String>("version");
  let output = matches.remove_one::<PathBuf>("output");
  flags.subcommand = DenoSubcommand::Upgrade(UpgradeFlags {
    dry_run,
    force,
    canary,
    version,
    output,
  });
}

fn vendor_parse(flags: &mut Flags, matches: &mut ArgMatches) {
  ca_file_arg_parse(flags, matches);
  config_args_parse(flags, matches);
  import_map_arg_parse(flags, matches);
  lock_arg_parse(flags, matches);
  node_modules_and_vendor_dir_arg_parse(flags, matches);
  reload_arg_parse(flags, matches);

  flags.subcommand = DenoSubcommand::Vendor(VendorFlags {
    specifiers: matches
      .remove_many::<String>("specifiers")
      .map(|p| p.collect())
      .unwrap_or_default(),
    output_path: matches.remove_one::<PathBuf>("output"),
    force: matches.get_flag("force"),
  });
}

fn compile_args_parse(flags: &mut Flags, matches: &mut ArgMatches) {
  compile_args_without_check_parse(flags, matches);
  no_check_arg_parse(flags, matches);
  check_arg_parse(flags, matches);
}

fn compile_args_without_check_parse(
  flags: &mut Flags,
  matches: &mut ArgMatches,
) {
  import_map_arg_parse(flags, matches);
  no_remote_arg_parse(flags, matches);
  no_npm_arg_parse(flags, matches);
  node_modules_and_vendor_dir_arg_parse(flags, matches);
  config_args_parse(flags, matches);
  reload_arg_parse(flags, matches);
  lock_args_parse(flags, matches);
  ca_file_arg_parse(flags, matches);
}

fn permission_args_parse(flags: &mut Flags, matches: &mut ArgMatches) {
  unsafely_ignore_certificate_errors_parse(flags, matches);
  if let Some(read_wl) = matches.remove_many::<PathBuf>("allow-read") {
    flags.allow_read = Some(read_wl.collect());
  }

  if let Some(read_wl) = matches.remove_many::<PathBuf>("deny-read") {
    flags.deny_read = Some(read_wl.collect());
  }

  if let Some(write_wl) = matches.remove_many::<PathBuf>("allow-write") {
    flags.allow_write = Some(write_wl.collect());
  }

  if let Some(write_wl) = matches.remove_many::<PathBuf>("deny-write") {
    flags.deny_write = Some(write_wl.collect());
  }

  if let Some(net_wl) = matches.remove_many::<String>("allow-net") {
    let net_allowlist = flags_net::parse(net_wl.collect()).unwrap();
    flags.allow_net = Some(net_allowlist);
  }

  if let Some(net_wl) = matches.remove_many::<String>("deny-net") {
    let net_denylist = flags_net::parse(net_wl.collect()).unwrap();
    flags.deny_net = Some(net_denylist);
  }

  if let Some(env_wl) = matches.remove_many::<String>("allow-env") {
    flags.allow_env = Some(env_wl.collect());
    debug!("env allowlist: {:#?}", &flags.allow_env);
  }

  if let Some(env_wl) = matches.remove_many::<String>("deny-env") {
    flags.deny_env = Some(env_wl.collect());
    debug!("env denylist: {:#?}", &flags.deny_env);
  }

  if let Some(run_wl) = matches.remove_many::<String>("allow-run") {
    flags.allow_run = Some(run_wl.collect());
    debug!("run allowlist: {:#?}", &flags.allow_run);
  }

  if let Some(run_wl) = matches.remove_many::<String>("deny-run") {
    flags.deny_run = Some(run_wl.collect());
    debug!("run denylist: {:#?}", &flags.deny_run);
  }

  if let Some(sys_wl) = matches.remove_many::<String>("allow-sys") {
    flags.allow_sys = Some(sys_wl.collect());
    debug!("sys info allowlist: {:#?}", &flags.allow_sys);
  }

  if let Some(sys_wl) = matches.remove_many::<String>("deny-sys") {
    flags.deny_sys = Some(sys_wl.collect());
    debug!("sys info denylist: {:#?}", &flags.deny_sys);
  }

  if let Some(ffi_wl) = matches.remove_many::<PathBuf>("allow-ffi") {
    flags.allow_ffi = Some(ffi_wl.collect());
    debug!("ffi allowlist: {:#?}", &flags.allow_ffi);
  }

  if let Some(ffi_wl) = matches.remove_many::<PathBuf>("deny-ffi") {
    flags.deny_ffi = Some(ffi_wl.collect());
    debug!("ffi denylist: {:#?}", &flags.deny_ffi);
  }

  if matches.get_flag("allow-hrtime") {
    flags.allow_hrtime = true;
  }

  if matches.get_flag("deny-hrtime") {
    flags.deny_hrtime = true;
  }

  if matches.get_flag("allow-all") {
    flags.allow_all = true;
    flags.allow_read = Some(vec![]);
    flags.allow_env = Some(vec![]);
    flags.allow_net = Some(vec![]);
    flags.allow_run = Some(vec![]);
    flags.allow_write = Some(vec![]);
    flags.allow_sys = Some(vec![]);
    flags.allow_ffi = Some(vec![]);
    flags.allow_hrtime = true;
  }

  if matches.get_flag("no-prompt") {
    flags.no_prompt = true;
  }
}
fn unsafely_ignore_certificate_errors_parse(
  flags: &mut Flags,
  matches: &mut ArgMatches,
) {
  if let Some(ic_wl) =
    matches.remove_many::<String>("unsafely-ignore-certificate-errors")
  {
    let ic_allowlist = flags_net::parse(ic_wl.collect()).unwrap();
    flags.unsafely_ignore_certificate_errors = Some(ic_allowlist);
  }
}

fn runtime_args_parse(
  flags: &mut Flags,
  matches: &mut ArgMatches,
  include_perms: bool,
  include_inspector: bool,
) {
  compile_args_parse(flags, matches);
  cached_only_arg_parse(flags, matches);
  if include_perms {
    permission_args_parse(flags, matches);
  }
  if include_inspector {
    inspect_arg_parse(flags, matches);
  }
  location_arg_parse(flags, matches);
  v8_flags_arg_parse(flags, matches);
  seed_arg_parse(flags, matches);
  enable_testing_features_arg_parse(flags, matches);
}

fn inspect_arg_parse(flags: &mut Flags, matches: &mut ArgMatches) {
  let default = || "127.0.0.1:9229".parse::<SocketAddr>().unwrap();
  flags.inspect = if matches.contains_id("inspect") {
    Some(
      matches
        .remove_one::<SocketAddr>("inspect")
        .unwrap_or_else(default),
    )
  } else {
    None
  };
  flags.inspect_brk = if matches.contains_id("inspect-brk") {
    Some(
      matches
        .remove_one::<SocketAddr>("inspect-brk")
        .unwrap_or_else(default),
    )
  } else {
    None
  };
  flags.inspect_wait = if matches.contains_id("inspect-wait") {
    Some(
      matches
        .remove_one::<SocketAddr>("inspect-wait")
        .unwrap_or_else(default),
    )
  } else {
    None
  };
}

fn import_map_arg_parse(flags: &mut Flags, matches: &mut ArgMatches) {
  flags.import_map_path = matches.remove_one::<String>("import-map");
}

fn reload_arg_parse(flags: &mut Flags, matches: &mut ArgMatches) {
  if let Some(cache_bl) = matches.remove_many::<String>("reload") {
    let raw_cache_blocklist: Vec<String> = cache_bl.collect();
    if raw_cache_blocklist.is_empty() {
      flags.reload = true;
    } else {
      flags.cache_blocklist = resolve_urls(raw_cache_blocklist);
      debug!("cache blocklist: {:#?}", &flags.cache_blocklist);
      flags.reload = false;
    }
  }
}

fn ca_file_arg_parse(flags: &mut Flags, matches: &mut ArgMatches) {
  flags.ca_data = matches.remove_one::<String>("cert").map(CaData::File);
}

fn enable_testing_features_arg_parse(
  flags: &mut Flags,
  matches: &mut ArgMatches,
) {
  if matches.get_flag("enable-testing-features-do-not-use") {
    flags.enable_testing_features = true
  }
}

fn cached_only_arg_parse(flags: &mut Flags, matches: &mut ArgMatches) {
  if matches.get_flag("cached-only") {
    flags.cached_only = true;
  }
}

fn ext_arg_parse(flags: &mut Flags, matches: &mut ArgMatches) {
  flags.ext = matches.remove_one::<String>("ext");
}

fn location_arg_parse(flags: &mut Flags, matches: &mut ArgMatches) {
  flags.location = matches.remove_one::<Url>("location");
}

fn v8_flags_arg_parse(flags: &mut Flags, matches: &mut ArgMatches) {
  if let Some(v8_flags) = matches.remove_many::<String>("v8-flags") {
    flags.v8_flags = v8_flags.collect();
  }
}

fn seed_arg_parse(flags: &mut Flags, matches: &mut ArgMatches) {
  if let Some(seed) = matches.remove_one::<u64>("seed") {
    flags.seed = Some(seed);

    flags.v8_flags.push(format!("--random-seed={seed}"));
  }
}

fn no_check_arg_parse(flags: &mut Flags, matches: &mut ArgMatches) {
  if let Some(cache_type) = matches.get_one::<String>("no-check") {
    match cache_type.as_str() {
      "remote" => flags.type_check_mode = TypeCheckMode::Local,
      _ => debug!(
        "invalid value for 'no-check' of '{}' using default",
        cache_type
      ),
    }
  } else if matches.contains_id("no-check") {
    flags.type_check_mode = TypeCheckMode::None;
  }
}

fn check_arg_parse(flags: &mut Flags, matches: &mut ArgMatches) {
  if let Some(cache_type) = matches.get_one::<String>("check") {
    match cache_type.as_str() {
      "all" => flags.type_check_mode = TypeCheckMode::All,
      _ => debug!(
        "invalid value for 'check' of '{}' using default",
        cache_type
      ),
    }
  } else if matches.contains_id("check") {
    flags.type_check_mode = TypeCheckMode::Local;
  }
}

fn lock_args_parse(flags: &mut Flags, matches: &mut ArgMatches) {
  lock_arg_parse(flags, matches);
  no_lock_arg_parse(flags, matches);
  if matches.get_flag("lock-write") {
    flags.lock_write = true;
  }
}

fn lock_arg_parse(flags: &mut Flags, matches: &mut ArgMatches) {
  if matches.contains_id("lock") {
    let lockfile = matches
      .remove_one::<PathBuf>("lock")
      .unwrap_or_else(|| PathBuf::from("./deno.lock"));
    flags.lock = Some(lockfile);
  }
}

fn no_lock_arg_parse(flags: &mut Flags, matches: &ArgMatches) {
  if matches.get_flag("no-lock") {
    flags.no_lock = true;
  }
}

fn config_args_parse(flags: &mut Flags, matches: &mut ArgMatches) {
  flags.config_flag = if matches.get_flag("no-config") {
    ConfigFlag::Disabled
  } else if let Some(config) = matches.remove_one::<String>("config") {
    ConfigFlag::Path(config)
  } else {
    ConfigFlag::Discover
  };
}

fn no_remote_arg_parse(flags: &mut Flags, matches: &mut ArgMatches) {
  if matches.get_flag("no-remote") {
    flags.no_remote = true;
  }
}

fn no_npm_arg_parse(flags: &mut Flags, matches: &mut ArgMatches) {
  if matches.get_flag("no-npm") {
    flags.no_npm = true;
  }
}

fn node_modules_and_vendor_dir_arg_parse(
  flags: &mut Flags,
  matches: &mut ArgMatches,
) {
  flags.node_modules_dir = matches.remove_one::<bool>("node-modules-dir");
  flags.vendor = matches.remove_one::<bool>("vendor");
}

fn reload_arg_validate(urlstr: &str) -> Result<String, String> {
  if urlstr.is_empty() {
    return Err(String::from("Missing url. Check for extra commas."));
  }
  match Url::from_str(urlstr) {
    Ok(_) => Ok(urlstr.to_string()),
    Err(e) => Err(e.to_string()),
  }
}

fn watch_arg_parse(matches: &mut ArgMatches) -> Option<WatchFlags> {
  if matches.get_flag("watch") {
    Some(WatchFlags {
      hmr: false,
      no_clear_screen: matches.get_flag("no-clear-screen"),
    })
  } else {
    None
  }
}

fn watch_arg_parse_with_paths(
  matches: &mut ArgMatches,
) -> Option<WatchFlagsWithPaths> {
  if let Some(paths) = matches.remove_many::<PathBuf>("watch") {
    return Some(WatchFlagsWithPaths {
      paths: paths.collect(),
      hmr: false,
      no_clear_screen: matches.get_flag("no-clear-screen"),
    });
  }

  matches
    .remove_many::<PathBuf>("hmr")
    .map(|paths| WatchFlagsWithPaths {
      paths: paths.collect(),
      hmr: true,
      no_clear_screen: matches.get_flag("no-clear-screen"),
    })
}

// TODO(ry) move this to utility module and add test.
/// Strips fragment part of URL. Panics on bad URL.
pub fn resolve_urls(urls: Vec<String>) -> Vec<String> {
  let mut out: Vec<String> = vec![];
  for urlstr in urls.iter() {
    if let Ok(mut url) = Url::from_str(urlstr) {
      url.set_fragment(None);
      let mut full_url = String::from(url.as_str());
      if full_url.len() > 1 && full_url.ends_with('/') {
        full_url.pop();
      }
      out.push(full_url);
    } else {
      panic!("Bad Url: {urlstr}");
    }
  }
  out
}

#[cfg(test)]
mod tests {
  use super::*;
  use pretty_assertions::assert_eq;

  /// Creates vector of strings, Vec<String>
  macro_rules! svec {
    ($($x:expr),* $(,)?) => (vec![$($x.to_string()),*]);
  }

  #[test]
  fn global_flags() {
    #[rustfmt::skip]
    let r = flags_from_vec(svec!["deno", "--unstable", "--log-level", "debug", "--quiet", "run", "script.ts"]);

    let flags = r.unwrap();
    assert_eq!(
      flags,
      Flags {
        subcommand: DenoSubcommand::Run(RunFlags {
          script: "script.ts".to_string(),
          watch: Default::default(),
        }),
        unstable: true,
        log_level: Some(Level::Error),
        ..Flags::default()
      }
    );
    #[rustfmt::skip]
    let r2 = flags_from_vec(svec!["deno", "run", "--unstable", "--log-level", "debug", "--quiet", "script.ts"]);
    let flags2 = r2.unwrap();
    assert_eq!(flags2, flags);
  }

  #[test]
  fn upgrade() {
    let r = flags_from_vec(svec!["deno", "upgrade", "--dry-run", "--force"]);
    let flags = r.unwrap();
    assert_eq!(
      flags,
      Flags {
        subcommand: DenoSubcommand::Upgrade(UpgradeFlags {
          force: true,
          dry_run: true,
          canary: false,
          version: None,
          output: None,
        }),
        ..Flags::default()
      }
    );
  }

  #[test]
  fn version() {
    let r = flags_from_vec(svec!["deno", "--version"]);
    assert_eq!(
      r.unwrap_err().kind(),
      clap::error::ErrorKind::DisplayVersion
    );
    let r = flags_from_vec(svec!["deno", "-V"]);
    assert_eq!(
      r.unwrap_err().kind(),
      clap::error::ErrorKind::DisplayVersion
    );
  }

  #[test]
  fn run_reload() {
    let r = flags_from_vec(svec!["deno", "run", "-r", "script.ts"]);
    let flags = r.unwrap();
    assert_eq!(
      flags,
      Flags {
        subcommand: DenoSubcommand::Run(RunFlags {
          script: "script.ts".to_string(),
          watch: Default::default(),
        }),
        reload: true,
        ..Flags::default()
      }
    );
  }

  #[test]
  fn run_watch() {
    let r = flags_from_vec(svec!["deno", "run", "--watch", "script.ts"]);
    let flags = r.unwrap();
    assert_eq!(
      flags,
      Flags {
        subcommand: DenoSubcommand::Run(RunFlags {
          script: "script.ts".to_string(),
          watch: Some(WatchFlagsWithPaths {
            hmr: false,
            paths: vec![],
            no_clear_screen: false,
          }),
        }),
        ..Flags::default()
      }
    );

    let r = flags_from_vec(svec![
      "deno",
      "run",
      "--watch",
      "--no-clear-screen",
      "script.ts"
    ]);
    let flags = r.unwrap();
    assert_eq!(
      flags,
      Flags {
        subcommand: DenoSubcommand::Run(RunFlags {
          script: "script.ts".to_string(),
          watch: Some(WatchFlagsWithPaths {
            hmr: false,
            paths: vec![],
            no_clear_screen: true,
          }),
        }),
        ..Flags::default()
      }
    );

    let r = flags_from_vec(svec![
      "deno",
      "run",
      "--unstable-hmr",
      "--no-clear-screen",
      "script.ts"
    ]);
    let flags = r.unwrap();
    assert_eq!(
      flags,
      Flags {
        subcommand: DenoSubcommand::Run(RunFlags {
          script: "script.ts".to_string(),
          watch: Some(WatchFlagsWithPaths {
            hmr: true,
            paths: vec![],
            no_clear_screen: true,
          }),
        }),
        ..Flags::default()
      }
    );

    let r = flags_from_vec(svec![
      "deno",
      "run",
      "--unstable-hmr=foo.txt",
      "--no-clear-screen",
      "script.ts"
    ]);
    let flags = r.unwrap();
    assert_eq!(
      flags,
      Flags {
        subcommand: DenoSubcommand::Run(RunFlags {
          script: "script.ts".to_string(),
          watch: Some(WatchFlagsWithPaths {
            hmr: true,
            paths: vec![PathBuf::from("foo.txt")],
            no_clear_screen: true,
          }),
        }),
        ..Flags::default()
      }
    );

    let r =
      flags_from_vec(svec!["deno", "run", "--hmr", "--watch", "script.ts"]);
    assert!(r.is_err());
  }

  #[test]
  fn run_watch_with_external() {
    let r =
      flags_from_vec(svec!["deno", "run", "--watch=file1,file2", "script.ts"]);
    let flags = r.unwrap();
    assert_eq!(
      flags,
      Flags {
        subcommand: DenoSubcommand::Run(RunFlags {
          script: "script.ts".to_string(),
          watch: Some(WatchFlagsWithPaths {
            hmr: false,
            paths: vec![PathBuf::from("file1"), PathBuf::from("file2")],
            no_clear_screen: false,
          }),
        }),
        ..Flags::default()
      }
    );
  }

  #[test]
  fn run_watch_with_no_clear_screen() {
    let r = flags_from_vec(svec![
      "deno",
      "run",
      "--watch",
      "--no-clear-screen",
      "script.ts"
    ]);

    let flags = r.unwrap();
    assert_eq!(
      flags,
      Flags {
        subcommand: DenoSubcommand::Run(RunFlags {
          script: "script.ts".to_string(),
          watch: Some(WatchFlagsWithPaths {
            hmr: false,
            paths: vec![],
            no_clear_screen: true,
          })
        }),
        ..Flags::default()
      }
    );
  }

  #[test]
  fn run_reload_allow_write() {
    let r =
      flags_from_vec(svec!["deno", "run", "-r", "--allow-write", "script.ts"]);
    assert_eq!(
      r.unwrap(),
      Flags {
        reload: true,
        subcommand: DenoSubcommand::Run(RunFlags {
          script: "script.ts".to_string(),
          watch: Default::default(),
        }),
        allow_write: Some(vec![]),
        ..Flags::default()
      }
    );
  }

  #[test]
  fn run_v8_flags() {
    let r = flags_from_vec(svec!["deno", "run", "--v8-flags=--help"]);
    assert_eq!(
      r.unwrap(),
      Flags {
        subcommand: DenoSubcommand::Run(RunFlags {
          script: "_".to_string(),
          watch: Default::default(),
        }),
        v8_flags: svec!["--help"],
        ..Flags::default()
      }
    );

    let r = flags_from_vec(svec![
      "deno",
      "run",
      "--v8-flags=--expose-gc,--gc-stats=1",
      "script.ts"
    ]);
    assert_eq!(
      r.unwrap(),
      Flags {
        subcommand: DenoSubcommand::Run(RunFlags {
          script: "script.ts".to_string(),
          watch: Default::default(),
        }),
        v8_flags: svec!["--expose-gc", "--gc-stats=1"],
        ..Flags::default()
      }
    );

    let r = flags_from_vec(svec!["deno", "run", "--v8-flags=--expose-gc"]);
    assert!(r
      .unwrap_err()
      .to_string()
      .contains("[SCRIPT_ARG] may only be omitted with --v8-flags=--help"));
  }

  #[test]
  fn has_permission() {
    let r = flags_from_vec(svec!["deno", "run", "--allow-read", "x.ts"]);
    assert_eq!(r.unwrap().has_permission(), true);

    let r = flags_from_vec(svec!["deno", "run", "--deny-read", "x.ts"]);
    assert_eq!(r.unwrap().has_permission(), true);

    let r = flags_from_vec(svec!["deno", "run", "x.ts"]);
    assert_eq!(r.unwrap().has_permission(), false);
  }

  #[test]
  fn has_permission_in_argv() {
    let r = flags_from_vec(svec!["deno", "run", "x.ts", "--allow-read"]);
    assert_eq!(r.unwrap().has_permission_in_argv(), true);

    let r = flags_from_vec(svec!["deno", "run", "x.ts", "--deny-read"]);
    assert_eq!(r.unwrap().has_permission_in_argv(), true);

    let r = flags_from_vec(svec!["deno", "run", "x.ts"]);
    assert_eq!(r.unwrap().has_permission_in_argv(), false);
  }

  #[test]
  fn script_args() {
    let r = flags_from_vec(svec![
      "deno",
      "run",
      "--allow-net",
      "gist.ts",
      "--title",
      "X"
    ]);
    assert_eq!(
      r.unwrap(),
      Flags {
        subcommand: DenoSubcommand::Run(RunFlags {
          script: "gist.ts".to_string(),
          watch: Default::default(),
        }),
        argv: svec!["--title", "X"],
        allow_net: Some(vec![]),
        ..Flags::default()
      }
    );
  }

  #[test]
  fn allow_all() {
    let r = flags_from_vec(svec!["deno", "run", "--allow-all", "gist.ts"]);
    assert_eq!(
      r.unwrap(),
      Flags {
        subcommand: DenoSubcommand::Run(RunFlags {
          script: "gist.ts".to_string(),
          watch: Default::default(),
        }),
        allow_all: true,
        allow_net: Some(vec![]),
        allow_env: Some(vec![]),
        allow_run: Some(vec![]),
        allow_read: Some(vec![]),
        allow_sys: Some(vec![]),
        allow_write: Some(vec![]),
        allow_ffi: Some(vec![]),
        allow_hrtime: true,
        ..Flags::default()
      }
    );
  }

  #[test]
  fn allow_read() {
    let r = flags_from_vec(svec!["deno", "run", "--allow-read", "gist.ts"]);
    assert_eq!(
      r.unwrap(),
      Flags {
        subcommand: DenoSubcommand::Run(RunFlags {
          script: "gist.ts".to_string(),
          watch: Default::default(),
        }),
        allow_read: Some(vec![]),
        ..Flags::default()
      }
    );
  }

  #[test]
  fn deny_read() {
    let r = flags_from_vec(svec!["deno", "run", "--deny-read", "gist.ts"]);
    assert_eq!(
      r.unwrap(),
      Flags {
        subcommand: DenoSubcommand::Run(RunFlags {
          watch: None,
          script: "gist.ts".to_string(),
        }),
        deny_read: Some(vec![]),
        ..Flags::default()
      }
    );
  }

  #[test]
  fn allow_hrtime() {
    let r = flags_from_vec(svec!["deno", "run", "--allow-hrtime", "gist.ts"]);
    assert_eq!(
      r.unwrap(),
      Flags {
        subcommand: DenoSubcommand::Run(RunFlags {
          script: "gist.ts".to_string(),
          watch: Default::default(),
        }),
        allow_hrtime: true,
        ..Flags::default()
      }
    );
  }

  #[test]
  fn deny_hrtime() {
    let r = flags_from_vec(svec!["deno", "run", "--deny-hrtime", "gist.ts"]);
    assert_eq!(
      r.unwrap(),
      Flags {
        subcommand: DenoSubcommand::Run(RunFlags {
          watch: None,
          script: "gist.ts".to_string(),
        }),
        deny_hrtime: true,
        ..Flags::default()
      }
    );
  }

  #[test]
  fn double_hyphen() {
    // notice that flags passed after double dash will not
    // be parsed to Flags but instead forwarded to
    // script args as Deno.args
    let r = flags_from_vec(svec![
      "deno",
      "run",
      "--allow-write",
      "script.ts",
      "--",
      "-D",
      "--allow-net"
    ]);
    assert_eq!(
      r.unwrap(),
      Flags {
        subcommand: DenoSubcommand::Run(RunFlags {
          script: "script.ts".to_string(),
          watch: Default::default(),
        }),
        argv: svec!["--", "-D", "--allow-net"],
        allow_write: Some(vec![]),
        ..Flags::default()
      }
    );
  }

  #[test]
  fn fmt() {
    let r = flags_from_vec(svec!["deno", "fmt", "script_1.ts", "script_2.ts"]);
    assert_eq!(
      r.unwrap(),
      Flags {
        subcommand: DenoSubcommand::Fmt(FmtFlags {
          check: false,
          files: FileFlags {
            include: vec![
              PathBuf::from("script_1.ts"),
              PathBuf::from("script_2.ts")
            ],
            ignore: vec![],
          },
          use_tabs: None,
          line_width: None,
          indent_width: None,
          single_quote: None,
          prose_wrap: None,
          no_semicolons: None,
          watch: Default::default(),
        }),
        ext: Some("ts".to_string()),
        ..Flags::default()
      }
    );

    let r = flags_from_vec(svec!["deno", "fmt", "--check"]);
    assert_eq!(
      r.unwrap(),
      Flags {
        subcommand: DenoSubcommand::Fmt(FmtFlags {
          check: true,
          files: FileFlags {
            include: vec![],
            ignore: vec![],
          },
          use_tabs: None,
          line_width: None,
          indent_width: None,
          single_quote: None,
          prose_wrap: None,
          no_semicolons: None,
          watch: Default::default(),
        }),
        ext: Some("ts".to_string()),
        ..Flags::default()
      }
    );

    let r = flags_from_vec(svec!["deno", "fmt"]);
    assert_eq!(
      r.unwrap(),
      Flags {
        subcommand: DenoSubcommand::Fmt(FmtFlags {
          check: false,
          files: FileFlags {
            include: vec![],
            ignore: vec![],
          },
          use_tabs: None,
          line_width: None,
          indent_width: None,
          single_quote: None,
          prose_wrap: None,
          no_semicolons: None,
          watch: Default::default(),
        }),
        ext: Some("ts".to_string()),
        ..Flags::default()
      }
    );

    let r = flags_from_vec(svec!["deno", "fmt", "--watch"]);
    assert_eq!(
      r.unwrap(),
      Flags {
        subcommand: DenoSubcommand::Fmt(FmtFlags {
          check: false,
          files: FileFlags {
            include: vec![],
            ignore: vec![],
          },
          use_tabs: None,
          line_width: None,
          indent_width: None,
          single_quote: None,
          prose_wrap: None,
          no_semicolons: None,
          watch: Some(Default::default()),
        }),
        ext: Some("ts".to_string()),
        ..Flags::default()
      }
    );

    let r =
      flags_from_vec(svec!["deno", "fmt", "--watch", "--no-clear-screen"]);
    assert_eq!(
      r.unwrap(),
      Flags {
        subcommand: DenoSubcommand::Fmt(FmtFlags {
          check: false,
          files: FileFlags {
            include: vec![],
            ignore: vec![],
          },
          use_tabs: None,
          line_width: None,
          indent_width: None,
          single_quote: None,
          prose_wrap: None,
          no_semicolons: None,
          watch: Some(WatchFlags {
            hmr: false,
            no_clear_screen: true,
          })
        }),
        ext: Some("ts".to_string()),
        ..Flags::default()
      }
    );

    let r = flags_from_vec(svec![
      "deno",
      "fmt",
      "--check",
      "--watch",
      "foo.ts",
      "--ignore=bar.js"
    ]);
    assert_eq!(
      r.unwrap(),
      Flags {
        subcommand: DenoSubcommand::Fmt(FmtFlags {
          check: true,
          files: FileFlags {
            include: vec![PathBuf::from("foo.ts")],
            ignore: vec![PathBuf::from("bar.js")],
          },
          use_tabs: None,
          line_width: None,
          indent_width: None,
          single_quote: None,
          prose_wrap: None,
          no_semicolons: None,
          watch: Some(Default::default()),
        }),
        ext: Some("ts".to_string()),
        ..Flags::default()
      }
    );

    let r = flags_from_vec(svec!["deno", "fmt", "--config", "deno.jsonc"]);
    assert_eq!(
      r.unwrap(),
      Flags {
        subcommand: DenoSubcommand::Fmt(FmtFlags {
          check: false,
          files: FileFlags {
            include: vec![],
            ignore: vec![],
          },
          use_tabs: None,
          line_width: None,
          indent_width: None,
          single_quote: None,
          prose_wrap: None,
          no_semicolons: None,
          watch: Default::default(),
        }),
        ext: Some("ts".to_string()),
        config_flag: ConfigFlag::Path("deno.jsonc".to_string()),
        ..Flags::default()
      }
    );

    let r = flags_from_vec(svec![
      "deno",
      "fmt",
      "--config",
      "deno.jsonc",
      "--watch",
      "foo.ts"
    ]);
    assert_eq!(
      r.unwrap(),
      Flags {
        subcommand: DenoSubcommand::Fmt(FmtFlags {
          check: false,
          files: FileFlags {
            include: vec![PathBuf::from("foo.ts")],
            ignore: vec![],
          },
          use_tabs: None,
          line_width: None,
          indent_width: None,
          single_quote: None,
          prose_wrap: None,
          no_semicolons: None,
          watch: Some(Default::default()),
        }),
        config_flag: ConfigFlag::Path("deno.jsonc".to_string()),
        ext: Some("ts".to_string()),
        ..Flags::default()
      }
    );

    let r = flags_from_vec(svec![
      "deno",
      "fmt",
      "--use-tabs",
      "--line-width",
      "60",
      "--indent-width",
      "4",
      "--single-quote",
      "--prose-wrap",
      "never",
      "--no-semicolons",
    ]);
    assert_eq!(
      r.unwrap(),
      Flags {
        subcommand: DenoSubcommand::Fmt(FmtFlags {
          check: false,
          files: FileFlags {
            include: vec![],
            ignore: vec![],
          },
          use_tabs: Some(true),
          line_width: Some(NonZeroU32::new(60).unwrap()),
          indent_width: Some(NonZeroU8::new(4).unwrap()),
          single_quote: Some(true),
          prose_wrap: Some("never".to_string()),
          no_semicolons: Some(true),
          watch: Default::default(),
        }),
        ext: Some("ts".to_string()),
        ..Flags::default()
      }
    );

    // try providing =false to the booleans
    let r = flags_from_vec(svec![
      "deno",
      "fmt",
      "--use-tabs=false",
      "--single-quote=false",
      "--no-semicolons=false",
    ]);
    assert_eq!(
      r.unwrap(),
      Flags {
        subcommand: DenoSubcommand::Fmt(FmtFlags {
          check: false,
          files: FileFlags {
            include: vec![],
            ignore: vec![],
          },
          use_tabs: Some(false),
          line_width: None,
          indent_width: None,
          single_quote: Some(false),
          prose_wrap: None,
          no_semicolons: Some(false),
          watch: Default::default(),
        }),
        ext: Some("ts".to_string()),
        ..Flags::default()
      }
    );
  }

  #[test]
  fn lint() {
    let r = flags_from_vec(svec!["deno", "lint", "script_1.ts", "script_2.ts"]);
    assert_eq!(
      r.unwrap(),
      Flags {
        subcommand: DenoSubcommand::Lint(LintFlags {
          files: FileFlags {
            include: vec![
              PathBuf::from("script_1.ts"),
              PathBuf::from("script_2.ts")
            ],
            ignore: vec![],
          },
          rules: false,
          maybe_rules_tags: None,
          maybe_rules_include: None,
          maybe_rules_exclude: None,
          json: false,
          compact: false,
          watch: Default::default(),
        }),
        ..Flags::default()
      }
    );

    let r = flags_from_vec(svec![
      "deno",
      "lint",
      "--watch",
      "script_1.ts",
      "script_2.ts"
    ]);
    assert_eq!(
      r.unwrap(),
      Flags {
        subcommand: DenoSubcommand::Lint(LintFlags {
          files: FileFlags {
            include: vec![
              PathBuf::from("script_1.ts"),
              PathBuf::from("script_2.ts")
            ],
            ignore: vec![],
          },
          rules: false,
          maybe_rules_tags: None,
          maybe_rules_include: None,
          maybe_rules_exclude: None,
          json: false,
          compact: false,
          watch: Some(Default::default()),
        }),
        ..Flags::default()
      }
    );

    let r = flags_from_vec(svec![
      "deno",
      "lint",
      "--watch",
      "--no-clear-screen",
      "script_1.ts",
      "script_2.ts"
    ]);
    assert_eq!(
      r.unwrap(),
      Flags {
        subcommand: DenoSubcommand::Lint(LintFlags {
          files: FileFlags {
            include: vec![
              PathBuf::from("script_1.ts"),
              PathBuf::from("script_2.ts")
            ],
            ignore: vec![],
          },
          rules: false,
          maybe_rules_tags: None,
          maybe_rules_include: None,
          maybe_rules_exclude: None,
          json: false,
          compact: false,
          watch: Some(WatchFlags {
            hmr: false,
            no_clear_screen: true,
          })
        }),
        ..Flags::default()
      }
    );

    let r =
      flags_from_vec(svec!["deno", "lint", "--ignore=script_1.ts,script_2.ts"]);
    assert_eq!(
      r.unwrap(),
      Flags {
        subcommand: DenoSubcommand::Lint(LintFlags {
          files: FileFlags {
            include: vec![],
            ignore: vec![
              PathBuf::from("script_1.ts"),
              PathBuf::from("script_2.ts")
            ],
          },
          rules: false,
          maybe_rules_tags: None,
          maybe_rules_include: None,
          maybe_rules_exclude: None,
          json: false,
          compact: false,
          watch: Default::default(),
        }),
        ..Flags::default()
      }
    );

    let r = flags_from_vec(svec!["deno", "lint", "--rules"]);
    assert_eq!(
      r.unwrap(),
      Flags {
        subcommand: DenoSubcommand::Lint(LintFlags {
          files: FileFlags {
            include: vec![],
            ignore: vec![],
          },
          rules: true,
          maybe_rules_tags: None,
          maybe_rules_include: None,
          maybe_rules_exclude: None,
          json: false,
          compact: false,
          watch: Default::default(),
        }),
        ..Flags::default()
      }
    );

    let r = flags_from_vec(svec![
      "deno",
      "lint",
      "--rules",
      "--rules-tags=recommended"
    ]);
    assert_eq!(
      r.unwrap(),
      Flags {
        subcommand: DenoSubcommand::Lint(LintFlags {
          files: FileFlags {
            include: vec![],
            ignore: vec![],
          },
          rules: true,
          maybe_rules_tags: Some(svec!["recommended"]),
          maybe_rules_include: None,
          maybe_rules_exclude: None,
          json: false,
          compact: false,
          watch: Default::default(),
        }),
        ..Flags::default()
      }
    );

    let r = flags_from_vec(svec![
      "deno",
      "lint",
      "--rules-tags=",
      "--rules-include=ban-untagged-todo,no-undef",
      "--rules-exclude=no-const-assign"
    ]);
    assert_eq!(
      r.unwrap(),
      Flags {
        subcommand: DenoSubcommand::Lint(LintFlags {
          files: FileFlags {
            include: vec![],
            ignore: vec![],
          },
          rules: false,
          maybe_rules_tags: Some(svec![""]),
          maybe_rules_include: Some(svec!["ban-untagged-todo", "no-undef"]),
          maybe_rules_exclude: Some(svec!["no-const-assign"]),
          json: false,
          compact: false,
          watch: Default::default(),
        }),
        ..Flags::default()
      }
    );

    let r = flags_from_vec(svec!["deno", "lint", "--json", "script_1.ts"]);
    assert_eq!(
      r.unwrap(),
      Flags {
        subcommand: DenoSubcommand::Lint(LintFlags {
          files: FileFlags {
            include: vec![PathBuf::from("script_1.ts")],
            ignore: vec![],
          },
          rules: false,
          maybe_rules_tags: None,
          maybe_rules_include: None,
          maybe_rules_exclude: None,
          json: true,
          compact: false,
          watch: Default::default(),
        }),
        ..Flags::default()
      }
    );

    let r = flags_from_vec(svec![
      "deno",
      "lint",
      "--config",
      "Deno.jsonc",
      "--json",
      "script_1.ts"
    ]);
    assert_eq!(
      r.unwrap(),
      Flags {
        subcommand: DenoSubcommand::Lint(LintFlags {
          files: FileFlags {
            include: vec![PathBuf::from("script_1.ts")],
            ignore: vec![],
          },
          rules: false,
          maybe_rules_tags: None,
          maybe_rules_include: None,
          maybe_rules_exclude: None,
          json: true,
          compact: false,
          watch: Default::default(),
        }),
        config_flag: ConfigFlag::Path("Deno.jsonc".to_string()),
        ..Flags::default()
      }
    );

    let r = flags_from_vec(svec![
      "deno",
      "lint",
      "--config",
      "Deno.jsonc",
      "--compact",
      "script_1.ts"
    ]);
    assert_eq!(
      r.unwrap(),
      Flags {
        subcommand: DenoSubcommand::Lint(LintFlags {
          files: FileFlags {
            include: vec![PathBuf::from("script_1.ts")],
            ignore: vec![],
          },
          rules: false,
          maybe_rules_tags: None,
          maybe_rules_include: None,
          maybe_rules_exclude: None,
          json: false,
          compact: true,
          watch: Default::default(),
        }),
        config_flag: ConfigFlag::Path("Deno.jsonc".to_string()),
        ..Flags::default()
      }
    );
  }

  #[test]
  fn types() {
    let r = flags_from_vec(svec!["deno", "types"]);
    assert_eq!(
      r.unwrap(),
      Flags {
        subcommand: DenoSubcommand::Types,
        ..Flags::default()
      }
    );
  }

  #[test]
  fn cache() {
    let r = flags_from_vec(svec!["deno", "cache", "script.ts"]);
    assert_eq!(
      r.unwrap(),
      Flags {
        subcommand: DenoSubcommand::Cache(CacheFlags {
          files: svec!["script.ts"],
        }),
        ..Flags::default()
      }
    );
  }

  #[test]
  fn check() {
    let r = flags_from_vec(svec!["deno", "check", "script.ts"]);
    assert_eq!(
      r.unwrap(),
      Flags {
        subcommand: DenoSubcommand::Check(CheckFlags {
          files: svec!["script.ts"],
        }),
        type_check_mode: TypeCheckMode::Local,
        ..Flags::default()
      }
    );

    for all_flag in ["--remote", "--all"] {
      let r = flags_from_vec(svec!["deno", "check", all_flag, "script.ts"]);
      assert_eq!(
        r.unwrap(),
        Flags {
          subcommand: DenoSubcommand::Check(CheckFlags {
            files: svec!["script.ts"],
          }),
          type_check_mode: TypeCheckMode::All,
          ..Flags::default()
        }
      );

      let r = flags_from_vec(svec![
        "deno",
        "check",
        all_flag,
        "--no-remote",
        "script.ts"
      ]);
      assert_eq!(
        r.unwrap_err().kind(),
        clap::error::ErrorKind::ArgumentConflict
      );
    }
  }

  #[test]
  fn info() {
    let r = flags_from_vec(svec!["deno", "info", "script.ts"]);
    assert_eq!(
      r.unwrap(),
      Flags {
        subcommand: DenoSubcommand::Info(InfoFlags {
          json: false,
          file: Some("script.ts".to_string()),
        }),
        ..Flags::default()
      }
    );

    let r = flags_from_vec(svec!["deno", "info", "--reload", "script.ts"]);
    assert_eq!(
      r.unwrap(),
      Flags {
        subcommand: DenoSubcommand::Info(InfoFlags {
          json: false,
          file: Some("script.ts".to_string()),
        }),
        reload: true,
        ..Flags::default()
      }
    );

    let r = flags_from_vec(svec!["deno", "info", "--json", "script.ts"]);
    assert_eq!(
      r.unwrap(),
      Flags {
        subcommand: DenoSubcommand::Info(InfoFlags {
          json: true,
          file: Some("script.ts".to_string()),
        }),
        ..Flags::default()
      }
    );

    let r = flags_from_vec(svec!["deno", "info"]);
    assert_eq!(
      r.unwrap(),
      Flags {
        subcommand: DenoSubcommand::Info(InfoFlags {
          json: false,
          file: None
        }),
        ..Flags::default()
      }
    );

    let r = flags_from_vec(svec!["deno", "info", "--json"]);
    assert_eq!(
      r.unwrap(),
      Flags {
        subcommand: DenoSubcommand::Info(InfoFlags {
          json: true,
          file: None
        }),
        ..Flags::default()
      }
    );

    let r = flags_from_vec(svec![
      "deno",
      "info",
      "--no-npm",
      "--no-remote",
      "--config",
      "tsconfig.json"
    ]);
    assert_eq!(
      r.unwrap(),
      Flags {
        subcommand: DenoSubcommand::Info(InfoFlags {
          json: false,
          file: None
        }),
        config_flag: ConfigFlag::Path("tsconfig.json".to_owned()),
        no_npm: true,
        no_remote: true,
        ..Flags::default()
      }
    );
  }

  #[test]
  fn tsconfig() {
    let r =
      flags_from_vec(svec!["deno", "run", "-c", "tsconfig.json", "script.ts"]);
    assert_eq!(
      r.unwrap(),
      Flags {
        subcommand: DenoSubcommand::Run(RunFlags {
          script: "script.ts".to_string(),
          watch: Default::default(),
        }),
        config_flag: ConfigFlag::Path("tsconfig.json".to_owned()),
        ..Flags::default()
      }
    );
  }

  #[test]
  fn eval() {
    let r = flags_from_vec(svec!["deno", "eval", "'console.log(\"hello\")'"]);
    assert_eq!(
      r.unwrap(),
      Flags {
        subcommand: DenoSubcommand::Eval(EvalFlags {
          print: false,
          code: "'console.log(\"hello\")'".to_string(),
        }),
        allow_net: Some(vec![]),
        allow_env: Some(vec![]),
        allow_run: Some(vec![]),
        allow_read: Some(vec![]),
        allow_sys: Some(vec![]),
        allow_write: Some(vec![]),
        allow_ffi: Some(vec![]),
        allow_hrtime: true,
        ..Flags::default()
      }
    );
  }

  #[test]
  fn eval_p() {
    let r = flags_from_vec(svec!["deno", "eval", "-p", "1+2"]);
    assert_eq!(
      r.unwrap(),
      Flags {
        subcommand: DenoSubcommand::Eval(EvalFlags {
          print: true,
          code: "1+2".to_string(),
        }),
        allow_net: Some(vec![]),
        allow_env: Some(vec![]),
        allow_run: Some(vec![]),
        allow_read: Some(vec![]),
        allow_sys: Some(vec![]),
        allow_write: Some(vec![]),
        allow_ffi: Some(vec![]),
        allow_hrtime: true,
        ..Flags::default()
      }
    );
  }

  #[test]
  fn eval_typescript() {
    let r =
      flags_from_vec(svec!["deno", "eval", "-T", "'console.log(\"hello\")'"]);
    assert_eq!(
      r.unwrap(),
      Flags {
        subcommand: DenoSubcommand::Eval(EvalFlags {
          print: false,
          code: "'console.log(\"hello\")'".to_string(),
        }),
        allow_net: Some(vec![]),
        allow_env: Some(vec![]),
        allow_run: Some(vec![]),
        allow_read: Some(vec![]),
        allow_sys: Some(vec![]),
        allow_write: Some(vec![]),
        allow_ffi: Some(vec![]),
        allow_hrtime: true,
        ext: Some("ts".to_string()),
        ..Flags::default()
      }
    );
  }

  #[test]
  fn eval_with_flags() {
    #[rustfmt::skip]
    let r = flags_from_vec(svec!["deno", "eval", "--import-map", "import_map.json", "--no-remote", "--config", "tsconfig.json", "--no-check", "--reload", "--lock", "lock.json", "--lock-write", "--cert", "example.crt", "--cached-only", "--location", "https:foo", "--v8-flags=--help", "--seed", "1", "--inspect=127.0.0.1:9229", "42"]);
    assert_eq!(
      r.unwrap(),
      Flags {
        subcommand: DenoSubcommand::Eval(EvalFlags {
          print: false,
          code: "42".to_string(),
        }),
        import_map_path: Some("import_map.json".to_string()),
        no_remote: true,
        config_flag: ConfigFlag::Path("tsconfig.json".to_owned()),
        type_check_mode: TypeCheckMode::None,
        reload: true,
        lock: Some(PathBuf::from("lock.json")),
        lock_write: true,
        ca_data: Some(CaData::File("example.crt".to_string())),
        cached_only: true,
        location: Some(Url::parse("https://foo/").unwrap()),
        v8_flags: svec!["--help", "--random-seed=1"],
        seed: Some(1),
        inspect: Some("127.0.0.1:9229".parse().unwrap()),
        allow_net: Some(vec![]),
        allow_env: Some(vec![]),
        allow_run: Some(vec![]),
        allow_read: Some(vec![]),
        allow_sys: Some(vec![]),
        allow_write: Some(vec![]),
        allow_ffi: Some(vec![]),
        allow_hrtime: true,
        ..Flags::default()
      }
    );
  }

  #[test]
  fn eval_args() {
    let r = flags_from_vec(svec![
      "deno",
      "eval",
      "console.log(Deno.args)",
      "arg1",
      "arg2"
    ]);
    assert_eq!(
      r.unwrap(),
      Flags {
        subcommand: DenoSubcommand::Eval(EvalFlags {
          print: false,
          code: "console.log(Deno.args)".to_string(),
        }),
        argv: svec!["arg1", "arg2"],
        allow_net: Some(vec![]),
        allow_env: Some(vec![]),
        allow_run: Some(vec![]),
        allow_read: Some(vec![]),
        allow_sys: Some(vec![]),
        allow_write: Some(vec![]),
        allow_ffi: Some(vec![]),
        allow_hrtime: true,
        ..Flags::default()
      }
    );
  }

  #[test]
  fn repl() {
    let r = flags_from_vec(svec!["deno"]);
    assert_eq!(
      r.unwrap(),
      Flags {
        subcommand: DenoSubcommand::Repl(ReplFlags {
          eval_files: None,
          eval: None,
          is_default_command: true,
        }),
        allow_net: Some(vec![]),
        unsafely_ignore_certificate_errors: None,
        allow_env: Some(vec![]),
        deny_env: None,
        allow_run: Some(vec![]),
        deny_run: None,
        allow_read: Some(vec![]),
        deny_read: None,
        allow_sys: Some(vec![]),
        deny_sys: None,
        allow_write: Some(vec![]),
        deny_write: None,
        allow_ffi: Some(vec![]),
        deny_ffi: None,
        allow_hrtime: true,
        ..Flags::default()
      }
    );
  }

  #[test]
  fn repl_with_flags() {
    #[rustfmt::skip]
    let r = flags_from_vec(svec!["deno", "repl", "-A", "--import-map", "import_map.json", "--no-remote", "--config", "tsconfig.json", "--no-check", "--reload", "--lock", "lock.json", "--lock-write", "--cert", "example.crt", "--cached-only", "--location", "https:foo", "--v8-flags=--help", "--seed", "1", "--inspect=127.0.0.1:9229", "--unsafely-ignore-certificate-errors"]);
    assert_eq!(
      r.unwrap(),
      Flags {
        subcommand: DenoSubcommand::Repl(ReplFlags {
          eval_files: None,
          eval: None,
          is_default_command: false,
        }),
        import_map_path: Some("import_map.json".to_string()),
        no_remote: true,
        config_flag: ConfigFlag::Path("tsconfig.json".to_owned()),
        type_check_mode: TypeCheckMode::None,
        reload: true,
        lock: Some(PathBuf::from("lock.json")),
        lock_write: true,
        ca_data: Some(CaData::File("example.crt".to_string())),
        cached_only: true,
        location: Some(Url::parse("https://foo/").unwrap()),
        v8_flags: svec!["--help", "--random-seed=1"],
        seed: Some(1),
        inspect: Some("127.0.0.1:9229".parse().unwrap()),
        allow_all: true,
        allow_net: Some(vec![]),
        allow_env: Some(vec![]),
        allow_run: Some(vec![]),
        allow_read: Some(vec![]),
        allow_sys: Some(vec![]),
        allow_write: Some(vec![]),
        allow_ffi: Some(vec![]),
        allow_hrtime: true,
        unsafely_ignore_certificate_errors: Some(vec![]),
        ..Flags::default()
      }
    );
  }

  #[test]
  fn repl_with_eval_flag() {
    #[rustfmt::skip]
    let r = flags_from_vec(svec!["deno", "repl", "--allow-write", "--eval", "console.log('hello');"]);
    assert_eq!(
      r.unwrap(),
      Flags {
        subcommand: DenoSubcommand::Repl(ReplFlags {
          eval_files: None,
          eval: Some("console.log('hello');".to_string()),
          is_default_command: false,
        }),
        allow_write: Some(vec![]),
        type_check_mode: TypeCheckMode::None,
        ..Flags::default()
      }
    );
  }

  #[test]
  fn repl_with_eval_file_flag() {
    #[rustfmt::skip]
    let r = flags_from_vec(svec!["deno", "repl", "--eval-file=./a.js,./b.ts,https://examples.deno.land/hello-world.ts"]);
    assert_eq!(
      r.unwrap(),
      Flags {
        subcommand: DenoSubcommand::Repl(ReplFlags {
          eval_files: Some(vec![
            "./a.js".to_string(),
            "./b.ts".to_string(),
            "https://examples.deno.land/hello-world.ts".to_string()
          ]),
          eval: None,
          is_default_command: false,
        }),
        type_check_mode: TypeCheckMode::None,
        ..Flags::default()
      }
    );
  }

  #[test]
  fn allow_read_allowlist() {
    use test_util::TempDir;
    let temp_dir_guard = TempDir::new();
    let temp_dir = temp_dir_guard.path().to_path_buf();

    let r = flags_from_vec(svec![
      "deno",
      "run",
      format!("--allow-read=.,{}", temp_dir.to_str().unwrap()),
      "script.ts"
    ]);
    assert_eq!(
      r.unwrap(),
      Flags {
        allow_read: Some(vec![PathBuf::from("."), temp_dir]),
        subcommand: DenoSubcommand::Run(RunFlags {
          script: "script.ts".to_string(),
          watch: Default::default(),
        }),
        ..Flags::default()
      }
    );
  }

  #[test]
  fn deny_read_denylist() {
    use test_util::TempDir;
    let temp_dir_guard = TempDir::new();
    let temp_dir = temp_dir_guard.path().to_path_buf();

    let r = flags_from_vec(svec![
      "deno",
      "run",
      format!("--deny-read=.,{}", temp_dir.to_str().unwrap()),
      "script.ts"
    ]);
    assert_eq!(
      r.unwrap(),
      Flags {
        deny_read: Some(vec![PathBuf::from("."), temp_dir]),
        subcommand: DenoSubcommand::Run(RunFlags {
          watch: None,
          script: "script.ts".to_string(),
        }),
        ..Flags::default()
      }
    );
  }

  #[test]
  fn allow_write_allowlist() {
    use test_util::TempDir;
    let temp_dir_guard = TempDir::new();
    let temp_dir = temp_dir_guard.path().to_path_buf();

    let r = flags_from_vec(svec![
      "deno",
      "run",
      format!("--allow-write=.,{}", temp_dir.to_str().unwrap()),
      "script.ts"
    ]);
    assert_eq!(
      r.unwrap(),
      Flags {
        allow_write: Some(vec![PathBuf::from("."), temp_dir]),
        subcommand: DenoSubcommand::Run(RunFlags {
          script: "script.ts".to_string(),
          watch: Default::default(),
        }),
        ..Flags::default()
      }
    );
  }

  #[test]
  fn deny_write_denylist() {
    use test_util::TempDir;
    let temp_dir_guard = TempDir::new();
    let temp_dir = temp_dir_guard.path().to_path_buf();

    let r = flags_from_vec(svec![
      "deno",
      "run",
      format!("--deny-write=.,{}", temp_dir.to_str().unwrap()),
      "script.ts"
    ]);
    assert_eq!(
      r.unwrap(),
      Flags {
        deny_write: Some(vec![PathBuf::from("."), temp_dir]),
        subcommand: DenoSubcommand::Run(RunFlags {
          watch: None,
          script: "script.ts".to_string(),
        }),
        ..Flags::default()
      }
    );
  }

  #[test]
  fn allow_net_allowlist() {
    let r = flags_from_vec(svec![
      "deno",
      "run",
      "--allow-net=127.0.0.1",
      "script.ts"
    ]);
    assert_eq!(
      r.unwrap(),
      Flags {
        subcommand: DenoSubcommand::Run(RunFlags {
          script: "script.ts".to_string(),
          watch: Default::default(),
        }),
        allow_net: Some(svec!["127.0.0.1"]),
        ..Flags::default()
      }
    );
  }

  #[test]
  fn deny_net_denylist() {
    let r =
      flags_from_vec(svec!["deno", "run", "--deny-net=127.0.0.1", "script.ts"]);
    assert_eq!(
      r.unwrap(),
      Flags {
        subcommand: DenoSubcommand::Run(RunFlags {
          watch: None,
          script: "script.ts".to_string(),
        }),
        deny_net: Some(svec!["127.0.0.1"]),
        ..Flags::default()
      }
    );
  }

  #[test]
  fn allow_env_allowlist() {
    let r =
      flags_from_vec(svec!["deno", "run", "--allow-env=HOME", "script.ts"]);
    assert_eq!(
      r.unwrap(),
      Flags {
        subcommand: DenoSubcommand::Run(RunFlags {
          script: "script.ts".to_string(),
          watch: Default::default(),
        }),
        allow_env: Some(svec!["HOME"]),
        ..Flags::default()
      }
    );
  }

  #[test]
  fn deny_env_denylist() {
    let r =
      flags_from_vec(svec!["deno", "run", "--deny-env=HOME", "script.ts"]);
    assert_eq!(
      r.unwrap(),
      Flags {
        subcommand: DenoSubcommand::Run(RunFlags {
          watch: None,
          script: "script.ts".to_string(),
        }),
        deny_env: Some(svec!["HOME"]),
        ..Flags::default()
      }
    );
  }

  #[test]
  fn allow_env_allowlist_multiple() {
    let r = flags_from_vec(svec![
      "deno",
      "run",
      "--allow-env=HOME,PATH",
      "script.ts"
    ]);
    assert_eq!(
      r.unwrap(),
      Flags {
        subcommand: DenoSubcommand::Run(RunFlags {
          script: "script.ts".to_string(),
          watch: Default::default(),
        }),
        allow_env: Some(svec!["HOME", "PATH"]),
        ..Flags::default()
      }
    );
  }

  #[test]
  fn deny_env_denylist_multiple() {
    let r =
      flags_from_vec(svec!["deno", "run", "--deny-env=HOME,PATH", "script.ts"]);
    assert_eq!(
      r.unwrap(),
      Flags {
        subcommand: DenoSubcommand::Run(RunFlags {
          watch: None,
          script: "script.ts".to_string(),
        }),
        deny_env: Some(svec!["HOME", "PATH"]),
        ..Flags::default()
      }
    );
  }

  #[test]
  fn allow_env_allowlist_validator() {
    let r =
      flags_from_vec(svec!["deno", "run", "--allow-env=HOME", "script.ts"]);
    assert!(r.is_ok());
    let r =
      flags_from_vec(svec!["deno", "run", "--allow-env=H=ME", "script.ts"]);
    assert!(r.is_err());
    let r =
      flags_from_vec(svec!["deno", "run", "--allow-env=H\0ME", "script.ts"]);
    assert!(r.is_err());
  }

  #[test]
  fn deny_env_denylist_validator() {
    let r =
      flags_from_vec(svec!["deno", "run", "--deny-env=HOME", "script.ts"]);
    assert!(r.is_ok());
    let r =
      flags_from_vec(svec!["deno", "run", "--deny-env=H=ME", "script.ts"]);
    assert!(r.is_err());
    let r =
      flags_from_vec(svec!["deno", "run", "--deny-env=H\0ME", "script.ts"]);
    assert!(r.is_err());
  }

  #[test]
  fn allow_sys() {
    let r = flags_from_vec(svec!["deno", "run", "--allow-sys", "script.ts"]);
    assert_eq!(
      r.unwrap(),
      Flags {
        subcommand: DenoSubcommand::Run(RunFlags {
          script: "script.ts".to_string(),
          watch: Default::default(),
        }),
        allow_sys: Some(vec![]),
        ..Flags::default()
      }
    );
  }

  #[test]
  fn deny_sys() {
    let r = flags_from_vec(svec!["deno", "run", "--deny-sys", "script.ts"]);
    assert_eq!(
      r.unwrap(),
      Flags {
        subcommand: DenoSubcommand::Run(RunFlags {
          watch: None,
          script: "script.ts".to_string(),
        }),
        deny_sys: Some(vec![]),
        ..Flags::default()
      }
    );
  }

  #[test]
  fn allow_sys_allowlist() {
    let r =
      flags_from_vec(svec!["deno", "run", "--allow-sys=hostname", "script.ts"]);
    assert_eq!(
      r.unwrap(),
      Flags {
        subcommand: DenoSubcommand::Run(RunFlags {
          script: "script.ts".to_string(),
          watch: Default::default(),
        }),
        allow_sys: Some(svec!["hostname"]),
        ..Flags::default()
      }
    );
  }

  #[test]
  fn deny_sys_denylist() {
    let r =
      flags_from_vec(svec!["deno", "run", "--deny-sys=hostname", "script.ts"]);
    assert_eq!(
      r.unwrap(),
      Flags {
        subcommand: DenoSubcommand::Run(RunFlags {
          watch: None,
          script: "script.ts".to_string(),
        }),
        deny_sys: Some(svec!["hostname"]),
        ..Flags::default()
      }
    );
  }

  #[test]
  fn allow_sys_allowlist_multiple() {
    let r = flags_from_vec(svec![
      "deno",
      "run",
      "--allow-sys=hostname,osRelease",
      "script.ts"
    ]);
    assert_eq!(
      r.unwrap(),
      Flags {
        subcommand: DenoSubcommand::Run(RunFlags {
          script: "script.ts".to_string(),
          watch: Default::default(),
        }),
        allow_sys: Some(svec!["hostname", "osRelease"]),
        ..Flags::default()
      }
    );
  }

  #[test]
  fn deny_sys_denylist_multiple() {
    let r = flags_from_vec(svec![
      "deno",
      "run",
      "--deny-sys=hostname,osRelease",
      "script.ts"
    ]);
    assert_eq!(
      r.unwrap(),
      Flags {
        subcommand: DenoSubcommand::Run(RunFlags {
          watch: None,
          script: "script.ts".to_string(),
        }),
        deny_sys: Some(svec!["hostname", "osRelease"]),
        ..Flags::default()
      }
    );
  }

  #[test]
  fn allow_sys_allowlist_validator() {
    let r =
      flags_from_vec(svec!["deno", "run", "--allow-sys=hostname", "script.ts"]);
    assert!(r.is_ok());
    let r = flags_from_vec(svec![
      "deno",
      "run",
      "--allow-sys=hostname,osRelease",
      "script.ts"
    ]);
    assert!(r.is_ok());
    let r =
      flags_from_vec(svec!["deno", "run", "--allow-sys=foo", "script.ts"]);
    assert!(r.is_err());
    let r = flags_from_vec(svec![
      "deno",
      "run",
      "--allow-sys=hostname,foo",
      "script.ts"
    ]);
    assert!(r.is_err());
  }

  #[test]
  fn deny_sys_denylist_validator() {
    let r =
      flags_from_vec(svec!["deno", "run", "--deny-sys=hostname", "script.ts"]);
    assert!(r.is_ok());
    let r = flags_from_vec(svec![
      "deno",
      "run",
      "--deny-sys=hostname,osRelease",
      "script.ts"
    ]);
    assert!(r.is_ok());
    let r = flags_from_vec(svec!["deno", "run", "--deny-sys=foo", "script.ts"]);
    assert!(r.is_err());
    let r = flags_from_vec(svec![
      "deno",
      "run",
      "--deny-sys=hostname,foo",
      "script.ts"
    ]);
    assert!(r.is_err());
  }

  #[test]
  fn reload_validator() {
    let r = flags_from_vec(svec![
      "deno",
      "run",
      "--reload=http://deno.land/",
      "script.ts"
    ]);
    assert!(r.is_ok(), "should accept valid urls");

    let r = flags_from_vec(svec![
      "deno",
      "run",
      "--reload=http://deno.land/a,http://deno.land/b",
      "script.ts"
    ]);
    assert!(r.is_ok(), "should accept accept multiple valid urls");

    let r = flags_from_vec(svec![
      "deno",
      "run",
      "--reload=./relativeurl/",
      "script.ts"
    ]);
    assert!(r.is_err(), "Should reject relative urls that start with ./");

    let r = flags_from_vec(svec![
      "deno",
      "run",
      "--reload=relativeurl/",
      "script.ts"
    ]);
    assert!(r.is_err(), "Should reject relative urls");

    let r =
      flags_from_vec(svec!["deno", "run", "--reload=/absolute", "script.ts"]);
    assert!(r.is_err(), "Should reject absolute urls");

    let r = flags_from_vec(svec!["deno", "run", "--reload=/", "script.ts"]);
    assert!(r.is_err(), "Should reject absolute root url");

    let r = flags_from_vec(svec!["deno", "run", "--reload=", "script.ts"]);
    assert!(r.is_err(), "Should reject when nothing is provided");

    let r = flags_from_vec(svec!["deno", "run", "--reload=,", "script.ts"]);
    assert!(r.is_err(), "Should reject when a single comma is provided");

    let r = flags_from_vec(svec![
      "deno",
      "run",
      "--reload=,http://deno.land/a",
      "script.ts"
    ]);
    assert!(r.is_err(), "Should reject a leading comma");

    let r = flags_from_vec(svec![
      "deno",
      "run",
      "--reload=http://deno.land/a,",
      "script.ts"
    ]);
    assert!(r.is_err(), "Should reject a trailing comma");

    let r = flags_from_vec(svec![
      "deno",
      "run",
      "--reload=http://deno.land/a,,http://deno.land/b",
      "script.ts"
    ]);
    assert!(r.is_err(), "Should reject adjacent commas");
  }

  #[test]
  fn bundle() {
    let r = flags_from_vec(svec!["deno", "bundle", "source.ts"]);
    assert_eq!(
      r.unwrap(),
      Flags {
        subcommand: DenoSubcommand::Bundle(BundleFlags {
          source_file: "source.ts".to_string(),
          out_file: None,
          watch: Default::default(),
        }),
        type_check_mode: TypeCheckMode::Local,
        ..Flags::default()
      }
    );
  }

  #[test]
  fn bundle_with_config() {
    let r = flags_from_vec(svec![
      "deno",
      "bundle",
      "--no-remote",
      "--config",
      "tsconfig.json",
      "source.ts",
      "bundle.js"
    ]);
    assert_eq!(
      r.unwrap(),
      Flags {
        subcommand: DenoSubcommand::Bundle(BundleFlags {
          source_file: "source.ts".to_string(),
          out_file: Some(PathBuf::from("bundle.js")),
          watch: Default::default(),
        }),
        allow_write: Some(vec![]),
        no_remote: true,
        type_check_mode: TypeCheckMode::Local,
        config_flag: ConfigFlag::Path("tsconfig.json".to_owned()),
        ..Flags::default()
      }
    );
  }

  #[test]
  fn bundle_with_output() {
    let r = flags_from_vec(svec!["deno", "bundle", "source.ts", "bundle.js"]);
    assert_eq!(
      r.unwrap(),
      Flags {
        subcommand: DenoSubcommand::Bundle(BundleFlags {
          source_file: "source.ts".to_string(),
          out_file: Some(PathBuf::from("bundle.js")),
          watch: Default::default(),
        }),
        type_check_mode: TypeCheckMode::Local,
        allow_write: Some(vec![]),
        ..Flags::default()
      }
    );
  }

  #[test]
  fn bundle_with_lock() {
    let r = flags_from_vec(svec![
      "deno",
      "bundle",
      "--lock-write",
      "--lock=lock.json",
      "source.ts"
    ]);
    assert_eq!(
      r.unwrap(),
      Flags {
        subcommand: DenoSubcommand::Bundle(BundleFlags {
          source_file: "source.ts".to_string(),
          out_file: None,
          watch: Default::default(),
        }),
        type_check_mode: TypeCheckMode::Local,
        lock_write: true,
        lock: Some(PathBuf::from("lock.json")),
        ..Flags::default()
      }
    );
  }

  #[test]
  fn bundle_with_reload() {
    let r = flags_from_vec(svec!["deno", "bundle", "--reload", "source.ts"]);
    assert_eq!(
      r.unwrap(),
      Flags {
        reload: true,
        subcommand: DenoSubcommand::Bundle(BundleFlags {
          source_file: "source.ts".to_string(),
          out_file: None,
          watch: Default::default(),
        }),
        type_check_mode: TypeCheckMode::Local,
        ..Flags::default()
      }
    );
  }

  #[test]
  fn bundle_nocheck() {
    let r = flags_from_vec(svec!["deno", "bundle", "--no-check", "script.ts"])
      .unwrap();
    assert_eq!(
      r,
      Flags {
        subcommand: DenoSubcommand::Bundle(BundleFlags {
          source_file: "script.ts".to_string(),
          out_file: None,
          watch: Default::default(),
        }),
        type_check_mode: TypeCheckMode::None,
        ..Flags::default()
      }
    );
  }

  #[test]
  fn bundle_watch() {
    let r = flags_from_vec(svec!["deno", "bundle", "--watch", "source.ts"]);
    assert_eq!(
      r.unwrap(),
      Flags {
        subcommand: DenoSubcommand::Bundle(BundleFlags {
          source_file: "source.ts".to_string(),
          out_file: None,
          watch: Some(Default::default()),
        }),
        type_check_mode: TypeCheckMode::Local,
        ..Flags::default()
      }
    )
  }

  #[test]
  fn bundle_watch_with_no_clear_screen() {
    let r = flags_from_vec(svec![
      "deno",
      "bundle",
      "--watch",
      "--no-clear-screen",
      "source.ts"
    ]);
    assert_eq!(
      r.unwrap(),
      Flags {
        subcommand: DenoSubcommand::Bundle(BundleFlags {
          source_file: "source.ts".to_string(),
          out_file: None,
          watch: Some(WatchFlags {
            hmr: false,
            no_clear_screen: true,
          }),
        }),
        type_check_mode: TypeCheckMode::Local,
        ..Flags::default()
      }
    )
  }

  #[test]
  fn run_import_map() {
    let r = flags_from_vec(svec![
      "deno",
      "run",
      "--import-map=import_map.json",
      "script.ts"
    ]);
    assert_eq!(
      r.unwrap(),
      Flags {
        subcommand: DenoSubcommand::Run(RunFlags {
          script: "script.ts".to_string(),
          watch: Default::default(),
        }),
        import_map_path: Some("import_map.json".to_owned()),
        ..Flags::default()
      }
    );
  }

  #[test]
  fn info_import_map() {
    let r = flags_from_vec(svec![
      "deno",
      "info",
      "--import-map=import_map.json",
      "script.ts"
    ]);
    assert_eq!(
      r.unwrap(),
      Flags {
        subcommand: DenoSubcommand::Info(InfoFlags {
          file: Some("script.ts".to_string()),
          json: false,
        }),
        import_map_path: Some("import_map.json".to_owned()),
        ..Flags::default()
      }
    );
  }

  #[test]
  fn cache_import_map() {
    let r = flags_from_vec(svec![
      "deno",
      "cache",
      "--import-map=import_map.json",
      "script.ts"
    ]);
    assert_eq!(
      r.unwrap(),
      Flags {
        subcommand: DenoSubcommand::Cache(CacheFlags {
          files: svec!["script.ts"],
        }),
        import_map_path: Some("import_map.json".to_owned()),
        ..Flags::default()
      }
    );
  }

  #[test]
  fn doc_import_map() {
    let r = flags_from_vec(svec![
      "deno",
      "doc",
      "--import-map=import_map.json",
      "script.ts"
    ]);
    assert_eq!(
      r.unwrap(),
      Flags {
        subcommand: DenoSubcommand::Doc(DocFlags {
          source_files: DocSourceFileFlag::Paths(vec!["script.ts".to_owned()]),
          private: false,
          json: false,
          html: None,
          filter: None,
        }),
        import_map_path: Some("import_map.json".to_owned()),
        ..Flags::default()
      }
    );
  }

  #[test]
  fn cache_multiple() {
    let r =
      flags_from_vec(svec!["deno", "cache", "script.ts", "script_two.ts"]);
    assert_eq!(
      r.unwrap(),
      Flags {
        subcommand: DenoSubcommand::Cache(CacheFlags {
          files: svec!["script.ts", "script_two.ts"],
        }),
        ..Flags::default()
      }
    );
  }

  #[test]
  fn run_seed() {
    let r = flags_from_vec(svec!["deno", "run", "--seed", "250", "script.ts"]);
    assert_eq!(
      r.unwrap(),
      Flags {
        subcommand: DenoSubcommand::Run(RunFlags {
          script: "script.ts".to_string(),
          watch: Default::default(),
        }),
        seed: Some(250_u64),
        v8_flags: svec!["--random-seed=250"],
        ..Flags::default()
      }
    );
  }

  #[test]
  fn run_seed_with_v8_flags() {
    let r = flags_from_vec(svec![
      "deno",
      "run",
      "--seed",
      "250",
      "--v8-flags=--expose-gc",
      "script.ts"
    ]);
    assert_eq!(
      r.unwrap(),
      Flags {
        subcommand: DenoSubcommand::Run(RunFlags {
          script: "script.ts".to_string(),
          watch: Default::default(),
        }),
        seed: Some(250_u64),
        v8_flags: svec!["--expose-gc", "--random-seed=250"],
        ..Flags::default()
      }
    );
  }

  #[test]
  fn install() {
    let r = flags_from_vec(svec![
      "deno",
      "install",
      "https://deno.land/std/examples/colors.ts"
    ]);
    assert_eq!(
      r.unwrap(),
      Flags {
        subcommand: DenoSubcommand::Install(InstallFlags {
          name: None,
          module_url: "https://deno.land/std/examples/colors.ts".to_string(),
          args: vec![],
          root: None,
          force: false,
        }),
        ..Flags::default()
      }
    );
  }

  #[test]
  fn install_with_flags() {
    #[rustfmt::skip]
    let r = flags_from_vec(svec!["deno", "install", "--import-map", "import_map.json", "--no-remote", "--config", "tsconfig.json", "--no-check", "--unsafely-ignore-certificate-errors", "--reload", "--lock", "lock.json", "--lock-write", "--cert", "example.crt", "--cached-only", "--allow-read", "--allow-net", "--v8-flags=--help", "--seed", "1", "--inspect=127.0.0.1:9229", "--name", "file_server", "--root", "/foo", "--force", "https://deno.land/std/http/file_server.ts", "foo", "bar"]);
    assert_eq!(
      r.unwrap(),
      Flags {
        subcommand: DenoSubcommand::Install(InstallFlags {
          name: Some("file_server".to_string()),
          module_url: "https://deno.land/std/http/file_server.ts".to_string(),
          args: svec!["foo", "bar"],
          root: Some(PathBuf::from("/foo")),
          force: true,
        }),
        import_map_path: Some("import_map.json".to_string()),
        no_remote: true,
        config_flag: ConfigFlag::Path("tsconfig.json".to_owned()),
        type_check_mode: TypeCheckMode::None,
        reload: true,
        lock: Some(PathBuf::from("lock.json")),
        lock_write: true,
        ca_data: Some(CaData::File("example.crt".to_string())),
        cached_only: true,
        v8_flags: svec!["--help", "--random-seed=1"],
        seed: Some(1),
        inspect: Some("127.0.0.1:9229".parse().unwrap()),
        allow_net: Some(vec![]),
        unsafely_ignore_certificate_errors: Some(vec![]),
        allow_read: Some(vec![]),
        ..Flags::default()
      }
    );
  }

  #[test]
  fn uninstall() {
    let r = flags_from_vec(svec!["deno", "uninstall", "file_server"]);
    assert_eq!(
      r.unwrap(),
      Flags {
        subcommand: DenoSubcommand::Uninstall(UninstallFlags {
          name: "file_server".to_string(),
          root: None,
        }),
        ..Flags::default()
      }
    );
  }

  #[test]
  fn uninstall_with_help_flag() {
    let r = flags_from_vec(svec!["deno", "uninstall", "--help"]);
    assert_eq!(r.err().unwrap().kind(), clap::error::ErrorKind::DisplayHelp);
  }

  #[test]
  fn log_level() {
    let r =
      flags_from_vec(svec!["deno", "run", "--log-level=debug", "script.ts"]);
    assert_eq!(
      r.unwrap(),
      Flags {
        subcommand: DenoSubcommand::Run(RunFlags {
          script: "script.ts".to_string(),
          watch: Default::default(),
        }),
        log_level: Some(Level::Debug),
        ..Flags::default()
      }
    );
  }

  #[test]
  fn quiet() {
    let r = flags_from_vec(svec!["deno", "run", "-q", "script.ts"]);
    assert_eq!(
      r.unwrap(),
      Flags {
        subcommand: DenoSubcommand::Run(RunFlags {
          script: "script.ts".to_string(),
          watch: Default::default(),
        }),
        log_level: Some(Level::Error),
        ..Flags::default()
      }
    );
  }

  #[test]
  fn completions() {
    let r = flags_from_vec(svec!["deno", "completions", "zsh"]).unwrap();

    match r.subcommand {
      DenoSubcommand::Completions(CompletionsFlags { buf }) => {
        assert!(!buf.is_empty())
      }
      _ => unreachable!(),
    }
  }

  #[test]
  fn run_with_args() {
    let r = flags_from_vec(svec![
      "deno",
      "run",
      "script.ts",
      "--allow-read",
      "--allow-net"
    ]);
    assert_eq!(
      r.unwrap(),
      Flags {
        subcommand: DenoSubcommand::Run(RunFlags {
          script: "script.ts".to_string(),
          watch: Default::default(),
        }),
        argv: svec!["--allow-read", "--allow-net"],
        ..Flags::default()
      }
    );
    let r = flags_from_vec(svec![
      "deno",
      "run",
      "--location",
      "https:foo",
      "--allow-read",
      "script.ts",
      "--allow-net",
      "-r",
      "--help",
      "--foo",
      "bar"
    ]);
    assert_eq!(
      r.unwrap(),
      Flags {
        subcommand: DenoSubcommand::Run(RunFlags {
          script: "script.ts".to_string(),
          watch: Default::default(),
        }),
        location: Some(Url::parse("https://foo/").unwrap()),
        allow_read: Some(vec![]),
        argv: svec!["--allow-net", "-r", "--help", "--foo", "bar"],
        ..Flags::default()
      }
    );

    let r = flags_from_vec(svec!["deno", "run", "script.ts", "foo", "bar"]);
    assert_eq!(
      r.unwrap(),
      Flags {
        subcommand: DenoSubcommand::Run(RunFlags {
          script: "script.ts".to_string(),
          watch: Default::default(),
        }),
        argv: svec!["foo", "bar"],
        ..Flags::default()
      }
    );
    let r = flags_from_vec(svec!["deno", "run", "script.ts", "-"]);
    assert_eq!(
      r.unwrap(),
      Flags {
        subcommand: DenoSubcommand::Run(RunFlags {
          script: "script.ts".to_string(),
          watch: Default::default(),
        }),
        argv: svec!["-"],
        ..Flags::default()
      }
    );

    let r =
      flags_from_vec(svec!["deno", "run", "script.ts", "-", "foo", "bar"]);
    assert_eq!(
      r.unwrap(),
      Flags {
        subcommand: DenoSubcommand::Run(RunFlags {
          script: "script.ts".to_string(),
          watch: Default::default(),
        }),
        argv: svec!["-", "foo", "bar"],
        ..Flags::default()
      }
    );
  }

  #[test]
  fn no_check() {
    let r = flags_from_vec(svec!["deno", "run", "--no-check", "script.ts"]);
    assert_eq!(
      r.unwrap(),
      Flags {
        subcommand: DenoSubcommand::Run(RunFlags {
          script: "script.ts".to_string(),
          watch: Default::default(),
        }),
        type_check_mode: TypeCheckMode::None,
        ..Flags::default()
      }
    );
  }

  #[test]
  fn no_check_remote() {
    let r =
      flags_from_vec(svec!["deno", "run", "--no-check=remote", "script.ts"]);
    assert_eq!(
      r.unwrap(),
      Flags {
        subcommand: DenoSubcommand::Run(RunFlags {
          script: "script.ts".to_string(),
          watch: Default::default(),
        }),
        type_check_mode: TypeCheckMode::Local,
        ..Flags::default()
      }
    );
  }

  #[test]
  fn repl_with_unsafely_ignore_certificate_errors() {
    let r = flags_from_vec(svec![
      "deno",
      "repl",
      "--eval",
      "console.log('hello');",
      "--unsafely-ignore-certificate-errors"
    ]);
    assert_eq!(
      r.unwrap(),
      Flags {
        subcommand: DenoSubcommand::Repl(ReplFlags {
          eval_files: None,
          eval: Some("console.log('hello');".to_string()),
          is_default_command: false,
        }),
        unsafely_ignore_certificate_errors: Some(vec![]),
        type_check_mode: TypeCheckMode::None,
        ..Flags::default()
      }
    );
  }

  #[test]
  fn run_with_unsafely_ignore_certificate_errors() {
    let r = flags_from_vec(svec![
      "deno",
      "run",
      "--unsafely-ignore-certificate-errors",
      "script.ts"
    ]);
    assert_eq!(
      r.unwrap(),
      Flags {
        subcommand: DenoSubcommand::Run(RunFlags {
          script: "script.ts".to_string(),
          watch: Default::default(),
        }),
        unsafely_ignore_certificate_errors: Some(vec![]),
        ..Flags::default()
      }
    );
  }

  #[test]
  fn run_with_unsafely_treat_insecure_origin_as_secure_with_ipv6_address() {
    let r = flags_from_vec(svec![
      "deno",
      "run",
      "--unsafely-ignore-certificate-errors=deno.land,localhost,::,127.0.0.1,[::1],1.2.3.4",
      "script.ts"
    ]);
    assert_eq!(
      r.unwrap(),
      Flags {
        subcommand: DenoSubcommand::Run(RunFlags {
          script: "script.ts".to_string(),
          watch: Default::default(),
        }),
        unsafely_ignore_certificate_errors: Some(svec![
          "deno.land",
          "localhost",
          "::",
          "127.0.0.1",
          "[::1]",
          "1.2.3.4"
        ]),
        ..Flags::default()
      }
    );
  }

  #[test]
  fn repl_with_unsafely_treat_insecure_origin_as_secure_with_ipv6_address() {
    let r = flags_from_vec(svec![
      "deno",
      "repl",
      "--unsafely-ignore-certificate-errors=deno.land,localhost,::,127.0.0.1,[::1],1.2.3.4"]);
    assert_eq!(
      r.unwrap(),
      Flags {
        subcommand: DenoSubcommand::Repl(ReplFlags {
          eval_files: None,
          eval: None,
          is_default_command: false,
        }),
        unsafely_ignore_certificate_errors: Some(svec![
          "deno.land",
          "localhost",
          "::",
          "127.0.0.1",
          "[::1]",
          "1.2.3.4"
        ]),
        type_check_mode: TypeCheckMode::None,
        ..Flags::default()
      }
    );
  }

  #[test]
  fn no_remote() {
    let r = flags_from_vec(svec!["deno", "run", "--no-remote", "script.ts"]);
    assert_eq!(
      r.unwrap(),
      Flags {
        subcommand: DenoSubcommand::Run(RunFlags {
          script: "script.ts".to_string(),
          watch: Default::default(),
        }),
        no_remote: true,
        ..Flags::default()
      }
    );
  }

  #[test]
  fn no_npm() {
    let r = flags_from_vec(svec!["deno", "run", "--no-npm", "script.ts"]);
    assert_eq!(
      r.unwrap(),
      Flags {
        subcommand: DenoSubcommand::Run(RunFlags {
          script: "script.ts".to_string(),
          watch: Default::default(),
        }),
        no_npm: true,
        ..Flags::default()
      }
    );
  }

  #[test]
  fn local_npm() {
    let r =
      flags_from_vec(svec!["deno", "run", "--node-modules-dir", "script.ts"]);
    assert_eq!(
      r.unwrap(),
      Flags {
        subcommand: DenoSubcommand::Run(RunFlags {
          script: "script.ts".to_string(),
          watch: Default::default(),
        }),
        node_modules_dir: Some(true),
        ..Flags::default()
      }
    );

    let r = flags_from_vec(svec![
      "deno",
      "run",
      "--node-modules-dir=false",
      "script.ts"
    ]);
    assert_eq!(
      r.unwrap(),
      Flags {
        subcommand: DenoSubcommand::Run(RunFlags {
          script: "script.ts".to_string(),
          watch: Default::default(),
        }),
        node_modules_dir: Some(false),
        ..Flags::default()
      }
    );
  }

  #[test]
  fn vendor_flag() {
    let r = flags_from_vec(svec!["deno", "run", "--vendor", "script.ts"]);
    assert_eq!(
      r.unwrap(),
      Flags {
        subcommand: DenoSubcommand::Run(RunFlags {
          script: "script.ts".to_string(),
          watch: Default::default(),
        }),
        vendor: Some(true),
        ..Flags::default()
      }
    );

    let r = flags_from_vec(svec!["deno", "run", "--vendor=false", "script.ts"]);
    assert_eq!(
      r.unwrap(),
      Flags {
        subcommand: DenoSubcommand::Run(RunFlags {
          script: "script.ts".to_string(),
          watch: Default::default(),
        }),
        vendor: Some(false),
        ..Flags::default()
      }
    );
  }

  #[test]
  fn cached_only() {
    let r = flags_from_vec(svec!["deno", "run", "--cached-only", "script.ts"]);
    assert_eq!(
      r.unwrap(),
      Flags {
        subcommand: DenoSubcommand::Run(RunFlags {
          script: "script.ts".to_string(),
          watch: Default::default(),
        }),
        cached_only: true,
        ..Flags::default()
      }
    );
  }

  #[test]
  fn allow_net_allowlist_with_ports() {
    let r = flags_from_vec(svec![
      "deno",
      "run",
      "--allow-net=deno.land,:8000,:4545",
      "script.ts"
    ]);
    assert_eq!(
      r.unwrap(),
      Flags {
        subcommand: DenoSubcommand::Run(RunFlags {
          script: "script.ts".to_string(),
          watch: Default::default(),
        }),
        allow_net: Some(svec![
          "deno.land",
          "0.0.0.0:8000",
          "127.0.0.1:8000",
          "localhost:8000",
          "0.0.0.0:4545",
          "127.0.0.1:4545",
          "localhost:4545"
        ]),
        ..Flags::default()
      }
    );
  }

  #[test]
  fn deny_net_denylist_with_ports() {
    let r = flags_from_vec(svec![
      "deno",
      "run",
      "--deny-net=deno.land,:8000,:4545",
      "script.ts"
    ]);
    assert_eq!(
      r.unwrap(),
      Flags {
        subcommand: DenoSubcommand::Run(RunFlags {
          watch: None,
          script: "script.ts".to_string(),
        }),
        deny_net: Some(svec![
          "deno.land",
          "0.0.0.0:8000",
          "127.0.0.1:8000",
          "localhost:8000",
          "0.0.0.0:4545",
          "127.0.0.1:4545",
          "localhost:4545"
        ]),
        ..Flags::default()
      }
    );
  }

  #[test]
  fn allow_net_allowlist_with_ipv6_address() {
    let r = flags_from_vec(svec![
      "deno",
      "run",
      "--allow-net=deno.land,deno.land:80,::,127.0.0.1,[::1],1.2.3.4:5678,:5678,[::1]:8080",
      "script.ts"
    ]);
    assert_eq!(
      r.unwrap(),
      Flags {
        subcommand: DenoSubcommand::Run(RunFlags {
          script: "script.ts".to_string(),
          watch: Default::default(),
        }),
        allow_net: Some(svec![
          "deno.land",
          "deno.land:80",
          "::",
          "127.0.0.1",
          "[::1]",
          "1.2.3.4:5678",
          "0.0.0.0:5678",
          "127.0.0.1:5678",
          "localhost:5678",
          "[::1]:8080"
        ]),
        ..Flags::default()
      }
    );
  }

  #[test]
  fn deny_net_denylist_with_ipv6_address() {
    let r = flags_from_vec(svec![
      "deno",
      "run",
      "--deny-net=deno.land,deno.land:80,::,127.0.0.1,[::1],1.2.3.4:5678,:5678,[::1]:8080",
      "script.ts"
    ]);
    assert_eq!(
      r.unwrap(),
      Flags {
        subcommand: DenoSubcommand::Run(RunFlags {
          watch: None,
          script: "script.ts".to_string(),
        }),
        deny_net: Some(svec![
          "deno.land",
          "deno.land:80",
          "::",
          "127.0.0.1",
          "[::1]",
          "1.2.3.4:5678",
          "0.0.0.0:5678",
          "127.0.0.1:5678",
          "localhost:5678",
          "[::1]:8080"
        ]),
        ..Flags::default()
      }
    );
  }

  #[test]
  fn lock_write() {
    let r = flags_from_vec(svec![
      "deno",
      "run",
      "--lock-write",
      "--lock=lock.json",
      "script.ts"
    ]);
    assert_eq!(
      r.unwrap(),
      Flags {
        subcommand: DenoSubcommand::Run(RunFlags {
          script: "script.ts".to_string(),
          watch: Default::default(),
        }),
        lock_write: true,
        lock: Some(PathBuf::from("lock.json")),
        ..Flags::default()
      }
    );

    let r = flags_from_vec(svec!["deno", "run", "--no-lock", "script.ts"]);
    assert_eq!(
      r.unwrap(),
      Flags {
        subcommand: DenoSubcommand::Run(RunFlags {
          script: "script.ts".to_string(),
          watch: Default::default(),
        }),
        no_lock: true,
        ..Flags::default()
      }
    );

    let r = flags_from_vec(svec![
      "deno",
      "run",
      "--lock",
      "--lock-write",
      "script.ts"
    ]);
    assert_eq!(
      r.unwrap(),
      Flags {
        subcommand: DenoSubcommand::Run(RunFlags {
          script: "script.ts".to_string(),
          watch: Default::default(),
        }),
        lock_write: true,
        lock: Some(PathBuf::from("./deno.lock")),
        ..Flags::default()
      }
    );

    let r = flags_from_vec(svec![
      "deno",
      "run",
      "--lock-write",
      "--lock",
      "lock.json",
      "script.ts"
    ]);
    assert_eq!(
      r.unwrap(),
      Flags {
        subcommand: DenoSubcommand::Run(RunFlags {
          script: "script.ts".to_string(),
          watch: Default::default(),
        }),
        lock_write: true,
        lock: Some(PathBuf::from("lock.json")),
        ..Flags::default()
      }
    );

    let r = flags_from_vec(svec!["deno", "run", "--lock-write", "script.ts"]);
    assert_eq!(
      r.unwrap(),
      Flags {
        subcommand: DenoSubcommand::Run(RunFlags {
          script: "script.ts".to_string(),
          watch: Default::default(),
        }),
        lock_write: true,
        ..Flags::default()
      }
    );

    let r =
      flags_from_vec(svec!["deno", "run", "--lock", "--no-lock", "script.ts"]);
    assert!(r.is_err(),);

    let r = flags_from_vec(svec![
      "deno",
      "run",
      "--lock-write",
      "--no-lock",
      "script.ts"
    ]);
    assert!(r.is_err(),);
  }

  #[test]
  fn test_no_colon_in_value_name() {
    let app =
      runtime_args(Command::new("test_inspect_completion_value"), true, true);
    let inspect_args = app
      .get_arguments()
      .filter(|arg| arg.get_id() == "inspect")
      .collect::<Vec<_>>();
    // The value_name cannot have a : otherwise it breaks shell completions for zsh.
    let value_name = "HOST_AND_PORT";
    let arg = inspect_args
      .iter()
      .any(|v| v.get_value_names().unwrap() == [value_name]);

    assert_eq!(arg, true);
  }

  #[test]
  fn test_with_flags() {
    #[rustfmt::skip]
    let r = flags_from_vec(svec!["deno", "test", "--unstable", "--no-npm", "--no-remote", "--trace-ops", "--no-run", "--filter", "- foo", "--coverage=cov", "--location", "https:foo", "--allow-net", "--allow-none", "dir1/", "dir2/", "--", "arg1", "arg2"]);
    assert_eq!(
      r.unwrap(),
      Flags {
        subcommand: DenoSubcommand::Test(TestFlags {
          no_run: true,
          doc: false,
          fail_fast: None,
          filter: Some("- foo".to_string()),
          allow_none: true,
          files: FileFlags {
            include: vec![PathBuf::from("dir1/"), PathBuf::from("dir2/")],
            ignore: vec![],
          },
          shuffle: None,
          concurrent_jobs: None,
          trace_ops: true,
          coverage_dir: Some("cov".to_string()),
          watch: Default::default(),
          reporter: Default::default(),
          junit_path: None,
        }),
        unstable: true,
        no_prompt: true,
        no_npm: true,
        no_remote: true,
        location: Some(Url::parse("https://foo/").unwrap()),
        type_check_mode: TypeCheckMode::Local,
        allow_net: Some(vec![]),
        argv: svec!["arg1", "arg2"],
        ..Flags::default()
      }
    );
  }

  #[test]
  fn run_with_cafile() {
    let r = flags_from_vec(svec![
      "deno",
      "run",
      "--cert",
      "example.crt",
      "script.ts"
    ]);
    assert_eq!(
      r.unwrap(),
      Flags {
        subcommand: DenoSubcommand::Run(RunFlags {
          script: "script.ts".to_string(),
          watch: Default::default(),
        }),
        ca_data: Some(CaData::File("example.crt".to_owned())),
        ..Flags::default()
      }
    );
  }

  #[test]
  fn run_with_enable_testing_features() {
    let r = flags_from_vec(svec![
      "deno",
      "run",
      "--enable-testing-features-do-not-use",
      "script.ts"
    ]);
    assert_eq!(
      r.unwrap(),
      Flags {
        subcommand: DenoSubcommand::Run(RunFlags {
          script: "script.ts".to_string(),
          watch: Default::default(),
        }),
        enable_testing_features: true,
        ..Flags::default()
      }
    );
  }

  #[test]
  fn test_with_concurrent_jobs() {
    let r = flags_from_vec(svec!["deno", "test", "--jobs=4"]);
    assert_eq!(
      r.unwrap(),
      Flags {
        subcommand: DenoSubcommand::Test(TestFlags {
          no_run: false,
          reporter: Default::default(),
          doc: false,
          fail_fast: None,
          filter: None,
          allow_none: false,
          shuffle: None,
          files: FileFlags {
            include: vec![],
            ignore: vec![],
          },
          concurrent_jobs: Some(NonZeroUsize::new(4).unwrap()),
          trace_ops: false,
          coverage_dir: None,
          watch: Default::default(),
          junit_path: None,
        }),
        type_check_mode: TypeCheckMode::Local,
        no_prompt: true,
        ..Flags::default()
      }
    );

    let r = flags_from_vec(svec!["deno", "test", "--jobs=0"]);
    assert!(r.is_err());
  }

  #[test]
  fn test_with_fail_fast() {
    let r = flags_from_vec(svec!["deno", "test", "--fail-fast=3"]);
    assert_eq!(
      r.unwrap(),
      Flags {
        subcommand: DenoSubcommand::Test(TestFlags {
          no_run: false,
          doc: false,
          fail_fast: Some(NonZeroUsize::new(3).unwrap()),
          filter: None,
          allow_none: false,
          shuffle: None,
          files: FileFlags {
            include: vec![],
            ignore: vec![],
          },
          concurrent_jobs: None,
          trace_ops: false,
          coverage_dir: None,
          watch: Default::default(),
          reporter: Default::default(),
          junit_path: None,
        }),
        type_check_mode: TypeCheckMode::Local,
        no_prompt: true,
        ..Flags::default()
      }
    );

    let r = flags_from_vec(svec!["deno", "test", "--fail-fast=0"]);
    assert!(r.is_err());
  }

  #[test]
  fn test_with_enable_testing_features() {
    let r = flags_from_vec(svec![
      "deno",
      "test",
      "--enable-testing-features-do-not-use"
    ]);
    assert_eq!(
      r.unwrap(),
      Flags {
        subcommand: DenoSubcommand::Test(TestFlags {
          no_run: false,
          doc: false,
          fail_fast: None,
          filter: None,
          allow_none: false,
          shuffle: None,
          files: FileFlags {
            include: vec![],
            ignore: vec![],
          },
          concurrent_jobs: None,
          trace_ops: false,
          coverage_dir: None,
          watch: Default::default(),
          reporter: Default::default(),
          junit_path: None,
        }),
        no_prompt: true,
        type_check_mode: TypeCheckMode::Local,
        enable_testing_features: true,
        ..Flags::default()
      }
    );
  }

  #[test]
  fn test_reporter() {
    let r = flags_from_vec(svec!["deno", "test", "--reporter=pretty"]);
    assert_eq!(
      r.unwrap(),
      Flags {
        subcommand: DenoSubcommand::Test(TestFlags {
          reporter: TestReporterConfig::Pretty,
          ..Default::default()
        }),
        no_prompt: true,
        type_check_mode: TypeCheckMode::Local,
        ..Flags::default()
      }
    );

    let r = flags_from_vec(svec!["deno", "test", "--reporter=dot"]);
    assert_eq!(
      r.unwrap(),
      Flags {
        subcommand: DenoSubcommand::Test(TestFlags {
          reporter: TestReporterConfig::Dot,
          ..Default::default()
        }),
        no_prompt: true,
        type_check_mode: TypeCheckMode::Local,
        log_level: Some(Level::Error),
        ..Flags::default()
      }
    );

    let r = flags_from_vec(svec!["deno", "test", "--reporter=junit"]);
    assert_eq!(
      r.unwrap(),
      Flags {
        subcommand: DenoSubcommand::Test(TestFlags {
          reporter: TestReporterConfig::Junit,
          ..Default::default()
        }),
        no_prompt: true,
        type_check_mode: TypeCheckMode::Local,
        ..Flags::default()
      }
    );

    let r = flags_from_vec(svec!["deno", "test", "--reporter=tap"]);
    assert_eq!(
      r.unwrap(),
      Flags {
        subcommand: DenoSubcommand::Test(TestFlags {
          reporter: TestReporterConfig::Tap,
          ..Default::default()
        }),
        no_prompt: true,
        type_check_mode: TypeCheckMode::Local,
        log_level: Some(Level::Error),
        ..Flags::default()
      }
    );

    let r = flags_from_vec(svec![
      "deno",
      "test",
      "--reporter=dot",
      "--junit-path=report.xml"
    ]);
    assert_eq!(
      r.unwrap(),
      Flags {
        subcommand: DenoSubcommand::Test(TestFlags {
          reporter: TestReporterConfig::Dot,
          junit_path: Some("report.xml".to_string()),
          ..Default::default()
        }),
        no_prompt: true,
        type_check_mode: TypeCheckMode::Local,
        log_level: Some(Level::Error),
        ..Flags::default()
      }
    );

    let r = flags_from_vec(svec!["deno", "test", "--junit-path"]);
    assert!(r.is_err());
  }

  #[test]
  fn test_shuffle() {
    let r = flags_from_vec(svec!["deno", "test", "--shuffle=1"]);
    assert_eq!(
      r.unwrap(),
      Flags {
        subcommand: DenoSubcommand::Test(TestFlags {
          no_run: false,
          doc: false,
          fail_fast: None,
          filter: None,
          allow_none: false,
          shuffle: Some(1),
          files: FileFlags {
            include: vec![],
            ignore: vec![],
          },
          concurrent_jobs: None,
          trace_ops: false,
          coverage_dir: None,
          watch: Default::default(),
          reporter: Default::default(),
          junit_path: None,
        }),
        no_prompt: true,
        type_check_mode: TypeCheckMode::Local,
        ..Flags::default()
      }
    );
  }

  #[test]
  fn test_watch() {
    let r = flags_from_vec(svec!["deno", "test", "--watch"]);
    assert_eq!(
      r.unwrap(),
      Flags {
        subcommand: DenoSubcommand::Test(TestFlags {
          no_run: false,
          doc: false,
          fail_fast: None,
          filter: None,
          allow_none: false,
          shuffle: None,
          files: FileFlags {
            include: vec![],
            ignore: vec![],
          },
          concurrent_jobs: None,
          trace_ops: false,
          coverage_dir: None,
          watch: Some(Default::default()),
          reporter: Default::default(),
          junit_path: None,
        }),
        no_prompt: true,
        type_check_mode: TypeCheckMode::Local,
        ..Flags::default()
      }
    );
  }
  #[test]
  fn test_watch_explicit_cwd() {
    let r = flags_from_vec(svec!["deno", "test", "--watch", "./"]);
    assert_eq!(
      r.unwrap(),
      Flags {
        subcommand: DenoSubcommand::Test(TestFlags {
          no_run: false,
          doc: false,
          fail_fast: None,
          filter: None,
          allow_none: false,
          shuffle: None,
          files: FileFlags {
            include: vec![PathBuf::from("./")],
            ignore: vec![],
          },
          concurrent_jobs: None,
          trace_ops: false,
          coverage_dir: None,
          watch: Some(Default::default()),
          reporter: Default::default(),
          junit_path: None,
        }),
        no_prompt: true,
        type_check_mode: TypeCheckMode::Local,
        ..Flags::default()
      }
    );
  }

  #[test]
  fn test_watch_with_no_clear_screen() {
    let r =
      flags_from_vec(svec!["deno", "test", "--watch", "--no-clear-screen"]);
    assert_eq!(
      r.unwrap(),
      Flags {
        subcommand: DenoSubcommand::Test(TestFlags {
          no_run: false,
          doc: false,
          fail_fast: None,
          filter: None,
          allow_none: false,
          shuffle: None,
          files: FileFlags {
            include: vec![],
            ignore: vec![],
          },
          concurrent_jobs: None,
          trace_ops: false,
          coverage_dir: None,
          watch: Some(WatchFlags {
            hmr: false,
            no_clear_screen: true,
          }),
          reporter: Default::default(),
          junit_path: None,
        }),
        type_check_mode: TypeCheckMode::Local,
        no_prompt: true,
        ..Flags::default()
      }
    );
  }

  #[test]
  fn bundle_with_cafile() {
    let r = flags_from_vec(svec![
      "deno",
      "bundle",
      "--cert",
      "example.crt",
      "source.ts"
    ]);
    assert_eq!(
      r.unwrap(),
      Flags {
        subcommand: DenoSubcommand::Bundle(BundleFlags {
          source_file: "source.ts".to_string(),
          out_file: None,
          watch: Default::default(),
        }),
        type_check_mode: TypeCheckMode::Local,
        ca_data: Some(CaData::File("example.crt".to_owned())),
        ..Flags::default()
      }
    );
  }

  #[test]
  fn upgrade_with_ca_file() {
    let r = flags_from_vec(svec!["deno", "upgrade", "--cert", "example.crt"]);
    assert_eq!(
      r.unwrap(),
      Flags {
        subcommand: DenoSubcommand::Upgrade(UpgradeFlags {
          force: false,
          dry_run: false,
          canary: false,
          version: None,
          output: None,
        }),
        ca_data: Some(CaData::File("example.crt".to_owned())),
        ..Flags::default()
      }
    );
  }

  #[test]
  fn cache_with_cafile() {
    let r = flags_from_vec(svec![
      "deno",
      "cache",
      "--cert",
      "example.crt",
      "script.ts",
      "script_two.ts"
    ]);
    assert_eq!(
      r.unwrap(),
      Flags {
        subcommand: DenoSubcommand::Cache(CacheFlags {
          files: svec!["script.ts", "script_two.ts"],
        }),
        ca_data: Some(CaData::File("example.crt".to_owned())),
        ..Flags::default()
      }
    );
  }

  #[test]
  fn info_with_cafile() {
    let r = flags_from_vec(svec![
      "deno",
      "info",
      "--cert",
      "example.crt",
      "https://example.com"
    ]);
    assert_eq!(
      r.unwrap(),
      Flags {
        subcommand: DenoSubcommand::Info(InfoFlags {
          json: false,
          file: Some("https://example.com".to_string()),
        }),
        ca_data: Some(CaData::File("example.crt".to_owned())),
        ..Flags::default()
      }
    );
  }

  #[test]
  fn doc() {
    let r = flags_from_vec(svec!["deno", "doc", "--json", "path/to/module.ts"]);
    assert_eq!(
      r.unwrap(),
      Flags {
        subcommand: DenoSubcommand::Doc(DocFlags {
          private: false,
          json: true,
<<<<<<< HEAD
          html: None,
          source_file: DocSourceFileFlag::Path("path/to/module.ts".to_string()),
          filter: None,
        }),
        ..Flags::default()
      }
    );

    let r = flags_from_vec(svec!["deno", "doc", "--html", "path/to/module.ts"]);
    assert!(r.is_err());

    let r = flags_from_vec(svec![
      "deno",
      "doc",
      "--html",
      "--name=My library",
      "path/to/module.ts"
    ]);
    assert_eq!(
      r.unwrap(),
      Flags {
        subcommand: DenoSubcommand::Doc(DocFlags {
          private: false,
          json: false,
          html: Some(DocHtmlFlag {
            name: "My library".to_string(),
            output: "./docs/".to_string(),
          }),
          source_file: DocSourceFileFlag::Path("path/to/module.ts".to_string()),
          filter: None,
        }),
        ..Flags::default()
      }
    );

    let r = flags_from_vec(svec![
      "deno",
      "doc",
      "--html",
      "--name=My library",
      "--output=./foo",
      "path/to/module.ts"
    ]);
    assert_eq!(
      r.unwrap(),
      Flags {
        subcommand: DenoSubcommand::Doc(DocFlags {
          private: false,
          json: false,
          html: Some(DocHtmlFlag {
            name: "My library".to_string(),
            output: "./foo".to_string(),
          }),
          source_file: DocSourceFileFlag::Path("path/to/module.ts".to_string()),
=======
          source_files: DocSourceFileFlag::Paths(vec![
            "path/to/module.ts".to_string()
          ]),
>>>>>>> 1713df13
          filter: None,
        }),
        ..Flags::default()
      }
    );

    let r = flags_from_vec(svec![
      "deno",
      "doc",
      "--filter",
      "SomeClass.someField",
      "path/to/module.ts",
    ]);
    assert_eq!(
      r.unwrap(),
      Flags {
        subcommand: DenoSubcommand::Doc(DocFlags {
          private: false,
          json: false,
<<<<<<< HEAD
          html: None,
          source_file: DocSourceFileFlag::Path("path/to/module.ts".to_string()),
=======
          source_files: DocSourceFileFlag::Paths(vec![
            "path/to/module.ts".to_string()
          ]),
>>>>>>> 1713df13
          filter: Some("SomeClass.someField".to_string()),
        }),
        ..Flags::default()
      }
    );

    let r = flags_from_vec(svec!["deno", "doc"]);
    assert_eq!(
      r.unwrap(),
      Flags {
        subcommand: DenoSubcommand::Doc(DocFlags {
          private: false,
          json: false,
<<<<<<< HEAD
          html: None,
          source_file: Default::default(),
=======
          source_files: Default::default(),
>>>>>>> 1713df13
          filter: None,
        }),
        ..Flags::default()
      }
    );

    let r = flags_from_vec(svec![
      "deno",
      "doc",
      "--filter",
      "Deno.Listener",
      "--builtin"
    ]);
    assert_eq!(
      r.unwrap(),
      Flags {
        subcommand: DenoSubcommand::Doc(DocFlags {
          private: false,
          json: false,
<<<<<<< HEAD
          html: None,
          source_file: DocSourceFileFlag::Builtin,
=======
          source_files: DocSourceFileFlag::Builtin,
>>>>>>> 1713df13
          filter: Some("Deno.Listener".to_string()),
        }),
        ..Flags::default()
      }
    );

    let r = flags_from_vec(svec![
      "deno",
      "doc",
      "--no-npm",
      "--no-remote",
      "--private",
      "path/to/module.js"
    ]);
    assert_eq!(
      r.unwrap(),
      Flags {
        subcommand: DenoSubcommand::Doc(DocFlags {
          private: true,
          json: false,
<<<<<<< HEAD
          html: None,
          source_file: DocSourceFileFlag::Path("path/to/module.js".to_string()),
=======
          source_files: DocSourceFileFlag::Paths(vec![
            "path/to/module.js".to_string()
          ]),
>>>>>>> 1713df13
          filter: None,
        }),
        no_npm: true,
        no_remote: true,
        ..Flags::default()
      }
    );

    let r = flags_from_vec(svec![
      "deno",
      "doc",
      "path/to/module.js",
      "path/to/module2.js"
    ]);
    assert_eq!(
      r.unwrap(),
      Flags {
        subcommand: DenoSubcommand::Doc(DocFlags {
          private: false,
          json: false,
          source_files: DocSourceFileFlag::Paths(vec![
            "path/to/module.js".to_string(),
            "path/to/module2.js".to_string()
          ]),
          filter: None,
        }),
        ..Flags::default()
      }
    );

    let r = flags_from_vec(svec![
      "deno",
      "doc",
      "path/to/module.js",
      "--builtin",
      "path/to/module2.js"
    ]);
    assert_eq!(
      r.unwrap(),
      Flags {
        subcommand: DenoSubcommand::Doc(DocFlags {
          private: false,
          json: false,
          source_files: DocSourceFileFlag::Paths(vec![
            "path/to/module.js".to_string(),
            "path/to/module2.js".to_string()
          ]),
          filter: None,
        }),
        ..Flags::default()
      }
    );
  }

  #[test]
  fn inspect_default_host() {
    let r = flags_from_vec(svec!["deno", "run", "--inspect", "foo.js"]);
    assert_eq!(
      r.unwrap(),
      Flags {
        subcommand: DenoSubcommand::Run(RunFlags {
          script: "foo.js".to_string(),
          watch: Default::default(),
        }),
        inspect: Some("127.0.0.1:9229".parse().unwrap()),
        ..Flags::default()
      }
    );
  }

  #[test]
  fn inspect_wait() {
    let r = flags_from_vec(svec!["deno", "run", "--inspect-wait", "foo.js"]);
    assert_eq!(
      r.unwrap(),
      Flags {
        subcommand: DenoSubcommand::Run(RunFlags {
          script: "foo.js".to_string(),
          watch: Default::default(),
        }),
        inspect_wait: Some("127.0.0.1:9229".parse().unwrap()),
        ..Flags::default()
      }
    );

    let r = flags_from_vec(svec![
      "deno",
      "run",
      "--inspect-wait=127.0.0.1:3567",
      "foo.js"
    ]);
    assert_eq!(
      r.unwrap(),
      Flags {
        subcommand: DenoSubcommand::Run(RunFlags {
          script: "foo.js".to_string(),
          watch: Default::default(),
        }),
        inspect_wait: Some("127.0.0.1:3567".parse().unwrap()),
        ..Flags::default()
      }
    );
  }

  #[test]
  fn compile() {
    let r = flags_from_vec(svec![
      "deno",
      "compile",
      "https://deno.land/std/examples/colors.ts"
    ]);
    assert_eq!(
      r.unwrap(),
      Flags {
        subcommand: DenoSubcommand::Compile(CompileFlags {
          source_file: "https://deno.land/std/examples/colors.ts".to_string(),
          output: None,
          args: vec![],
          target: None,
          no_terminal: false,
          include: vec![]
        }),
        type_check_mode: TypeCheckMode::Local,
        ..Flags::default()
      }
    );
  }

  #[test]
  fn compile_with_flags() {
    #[rustfmt::skip]
    let r = flags_from_vec(svec!["deno", "compile", "--import-map", "import_map.json", "--no-remote", "--config", "tsconfig.json", "--no-check", "--unsafely-ignore-certificate-errors", "--reload", "--lock", "lock.json", "--lock-write", "--cert", "example.crt", "--cached-only", "--location", "https:foo", "--allow-read", "--allow-net", "--v8-flags=--help", "--seed", "1", "--no-terminal", "--output", "colors", "https://deno.land/std/examples/colors.ts", "foo", "bar", "-p", "8080"]);
    assert_eq!(
      r.unwrap(),
      Flags {
        subcommand: DenoSubcommand::Compile(CompileFlags {
          source_file: "https://deno.land/std/examples/colors.ts".to_string(),
          output: Some(PathBuf::from("colors")),
          args: svec!["foo", "bar", "-p", "8080"],
          target: None,
          no_terminal: true,
          include: vec![]
        }),
        import_map_path: Some("import_map.json".to_string()),
        no_remote: true,
        config_flag: ConfigFlag::Path("tsconfig.json".to_owned()),
        type_check_mode: TypeCheckMode::None,
        reload: true,
        lock: Some(PathBuf::from("lock.json")),
        lock_write: true,
        ca_data: Some(CaData::File("example.crt".to_string())),
        cached_only: true,
        location: Some(Url::parse("https://foo/").unwrap()),
        allow_read: Some(vec![]),
        unsafely_ignore_certificate_errors: Some(vec![]),
        allow_net: Some(vec![]),
        v8_flags: svec!["--help", "--random-seed=1"],
        seed: Some(1),
        ..Flags::default()
      }
    );
  }

  #[test]
  fn coverage() {
    let r = flags_from_vec(svec!["deno", "coverage", "foo.json"]);
    assert_eq!(
      r.unwrap(),
      Flags {
        subcommand: DenoSubcommand::Coverage(CoverageFlags {
          files: FileFlags {
            include: vec![PathBuf::from("foo.json")],
            ignore: vec![],
          },
          output: None,
          include: vec![r"^file:".to_string()],
          exclude: vec![r"test\.(js|mjs|ts|jsx|tsx)$".to_string()],
          lcov: false,
        }),
        ..Flags::default()
      }
    );
  }

  #[test]
  fn coverage_with_lcov_and_out_file() {
    let r = flags_from_vec(svec![
      "deno",
      "coverage",
      "--lcov",
      "--output=foo.lcov",
      "foo.json"
    ]);
    assert_eq!(
      r.unwrap(),
      Flags {
        subcommand: DenoSubcommand::Coverage(CoverageFlags {
          files: FileFlags {
            include: vec![PathBuf::from("foo.json")],
            ignore: vec![],
          },
          include: vec![r"^file:".to_string()],
          exclude: vec![r"test\.(js|mjs|ts|jsx|tsx)$".to_string()],
          lcov: true,
          output: Some(PathBuf::from("foo.lcov")),
        }),
        ..Flags::default()
      }
    );
  }
  #[test]
  fn location_with_bad_scheme() {
    #[rustfmt::skip]
    let r = flags_from_vec(svec!["deno", "run", "--location", "foo:", "mod.ts"]);
    assert!(r.is_err());
    assert!(r
      .unwrap_err()
      .to_string()
      .contains("Expected protocol \"http\" or \"https\""));
  }

  #[test]
  fn test_config_path_args() {
    let flags = flags_from_vec(svec!["deno", "run", "foo.js"]).unwrap();
    let cwd = std::env::current_dir().unwrap();
    assert_eq!(flags.config_path_args(&cwd), Some(vec![cwd.join("foo.js")]));

    let flags =
      flags_from_vec(svec!["deno", "run", "https://example.com/foo.js"])
        .unwrap();
    assert_eq!(flags.config_path_args(&cwd), None);

    let flags =
      flags_from_vec(svec!["deno", "lint", "dir/a.js", "dir/b.js"]).unwrap();
    assert_eq!(
      flags.config_path_args(&cwd),
      Some(vec![PathBuf::from("dir/a.js"), PathBuf::from("dir/b.js")])
    );

    let flags = flags_from_vec(svec!["deno", "lint"]).unwrap();
    assert!(flags.config_path_args(&cwd).unwrap().is_empty());

    let flags =
      flags_from_vec(svec!["deno", "fmt", "dir/a.js", "dir/b.js"]).unwrap();
    assert_eq!(
      flags.config_path_args(&cwd),
      Some(vec![PathBuf::from("dir/a.js"), PathBuf::from("dir/b.js")])
    );
  }

  #[test]
  fn test_no_clear_watch_flag_without_watch_flag() {
    let r = flags_from_vec(svec!["deno", "run", "--no-clear-screen", "foo.js"]);
    assert!(r.is_err());
    let error_message = r.unwrap_err().to_string();
    assert!(&error_message
      .contains("error: the following required arguments were not provided:"));
    assert!(&error_message.contains("--watch[=<FILES>...]"));
  }

  #[test]
  fn vendor_minimal() {
    let r = flags_from_vec(svec!["deno", "vendor", "mod.ts",]);
    assert_eq!(
      r.unwrap(),
      Flags {
        subcommand: DenoSubcommand::Vendor(VendorFlags {
          specifiers: svec!["mod.ts"],
          force: false,
          output_path: None,
        }),
        ..Flags::default()
      }
    );
  }

  #[test]
  fn vendor_all() {
    let r = flags_from_vec(svec![
      "deno",
      "vendor",
      "--config",
      "deno.json",
      "--import-map",
      "import_map.json",
      "--lock",
      "lock.json",
      "--force",
      "--output",
      "out_dir",
      "--reload",
      "mod.ts",
      "deps.test.ts",
    ]);
    assert_eq!(
      r.unwrap(),
      Flags {
        subcommand: DenoSubcommand::Vendor(VendorFlags {
          specifiers: svec!["mod.ts", "deps.test.ts"],
          force: true,
          output_path: Some(PathBuf::from("out_dir")),
        }),
        config_flag: ConfigFlag::Path("deno.json".to_owned()),
        import_map_path: Some("import_map.json".to_string()),
        lock: Some(PathBuf::from("lock.json")),
        reload: true,
        ..Flags::default()
      }
    );
  }

  #[test]
  fn task_subcommand() {
    let r = flags_from_vec(svec!["deno", "task", "build", "hello", "world",]);
    assert_eq!(
      r.unwrap(),
      Flags {
        subcommand: DenoSubcommand::Task(TaskFlags {
          cwd: None,
          task: Some("build".to_string()),
        }),
        argv: svec!["hello", "world"],
        ..Flags::default()
      }
    );

    let r = flags_from_vec(svec!["deno", "task", "build"]);
    assert_eq!(
      r.unwrap(),
      Flags {
        subcommand: DenoSubcommand::Task(TaskFlags {
          cwd: None,
          task: Some("build".to_string()),
        }),
        ..Flags::default()
      }
    );

    let r = flags_from_vec(svec!["deno", "task", "--cwd", "foo", "build"]);
    assert_eq!(
      r.unwrap(),
      Flags {
        subcommand: DenoSubcommand::Task(TaskFlags {
          cwd: Some("foo".to_string()),
          task: Some("build".to_string()),
        }),
        ..Flags::default()
      }
    );
  }

  #[test]
  fn task_subcommand_double_hyphen() {
    let r = flags_from_vec(svec![
      "deno",
      "task",
      "-c",
      "deno.json",
      "build",
      "--",
      "hello",
      "world",
    ]);
    assert_eq!(
      r.unwrap(),
      Flags {
        subcommand: DenoSubcommand::Task(TaskFlags {
          cwd: None,
          task: Some("build".to_string()),
        }),
        argv: svec!["--", "hello", "world"],
        config_flag: ConfigFlag::Path("deno.json".to_owned()),
        ..Flags::default()
      }
    );

    let r = flags_from_vec(svec![
      "deno", "task", "--cwd", "foo", "build", "--", "hello", "world"
    ]);
    assert_eq!(
      r.unwrap(),
      Flags {
        subcommand: DenoSubcommand::Task(TaskFlags {
          cwd: Some("foo".to_string()),
          task: Some("build".to_string()),
        }),
        argv: svec!["--", "hello", "world"],
        ..Flags::default()
      }
    );
  }

  #[test]
  fn task_subcommand_double_hyphen_only() {
    // edge case, but it should forward
    let r = flags_from_vec(svec!["deno", "task", "build", "--"]);
    assert_eq!(
      r.unwrap(),
      Flags {
        subcommand: DenoSubcommand::Task(TaskFlags {
          cwd: None,
          task: Some("build".to_string()),
        }),
        argv: svec!["--"],
        ..Flags::default()
      }
    );
  }

  #[test]
  fn task_following_arg() {
    let r = flags_from_vec(svec!["deno", "task", "build", "-1", "--test"]);
    assert_eq!(
      r.unwrap(),
      Flags {
        subcommand: DenoSubcommand::Task(TaskFlags {
          cwd: None,
          task: Some("build".to_string()),
        }),
        argv: svec!["-1", "--test"],
        ..Flags::default()
      }
    );
  }

  #[test]
  fn task_following_double_hyphen_arg() {
    let r = flags_from_vec(svec!["deno", "task", "build", "--test"]);
    assert_eq!(
      r.unwrap(),
      Flags {
        subcommand: DenoSubcommand::Task(TaskFlags {
          cwd: None,
          task: Some("build".to_string()),
        }),
        argv: svec!["--test"],
        ..Flags::default()
      }
    );
  }

  #[test]
  fn task_with_global_flags() {
    // can fail if the custom parser in task_parse() starts at the wrong index
    let r =
      flags_from_vec(svec!["deno", "--quiet", "--unstable", "task", "build"]);
    assert_eq!(
      r.unwrap(),
      Flags {
        subcommand: DenoSubcommand::Task(TaskFlags {
          cwd: None,
          task: Some("build".to_string()),
        }),
        unstable: true,
        log_level: Some(log::Level::Error),
        ..Flags::default()
      }
    );
  }

  #[test]
  fn task_subcommand_empty() {
    let r = flags_from_vec(svec!["deno", "task"]);
    assert_eq!(
      r.unwrap(),
      Flags {
        subcommand: DenoSubcommand::Task(TaskFlags {
          cwd: None,
          task: None,
        }),
        ..Flags::default()
      }
    );
  }

  #[test]
  fn task_subcommand_config() {
    let r = flags_from_vec(svec!["deno", "task", "--config", "deno.jsonc"]);
    assert_eq!(
      r.unwrap(),
      Flags {
        subcommand: DenoSubcommand::Task(TaskFlags {
          cwd: None,
          task: None,
        }),
        config_flag: ConfigFlag::Path("deno.jsonc".to_string()),
        ..Flags::default()
      }
    );
  }

  #[test]
  fn task_subcommand_config_short() {
    let r = flags_from_vec(svec!["deno", "task", "-c", "deno.jsonc"]);
    assert_eq!(
      r.unwrap(),
      Flags {
        subcommand: DenoSubcommand::Task(TaskFlags {
          cwd: None,
          task: None,
        }),
        config_flag: ConfigFlag::Path("deno.jsonc".to_string()),
        ..Flags::default()
      }
    );
  }

  #[test]
  fn task_subcommand_noconfig_invalid() {
    let r = flags_from_vec(svec!["deno", "task", "--no-config"]);
    assert_eq!(
      r.unwrap_err().kind(),
      clap::error::ErrorKind::UnknownArgument
    );
  }

  #[test]
  fn bench_with_flags() {
    let r = flags_from_vec(svec![
      "deno",
      "bench",
      "--json",
      "--unstable",
      "--no-npm",
      "--no-remote",
      "--no-run",
      "--filter",
      "- foo",
      "--location",
      "https:foo",
      "--allow-net",
      "dir1/",
      "dir2/",
      "--",
      "arg1",
      "arg2"
    ]);
    assert_eq!(
      r.unwrap(),
      Flags {
        subcommand: DenoSubcommand::Bench(BenchFlags {
          filter: Some("- foo".to_string()),
          json: true,
          no_run: true,
          files: FileFlags {
            include: vec![PathBuf::from("dir1/"), PathBuf::from("dir2/")],
            ignore: vec![],
          },
          watch: Default::default(),
        }),
        unstable: true,
        no_npm: true,
        no_remote: true,
        type_check_mode: TypeCheckMode::Local,
        location: Some(Url::parse("https://foo/").unwrap()),
        allow_net: Some(vec![]),
        no_prompt: true,
        argv: svec!["arg1", "arg2"],
        ..Flags::default()
      }
    );
  }

  #[test]
  fn bench_watch() {
    let r = flags_from_vec(svec!["deno", "bench", "--watch"]);
    assert_eq!(
      r.unwrap(),
      Flags {
        subcommand: DenoSubcommand::Bench(BenchFlags {
          filter: None,
          json: false,
          no_run: false,
          files: FileFlags {
            include: vec![],
            ignore: vec![],
          },
          watch: Some(Default::default()),
        }),
        no_prompt: true,
        type_check_mode: TypeCheckMode::Local,
        ..Flags::default()
      }
    );
  }

  #[test]
  fn run_with_check() {
    let r = flags_from_vec(svec!["deno", "run", "--check", "script.ts",]);
    assert_eq!(
      r.unwrap(),
      Flags {
        subcommand: DenoSubcommand::Run(RunFlags {
          script: "script.ts".to_string(),
          watch: Default::default(),
        }),
        type_check_mode: TypeCheckMode::Local,
        ..Flags::default()
      }
    );

    let r = flags_from_vec(svec!["deno", "run", "--check=all", "script.ts",]);
    assert_eq!(
      r.unwrap(),
      Flags {
        subcommand: DenoSubcommand::Run(RunFlags {
          script: "script.ts".to_string(),
          watch: Default::default(),
        }),
        type_check_mode: TypeCheckMode::All,
        ..Flags::default()
      }
    );

    let r = flags_from_vec(svec!["deno", "run", "--check=foo", "script.ts",]);
    assert_eq!(
      r.unwrap(),
      Flags {
        subcommand: DenoSubcommand::Run(RunFlags {
          script: "script.ts".to_string(),
          watch: Default::default(),
        }),
        type_check_mode: TypeCheckMode::None,
        ..Flags::default()
      }
    );

    let r = flags_from_vec(svec![
      "deno",
      "run",
      "--no-check",
      "--check",
      "script.ts",
    ]);
    assert!(r.is_err());
  }

  #[test]
  fn no_config() {
    let r = flags_from_vec(svec!["deno", "run", "--no-config", "script.ts",]);
    assert_eq!(
      r.unwrap(),
      Flags {
        subcommand: DenoSubcommand::Run(RunFlags {
          script: "script.ts".to_string(),
          watch: Default::default(),
        }),
        config_flag: ConfigFlag::Disabled,
        ..Flags::default()
      }
    );

    let r = flags_from_vec(svec![
      "deno",
      "run",
      "--config",
      "deno.json",
      "--no-config",
      "script.ts",
    ]);
    assert!(r.is_err());
  }

  #[test]
  fn init() {
    let r = flags_from_vec(svec!["deno", "init"]);
    assert_eq!(
      r.unwrap(),
      Flags {
        subcommand: DenoSubcommand::Init(InitFlags { dir: None }),
        ..Flags::default()
      }
    );

    let r = flags_from_vec(svec!["deno", "init", "foo"]);
    assert_eq!(
      r.unwrap(),
      Flags {
        subcommand: DenoSubcommand::Init(InitFlags {
          dir: Some(String::from("foo")),
        }),
        ..Flags::default()
      }
    );

    let r = flags_from_vec(svec!["deno", "init", "--quiet"]);
    assert_eq!(
      r.unwrap(),
      Flags {
        subcommand: DenoSubcommand::Init(InitFlags { dir: None }),
        log_level: Some(Level::Error),
        ..Flags::default()
      }
    );
  }

  #[test]
  fn jupyter() {
    let r = flags_from_vec(svec!["deno", "jupyter", "--unstable"]);
    assert_eq!(
      r.unwrap(),
      Flags {
        subcommand: DenoSubcommand::Jupyter(JupyterFlags {
          install: false,
          kernel: false,
          conn_file: None,
        }),
        unstable: true,
        ..Flags::default()
      }
    );

    let r = flags_from_vec(svec!["deno", "jupyter", "--unstable", "--install"]);
    assert_eq!(
      r.unwrap(),
      Flags {
        subcommand: DenoSubcommand::Jupyter(JupyterFlags {
          install: true,
          kernel: false,
          conn_file: None,
        }),
        unstable: true,
        ..Flags::default()
      }
    );

    let r = flags_from_vec(svec![
      "deno",
      "jupyter",
      "--unstable",
      "--kernel",
      "--conn",
      "path/to/conn/file"
    ]);
    assert_eq!(
      r.unwrap(),
      Flags {
        subcommand: DenoSubcommand::Jupyter(JupyterFlags {
          install: false,
          kernel: true,
          conn_file: Some(PathBuf::from("path/to/conn/file")),
        }),
        unstable: true,
        ..Flags::default()
      }
    );

    let r = flags_from_vec(svec![
      "deno",
      "jupyter",
      "--install",
      "--conn",
      "path/to/conn/file"
    ]);
    r.unwrap_err();
    let r = flags_from_vec(svec!["deno", "jupyter", "--kernel",]);
    r.unwrap_err();
    let r = flags_from_vec(svec!["deno", "jupyter", "--install", "--kernel",]);
    r.unwrap_err();
  }
}<|MERGE_RESOLUTION|>--- conflicted
+++ resolved
@@ -115,12 +115,8 @@
 pub struct DocFlags {
   pub private: bool,
   pub json: bool,
-<<<<<<< HEAD
   pub html: Option<DocHtmlFlag>,
-  pub source_file: DocSourceFileFlag,
-=======
   pub source_files: DocSourceFileFlag,
->>>>>>> 1713df13
   pub filter: Option<String>,
 }
 
@@ -7358,9 +7354,8 @@
         subcommand: DenoSubcommand::Doc(DocFlags {
           private: false,
           json: true,
-<<<<<<< HEAD
           html: None,
-          source_file: DocSourceFileFlag::Path("path/to/module.ts".to_string()),
+          source_files: DocSourceFileFlag::Paths(svec!["path/to/module.ts"]),
           filter: None,
         }),
         ..Flags::default()
@@ -7387,7 +7382,7 @@
             name: "My library".to_string(),
             output: "./docs/".to_string(),
           }),
-          source_file: DocSourceFileFlag::Path("path/to/module.ts".to_string()),
+          source_files: DocSourceFileFlag::Paths(svec!["path/to/module.ts"]),
           filter: None,
         }),
         ..Flags::default()
@@ -7412,12 +7407,7 @@
             name: "My library".to_string(),
             output: "./foo".to_string(),
           }),
-          source_file: DocSourceFileFlag::Path("path/to/module.ts".to_string()),
-=======
-          source_files: DocSourceFileFlag::Paths(vec![
-            "path/to/module.ts".to_string()
-          ]),
->>>>>>> 1713df13
+          source_files: DocSourceFileFlag::Paths(svec!["path/to/module.ts"]),
           filter: None,
         }),
         ..Flags::default()
@@ -7437,14 +7427,10 @@
         subcommand: DenoSubcommand::Doc(DocFlags {
           private: false,
           json: false,
-<<<<<<< HEAD
           html: None,
-          source_file: DocSourceFileFlag::Path("path/to/module.ts".to_string()),
-=======
           source_files: DocSourceFileFlag::Paths(vec![
             "path/to/module.ts".to_string()
           ]),
->>>>>>> 1713df13
           filter: Some("SomeClass.someField".to_string()),
         }),
         ..Flags::default()
@@ -7458,12 +7444,8 @@
         subcommand: DenoSubcommand::Doc(DocFlags {
           private: false,
           json: false,
-<<<<<<< HEAD
           html: None,
-          source_file: Default::default(),
-=======
           source_files: Default::default(),
->>>>>>> 1713df13
           filter: None,
         }),
         ..Flags::default()
@@ -7483,12 +7465,8 @@
         subcommand: DenoSubcommand::Doc(DocFlags {
           private: false,
           json: false,
-<<<<<<< HEAD
           html: None,
-          source_file: DocSourceFileFlag::Builtin,
-=======
           source_files: DocSourceFileFlag::Builtin,
->>>>>>> 1713df13
           filter: Some("Deno.Listener".to_string()),
         }),
         ..Flags::default()
@@ -7509,14 +7487,8 @@
         subcommand: DenoSubcommand::Doc(DocFlags {
           private: true,
           json: false,
-<<<<<<< HEAD
           html: None,
-          source_file: DocSourceFileFlag::Path("path/to/module.js".to_string()),
-=======
-          source_files: DocSourceFileFlag::Paths(vec![
-            "path/to/module.js".to_string()
-          ]),
->>>>>>> 1713df13
+          source_files: DocSourceFileFlag::Paths(svec!["path/to/module.js"]),
           filter: None,
         }),
         no_npm: true,
@@ -7537,6 +7509,7 @@
         subcommand: DenoSubcommand::Doc(DocFlags {
           private: false,
           json: false,
+          html: None,
           source_files: DocSourceFileFlag::Paths(vec![
             "path/to/module.js".to_string(),
             "path/to/module2.js".to_string()
@@ -7560,6 +7533,7 @@
         subcommand: DenoSubcommand::Doc(DocFlags {
           private: false,
           json: false,
+          html: None,
           source_files: DocSourceFileFlag::Paths(vec![
             "path/to/module.js".to_string(),
             "path/to/module2.js".to_string()
