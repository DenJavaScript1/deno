// Copyright 2018-2024 the Deno authors. All rights reserved. MIT license.

use std::collections::HashSet;
use std::env;
use std::ffi::OsString;
use std::net::SocketAddr;
use std::num::NonZeroU32;
use std::num::NonZeroU8;
use std::num::NonZeroUsize;
use std::path::Path;
use std::path::PathBuf;
use std::str::FromStr;

use clap::builder::styling::AnsiColor;
use clap::builder::FalseyValueParser;
use clap::error::ErrorKind;
use clap::value_parser;
use clap::Arg;
use clap::ArgAction;
use clap::ArgMatches;
use clap::ColorChoice;
use clap::Command;
use clap::ValueHint;
use color_print::cstr;
use deno_config::deno_json::NodeModulesDirMode;
use deno_config::glob::FilePatterns;
use deno_config::glob::PathOrPatternSet;
use deno_core::anyhow::bail;
use deno_core::anyhow::Context;
use deno_core::error::AnyError;
use deno_core::normalize_path;
use deno_core::resolve_url_or_path;
use deno_core::url::Url;
use deno_graph::GraphKind;
use deno_runtime::colors;
use deno_runtime::deno_permissions::parse_sys_kind;
use deno_runtime::deno_permissions::PermissionsOptions;
use log::debug;
use log::Level;
use serde::Deserialize;
use serde::Serialize;

use crate::args::resolve_no_prompt;
use crate::util::fs::canonicalize_path;

use super::flags_net;

#[derive(Clone, Debug, Default, Eq, PartialEq)]
pub enum ConfigFlag {
  #[default]
  Discover,
  Path(String),
  Disabled,
}

#[derive(Clone, Debug, Default, Eq, PartialEq)]
pub struct FileFlags {
  pub ignore: Vec<String>,
  pub include: Vec<String>,
}

impl FileFlags {
  pub fn as_file_patterns(
    &self,
    base: &Path,
  ) -> Result<FilePatterns, AnyError> {
    Ok(FilePatterns {
      include: if self.include.is_empty() {
        None
      } else {
        Some(PathOrPatternSet::from_include_relative_path_or_patterns(
          base,
          &self.include,
        )?)
      },
      exclude: PathOrPatternSet::from_exclude_relative_path_or_patterns(
        base,
        &self.ignore,
      )?,
      base: base.to_path_buf(),
    })
  }
}

#[derive(Clone, Debug, Default, Eq, PartialEq)]
pub struct AddFlags {
  pub packages: Vec<String>,
}

#[derive(Clone, Debug, Default, Eq, PartialEq)]
pub struct RemoveFlags {
  pub packages: Vec<String>,
}

#[derive(Clone, Debug, Default, Eq, PartialEq)]
pub struct BenchFlags {
  pub files: FileFlags,
  pub filter: Option<String>,
  pub json: bool,
  pub no_run: bool,
  pub watch: Option<WatchFlags>,
}

#[derive(Clone, Debug, Eq, PartialEq)]
pub struct CacheFlags {
  pub files: Vec<String>,
}

#[derive(Clone, Debug, Eq, PartialEq)]
pub struct CheckFlags {
  pub files: Vec<String>,
}

#[derive(Clone, Debug, Eq, PartialEq)]
pub struct CompileFlags {
  pub source_file: String,
  pub output: Option<String>,
  pub args: Vec<String>,
  pub target: Option<String>,
  pub no_terminal: bool,
  pub icon: Option<String>,
  pub include: Vec<String>,
}

impl CompileFlags {
  pub fn resolve_target(&self) -> String {
    self
      .target
      .clone()
      .unwrap_or_else(|| env!("TARGET").to_string())
  }
}

#[derive(Clone, Debug, Eq, PartialEq)]
pub struct CompletionsFlags {
  pub buf: Box<[u8]>,
}

#[derive(Clone, Debug, Eq, PartialEq, Default)]
pub enum CoverageType {
  #[default]
  Summary,
  Detailed,
  Lcov,
  Html,
}

#[derive(Clone, Debug, Eq, PartialEq, Default)]
pub struct CoverageFlags {
  pub files: FileFlags,
  pub output: Option<String>,
  pub include: Vec<String>,
  pub exclude: Vec<String>,
  pub r#type: CoverageType,
}

#[derive(Clone, Debug, Eq, PartialEq)]
pub enum DocSourceFileFlag {
  Builtin,
  Paths(Vec<String>),
}

impl Default for DocSourceFileFlag {
  fn default() -> Self {
    Self::Builtin
  }
}

#[derive(Clone, Debug, Eq, PartialEq)]
pub struct DocHtmlFlag {
  pub name: Option<String>,
  pub category_docs_path: Option<String>,
  pub symbol_redirect_map_path: Option<String>,
  pub default_symbol_map_path: Option<String>,
  pub strip_trailing_html: bool,
  pub output: String,
}

#[derive(Clone, Debug, Eq, PartialEq)]
pub struct DocFlags {
  pub private: bool,
  pub json: bool,
  pub lint: bool,
  pub html: Option<DocHtmlFlag>,
  pub source_files: DocSourceFileFlag,
  pub filter: Option<String>,
}

#[derive(Clone, Debug, Eq, PartialEq)]
pub struct EvalFlags {
  pub print: bool,
  pub code: String,
}

#[derive(Clone, Default, Debug, Eq, PartialEq)]
pub struct FmtFlags {
  pub check: bool,
  pub files: FileFlags,
  pub use_tabs: Option<bool>,
  pub line_width: Option<NonZeroU32>,
  pub indent_width: Option<NonZeroU8>,
  pub single_quote: Option<bool>,
  pub prose_wrap: Option<String>,
  pub no_semicolons: Option<bool>,
  pub watch: Option<WatchFlags>,
  pub unstable_css: bool,
  pub unstable_html: bool,
  pub unstable_component: bool,
  pub unstable_yaml: bool,
}

impl FmtFlags {
  pub fn is_stdin(&self) -> bool {
    let args = &self.files.include;
    args.len() == 1 && args[0] == "-"
  }
}

#[derive(Clone, Debug, Eq, PartialEq)]
pub struct InitFlags {
  pub dir: Option<String>,
  pub lib: bool,
  pub serve: bool,
}

#[derive(Clone, Debug, Eq, PartialEq)]
pub struct InfoFlags {
  pub json: bool,
  pub file: Option<String>,
}

#[derive(Clone, Debug, Eq, PartialEq)]
pub struct InstallFlagsGlobal {
  pub module_url: String,
  pub args: Vec<String>,
  pub name: Option<String>,
  pub root: Option<String>,
  pub force: bool,
}

#[derive(Clone, Debug, Eq, PartialEq)]
pub enum InstallKind {
  Local(InstallFlagsLocal),
  Global(InstallFlagsGlobal),
}

#[derive(Clone, Debug, Eq, PartialEq)]
pub enum InstallFlagsLocal {
  Add(AddFlags),
  TopLevel,
  Entrypoints(Vec<String>),
}

#[derive(Clone, Debug, Eq, PartialEq)]
pub struct InstallFlags {
  pub global: bool,
  pub kind: InstallKind,
}

#[derive(Clone, Debug, Eq, PartialEq)]
pub struct JSONReferenceFlags {
  pub json: deno_core::serde_json::Value,
}

#[derive(Clone, Debug, Eq, PartialEq)]
pub struct JupyterFlags {
  pub install: bool,
  pub kernel: bool,
  pub conn_file: Option<String>,
}

#[derive(Clone, Debug, Eq, PartialEq)]
pub struct UninstallFlagsGlobal {
  pub name: String,
  pub root: Option<String>,
}

#[derive(Clone, Debug, Eq, PartialEq)]
pub enum UninstallKind {
  #[allow(unused)]
  Local,
  Global(UninstallFlagsGlobal),
}

#[derive(Clone, Debug, Eq, PartialEq)]
pub struct UninstallFlags {
  pub global: bool,
  pub kind: UninstallKind,
}

#[derive(Clone, Debug, Default, Eq, PartialEq)]
pub struct LintFlags {
  pub files: FileFlags,
  pub rules: bool,
  pub fix: bool,
  pub maybe_rules_tags: Option<Vec<String>>,
  pub maybe_rules_include: Option<Vec<String>>,
  pub maybe_rules_exclude: Option<Vec<String>>,
  pub json: bool,
  pub compact: bool,
  pub watch: Option<WatchFlags>,
  pub ext: Option<String>,
}

impl LintFlags {
  pub fn is_stdin(&self) -> bool {
    let args = &self.files.include;
    args.len() == 1 && args[0] == "-"
  }
}

#[derive(Clone, Debug, Eq, PartialEq, Default)]
pub struct ReplFlags {
  pub eval_files: Option<Vec<String>>,
  pub eval: Option<String>,
  pub is_default_command: bool,
}

#[derive(Clone, Debug, Eq, PartialEq, Default)]
pub struct RunFlags {
  pub script: String,
  pub watch: Option<WatchFlagsWithPaths>,
  pub bare: bool,
}

impl RunFlags {
  #[cfg(test)]
  pub fn new_default(script: String) -> Self {
    Self {
      script,
      watch: None,
      bare: false,
    }
  }

  pub fn is_stdin(&self) -> bool {
    self.script == "-"
  }
}

#[derive(Clone, Debug, Eq, PartialEq)]
pub struct ServeFlags {
  pub script: String,
  pub watch: Option<WatchFlagsWithPaths>,
  pub port: u16,
  pub host: String,
  pub worker_count: Option<usize>,
}

impl ServeFlags {
  #[cfg(test)]
  pub fn new_default(script: String, port: u16, host: &str) -> Self {
    Self {
      script,
      watch: None,
      port,
      host: host.to_owned(),
      worker_count: None,
    }
  }
}

#[derive(Clone, Default, Debug, Eq, PartialEq)]
pub struct WatchFlags {
  pub hmr: bool,
  pub no_clear_screen: bool,
  pub exclude: Vec<String>,
}

#[derive(Clone, Default, Debug, Eq, PartialEq)]
pub struct WatchFlagsWithPaths {
  pub hmr: bool,
  pub paths: Vec<String>,
  pub no_clear_screen: bool,
  pub exclude: Vec<String>,
}

#[derive(Clone, Debug, Eq, PartialEq)]
pub struct TaskFlags {
  pub cwd: Option<String>,
  pub task: Option<String>,
  pub is_run: bool,
}

#[derive(Clone, Copy, Debug, Default, Eq, PartialEq)]
pub enum TestReporterConfig {
  #[default]
  Pretty,
  Dot,
  Junit,
  Tap,
}

#[derive(Clone, Debug, Default, Eq, PartialEq)]
pub struct TestFlags {
  pub doc: bool,
  pub no_run: bool,
  pub coverage_dir: Option<String>,
  pub clean: bool,
  pub fail_fast: Option<NonZeroUsize>,
  pub files: FileFlags,
  pub permit_no_files: bool,
  pub filter: Option<String>,
  pub shuffle: Option<u64>,
  pub concurrent_jobs: Option<NonZeroUsize>,
  pub trace_leaks: bool,
  pub watch: Option<WatchFlagsWithPaths>,
  pub reporter: TestReporterConfig,
  pub junit_path: Option<String>,
  pub hide_stacktraces: bool,
}

#[derive(Clone, Debug, Eq, PartialEq)]
pub struct UpgradeFlags {
  pub dry_run: bool,
  pub force: bool,
  pub release_candidate: bool,
  pub canary: bool,
  pub version: Option<String>,
  pub output: Option<String>,
  pub version_or_hash_or_channel: Option<String>,
}

#[derive(Clone, Debug, Eq, PartialEq)]
pub struct PublishFlags {
  pub token: Option<String>,
  pub dry_run: bool,
  pub allow_slow_types: bool,
  pub allow_dirty: bool,
  pub no_provenance: bool,
}

#[derive(Clone, Debug, Eq, PartialEq)]
pub struct HelpFlags {
  pub help: clap::builder::StyledStr,
}

#[derive(Clone, Debug, Eq, PartialEq)]
pub enum DenoSubcommand {
  Add(AddFlags),
  Remove(RemoveFlags),
  Bench(BenchFlags),
  Bundle,
  Cache(CacheFlags),
  Check(CheckFlags),
  Clean,
  Compile(CompileFlags),
  Completions(CompletionsFlags),
  Coverage(CoverageFlags),
  Doc(DocFlags),
  Eval(EvalFlags),
  Fmt(FmtFlags),
  Init(InitFlags),
  Info(InfoFlags),
  Install(InstallFlags),
  JSONReference(JSONReferenceFlags),
  Jupyter(JupyterFlags),
  Uninstall(UninstallFlags),
  Lsp,
  Lint(LintFlags),
  Repl(ReplFlags),
  Run(RunFlags),
  Serve(ServeFlags),
  Task(TaskFlags),
  Test(TestFlags),
  Types,
  Upgrade(UpgradeFlags),
  Vendor,
  Publish(PublishFlags),
  Help(HelpFlags),
}

impl DenoSubcommand {
  pub fn is_run(&self) -> bool {
    matches!(self, Self::Run(_))
  }

  // Returns `true` if the subcommand depends on testing infrastructure.
  pub fn needs_test(&self) -> bool {
    matches!(
      self,
      Self::Test(_)
        | Self::Jupyter(_)
        | Self::Repl(_)
        | Self::Bench(_)
        | Self::Lsp
    )
  }
}

impl Default for DenoSubcommand {
  fn default() -> DenoSubcommand {
    DenoSubcommand::Repl(ReplFlags {
      eval_files: None,
      eval: None,
      is_default_command: true,
    })
  }
}

#[derive(Debug, Clone, Copy, Eq, PartialEq)]
pub enum TypeCheckMode {
  /// Type-check all modules.
  All,
  /// Skip type-checking of all modules. The default value for "deno run" and
  /// several other subcommands.
  None,
  /// Only type-check local modules. The default value for "deno test" and
  /// several other subcommands.
  Local,
}

impl TypeCheckMode {
  /// Gets if type checking will occur under this mode.
  pub fn is_true(&self) -> bool {
    match self {
      Self::None => false,
      Self::Local | Self::All => true,
    }
  }

  /// Gets the corresponding module `GraphKind` that should be created
  /// for the current `TypeCheckMode`.
  pub fn as_graph_kind(&self) -> GraphKind {
    match self.is_true() {
      true => GraphKind::All,
      false => GraphKind::CodeOnly,
    }
  }
}

impl Default for TypeCheckMode {
  fn default() -> Self {
    Self::None
  }
}

#[derive(Clone, Debug, Eq, PartialEq)]
pub enum CaData {
  /// The string is a file path
  File(String),
  /// This variant is not exposed as an option in the CLI, it is used internally
  /// for standalone binaries.
  Bytes(Vec<u8>),
}

// Info needed to run NPM lifecycle scripts
#[derive(Clone, Debug, Eq, PartialEq, Default)]
pub struct LifecycleScriptsConfig {
  pub allowed: PackagesAllowedScripts,
  pub initial_cwd: Option<PathBuf>,
}

#[derive(Debug, Clone, Eq, PartialEq, Default)]
/// The set of npm packages that are allowed to run lifecycle scripts.
pub enum PackagesAllowedScripts {
  All,
  Some(Vec<String>),
  #[default]
  None,
}

fn parse_packages_allowed_scripts(s: &str) -> Result<String, AnyError> {
  if !s.starts_with("npm:") {
    bail!("Invalid package for --allow-scripts: '{}'. An 'npm:' specifier is required", s);
  } else {
    Ok(s.into())
  }
}

#[derive(
  Clone, Default, Debug, Eq, PartialEq, serde::Serialize, serde::Deserialize,
)]
pub struct UnstableConfig {
  pub legacy_flag_enabled: bool, // --unstable
  pub bare_node_builtins: bool,  // --unstable-bare-node-builts
  pub sloppy_imports: bool,
  pub features: Vec<String>, // --unstabe-kv --unstable-cron
}

#[derive(Clone, Debug, Eq, PartialEq, Default)]
pub struct Flags {
  /// Vector of CLI arguments - these are user script arguments, all Deno
  /// specific flags are removed.
  pub argv: Vec<String>,
  pub subcommand: DenoSubcommand,

  pub frozen_lockfile: Option<bool>,
  pub ca_stores: Option<Vec<String>>,
  pub ca_data: Option<CaData>,
  pub cache_blocklist: Vec<String>,
  /// This is not exposed as an option in the CLI, it is used internally when
  /// the language server is configured with an explicit cache option.
  pub cache_path: Option<PathBuf>,
  pub cached_only: bool,
  pub type_check_mode: TypeCheckMode,
  pub config_flag: ConfigFlag,
  pub node_modules_dir: Option<NodeModulesDirMode>,
  pub vendor: Option<bool>,
  pub enable_op_summary_metrics: bool,
  pub enable_testing_features: bool,
  pub ext: Option<String>,
  pub ignore: Vec<String>,
  pub import_map_path: Option<String>,
  pub env_file: Option<String>,
  pub inspect_brk: Option<SocketAddr>,
  pub inspect_wait: Option<SocketAddr>,
  pub inspect: Option<SocketAddr>,
  pub location: Option<Url>,
  pub lock: Option<String>,
  pub log_level: Option<Level>,
  pub no_remote: bool,
  pub no_lock: bool,
  pub no_npm: bool,
  pub reload: bool,
  pub seed: Option<u64>,
  pub strace_ops: Option<Vec<String>>,
  pub unstable_config: UnstableConfig,
  pub unsafely_ignore_certificate_errors: Option<Vec<String>>,
  pub v8_flags: Vec<String>,
  pub code_cache_enabled: bool,
  pub permissions: PermissionFlags,
  pub allow_scripts: PackagesAllowedScripts,
}

#[derive(Clone, Debug, Eq, PartialEq, Default, Serialize, Deserialize)]
pub struct PermissionFlags {
  pub allow_all: bool,
  pub allow_env: Option<Vec<String>>,
  pub deny_env: Option<Vec<String>>,
  pub allow_ffi: Option<Vec<String>>,
  pub deny_ffi: Option<Vec<String>>,
  pub allow_net: Option<Vec<String>>,
  pub deny_net: Option<Vec<String>>,
  pub allow_read: Option<Vec<String>>,
  pub deny_read: Option<Vec<String>>,
  pub allow_run: Option<Vec<String>>,
  pub deny_run: Option<Vec<String>>,
  pub allow_sys: Option<Vec<String>>,
  pub deny_sys: Option<Vec<String>>,
  pub allow_write: Option<Vec<String>>,
  pub deny_write: Option<Vec<String>>,
  pub no_prompt: bool,
}

impl PermissionFlags {
  pub fn has_permission(&self) -> bool {
    self.allow_all
      || self.allow_env.is_some()
      || self.deny_env.is_some()
      || self.allow_ffi.is_some()
      || self.deny_ffi.is_some()
      || self.allow_net.is_some()
      || self.deny_net.is_some()
      || self.allow_read.is_some()
      || self.deny_read.is_some()
      || self.allow_run.is_some()
      || self.deny_run.is_some()
      || self.allow_sys.is_some()
      || self.deny_sys.is_some()
      || self.allow_write.is_some()
      || self.deny_write.is_some()
  }

  pub fn to_options(
    &self,
    // will be None when `deno compile` can't resolve the cwd
    initial_cwd: Option<&Path>,
  ) -> Result<PermissionsOptions, AnyError> {
    fn convert_option_str_to_path_buf(
      flag: &Option<Vec<String>>,
      initial_cwd: Option<&Path>,
    ) -> Result<Option<Vec<PathBuf>>, AnyError> {
      let Some(paths) = &flag else {
        return Ok(None);
      };

      let mut new_paths = Vec::with_capacity(paths.len());
      for path in paths {
        if let Some(initial_cwd) = initial_cwd {
          new_paths.push(initial_cwd.join(path))
        } else {
          let path = PathBuf::from(path);
          if path.is_absolute() {
            new_paths.push(path);
          } else {
            bail!("Could not resolve relative permission path '{}' when current working directory could not be resolved.", path.display())
          }
        }
      }
      Ok(Some(new_paths))
    }

    fn resolve_allow_run(
      allow_run: &[String],
    ) -> Result<Vec<PathBuf>, AnyError> {
      let mut new_allow_run = Vec::with_capacity(allow_run.len());
      for command_name in allow_run {
        if command_name.is_empty() {
          bail!("Empty command name not allowed in --allow-run=...")
        }
        let command_path_result = which::which(command_name);
        match command_path_result {
          Ok(command_path) => new_allow_run.push(command_path),
          Err(err) => {
            log::info!(
              "{} Failed to resolve '{}' for allow-run: {}",
              colors::gray("Info"),
              command_name,
              err
            );
          }
        }
      }
      Ok(new_allow_run)
    }

    let mut deny_write =
      convert_option_str_to_path_buf(&self.deny_write, initial_cwd)?;
    let allow_run = self
      .allow_run
      .as_ref()
      .and_then(|raw_allow_run| match resolve_allow_run(raw_allow_run) {
        Ok(resolved_allow_run) => {
          if resolved_allow_run.is_empty() && !raw_allow_run.is_empty() {
            None // convert to no permissions if now empty
          } else {
            Some(Ok(resolved_allow_run))
          }
        }
        Err(err) => Some(Err(err)),
      })
      .transpose()?;
    // add the allow_run list to deno_write
    if let Some(allow_run_vec) = &allow_run {
      if !allow_run_vec.is_empty() {
        let deno_write = deny_write.get_or_insert_with(Vec::new);
        deno_write.extend(allow_run_vec.iter().cloned());
      }
    }

    Ok(PermissionsOptions {
      allow_all: self.allow_all,
      allow_env: self.allow_env.clone(),
      deny_env: self.deny_env.clone(),
      allow_net: self.allow_net.clone(),
      deny_net: self.deny_net.clone(),
      allow_ffi: convert_option_str_to_path_buf(&self.allow_ffi, initial_cwd)?,
      deny_ffi: convert_option_str_to_path_buf(&self.deny_ffi, initial_cwd)?,
      allow_read: convert_option_str_to_path_buf(
        &self.allow_read,
        initial_cwd,
      )?,
      deny_read: convert_option_str_to_path_buf(&self.deny_read, initial_cwd)?,
      allow_run,
      deny_run: self.deny_run.clone(),
      allow_sys: self.allow_sys.clone(),
      deny_sys: self.deny_sys.clone(),
      allow_write: convert_option_str_to_path_buf(
        &self.allow_write,
        initial_cwd,
      )?,
      deny_write,
      prompt: !resolve_no_prompt(self),
    })
  }
}

fn join_paths(allowlist: &[String], d: &str) -> String {
  allowlist
    .iter()
    .map(|path| path.to_string())
    .collect::<Vec<String>>()
    .join(d)
}

impl Flags {
  /// Return list of permission arguments that are equivalent
  /// to the ones used to create `self`.
  pub fn to_permission_args(&self) -> Vec<String> {
    let mut args = vec![];

    if self.permissions.allow_all {
      args.push("--allow-all".to_string());
      return args;
    }

    match &self.permissions.allow_read {
      Some(read_allowlist) if read_allowlist.is_empty() => {
        args.push("--allow-read".to_string());
      }
      Some(read_allowlist) => {
        let s = format!("--allow-read={}", join_paths(read_allowlist, ","));
        args.push(s);
      }
      _ => {}
    }

    match &self.permissions.deny_read {
      Some(read_denylist) if read_denylist.is_empty() => {
        args.push("--deny-read".to_string());
      }
      Some(read_denylist) => {
        let s = format!("--deny-read={}", join_paths(read_denylist, ","));
        args.push(s);
      }
      _ => {}
    }

    match &self.permissions.allow_write {
      Some(write_allowlist) if write_allowlist.is_empty() => {
        args.push("--allow-write".to_string());
      }
      Some(write_allowlist) => {
        let s = format!("--allow-write={}", join_paths(write_allowlist, ","));
        args.push(s);
      }
      _ => {}
    }

    match &self.permissions.deny_write {
      Some(write_denylist) if write_denylist.is_empty() => {
        args.push("--deny-write".to_string());
      }
      Some(write_denylist) => {
        let s = format!("--deny-write={}", join_paths(write_denylist, ","));
        args.push(s);
      }
      _ => {}
    }

    match &self.permissions.allow_net {
      Some(net_allowlist) if net_allowlist.is_empty() => {
        args.push("--allow-net".to_string());
      }
      Some(net_allowlist) => {
        let s = format!("--allow-net={}", net_allowlist.join(","));
        args.push(s);
      }
      _ => {}
    }

    match &self.permissions.deny_net {
      Some(net_denylist) if net_denylist.is_empty() => {
        args.push("--deny-net".to_string());
      }
      Some(net_denylist) => {
        let s = format!("--deny-net={}", net_denylist.join(","));
        args.push(s);
      }
      _ => {}
    }

    match &self.unsafely_ignore_certificate_errors {
      Some(ic_allowlist) if ic_allowlist.is_empty() => {
        args.push("--unsafely-ignore-certificate-errors".to_string());
      }
      Some(ic_allowlist) => {
        let s = format!(
          "--unsafely-ignore-certificate-errors={}",
          ic_allowlist.join(",")
        );
        args.push(s);
      }
      _ => {}
    }

    match &self.permissions.allow_env {
      Some(env_allowlist) if env_allowlist.is_empty() => {
        args.push("--allow-env".to_string());
      }
      Some(env_allowlist) => {
        let s = format!("--allow-env={}", env_allowlist.join(","));
        args.push(s);
      }
      _ => {}
    }

    match &self.permissions.deny_env {
      Some(env_denylist) if env_denylist.is_empty() => {
        args.push("--deny-env".to_string());
      }
      Some(env_denylist) => {
        let s = format!("--deny-env={}", env_denylist.join(","));
        args.push(s);
      }
      _ => {}
    }

    match &self.permissions.allow_run {
      Some(run_allowlist) if run_allowlist.is_empty() => {
        args.push("--allow-run".to_string());
      }
      Some(run_allowlist) => {
        let s = format!("--allow-run={}", run_allowlist.join(","));
        args.push(s);
      }
      _ => {}
    }

    match &self.permissions.deny_run {
      Some(run_denylist) if run_denylist.is_empty() => {
        args.push("--deny-run".to_string());
      }
      Some(run_denylist) => {
        let s = format!("--deny-run={}", run_denylist.join(","));
        args.push(s);
      }
      _ => {}
    }

    match &self.permissions.allow_sys {
      Some(sys_allowlist) if sys_allowlist.is_empty() => {
        args.push("--allow-sys".to_string());
      }
      Some(sys_allowlist) => {
        let s = format!("--allow-sys={}", sys_allowlist.join(","));
        args.push(s)
      }
      _ => {}
    }

    match &self.permissions.deny_sys {
      Some(sys_denylist) if sys_denylist.is_empty() => {
        args.push("--deny-sys".to_string());
      }
      Some(sys_denylist) => {
        let s = format!("--deny-sys={}", sys_denylist.join(","));
        args.push(s)
      }
      _ => {}
    }

    match &self.permissions.allow_ffi {
      Some(ffi_allowlist) if ffi_allowlist.is_empty() => {
        args.push("--allow-ffi".to_string());
      }
      Some(ffi_allowlist) => {
        let s = format!("--allow-ffi={}", join_paths(ffi_allowlist, ","));
        args.push(s);
      }
      _ => {}
    }

    match &self.permissions.deny_ffi {
      Some(ffi_denylist) if ffi_denylist.is_empty() => {
        args.push("--deny-ffi".to_string());
      }
      Some(ffi_denylist) => {
        let s = format!("--deny-ffi={}", join_paths(ffi_denylist, ","));
        args.push(s);
      }
      _ => {}
    }

    args
  }

  /// Extract the paths the config file should be discovered from.
  ///
  /// Returns `None` if the config file should not be auto-discovered.
  pub fn config_path_args(&self, current_dir: &Path) -> Option<Vec<PathBuf>> {
    fn resolve_multiple_files(
      files_or_dirs: &[String],
      current_dir: &Path,
    ) -> Vec<PathBuf> {
      let mut seen = HashSet::with_capacity(files_or_dirs.len());
      let result = files_or_dirs
        .iter()
        .filter_map(|p| {
          let path = normalize_path(current_dir.join(p));
          if seen.insert(path.clone()) {
            Some(path)
          } else {
            None
          }
        })
        .collect::<Vec<_>>();
      if result.is_empty() {
        vec![current_dir.to_path_buf()]
      } else {
        result
      }
    }

    use DenoSubcommand::*;
    match &self.subcommand {
      Fmt(FmtFlags { files, .. }) => {
        Some(resolve_multiple_files(&files.include, current_dir))
      }
      Lint(LintFlags { files, .. }) => {
        Some(resolve_multiple_files(&files.include, current_dir))
      }
      Run(RunFlags { script, .. })
      | Compile(CompileFlags {
        source_file: script,
        ..
      }) => {
        if let Ok(module_specifier) = resolve_url_or_path(script, current_dir) {
          if module_specifier.scheme() == "file"
            || module_specifier.scheme() == "npm"
          {
            if let Ok(p) = module_specifier.to_file_path() {
              Some(vec![p.parent().unwrap().to_path_buf()])
            } else {
              Some(vec![current_dir.to_path_buf()])
            }
          } else {
            // When the entrypoint doesn't have file: scheme (it's the remote
            // script), then we don't auto discover config file.
            None
          }
        } else {
          Some(vec![current_dir.to_path_buf()])
        }
      }
      Task(TaskFlags {
        cwd: Some(path), ..
      }) => {
        // todo(dsherret): Why is this canonicalized? Document why.
        // attempt to resolve the config file from the task subcommand's
        // `--cwd` when specified
        match canonicalize_path(&PathBuf::from(path)) {
          Ok(path) => Some(vec![path]),
          Err(_) => Some(vec![current_dir.to_path_buf()]),
        }
      }
      _ => Some(vec![current_dir.to_path_buf()]),
    }
  }

  pub fn has_permission(&self) -> bool {
    self.permissions.has_permission()
  }

  pub fn has_permission_in_argv(&self) -> bool {
    self.argv.iter().any(|arg| {
      arg == "--allow-all"
        || arg.starts_with("--allow-env")
        || arg.starts_with("--deny-env")
        || arg.starts_with("--allow-ffi")
        || arg.starts_with("--deny-ffi")
        || arg.starts_with("--allow-net")
        || arg.starts_with("--deny-net")
        || arg.starts_with("--allow-read")
        || arg.starts_with("--deny-read")
        || arg.starts_with("--allow-run")
        || arg.starts_with("--deny-run")
        || arg.starts_with("--allow-sys")
        || arg.starts_with("--deny-sys")
        || arg.starts_with("--allow-write")
        || arg.starts_with("--deny-write")
    })
  }

  #[inline(always)]
  fn allow_all(&mut self) {
    self.permissions.allow_all = true;
    self.permissions.allow_read = Some(vec![]);
    self.permissions.allow_env = Some(vec![]);
    self.permissions.allow_net = Some(vec![]);
    self.permissions.allow_run = Some(vec![]);
    self.permissions.allow_write = Some(vec![]);
    self.permissions.allow_sys = Some(vec![]);
    self.permissions.allow_ffi = Some(vec![]);
  }

  pub fn resolve_watch_exclude_set(
    &self,
  ) -> Result<PathOrPatternSet, AnyError> {
    if let DenoSubcommand::Run(RunFlags {
      watch:
        Some(WatchFlagsWithPaths {
          exclude: excluded_paths,
          ..
        }),
      ..
    })
    | DenoSubcommand::Bench(BenchFlags {
      watch:
        Some(WatchFlags {
          exclude: excluded_paths,
          ..
        }),
      ..
    })
    | DenoSubcommand::Test(TestFlags {
      watch:
        Some(WatchFlagsWithPaths {
          exclude: excluded_paths,
          ..
        }),
      ..
    })
    | DenoSubcommand::Lint(LintFlags {
      watch:
        Some(WatchFlags {
          exclude: excluded_paths,
          ..
        }),
      ..
    })
    | DenoSubcommand::Fmt(FmtFlags {
      watch:
        Some(WatchFlags {
          exclude: excluded_paths,
          ..
        }),
      ..
    }) = &self.subcommand
    {
      let cwd = std::env::current_dir()?;
      PathOrPatternSet::from_exclude_relative_path_or_patterns(
        &cwd,
        excluded_paths,
      )
      .context("Failed resolving watch exclude patterns.")
    } else {
      Ok(PathOrPatternSet::default())
    }
  }
}

static ENV_VARIABLES_HELP: &str = cstr!(
  r#"<y>Environment variables:</>
  <g>DENO_AUTH_TOKENS</>      A semi-colon separated list of bearer tokens and hostnames
                        to use when fetching remote modules from private repositories
                         <p(245)>(e.g. "abcde12345@deno.land;54321edcba@github.com")</>
  <g>DENO_CERT</>             Load certificate authorities from PEM encoded file
  <g>DENO_DIR</>              Set the cache directory
  <g>DENO_INSTALL_ROOT</>     Set deno install's output directory
                         <p(245)>(defaults to $HOME/.deno/bin)</>
  <g>DENO_NO_PACKAGE_JSON</>  Disables auto-resolution of package.json
  <g>DENO_NO_UPDATE_CHECK</>  Set to disable checking if a newer Deno version is available
  <g>DENO_TLS_CA_STORE</>     Comma-separated list of order dependent certificate stores.
                        Possible values: "system", "mozilla".
                         <p(245)>(defaults to "mozilla")</>
  <g>HTTP_PROXY</>            Proxy address for HTTP requests
                         <p(245)>(module downloads, fetch)</>
  <g>HTTPS_PROXY</>           Proxy address for HTTPS requests
                         <p(245)>(module downloads, fetch)</>
  <g>NO_COLOR</>              Set to disable color
  <g>NO_PROXY</>              Comma-separated list of hosts which do not use a proxy
                         <p(245)>(module downloads, fetch)</>
  <g>NPM_CONFIG_REGISTRY</>   URL to use for the npm registry."#
);

static DENO_HELP: &str = cstr!(
  "Deno: <g>A modern JavaScript and TypeScript runtime</>

<p(245)>Usage:</> <g>{usage}</>

<y>Commands:</>
  <y>Execution:</>
    <g>run</>          Run a JavaScript or TypeScript program, or a task
                  <p(245)>deno run main.ts  |  deno run --allow-net=google.com main.ts  |  deno main.ts</>
    <g>serve</>        Run a server
                  <p(245)>deno serve main.ts</>
    <g>task</>         Run a task defined in the configuration file
                  <p(245)>deno task dev</>
    <g>repl</>         Start an interactive Read-Eval-Print Loop (REPL) for Deno
    <g>eval</>         Evaluate a script from the command line

  <y>Dependency management:</>
    <g>add</>          Add dependencies
                  <p(245)>deno add @std/assert  |  deno add npm:express</>
    <g>install</>      Install script as an executable
    <g>uninstall</>    Uninstall a script previously installed with deno install
    <g>remove</>       Remove dependencies from the configuration file

  <y>Tooling:</>
    <g>bench</>        Run benchmarks
                  <p(245)>deno bench bench.ts</>
    <g>cache</>        Cache the dependencies
    <g>check</>        Type-check the dependencies
    <g>clean</>        Remove the cache directory
    <g>compile</>      Compile the script into a self contained executable
                  <p(245)>deno compile main.ts  |  deno compile --target=x86_64-unknown-linux-gnu</>
    <g>coverage</>     Print coverage reports
    <g>doc</>          Genereate and show documentation for a module or built-ins
                  <p(245)>deno doc  |  deno doc --json  |  deno doc --html mod.ts</>
    <g>fmt</>          Format source files
                  <p(245)>deno fmt  |  deno fmt main.ts</>
    <g>info</>         Show info about cache or info related to source file
    <g>jupyter</>      Deno kernel for Jupyter notebooks
    <g>lint</>         Lint source files
    <g>init</>         Initialize a new project
    <g>test</>         Run tests
                  <p(245)>deno test  |  deno test test.ts</>
    <g>publish</>      Publish the current working directory's package or workspace
    <g>upgrade</>      Upgrade deno executable to given version
                  <p(245)>deno upgrade  |  deno upgrade 1.45.0  |  deno upgrade canary</>
{after-help}

<y>Docs:</> https://docs.deno.com
<y>Standard Library:</> https://jsr.io/@std
<y>Bugs:</> https://github.com/denoland/deno/issues
<y>Discord:</> https://discord.gg/deno
");

/// Main entry point for parsing deno's command line flags.
pub fn flags_from_vec(args: Vec<OsString>) -> clap::error::Result<Flags> {
  let mut app = clap_root();
  let mut matches =
    app
      .try_get_matches_from_mut(&args)
      .map_err(|mut e| match e.kind() {
        ErrorKind::MissingRequiredArgument => {
          if let Some(clap::error::ContextValue::Strings(s)) =
            e.get(clap::error::ContextKind::InvalidArg)
          {
            if s.len() == 1
              && s[0] == "--global"
              && args.iter().any(|arg| arg == "install")
            {
              e.insert(
                clap::error::ContextKind::Usage,
                clap::error::ContextValue::StyledStr(
                  "Note: Permission flags can only be used in a global setting"
                    .into(),
                ),
              );
            }
          }

          e
        }
        _ => e,
      })?;

  let mut flags = Flags::default();

  if matches.get_flag("quiet") {
    flags.log_level = Some(Level::Error);
  } else if let Some(log_level) = matches.get_one::<String>("log-level") {
    flags.log_level = match log_level.as_str() {
      "trace" => Some(Level::Trace),
      "debug" => Some(Level::Debug),
      "info" => Some(Level::Info),
      _ => unreachable!(),
    };
  }

  if let Some(help_expansion) = matches.get_one::<String>("help").cloned() {
    let mut subcommand = if let Some((sub, _)) = matches.remove_subcommand() {
      app.find_subcommand(sub).unwrap().clone()
    } else {
      app
    };

    if help_expansion == "unstable"
      && subcommand
        .get_arguments()
        .any(|arg| arg.get_id().as_str() == "unstable")
    {
      subcommand = subcommand
        .mut_arg("unstable", |arg| {
          let new_help = arg
            .get_help()
            .unwrap()
            .to_string()
            .split_once("\n")
            .unwrap()
            .0
            .to_string();
          arg.help_heading(UNSTABLE_HEADING).help(new_help)
        })
        .mut_args(|arg| {
          // long_help here is being used as a metadata, see unstable args definition
          if arg.get_help_heading() == Some(UNSTABLE_HEADING)
            && arg.get_long_help().is_some()
          {
            arg.hide(false)
          } else {
            arg
          }
        });
    }

    help_parse(&mut flags, subcommand);
    return Ok(flags);
  } else if matches.contains_id("help") {
    let subcommand = if let Some((sub, _)) = matches.remove_subcommand() {
      app.find_subcommand(sub).unwrap().clone()
    } else {
      app
    };

    help_parse(&mut flags, subcommand);
    return Ok(flags);
  } else if let Some(help_subcommand_matches) =
    matches.subcommand_matches("help")
  {
    app.build();
    let subcommand =
      if let Some(sub) = help_subcommand_matches.subcommand_name() {
        app.find_subcommand(sub).unwrap().clone()
      } else {
        app
      };

    help_parse(&mut flags, subcommand);
    return Ok(flags);
  }

  if let Some((subcommand, mut m)) = matches.remove_subcommand() {
    match subcommand.as_str() {
      "add" => add_parse(&mut flags, &mut m),
      "remove" => remove_parse(&mut flags, &mut m),
      "bench" => bench_parse(&mut flags, &mut m)?,
      "bundle" => bundle_parse(&mut flags, &mut m),
      "cache" => cache_parse(&mut flags, &mut m)?,
      "check" => check_parse(&mut flags, &mut m)?,
      "clean" => clean_parse(&mut flags, &mut m),
      "compile" => compile_parse(&mut flags, &mut m)?,
      "completions" => completions_parse(&mut flags, &mut m, app),
      "coverage" => coverage_parse(&mut flags, &mut m),
      "doc" => doc_parse(&mut flags, &mut m)?,
      "eval" => eval_parse(&mut flags, &mut m)?,
      "fmt" => fmt_parse(&mut flags, &mut m),
      "init" => init_parse(&mut flags, &mut m),
      "info" => info_parse(&mut flags, &mut m)?,
      "install" => install_parse(&mut flags, &mut m)?,
      "json_reference" => json_reference_parse(&mut flags, &mut m, app),
      "jupyter" => jupyter_parse(&mut flags, &mut m),
      "lint" => lint_parse(&mut flags, &mut m),
      "lsp" => lsp_parse(&mut flags, &mut m),
      "repl" => repl_parse(&mut flags, &mut m)?,
      "run" => run_parse(&mut flags, &mut m, app, false)?,
      "serve" => serve_parse(&mut flags, &mut m, app)?,
      "task" => task_parse(&mut flags, &mut m),
      "test" => test_parse(&mut flags, &mut m)?,
      "types" => types_parse(&mut flags, &mut m),
      "uninstall" => uninstall_parse(&mut flags, &mut m),
      "upgrade" => upgrade_parse(&mut flags, &mut m),
      "vendor" => vendor_parse(&mut flags, &mut m),
      "publish" => publish_parse(&mut flags, &mut m),
      _ => unreachable!(),
    }
  } else {
    let has_non_globals = app
      .get_arguments()
      .filter(|arg| !arg.is_global_set())
      .any(|arg| {
        matches
          .value_source(arg.get_id().as_str())
          .is_some_and(|value| value != clap::parser::ValueSource::DefaultValue)
      });

    if has_non_globals || matches.contains_id("script_arg") {
      run_parse(&mut flags, &mut matches, app, true)?;
    } else {
      handle_repl_flags(
        &mut flags,
        ReplFlags {
          eval_files: None,
          eval: None,
          is_default_command: true,
        },
      )
    }
  }

  Ok(flags)
}

macro_rules! heading {
    ($($name:ident = $title:expr),+; $total:literal) => {
      $(const $name: &str = $title;)+
      const HEADING_ORDER: [&str; $total] = [$($name),+];
    };
}

heading! {
  // subcommand flags headings
  DOC_HEADING = "Documentation options",
  FMT_HEADING = "Formatting options",
  COMPILE_HEADING = "Compile options",
  LINT_HEADING = "Linting options",
  TEST_HEADING = "Testing options",
  UPGRADE_HEADING = "Upgrade options",
  PUBLISH_HEADING = "Publishing options",

  // categorized flags headings
  TYPE_CHECKING_HEADING = "Type checking options",
  FILE_WATCHING_HEADING = "File watching options",
  DEBUGGING_HEADING = "Debugging options",
  DEPENDENCY_MANAGEMENT_HEADING = "Dependency management options",

  UNSTABLE_HEADING = "Unstable options";
  12
}

fn help_parse(flags: &mut Flags, mut subcommand: Command) {
  let mut args = subcommand
    .get_arguments()
    .map(|arg| {
      (
        arg.get_id().as_str().to_string(),
        arg.get_help_heading().map(|h| h.to_string()),
      )
    })
    .collect::<Vec<_>>();
  args.sort_by(|a, b| {
    a.1
      .as_ref()
      .map(|heading| HEADING_ORDER.iter().position(|h| h == heading))
      .cmp(
        &b.1
          .as_ref()
          .map(|heading| HEADING_ORDER.iter().position(|h| h == heading)),
      )
      .then(a.0.cmp(&b.0))
  });

  for (mut i, (arg, heading)) in args.into_iter().enumerate() {
    if let Some(heading) = heading {
      let heading_i = HEADING_ORDER.iter().position(|h| h == &heading).unwrap();
      i += heading_i * 100;
    }

    subcommand = subcommand.mut_arg(arg, |arg| arg.display_order(i));
  }

  flags.subcommand = DenoSubcommand::Help(HelpFlags {
    help: subcommand.render_help(),
  });
}

// copied from clap, https://github.com/clap-rs/clap/blob/4e1a565b8adb4f2ad74a9631565574767fdc37ae/clap_builder/src/parser/features/suggestions.rs#L11-L26
pub fn did_you_mean<T, I>(v: &str, possible_values: I) -> Vec<String>
where
  T: AsRef<str>,
  I: IntoIterator<Item = T>,
{
  let mut candidates: Vec<(f64, String)> = possible_values
    .into_iter()
    // GH #4660: using `jaro` because `jaro_winkler` implementation in `strsim-rs` is wrong
    // causing strings with common prefix >=10 to be considered perfectly similar
    .map(|pv| (strsim::jaro(v, pv.as_ref()), pv.as_ref().to_owned()))
    // Confidence of 0.7 so that bar -> baz is suggested
    .filter(|(confidence, _)| *confidence > 0.7)
    .collect();
  candidates
    .sort_by(|a, b| a.0.partial_cmp(&b.0).unwrap_or(std::cmp::Ordering::Equal));
  candidates.into_iter().map(|(_, pv)| pv).collect()
}

fn handle_repl_flags(flags: &mut Flags, repl_flags: ReplFlags) {
  // If user runs just `deno` binary we enter REPL and allow all permissions.
  if repl_flags.is_default_command {
    flags.permissions.allow_net = Some(vec![]);
    flags.permissions.allow_env = Some(vec![]);
    flags.permissions.allow_run = Some(vec![]);
    flags.permissions.allow_read = Some(vec![]);
    flags.permissions.allow_sys = Some(vec![]);
    flags.permissions.allow_write = Some(vec![]);
    flags.permissions.allow_ffi = Some(vec![]);
  }
  flags.subcommand = DenoSubcommand::Repl(repl_flags);
}

pub fn clap_root() -> Command {
  let long_version = format!(
    "{} ({}, {}, {})\nv8 {}\ntypescript {}",
    crate::version::DENO_VERSION_INFO.deno,
    crate::version::DENO_VERSION_INFO.release_channel.name(),
    env!("PROFILE"),
    env!("TARGET"),
    deno_core::v8::VERSION_STRING,
    crate::version::DENO_VERSION_INFO.typescript
  );

  run_args(Command::new("deno"), true)
    .args(unstable_args(UnstableArgsConfig::ResolutionAndRuntime))
    .next_line_help(false)
    .bin_name("deno")
    .styles(
      clap::builder::Styles::styled()
        .header(AnsiColor::Yellow.on_default())
        .usage(AnsiColor::White.on_default())
        .literal(AnsiColor::Green.on_default())
        .placeholder(AnsiColor::Green.on_default()),
    )
    .color(ColorChoice::Auto)
    .term_width(800)
    .version(crate::version::DENO_VERSION_INFO.deno)
    .long_version(long_version)
    .disable_version_flag(true)
    .disable_help_flag(true)
    .disable_help_subcommand(true)
    .arg(
      Arg::new("help")
        .short('h')
        .long("help")
        .hide(true)
        .action(ArgAction::Append)
        .num_args(0..=1)
        .require_equals(true)
        .value_parser(["unstable"])
        .global(true),
    )
    .arg(
      Arg::new("version")
        .short('V')
        .short_alias('v')
        .long("version")
        .action(ArgAction::Version)
        .help("Print version"),
    )
    .arg(
      Arg::new("log-level")
        .short('L')
        .long("log-level")
        .help("Set log level")
        .hide(true)
        .value_parser(["trace", "debug", "info"])
        .global(true),
    )
    .arg(
      Arg::new("quiet")
        .short('q')
        .long("quiet")
        .help("Suppress diagnostic output")
        .action(ArgAction::SetTrue)
        .global(true),
    )
    .subcommand(run_subcommand())
    .subcommand(serve_subcommand())
    .defer(|cmd| {
      let cmd = cmd
        .subcommand(add_subcommand())
        .subcommand(remove_subcommand())
        .subcommand(bench_subcommand())
        .subcommand(bundle_subcommand())
        .subcommand(cache_subcommand())
        .subcommand(check_subcommand())
        .subcommand(clean_subcommand())
        .subcommand(compile_subcommand())
        .subcommand(completions_subcommand())
        .subcommand(coverage_subcommand())
        .subcommand(doc_subcommand())
        .subcommand(eval_subcommand())
        .subcommand(fmt_subcommand())
        .subcommand(init_subcommand())
        .subcommand(info_subcommand())
        .subcommand(install_subcommand())
        .subcommand(json_reference_subcommand())
        .subcommand(jupyter_subcommand())
        .subcommand(uninstall_subcommand())
        .subcommand(lsp_subcommand())
        .subcommand(lint_subcommand())
        .subcommand(publish_subcommand())
        .subcommand(repl_subcommand())
        .subcommand(task_subcommand())
        .subcommand(test_subcommand())
        .subcommand(types_subcommand())
        .subcommand(upgrade_subcommand())
        .subcommand(vendor_subcommand());

      let help = help_subcommand(&cmd);
      cmd.subcommand(help)
    })
    .help_template(DENO_HELP)
    .after_help(ENV_VARIABLES_HELP)
    .next_line_help(false)
}

#[inline(always)]
fn command(
  name: &'static str,
  about: impl clap::builder::IntoResettable<clap::builder::StyledStr>,
  unstable_args_config: UnstableArgsConfig,
) -> Command {
  Command::new(name)
    .about(about)
    .args(unstable_args(unstable_args_config))
}

fn help_subcommand(app: &Command) -> Command {
  command("help", None, UnstableArgsConfig::None)
    .disable_version_flag(true)
    .disable_help_subcommand(true)
    .subcommands(app.get_subcommands().map(|command| {
      Command::new(command.get_name().to_owned())
        .disable_help_flag(true)
        .disable_version_flag(true)
    }))
}

fn add_subcommand() -> Command {
  command(
    "add",
    cstr!(
      "Add dependencies to your configuration file.
  <p(245)>deno add @std/path</>

You can add multiple dependencies at once:
  <p(245)>deno add @std/path @std/assert</>"
    ),
    UnstableArgsConfig::None,
  )
  .defer(|cmd| {
    cmd.arg(
      Arg::new("packages")
        .help("List of packages to add")
        .required_unless_present("help")
        .num_args(1..)
        .action(ArgAction::Append),
    )
  })
}

fn remove_subcommand() -> Command {
  command(
    "remove",
    cstr!(
      "Remove dependencies from the configuration file.
  <p(245)>deno remove @std/path</>

You can remove multiple dependencies at once:
  <p(245)>deno remove @std/path @std/assert</>
"
    ),
    UnstableArgsConfig::None,
  )
  .defer(|cmd| {
    cmd.arg(
      Arg::new("packages")
        .help("List of packages to remove")
        .required_unless_present("help")
        .num_args(1..)
        .action(ArgAction::Append),
    )
  })
}

fn bench_subcommand() -> Command {
  command(
    "bench",
    cstr!("Run benchmarks using Deno's built-in bench tool.

Evaluate the given files, run all benches declared with 'Deno.bench()' and report results to standard output:
  <p(245)>deno bench src/fetch_bench.ts src/signal_bench.ts</>

If you specify a directory instead of a file, the path is expanded to all contained files matching the glob <c>{*_,*.,}bench.{js,mjs,ts,mts,jsx,tsx}</>:
  <p(245)>deno bench src/</>

<y>Read more:</> <c>https://docs.deno.com/go/cmd/bench</>"),
    UnstableArgsConfig::ResolutionAndRuntime,
  )
  .defer(|cmd| {
    runtime_args(cmd, true, false)
      .arg(check_arg(true))
      .arg(
        Arg::new("json")
          .long("json")
          .action(ArgAction::SetTrue)
          .help("UNSTABLE: Output benchmark result in JSON format"),
      )
      .arg(
        Arg::new("ignore")
          .long("ignore")
          .num_args(1..)
          .action(ArgAction::Append)
          .require_equals(true)
          .help("Ignore files"),
      )
      .arg(
        Arg::new("filter")
          .long("filter")
          .allow_hyphen_values(true)
          .help(
          "Run benchmarks with this string or regexp pattern in the bench name",
        ),
      )
      .arg(
        Arg::new("files")
          .help("List of file names to run")
          .num_args(..)
          .action(ArgAction::Append),
      )
      .arg(
        Arg::new("no-run")
          .long("no-run")
          .help("Cache bench modules, but don't run benchmarks")
          .action(ArgAction::SetTrue),
      )
      .arg(watch_arg(false))
      .arg(watch_exclude_arg())
      .arg(no_clear_screen_arg())
      .arg(script_arg().last(true))
      .arg(env_file_arg())
  })
}

fn bundle_subcommand() -> Command {
  command("bundle",  "⚠️ `deno bundle` was removed in Deno 2.

See the Deno 1.x to 2.x Migration Guide for migration instructions: https://docs.deno.com/runtime/manual/advanced/migrate_deprecations", UnstableArgsConfig::ResolutionOnly)
    .hide(true)
}

fn cache_subcommand() -> Command {
  command(
    "cache",
    cstr!("Cache and compile remote dependencies.

Download and compile a module with all of its static dependencies and save them in the local cache, without running any code:
  <p(245)>deno cache jsr:@std/http/file-server</>

Future runs of this module will trigger no downloads or compilation unless --reload is specified

<y>Read more:</> <c>https://docs.deno.com/go/cmd/cache</>"),
    UnstableArgsConfig::ResolutionOnly,
  )
  .defer(|cmd| {
    compile_args(cmd)
      .arg(check_arg(false))
      .arg(
        Arg::new("file")
          .num_args(1..)
          .required_unless_present("help")
          .value_hint(ValueHint::FilePath),
      )
      .arg(frozen_lockfile_arg())
      .arg(allow_scripts_arg())
  })
}

fn clean_subcommand() -> Command {
  command(
    "clean",
    cstr!("Remove the cache directory (<c>$DENO_DIR</>)"),
    UnstableArgsConfig::None,
  )
}

fn check_subcommand() -> Command {
  command("check",
      cstr!("Download and type-check without execution.

  <p(245)>deno check jsr:@std/http/file-server</>

Unless --reload is specified, this command will not re-download already cached dependencies

<y>Read more:</> <c>https://docs.deno.com/go/cmd/check</>"),
          UnstableArgsConfig::ResolutionAndRuntime
    )
    .defer(|cmd| {
      compile_args_without_check_args(cmd)
        .arg(
          Arg::new("all")
            .long("all")
            .help("Type-check all code, including remote modules and npm packages")
            .action(ArgAction::SetTrue)
            .conflicts_with("no-remote")
        )
        .arg(
          // past alias for --all
          Arg::new("remote")
            .long("remote")
            .help("Type-check all modules, including remote ones")
            .action(ArgAction::SetTrue)
            .conflicts_with("no-remote")
            .hide(true)
        )
        .arg(
          Arg::new("file")
            .num_args(1..)
            .required_unless_present("help")
            .value_hint(ValueHint::FilePath),
        )
      }
    )
}

fn compile_subcommand() -> Command {
  command(
    "compile",
    cstr!("Compiles the given script into a self contained executable.

  <p(245)>deno compile -A jsr:@std/http/file-server</>
  <p(245)>deno compile --output file_server jsr:@std/http/file-server</>

Any flags specified which affect runtime behavior will be applied to the resulting binary.

Cross-compiling to different target architectures is supported using the <c>--target</> flag.
On the first invocation with deno will download the proper binary and cache it in <c>$DENO_DIR</>.

<y>Read more:</> <c>https://docs.deno.com/go/cmd/compile</>
"),
    UnstableArgsConfig::ResolutionAndRuntime,
  )
  .defer(|cmd| {
    runtime_args(cmd, true, false)
      .arg(check_arg(true))
      .arg(
        Arg::new("include")
          .long("include")
          .help(
            cstr!("Includes an additional module in the compiled executable's module graph.
  <p(245)>Use this flag if a dynamically imported module or a web worker main module
  fails to load in the executable. This flag can be passed multiple times,
  to include multiple additional modules.</>",
          ))
          .action(ArgAction::Append)
          .value_hint(ValueHint::FilePath)
          .help_heading(COMPILE_HEADING),
      )
      .arg(
        Arg::new("output")
          .long("output")
          .short('o')
          .value_parser(value_parser!(String))
          .help(cstr!("Output file <p(245)>(defaults to $PWD/<<inferred-name>>)</>"))
          .value_hint(ValueHint::FilePath)
          .help_heading(COMPILE_HEADING),
      )
      .arg(
        Arg::new("target")
          .long("target")
          .help("Target OS architecture")
          .value_parser([
            "x86_64-unknown-linux-gnu",
            "aarch64-unknown-linux-gnu",
            "x86_64-pc-windows-msvc",
            "x86_64-apple-darwin",
            "aarch64-apple-darwin",
          ])
          .help_heading(COMPILE_HEADING),
      )
      .arg(
        Arg::new("no-terminal")
          .long("no-terminal")
          .help("Hide terminal on Windows")
          .action(ArgAction::SetTrue)
          .help_heading(COMPILE_HEADING),
      )
      .arg(
        Arg::new("icon")
          .long("icon")
          .help("Set the icon of the executable on Windows (.ico)")
          .value_parser(value_parser!(String))
          .help_heading(COMPILE_HEADING),
      )
      .arg(executable_ext_arg())
      .arg(env_file_arg())
      .arg(
        script_arg()
          .required_unless_present("help")
          .trailing_var_arg(true),
      )
  })
}

fn completions_subcommand() -> Command {
  command(
    "completions",
    cstr!(
      "Output shell completion script to standard output.

  <p(245)>deno completions bash > /usr/local/etc/bash_completion.d/deno.bash</>
  <p(245)>source /usr/local/etc/bash_completion.d/deno.bash</>"
    ),
    UnstableArgsConfig::None,
  )
  .defer(|cmd| {
    cmd.disable_help_subcommand(true).arg(
      Arg::new("shell")
        .value_parser(["bash", "fish", "powershell", "zsh", "fig"])
        .required_unless_present("help"),
    )
  })
}

fn coverage_subcommand() -> Command {
  command(
    "coverage",
    cstr!("Print coverage reports from coverage profiles.

Collect a coverage profile with deno test:
  <p(245)>deno test --coverage=cov_profile</>

Print a report to stdout:
  <p(245)>deno coverage cov_profile</>

Include urls that start with the file schema and exclude files ending with <c>test.ts</> and <c>test.js</>,
for an url to match it must match the include pattern and not match the exclude pattern:
  <p(245)>deno coverage --include=\"^file:\" --exclude=\"test\\.(ts|js)\" cov_profile</>

Write a report using the lcov format:
  <p(245)>deno coverage --lcov --output=cov.lcov cov_profile/</>

Generate html reports from lcov:
  <p(245)>genhtml -o html_cov cov.lcov</>

<y>Read more:</> <c>https://docs.deno.com/go/cmd/coverage</>"),
    UnstableArgsConfig::None,
  )
  .defer(|cmd| {
    cmd
      .arg(
        Arg::new("ignore")
          .long("ignore")
          .num_args(1..)
          .action(ArgAction::Append)
          .require_equals(true)
          .help("Ignore coverage files")
          .value_hint(ValueHint::AnyPath),
      )
      .arg(
        Arg::new("include")
          .long("include")
          .num_args(1..)
          .action(ArgAction::Append)
          .value_name("regex")
          .require_equals(true)
          .default_value(r"^file:")
          .help("Include source files in the report"),
      )
      .arg(
        Arg::new("exclude")
          .long("exclude")
          .num_args(1..)
          .action(ArgAction::Append)
          .value_name("regex")
          .require_equals(true)
          .default_value(r"test\.(js|mjs|ts|jsx|tsx)$")
          .help("Exclude source files from the report"),
      )
      .arg(
        Arg::new("lcov")
          .long("lcov")
          .help("Output coverage report in lcov format")
          .action(ArgAction::SetTrue),
      )
      .arg(
        Arg::new("output")
          .requires("lcov")
          .long("output")
          .value_parser(value_parser!(String))
          .help(
            cstr!("Exports the coverage report in lcov format to the given file.
  <p(245)>If no --output arg is specified then the report is written to stdout.</>",
          ))
          .require_equals(true)
          .value_hint(ValueHint::FilePath),
      )
      .arg(
        Arg::new("html")
          .long("html")
          .help("Output coverage report in HTML format in the given directory")
          .action(ArgAction::SetTrue),
      )
      .arg(
        Arg::new("detailed")
          .long("detailed")
          .help("Output coverage report in detailed format in the terminal")
          .action(ArgAction::SetTrue),
      )
      .arg(
        Arg::new("files")
          .num_args(0..)
          .action(ArgAction::Append)
          .value_hint(ValueHint::AnyPath),
      )
  })
}

fn doc_subcommand() -> Command {
  command("doc",
      cstr!("Show documentation for a module.

Output documentation to standard output:
    <p(245)>deno doc ./path/to/module.ts</>

Output documentation in HTML format:
    <p(245)>deno doc --html --name=\"My library\" ./path/to/module.ts</>

Lint a module for documentation diagnostics:
    <p(245)>deno doc --lint ./path/to/module.ts</>

Target a specific symbol:
    <p(245)>deno doc ./path/to/module.ts MyClass.someField</>

Show documentation for runtime built-ins:
    <p(245)>deno doc</>
    <p(245)>deno doc --filter Deno.Listener</>

<y>Read more:</> <c>https://docs.deno.com/go/cmd/doc</>"),
          UnstableArgsConfig::ResolutionOnly
    )
    .defer(|cmd| {
      cmd
        .arg(import_map_arg())
        .arg(reload_arg())
        .arg(lock_arg())
        .arg(no_lock_arg())
        .arg(no_npm_arg())
        .arg(no_remote_arg())
        .arg(
          Arg::new("json")
            .long("json")
            .help("Output documentation in JSON format")
            .action(ArgAction::SetTrue)
            .help_heading(DOC_HEADING),
        )
        .arg(
          Arg::new("html")
            .long("html")
            .help("Output documentation in HTML format")
            .action(ArgAction::SetTrue)
            .display_order(1000)
            .conflicts_with("json").help_heading(DOC_HEADING)
        )
        .arg(
          Arg::new("name")
            .long("name")
            .help("The name that will be used in the docs (ie for breadcrumbs)")
            .action(ArgAction::Set)
            .require_equals(true).help_heading(DOC_HEADING)
        )
        .arg(
          Arg::new("category-docs")
            .long("category-docs")
            .help("Path to a JSON file keyed by category and an optional value of a markdown doc")
            .requires("html")
            .action(ArgAction::Set)
            .require_equals(true).help_heading(DOC_HEADING)
        )
        .arg(
          Arg::new("symbol-redirect-map")
            .long("symbol-redirect-map")
            .help("Path to a JSON file keyed by file, with an inner map of symbol to an external link")
            .requires("html")
            .action(ArgAction::Set)
            .require_equals(true).help_heading(DOC_HEADING)
        )
        .arg(
          Arg::new("strip-trailing-html")
            .long("strip-trailing-html")
            .help("Remove trailing .html from various links. Will still generate files with a .html extension")
            .requires("html")
            .action(ArgAction::SetTrue).help_heading(DOC_HEADING)
        )
        .arg(
          Arg::new("default-symbol-map")
            .long("default-symbol-map")
            .help("Uses the provided mapping of default name to wanted name for usage blocks")
            .requires("html")
            .action(ArgAction::Set)
            .require_equals(true).help_heading(DOC_HEADING)
        )
        .arg(
          Arg::new("output")
            .long("output")
            .help("Directory for HTML documentation output")
            .action(ArgAction::Set)
            .require_equals(true)
            .value_hint(ValueHint::DirPath)
            .value_parser(value_parser!(String)).help_heading(DOC_HEADING)
        )
        .arg(
          Arg::new("private")
            .long("private")
            .help("Output private documentation")
            .action(ArgAction::SetTrue).help_heading(DOC_HEADING),
        )
        .arg(
          Arg::new("filter")
            .long("filter")
            .help("Dot separated path to symbol")
            .conflicts_with("json")
            .conflicts_with("lint")
            .conflicts_with("html").help_heading(DOC_HEADING),
        )
        .arg(
          Arg::new("lint")
            .long("lint")
            .help("Output documentation diagnostics.")
            .action(ArgAction::SetTrue).help_heading(DOC_HEADING),
        )
        // TODO(nayeemrmn): Make `--builtin` a proper option. Blocked by
        // https://github.com/clap-rs/clap/issues/1794. Currently `--builtin` is
        // just a possible value of `source_file` so leading hyphens must be
        // enabled.
        .allow_hyphen_values(true)
        .arg(
          Arg::new("source_file")
            .num_args(1..)
            .action(ArgAction::Append)
            .value_hint(ValueHint::FilePath)
            .required_if_eq_any([("html", "true"), ("lint", "true")]),
        )
    })
}

fn eval_subcommand() -> Command {
  command(
    "eval",
    cstr!(
      "Evaluate JavaScript from the command line.
  <p(245)>deno eval \"console.log('hello world')\"</>

To evaluate as TypeScript:
  <p(245)>deno eval --ext=ts \"const v: string = 'hello'; console.log(v)\"</>

This command has implicit access to all permissions.

<y>Read more:</> <c>https://docs.deno.com/go/cmd/eval</>"
    ),
    UnstableArgsConfig::ResolutionAndRuntime,
  )
  .defer(|cmd| {
    runtime_args(cmd, false, true)
      .arg(check_arg(false))
      .arg(executable_ext_arg())
      .arg(
        Arg::new("print")
          .long("print")
          .short('p')
          .help("print result to stdout")
          .action(ArgAction::SetTrue),
      )
      .arg(
        Arg::new("code_arg")
          .num_args(1..)
          .action(ArgAction::Append)
          .help("Code to evaluate")
          .value_name("CODE_ARG")
          .required_unless_present("help"),
      )
      .arg(env_file_arg())
  })
}

fn fmt_subcommand() -> Command {
  command(
    "fmt",
    cstr!("Auto-format various file types.
  <p(245)>deno fmt myfile1.ts myfile2.ts</>

Supported file types are:
  <p(245)>JavaScript, TypeScript, Markdown, JSON(C) and Jupyter Notebooks</>

Supported file types which are behind corresponding unstable flags (see formatting options):
  <p(245)>HTML, CSS, SCSS, SASS, LESS, YAML, Svelte, Vue, Astro and Angular</>

Format stdin and write to stdout:
  <p(245)>cat file.ts | deno fmt -</>

Ignore formatting code by preceding it with an ignore comment:
  <p(245)>// deno-fmt-ignore</>

Ignore formatting a file by adding an ignore comment at the top of the file:
  <p(245)>// deno-fmt-ignore-file</>

<y>Read more:</> <c>https://docs.deno.com/go/cmd/fmt</>"),
    UnstableArgsConfig::None,
  )
  .defer(|cmd| {
    cmd
      .arg(config_arg())
      .arg(no_config_arg())
      .arg(
         Arg::new("check")
          .long("check")
          .help("Check if the source files are formatted")
          .num_args(0)
          .help_heading(FMT_HEADING),
      )
      .arg(
        Arg::new("ext")
          .long("ext")
          .help("Set content type of the supplied file")
          // prefer using ts for formatting instead of js because ts works in more scenarios
          .default_value("ts")
          .hide_default_value(true)
          .value_parser([
            "ts", "tsx", "js", "jsx", "md", "json", "jsonc", "css", "scss",
            "sass", "less", "html", "svelte", "vue", "astro", "yml", "yaml",
            "ipynb",
          ])
          .help_heading(FMT_HEADING),
      )
      .arg(
        Arg::new("ignore")
          .long("ignore")
          .num_args(1..)
          .action(ArgAction::Append)
          .require_equals(true)
          .help("Ignore formatting particular source files")
          .value_hint(ValueHint::AnyPath)
          .help_heading(FMT_HEADING),
      )
      .arg(
        Arg::new("files")
          .num_args(1..)
          .action(ArgAction::Append)
          .value_hint(ValueHint::AnyPath),
      )
      .arg(watch_arg(false))
      .arg(watch_exclude_arg())
      .arg(no_clear_screen_arg())
      .arg(
        Arg::new("use-tabs")
          .long("use-tabs")
          .alias("options-use-tabs")
          .num_args(0..=1)
          .value_parser(value_parser!(bool))
          .default_missing_value("true")
          .require_equals(true)
          .help(
          cstr!(  "Use tabs instead of spaces for indentation <p(245)>[default: false]</>"),
          )
          .help_heading(FMT_HEADING),
      )
      .arg(
        Arg::new("line-width")
          .long("line-width")
          .alias("options-line-width")
          .help(cstr!("Define maximum line width <p(245)>[default: 80]</>"))
          .value_parser(value_parser!(NonZeroU32))
          .help_heading(FMT_HEADING),
      )
      .arg(
        Arg::new("indent-width")
          .long("indent-width")
          .alias("options-indent-width")
          .help(cstr!("Define indentation width <p(245)>[default: 2]</>"))
          .value_parser(value_parser!(NonZeroU8))
          .help_heading(FMT_HEADING),
      )
      .arg(
        Arg::new("single-quote")
          .long("single-quote")
          .alias("options-single-quote")
          .num_args(0..=1)
          .value_parser(value_parser!(bool))
          .default_missing_value("true")
          .require_equals(true)
          .help(cstr!("Use single quotes <p(245)>[default: false]</>"))
          .help_heading(FMT_HEADING),
      )
      .arg(
        Arg::new("prose-wrap")
          .long("prose-wrap")
          .alias("options-prose-wrap")
          .value_parser(["always", "never", "preserve"])
          .help(cstr!("Define how prose should be wrapped <p(245)>[default: always]</>"))
          .help_heading(FMT_HEADING),
      )
      .arg(
        Arg::new("no-semicolons")
          .long("no-semicolons")
          .alias("options-no-semicolons")
          .num_args(0..=1)
          .value_parser(value_parser!(bool))
          .default_missing_value("true")
          .require_equals(true)
          .help(
           cstr!("Don't use semicolons except where necessary <p(245)>[default: false]</>"),
          )
          .help_heading(FMT_HEADING),
      )
      .arg(
        Arg::new("unstable-css")
          .long("unstable-css")
          .help("Enable formatting CSS, SCSS, Sass and Less files")
          .value_parser(FalseyValueParser::new())
          .action(ArgAction::SetTrue)
          .help_heading(FMT_HEADING),
      )
      .arg(
        Arg::new("unstable-html")
          .long("unstable-html")
          .help("Enable formatting HTML files")
          .value_parser(FalseyValueParser::new())
          .action(ArgAction::SetTrue)
          .help_heading(FMT_HEADING),
      )
      .arg(
        Arg::new("unstable-component")
          .long("unstable-component")
          .help("Enable formatting Svelte, Vue, Astro and Angular files")
          .value_parser(FalseyValueParser::new())
          .action(ArgAction::SetTrue)
          .help_heading(FMT_HEADING),
      )
      .arg(
        Arg::new("unstable-yaml")
          .long("unstable-yaml")
          .help("Enable formatting YAML files")
          .value_parser(FalseyValueParser::new())
          .action(ArgAction::SetTrue)
          .help_heading(FMT_HEADING),
      )
  })
}

fn init_subcommand() -> Command {
  command("init", "Initialize a new project", UnstableArgsConfig::None).defer(
    |cmd| {
      cmd
        .arg(Arg::new("dir").value_hint(ValueHint::DirPath))
        .arg(
          Arg::new("lib")
            .long("lib")
            .help("Generate an example library project")
            .action(ArgAction::SetTrue),
        )
        .arg(
          Arg::new("serve")
            .long("serve")
            .help("Generate an example project for `deno serve`")
            .conflicts_with("lib")
            .action(ArgAction::SetTrue),
        )
    },
  )
}

fn info_subcommand() -> Command {
  command("info",
      cstr!("Show information about a module or the cache directories.

Get information about a module:
  <p(245)>deno info jsr:@std/http/file-server</>

The following information is shown:
  local: Local path of the file
  type: JavaScript, TypeScript, or JSON
  emit: Local path of compiled source code (TypeScript only)
  dependencies: Dependency tree of the source file

<y>Read more:</> <c>https://docs.deno.com/go/cmd/info</>"),
          UnstableArgsConfig::ResolutionOnly
    )
    .defer(|cmd| cmd
      .arg(Arg::new("file").value_hint(ValueHint::FilePath))
      .arg(reload_arg().requires("file"))
      .arg(ca_file_arg())
      .arg(unsafely_ignore_certificate_errors_arg())
      .arg(
        location_arg()
          .conflicts_with("file")
          .help("Show files used for origin bound APIs like the Web Storage API when running a script with '--location=<HREF>'")
      )
      .arg(no_check_arg().hide(true)) // TODO(lucacasonato): remove for 2.0
      .arg(no_config_arg())
      .arg(no_remote_arg())
      .arg(no_npm_arg())
      .arg(lock_arg())
      .arg(no_lock_arg())
      .arg(config_arg())
      .arg(import_map_arg())
      .arg(node_modules_dir_arg())
      .arg(vendor_arg())
      .arg(
        Arg::new("json")
          .long("json")
          .help("UNSTABLE: Outputs the information in JSON format")
          .action(ArgAction::SetTrue),
      ))
}

fn install_subcommand() -> Command {
  command("install", cstr!("Installs dependencies either in the local project or globally to a bin directory.

<g>Local installation</>

Add dependencies to the local project's configuration (<p(245)>deno.json / package.json</>) and installs them 
in the package cache. If no dependency is specified, installs all dependencies listed in the config file.
If the <p(245)>--entrypoint</> flag is passed, installs the dependencies of the specified entrypoint(s).

  <p(245)>deno install</>
  <p(245)>deno install @std/bytes</>
  <p(245)>deno install npm:chalk</>
  <p(245)>deno install --entrypoint entry1.ts entry2.ts</>

<g>Global installation</>

If the <bold>--global</> flag is set, installs a script as an executable in the installation root's bin directory.

  <p(245)>deno install --global --allow-net --allow-read jsr:@std/http/file-server</>
  <p(245)>deno install -g https://examples.deno.land/color-logging.ts</>

To change the executable name, use -n/--name:
  <p(245)>deno install -g --allow-net --allow-read -n serve jsr:@std/http/file-server</>

The executable name is inferred by default:
  - Attempt to take the file stem of the URL path. The above example would
    become <p(245)>file_server</>.
  - If the file stem is something generic like <p(245)>main</>, <p(245)>mod</>, <p(245)>index</> or <p(245)>cli</>,
    and the path has no parent, take the file name of the parent path. Otherwise
    settle with the generic name.
  - If the resulting name has an <p(245)>@...</> suffix, strip it.

To change the installation root, use <c>--root</>:
  <p(245)>deno install -g --allow-net --allow-read --root /usr/local jsr:@std/http/file-server</>

The installation root is determined, in order of precedence:
  - <p(245)>--root</> option
  - <p(245)>DENO_INSTALL_ROOT</> environment variable
  - <p(245)>$HOME/.deno</>

These must be added to the path manually if required."), UnstableArgsConfig::ResolutionAndRuntime)
    .visible_alias("i")
    .defer(|cmd| {
      permission_args(runtime_args(cmd, false, true), Some("global"))
        .arg(check_arg(true))
        .arg(allow_scripts_arg())
        .arg(
          Arg::new("cmd")
            .required_if_eq("global", "true")
            .required_if_eq("entrypoint", "true")
            .num_args(1..)
            .value_hint(ValueHint::FilePath),
        )
        .arg(
          Arg::new("name")
            .long("name")
            .short('n')
            .requires("global")
            .help("Executable file name"),
        )
        .arg(
          Arg::new("root")
            .long("root")
            .requires("global")
            .help("Installation root")
            .value_hint(ValueHint::DirPath),
        )
        .arg(
          Arg::new("force")
            .long("force")
            .requires("global")
            .short('f')
            .help("Forcefully overwrite existing installation")
            .action(ArgAction::SetTrue),
        )
        .arg(
          Arg::new("global")
            .long("global")
            .short('g')
            .help("Install a package or script as a globally available executable")
            .action(ArgAction::SetTrue),
        )
        .arg(
          Arg::new("entrypoint")
            .long("entrypoint")
            .short('e')
            .conflicts_with("global")
            .action(ArgAction::SetTrue)
            .help("Install dependents of the specified entrypoint(s)"),
        )
        .arg(env_file_arg())
    })
}

fn json_reference_subcommand() -> Command {
  Command::new("json_reference").hide(true)
}

fn jupyter_subcommand() -> Command {
  Command::new("jupyter")
    .arg(
      Arg::new("install")
        .long("install")
        .help("Installs kernelspec, requires 'jupyter' command to be available.")
        .conflicts_with("kernel")
        .action(ArgAction::SetTrue)
    )
    .arg(
      Arg::new("kernel")
        .long("kernel")
        .help("Start the kernel")
        .conflicts_with("install")
        .requires("conn")
        .action(ArgAction::SetTrue)
    )
    .arg(
      Arg::new("conn")
        .long("conn")
        .help("Path to JSON file describing connection parameters, provided by Jupyter")
        .value_parser(value_parser!(String))
        .value_hint(ValueHint::FilePath)
        .conflicts_with("install"))
    .about("Deno kernel for Jupyter notebooks")
}

fn uninstall_subcommand() -> Command {
  command(
    "uninstall",
    cstr!("Uninstalls an executable script in the installation root's bin directory.
  <p(245)>deno uninstall serve</>

To change the installation root, use <c>--root</> flag:
  <p(245)>deno uninstall --root /usr/local serve</>

The installation root is determined, in order of precedence:
  - <p(245)>--root</> option
  - <p(245)>DENO_INSTALL_ROOT</> environment variable
  - <p(245)>$HOME/.deno</>"),
    UnstableArgsConfig::None,
  )
  .defer(|cmd| {
    cmd
      .arg(Arg::new("name").required_unless_present("help"))
      .arg(
        Arg::new("root")
          .long("root")
          .help("Installation root")
          .value_hint(ValueHint::DirPath),
      )
      .arg(
        Arg::new("global")
          .long("global")
          .short('g')
          .help("Remove globally installed package or module")
          .action(ArgAction::SetTrue),
      )
  })
}

fn lsp_subcommand() -> Command {
  Command::new("lsp").about(
    "The 'deno lsp' subcommand provides a way for code editors and IDEs to interact with Deno
using the Language Server Protocol. Usually humans do not use this subcommand directly.
For example, 'deno lsp' can provide IDEs with go-to-definition support and automatic code formatting.

How to connect various editors and IDEs to 'deno lsp': https://docs.deno.com/go/lsp",
  )
}

fn lint_subcommand() -> Command {
  command(
    "lint",
    cstr!("Lint JavaScript/TypeScript source code.

  <p(245)>deno lint</>
  <p(245)>deno lint myfile1.ts myfile2.js</>

Print result as JSON:
  <p(245)>deno lint --json</>

Read from stdin:
  <p(245)>cat file.ts | deno lint -</>
  <p(245)>cat file.ts | deno lint --json -</>

List available rules:
  <p(245)>deno lint --rules</>

To ignore specific diagnostics, you can write an ignore comment on the preceding line with a rule name (or multiple):
  <p(245)>// deno-lint-ignore no-explicit-any</>
  <p(245)>// deno-lint-ignore require-await no-empty</>

To ignore linting on an entire file, you can add an ignore comment at the top of the file:
  <p(245)>// deno-lint-ignore-file</>

<y>Read more:</> <c>https://docs.deno.com/go/cmd/lint</>
"),
    UnstableArgsConfig::ResolutionOnly,
  )
  .defer(|cmd| {
    cmd
      .arg(
        Arg::new("fix")
          .long("fix")
          .help("Fix any linting errors for rules that support it")
          .action(ArgAction::SetTrue)
          .help_heading(LINT_HEADING),
      )
      .arg(
            Arg::new("ext")
                .long("ext")
                .require_equals(true)
                .value_name("EXT")
                .help("Specify the file extension to lint when reading from stdin.\
  For example, use `jsx` to lint JSX files or `tsx` for TSX files.\
  This argument is necessary because stdin input does not automatically infer the file type.\
  Example usage: `cat file.jsx | deno lint - --ext=jsx`."),
        )
        .arg(
        Arg::new("rules")
          .long("rules")
          .help("List available rules")
          .action(ArgAction::SetTrue)
          .help_heading(LINT_HEADING),
      )
      .arg(
        Arg::new("rules-tags")
          .long("rules-tags")
          .require_equals(true)
          .num_args(1..)
          .action(ArgAction::Append)
          .use_value_delimiter(true)
          .help("Use set of rules with a tag")
          .help_heading(LINT_HEADING),
      )
      .arg(
        Arg::new("rules-include")
          .long("rules-include")
          .require_equals(true)
          .num_args(1..)
          .use_value_delimiter(true)
          .conflicts_with("rules")
          .help("Include lint rules")
          .help_heading(LINT_HEADING),
      )
      .arg(
        Arg::new("rules-exclude")
          .long("rules-exclude")
          .require_equals(true)
          .num_args(1..)
          .use_value_delimiter(true)
          .conflicts_with("rules")
          .help("Exclude lint rules")
          .help_heading(LINT_HEADING),
      )
      .arg(no_config_arg())
      .arg(config_arg())
      .arg(
        Arg::new("ignore")
          .long("ignore")
          .num_args(1..)
          .action(ArgAction::Append)
          .require_equals(true)
          .help("Ignore linting particular source files")
          .value_hint(ValueHint::AnyPath)
          .help_heading(LINT_HEADING),
      )
      .arg(
        Arg::new("json")
          .long("json")
          .help("Output lint result in JSON format")
          .action(ArgAction::SetTrue)
          .help_heading(LINT_HEADING),
      )
      .arg(
        Arg::new("compact")
          .long("compact")
          .help("Output lint result in compact format")
          .action(ArgAction::SetTrue)
          .conflicts_with("json")
          .help_heading(LINT_HEADING),
      )
      .arg(
        Arg::new("files")
          .num_args(1..)
          .action(ArgAction::Append)
          .value_hint(ValueHint::AnyPath),
      )
      .arg(watch_arg(false))
      .arg(watch_exclude_arg())
      .arg(no_clear_screen_arg())
  })
}

fn repl_subcommand() -> Command {
  command("repl", "Read Eval Print Loop", UnstableArgsConfig::ResolutionAndRuntime)
    .defer(|cmd| runtime_args(cmd, true, true)
      .arg(check_arg(false))
      .arg(
        Arg::new("eval-file")
          .long("eval-file")
          .num_args(1..)
          .action(ArgAction::Append)
          .require_equals(true)
          .help("Evaluates the provided file(s) as scripts when the REPL starts. Accepts file paths and URLs")
          .value_hint(ValueHint::AnyPath),
      )
      .arg(
        Arg::new("eval")
          .long("eval")
          .help("Evaluates the provided code when the REPL starts")
          .value_name("code"),
      )
      .after_help(cstr!("<y>Environment variables:</>
  <g>DENO_REPL_HISTORY</>  Set REPL history file path. History file is disabled when the value is empty.
                       <p(245)>[default: $DENO_DIR/deno_history.txt]</>"))
    )
    .arg(env_file_arg())
}

fn run_args(command: Command, top_level: bool) -> Command {
  runtime_args(command, true, true)
    .arg(check_arg(false))
    .arg(watch_arg(true))
    .arg(hmr_arg(true))
    .arg(watch_exclude_arg())
    .arg(no_clear_screen_arg())
    .arg(executable_ext_arg())
    .arg(if top_level {
      script_arg().trailing_var_arg(true).hide(true)
    } else {
      script_arg().trailing_var_arg(true)
    })
    .arg(env_file_arg())
    .arg(no_code_cache_arg())
}

fn run_subcommand() -> Command {
  run_args(command("run", cstr!("Run a JavaScript or TypeScript program, or a task or script.

By default all programs are run in sandbox without access to disk, network or ability to spawn subprocesses.
  <p(245)>deno run https://examples.deno.land/hello-world.ts</>

Grant permission to read from disk and listen to network:
  <p(245)>deno run --allow-read --allow-net jsr:@std/http/file-server</>

Grant permission to read allow-listed files from disk:
  <p(245)>deno run --allow-read=/etc jsr:@std/http/file-server</>

Grant all permissions:
  <p(245)>deno run -A jsr:@std/http/file-server</>

Specifying the filename '-' to read the file from stdin.
  <p(245)>curl https://examples.deno.land/hello-world.ts | deno run -</>

<y>Read more:</> <c>https://docs.deno.com/go/cmd/run</>"), UnstableArgsConfig::ResolutionAndRuntime), false)
}

fn serve_host_validator(host: &str) -> Result<String, String> {
  if Url::parse(&format!("internal://{host}:9999")).is_ok() {
    Ok(host.to_owned())
  } else {
    Err(format!("Bad serve host: {host}"))
  }
}

fn serve_subcommand() -> Command {
  runtime_args(command("serve", cstr!("Run a server defined in a main module

The serve command uses the default exports of the main module to determine which servers to start.

See https://docs.deno.com/runtime/manual/tools/serve for more detailed information.

Start a server defined in server.ts:
  <p(245)>deno serve server.ts</>

Start a server defined in server.ts, watching for changes and running on port 5050:
  <p(245)>deno serve --watch --port 5050 server.ts</>

<y>Read more:</> <c>https://docs.deno.com/go/cmd/serve</>"), UnstableArgsConfig::ResolutionAndRuntime), true, true)
    .arg(
      Arg::new("port")
        .long("port")
        .help("The TCP port to serve on, defaulting to 8000. Pass 0 to pick a random free port")
        .value_parser(value_parser!(u16)),
    )
    .arg(
      Arg::new("host")
        .long("host")
        .help("The TCP address to serve on, defaulting to 0.0.0.0 (all interfaces)")
        .value_parser(serve_host_validator),
    )
    .arg(
      parallel_arg("multiple server workers")
    )
    .arg(check_arg(false))
    .arg(watch_arg(true))
    .arg(hmr_arg(true))
    .arg(watch_exclude_arg())
    .arg(no_clear_screen_arg())
    .arg(executable_ext_arg())
    .arg(
      script_arg()
        .required_unless_present_any(["help", "v8-flags"])
        .trailing_var_arg(true),
    )
    .arg(env_file_arg())
    .arg(no_code_cache_arg())
}

fn task_subcommand() -> Command {
  command(
    "task",
    cstr!(
      "Run a task defined in the configuration file.
  <p(245)>deno task build</>
  
List all available tasks:
  <p(245)>deno task</>"
    ),
    UnstableArgsConfig::ResolutionAndRuntime,
  )
  .defer(|cmd| {
    cmd
      .allow_external_subcommands(true)
      .subcommand_value_name("TASK")
      .arg(config_arg())
      .arg(
        Arg::new("cwd")
          .long("cwd")
          .value_name("DIR")
          .help("Specify the directory to run the task in")
          .value_hint(ValueHint::DirPath),
      )
  })
}

fn test_subcommand() -> Command {
  command("test",
      cstr!("Run tests using Deno's built-in test runner.

Evaluate the given modules, run all tests declared with <bold>Deno.</><y>test()</> and report results to standard output:
  <p(245)>deno test src/fetch_test.ts src/signal_test.ts</>

Directory arguments are expanded to all contained files matching the glob <c>{*_,*.,}test.{js,mjs,ts,mts,jsx,tsx}</> 
or <c>**/__tests__/**</>:
 <p(245)>deno test src/</>

<y>Read more:</> <c>https://docs.deno.com/go/cmd/test</>"),
          UnstableArgsConfig::ResolutionAndRuntime
    )
    .defer(|cmd|
      runtime_args(cmd, true, true)
      .arg(check_arg(true))
      .arg(
        Arg::new("ignore")
          .long("ignore")
          .num_args(1..)
          .action(ArgAction::Append)
          .require_equals(true)
          .help("Ignore files")
          .value_hint(ValueHint::AnyPath),
      )
      .arg(
        Arg::new("no-run")
          .long("no-run")
          .help("Cache test modules, but don't run tests")
          .action(ArgAction::SetTrue)
          .help_heading(TEST_HEADING),
      )
      .arg(
        Arg::new("trace-leaks")
          .long("trace-leaks")
          .help("Enable tracing of leaks. Useful when debugging leaking ops in test, but impacts test execution time")
          .action(ArgAction::SetTrue)
          .help_heading(TEST_HEADING),
      )
      .arg(
        Arg::new("doc")
          .long("doc")
          .help("Type-check code blocks in JSDoc and Markdown")
          .action(ArgAction::SetTrue)
          .help_heading(TEST_HEADING),
      )
      .arg(
        Arg::new("fail-fast")
          .long("fail-fast")
          .alias("failfast")
          .help("Stop after N errors. Defaults to stopping after first failure")
          .num_args(0..=1)
          .require_equals(true)
          .value_name("N")
          .value_parser(value_parser!(NonZeroUsize))
          .help_heading(TEST_HEADING))
      .arg(
        Arg::new("permit-no-files")
          .long("permit-no-files")
          .help("Don't return an error code if no test files were found")
          .action(ArgAction::SetTrue)
          .help_heading(TEST_HEADING),
      )
      .arg(
        Arg::new("filter")
          .allow_hyphen_values(true)
          .long("filter")
          .help("Run tests with this string or regexp pattern in the test name")
          .help_heading(TEST_HEADING),
      )
      .arg(
        Arg::new("shuffle")
          .long("shuffle")
          .value_name("NUMBER")
          .help("Shuffle the order in which the tests are run")
          .num_args(0..=1)
          .require_equals(true)
          .value_parser(value_parser!(u64))
          .help_heading(TEST_HEADING),
      )
      .arg(
        Arg::new("coverage")
          .long("coverage")
          .value_name("DIR")
          .num_args(0..=1)
          .require_equals(true)
          .default_missing_value("coverage")
          .conflicts_with("inspect")
          .conflicts_with("inspect-wait")
          .conflicts_with("inspect-brk")
          .help("Collect coverage profile data into DIR. If DIR is not specified, it uses 'coverage/'")
          .help_heading(TEST_HEADING),
      )
      .arg(
        Arg::new("clean")
          .long("clean")
          .help(cstr!("Empty the temporary coverage profile data directory before running tests.
  <p(245)>Note: running multiple `deno test --clean` calls in series or parallel for the same coverage directory may cause race conditions.</>"))
          .action(ArgAction::SetTrue)
          .help_heading(TEST_HEADING),
      )
      .arg(
        parallel_arg("test modules")
      )
      .arg(
        Arg::new("files")
          .help("List of file names to run")
          .num_args(0..)
          .action(ArgAction::Append)
          .value_hint(ValueHint::AnyPath),
      )
      .arg(
        watch_arg(true)
          .conflicts_with("no-run")
          .conflicts_with("coverage"),
      )
      .arg(watch_exclude_arg())
      .arg(no_clear_screen_arg())
      .arg(script_arg().last(true))
      .arg(
        Arg::new("junit-path")
          .long("junit-path")
          .value_name("PATH")
          .value_hint(ValueHint::FilePath)
          .help("Write a JUnit XML test report to PATH. Use '-' to write to stdout which is the default when PATH is not provided")
          .help_heading(TEST_HEADING)
      )
      .arg(
        Arg::new("reporter")
          .long("reporter")
          .help("Select reporter to use. Default to 'pretty'")
          .value_parser(["pretty", "dot", "junit", "tap"])
          .help_heading(TEST_HEADING)
      )
      .arg(
        Arg::new("hide-stacktraces")
          .long("hide-stacktraces")
          .help("Hide stack traces for errors in failure test results.")
          .action(ArgAction::SetTrue)
      )
      .arg(env_file_arg())
    )
}

fn parallel_arg(descr: &str) -> Arg {
  Arg::new("parallel")
    .long("parallel")
    .help(format!("Run {descr} in parallel. Parallelism defaults to the number of available CPUs or the value of the DENO_JOBS environment variable"))
    .action(ArgAction::SetTrue)
}

fn types_subcommand() -> Command {
  command(
    "types",
    "Print runtime TypeScript declarations.

  <p(245)>deno types > lib.deno.d.ts</>

The declaration file could be saved and used for typing information.",
    UnstableArgsConfig::None,
  )
}

fn upgrade_subcommand() -> Command {
  command(
    "upgrade",
    cstr!("Upgrade deno executable to the given version.

<g>Latest</>
  <bold>deno upgrade</>

<g>Specific version</>
  <bold>deno upgrade</> <p(245)>1.45.0</>
  <bold>deno upgrade</> <p(245)>1.46.0-rc.1</>
  <bold>deno upgrade</> <p(245)>9bc2dd29ad6ba334fd57a20114e367d3c04763d4</>

<g>Channel</>
  <bold>deno upgrade</> <p(245)>stable</>
  <bold>deno upgrade</> <p(245)>rc</>
  <bold>deno upgrade</> <p(245)>canary</>

The version is downloaded from <p(245)>https://dl.deno.land</> and is used to replace the current executable.

If you want to not replace the current Deno executable but instead download an update to a
different location, use the <c>--output</> flag:
  <p(245)>deno upgrade --output $HOME/my_deno</>

<y>Read more:</> <c>https://docs.deno.com/go/cmd/upgrade</>"),
    UnstableArgsConfig::None,
  )
  .hide(cfg!(not(feature = "upgrade")))
  .defer(|cmd| {
    cmd
      .arg(
        Arg::new("version")
          .long("version")
          .help("The version to upgrade to")
          .help_heading(UPGRADE_HEADING)// NOTE(bartlomieju): pre-v1.46 compat
          .hide(true),
      )
      .arg(
        Arg::new("output")
          .long("output")
          .help("The path to output the updated version to")
          .value_parser(value_parser!(String))
          .value_hint(ValueHint::FilePath)
          .help_heading(UPGRADE_HEADING),
      )
      .arg(
        Arg::new("dry-run")
          .long("dry-run")
          .help("Perform all checks without replacing old exe")
          .action(ArgAction::SetTrue)
          .help_heading(UPGRADE_HEADING),
      )
      .arg(
        Arg::new("force")
          .long("force")
          .short('f')
          .help("Replace current exe even if not out-of-date")
          .action(ArgAction::SetTrue)
          .help_heading(UPGRADE_HEADING),
      )
      .arg(
        Arg::new("canary")
          .long("canary")
          .help("Upgrade to canary builds")
          .action(ArgAction::SetTrue)
          .help_heading(UPGRADE_HEADING)// NOTE(bartlomieju): pre-v1.46 compat
          .hide(true),
      )
      .arg(
        Arg::new("release-candidate")
          .long("rc")
          .help("Upgrade to a release candidate")
          .conflicts_with_all(["canary", "version"])
          .action(ArgAction::SetTrue)
          .help_heading(UPGRADE_HEADING)
          // NOTE(bartlomieju): pre-v1.46 compat
          .hide(true),
      )
      .arg(
        Arg::new("version-or-hash-or-channel")
          .help(cstr!("Version <p(245)>(v1.46.0)</>, channel <p(245)>(rc, canary)</> or commit hash <p(245)>(9bc2dd29ad6ba334fd57a20114e367d3c04763d4)</>"))
          .value_name("VERSION")
          .action(ArgAction::Append)
          .trailing_var_arg(true),
      )
      .arg(ca_file_arg())
      .arg(unsafely_ignore_certificate_errors_arg())
  })
}

fn vendor_subcommand() -> Command {
  command("vendor",
      "⚠️ `deno vendor` was removed in Deno 2.

See the Deno 1.x to 2.x Migration Guide for migration instructions: https://docs.deno.com/runtime/manual/advanced/migrate_deprecations",
      UnstableArgsConfig::ResolutionOnly
    )
    .hide(true)
}

fn publish_subcommand() -> Command {
  command("publish", "Publish the current working directory's package or workspace", UnstableArgsConfig::ResolutionOnly)
    .defer(|cmd| {
      cmd
      .arg(
        Arg::new("token")
          .long("token")
          .help("The API token to use when publishing. If unset, interactive authentication is be used")
          .help_heading(PUBLISH_HEADING)
      )
        .arg(config_arg())
        .arg(no_config_arg())
        .arg(
          Arg::new("dry-run")
            .long("dry-run")
            .help("Prepare the package for publishing performing all checks and validations without uploading")
            .action(ArgAction::SetTrue)
          .help_heading(PUBLISH_HEADING),
        )
        .arg(
          Arg::new("allow-slow-types")
            .long("allow-slow-types")
            .help("Allow publishing with slow types")
            .action(ArgAction::SetTrue)
          .help_heading(PUBLISH_HEADING),
        )
        .arg(
          Arg::new("allow-dirty")
            .long("allow-dirty")
            .help("Allow publishing if the repository has uncommitted changed")
            .action(ArgAction::SetTrue)
          .help_heading(PUBLISH_HEADING),
        ).arg(
        Arg::new("no-provenance")
          .long("no-provenance")
          .help(cstr!("Disable provenance attestation.
  <p(245)>Enabled by default on Github actions, publicly links the package to where it was built and published from.</>"))
          .action(ArgAction::SetTrue)
        .help_heading(PUBLISH_HEADING)
      )
        .arg(check_arg(/* type checks by default */ true))
        .arg(no_check_arg())
    })
}

fn compile_args(app: Command) -> Command {
  compile_args_without_check_args(app.arg(no_check_arg()))
}

fn compile_args_without_check_args(app: Command) -> Command {
  app
    .arg(import_map_arg())
    .arg(no_remote_arg())
    .arg(no_npm_arg())
    .arg(node_modules_dir_arg())
    .arg(vendor_arg())
    .arg(config_arg())
    .arg(no_config_arg())
    .arg(reload_arg())
    .arg(lock_arg())
    .arg(no_lock_arg())
    .arg(ca_file_arg())
    .arg(unsafely_ignore_certificate_errors_arg())
}

fn permission_args(app: Command, requires: Option<&'static str>) -> Command {
  app
    .after_help(cstr!(r#"<y>Permission options:</>
Docs: <c>https://docs.deno.com/go/permissions</>

  <g>-A, --allow-all</>                        Allow all permissions.
  <g>--no-prompt</>                        Always throw if required permission wasn't passed.
                                           <p(245)>Can also be set via the DENO_NO_PROMPT environment variable.</>
  <g>-R, --allow-read[=<<PATH>...]</>           Allow file system read access. Optionally specify allowed paths.
                                           <p(245)>--allow-read  |  --allow-read="/etc,/var/log.txt"</>
  <g>-W, --allow-write[=<<PATH>...]</>          Allow file system write access. Optionally specify allowed paths.
                                           <p(245)>--allow-write  |  --allow-write="/etc,/var/log.txt"</>
  <g>-N, --allow-net[=<<IP_OR_HOSTNAME>...]</>  Allow network access. Optionally specify allowed IP addresses and host names, with ports as necessary.
                                           <p(245)>--allow-net  |  --allow-net="localhost:8080,deno.land"</>
  <g>-E, --allow-env[=<<VARIABLE_NAME>...]</>   Allow access to environment variables. Optionally specify accessible environment variables.
                                           <p(245)>--allow-env  |  --allow-env="PORT,HOME,PATH"</>
  <g>-S, --allow-sys[=<<API_NAME>...]</>        Allow access to OS information. Optionally allow specific APIs by function name.
                                           <p(245)>--allow-sys  |  --allow-sys="systemMemoryInfo,osRelease"</>
      <g>--allow-run[=<<PROGRAM_NAME>...]</>    Allow running subprocesses. Optionally specify allowed runnable program names.
                                           <p(245)>--allow-run  |  --allow-run="whoami,ps"</>
      <g>--allow-ffi[=<<PATH>...]</>            (Unstable) Allow loading dynamic libraries. Optionally specify allowed directories or files.
                                           <p(245)>--allow-ffi  |  --allow-ffi="./libfoo.so"</>
  <g>    --deny-read[=<<PATH>...]</>            Deny file system read access. Optionally specify denied paths.
                                           <p(245)>--deny-read  |  --deny-read="/etc,/var/log.txt"</>
  <g>    --deny-write[=<<PATH>...]</>           Deny file system write access. Optionally specify denied paths.
                                           <p(245)>--deny-write  |  --deny-write="/etc,/var/log.txt"</>
  <g>    --deny-net[=<<IP_OR_HOSTNAME>...]</>   Deny network access. Optionally specify defined IP addresses and host names, with ports as necessary.
                                           <p(245)>--deny-net  |  --deny-net="localhost:8080,deno.land"</>
  <g>    --deny-env[=<<VARIABLE_NAME>...]</>    Deny access to environment variables. Optionally specify inacessible environment variables.
                                           <p(245)>--deny-env  |  --deny-env="PORT,HOME,PATH"</>
  <g>-S, --deny-sys[=<<API_NAME>...]</>         Deny access to OS information. Optionally deny specific APIs by function name.
                                           <p(245)>--deny-sys  |  --deny-sys="systemMemoryInfo,osRelease"</>
      <g>--deny-run[=<<PROGRAM_NAME>...]</>     Deny running subprocesses. Optionally specify denied runnable program names.
                                           <p(245)>--deny-run  |  --deny-run="whoami,ps"</>
      <g>--deny-ffi[=<<PATH>...]</>             (Unstable) Deny loading dynamic libraries. Optionally specify denied directories or files.
                                           <p(245)>--deny-ffi  |  --deny-ffi="./libfoo.so"</>
"#))
    .arg(
      {
        let mut arg = Arg::new("allow-all")
          .short('A')
          .long("allow-all")
          .action(ArgAction::SetTrue)
          .help("Allow all permissions")
          .hide(true)
          ;
        if let Some(requires) = requires {
          arg = arg.requires(requires)
        }
        arg
      }
    )
    .arg(
<<<<<<< HEAD
      Arg::new("allow-read")
        .long("allow-read")
        .short('R')
        .num_args(0..)
        .action(ArgAction::Append)
        .require_equals(true)
        .value_name("PATH")
        .help("Allow file system read access. Optionally specify allowed paths")
        .value_hint(ValueHint::AnyPath)
        .hide(true),
    )
    .arg(
      Arg::new("deny-read")
        .long("deny-read")
        .num_args(0..)
        .action(ArgAction::Append)
        .require_equals(true)
        .value_name("PATH")
        .help("Deny file system read access. Optionally specify denied paths")
        .value_hint(ValueHint::AnyPath)
        .hide(true),
    )
    .arg(
      Arg::new("allow-write")
        .long("allow-write")
        .short('W')
        .num_args(0..)
        .action(ArgAction::Append)
        .require_equals(true)
        .value_name("PATH")
        .help("Allow file system write access. Optionally specify allowed paths")
        .value_hint(ValueHint::AnyPath)
        .hide(true),
    )
    .arg(
      Arg::new("deny-write")
        .long("deny-write")
        .num_args(0..)
        .action(ArgAction::Append)
        .require_equals(true)
        .value_name("PATH")
        .help("Deny file system write access. Optionally specify denied paths")
        .value_hint(ValueHint::AnyPath)
        .hide(true),
=======
      {
        let mut arg =  Arg::new("allow-read")
          .long("allow-read")
          .short('R')
          .num_args(0..)
          .use_value_delimiter(true)
          .require_equals(true)
          .value_name("PATH")
          .help("Allow file system read access. Optionally specify allowed paths")
          .value_parser(value_parser!(String))
          .value_hint(ValueHint::AnyPath)
          .hide(true)
          ;
        if let Some(requires) = requires {
          arg = arg.requires(requires)
        }
        arg
      }
    )
    .arg(
      {
        let mut arg =   Arg::new("deny-read")
          .long("deny-read")
          .num_args(0..)
          .use_value_delimiter(true)
          .require_equals(true)
          .value_name("PATH")
          .help("Deny file system read access. Optionally specify denied paths")
          .value_parser(value_parser!(String))
          .value_hint(ValueHint::AnyPath)
          .hide(true)
          ;
        if let Some(requires) = requires {
          arg = arg.requires(requires)
        }
        arg
      }
    )
    .arg(
      {
        let mut arg =   Arg::new("allow-write")
          .long("allow-write")
          .short('W')
          .num_args(0..)
          .use_value_delimiter(true)
          .require_equals(true)
          .value_name("PATH")
          .help("Allow file system write access. Optionally specify allowed paths")
          .value_parser(value_parser!(String))
          .value_hint(ValueHint::AnyPath)
          .hide(true)
          ;
        if let Some(requires) = requires {
          arg = arg.requires(requires)
        }
        arg
      }
    )
    .arg(
      {
        let mut arg =    Arg::new("deny-write")
          .long("deny-write")
          .num_args(0..)
          .use_value_delimiter(true)
          .require_equals(true)
          .value_name("PATH")
          .help("Deny file system write access. Optionally specify denied paths")
          .value_parser(value_parser!(String))
          .value_hint(ValueHint::AnyPath)
          .hide(true)
          ;
        if let Some(requires) = requires {
          arg = arg.requires(requires)
        }
        arg
      }
>>>>>>> 4554ab6a
    )
    .arg(
      {
        let mut arg =   Arg::new("allow-net")
          .long("allow-net")
          .short('N')
          .num_args(0..)
          .use_value_delimiter(true)
          .require_equals(true)
          .value_name("IP_OR_HOSTNAME")
          .help("Allow network access. Optionally specify allowed IP addresses and host names, with ports as necessary")
          .value_parser(flags_net::validator)
          .hide(true)
          ;
        if let Some(requires) = requires {
          arg = arg.requires(requires)
        }
        arg
      }
    )
    .arg(
      {
        let mut arg =  Arg::new("deny-net")
          .long("deny-net")
          .num_args(0..)
          .use_value_delimiter(true)
          .require_equals(true)
          .value_name("IP_OR_HOSTNAME")
          .help("Deny network access. Optionally specify denied IP addresses and host names, with ports as necessary")
          .value_parser(flags_net::validator)
          .hide(true)
          ;
        if let Some(requires) = requires {
          arg = arg.requires(requires)
        }
        arg
      }
    )
    .arg(
      {
        let mut arg = Arg::new("allow-env")
          .long("allow-env")
          .short('E')
          .num_args(0..)
          .use_value_delimiter(true)
          .require_equals(true)
          .value_name("VARIABLE_NAME")
          .help("Allow access to system environment information. Optionally specify accessible environment variables")
          .value_parser(|key: &str| {
            if key.is_empty() || key.contains(&['=', '\0'] as &[char]) {
              return Err(format!("invalid key \"{key}\""));
            }

            Ok(if cfg!(windows) {
              key.to_uppercase()
            } else {
              key.to_string()
            })
          })
          .hide(true)
          ;
        if let Some(requires) = requires {
          arg = arg.requires(requires)
        }
        arg
      }
    )
    .arg(
      {
        let mut arg = Arg::new("deny-env")
          .long("deny-env")
          .num_args(0..)
          .use_value_delimiter(true)
          .require_equals(true)
          .value_name("VARIABLE_NAME")
          .help("Deny access to system environment information. Optionally specify accessible environment variables")
          .value_parser(|key: &str| {
            if key.is_empty() || key.contains(&['=', '\0'] as &[char]) {
              return Err(format!("invalid key \"{key}\""));
            }

            Ok(if cfg!(windows) {
              key.to_uppercase()
            } else {
              key.to_string()
            })
          })
          .hide(true)
          ;
        if let Some(requires) = requires {
          arg = arg.requires(requires)
        }
        arg
      }
    )
    .arg(
      {
        let mut arg = Arg::new("allow-sys")
          .long("allow-sys")
          .short('S')
          .num_args(0..)
          .use_value_delimiter(true)
          .require_equals(true)
          .value_name("API_NAME")
          .help("Allow access to OS information. Optionally allow specific APIs by function name")
          .value_parser(|key: &str| parse_sys_kind(key).map(ToString::to_string))
          .hide(true)
          ;
        if let Some(requires) = requires {
          arg = arg.requires(requires)
        }
        arg
      }
    )
    .arg(
      {
        let mut arg =  Arg::new("deny-sys")
          .long("deny-sys")
          .num_args(0..)
          .use_value_delimiter(true)
          .require_equals(true)
          .value_name("API_NAME")
          .help("Deny access to OS information. Optionally deny specific APIs by function name")
          .value_parser(|key: &str| parse_sys_kind(key).map(ToString::to_string))
          .hide(true)
          ;
        if let Some(requires) = requires {
          arg = arg.requires(requires)
        }
        arg
      }
    )
    .arg(
      {
        let mut arg = Arg::new("allow-run")
          .long("allow-run")
          .num_args(0..)
          .use_value_delimiter(true)
          .require_equals(true)
          .value_name("PROGRAM_NAME")
          .help("Allow running subprocesses. Optionally specify allowed runnable program names")
          .hide(true)
          ;
        if let Some(requires) = requires {
          arg = arg.requires(requires)
        }
        arg
      }
    )
    .arg(
      {
        let mut arg =  Arg::new("deny-run")
          .long("deny-run")
          .num_args(0..)
          .use_value_delimiter(true)
          .require_equals(true)
          .value_name("PROGRAM_NAME")
          .help("Deny running subprocesses. Optionally specify denied runnable program names")
          .hide(true)
          ;
        if let Some(requires) = requires {
          arg = arg.requires(requires)
        }
        arg

      }
    )
    .arg(
<<<<<<< HEAD
      Arg::new("allow-ffi")
        .long("allow-ffi")
        .num_args(0..)
        .action(ArgAction::Append)
        .require_equals(true)
        .value_name("PATH")
        .help("(Unstable) Allow loading dynamic libraries. Optionally specify allowed directories or files")
        .value_hint(ValueHint::AnyPath)
        .hide(true),
    )
    .arg(
      Arg::new("deny-ffi")
        .long("deny-ffi")
        .num_args(0..)
        .action(ArgAction::Append)
        .require_equals(true)
        .value_name("PATH")
        .help("(Unstable) Deny loading dynamic libraries. Optionally specify denied directories or files")
        .value_hint(ValueHint::AnyPath)
        .hide(true),
=======
      {
        let mut arg = Arg::new("allow-ffi")
          .long("allow-ffi")
          .num_args(0..)
          .use_value_delimiter(true)
          .require_equals(true)
          .value_name("PATH")
          .help("(Unstable) Allow loading dynamic libraries. Optionally specify allowed directories or files")
          .value_parser(value_parser!(String))
          .value_hint(ValueHint::AnyPath)
          .hide(true)
          ;
        if let Some(requires) = requires {
          arg = arg.requires(requires)
        }
        arg
      }
    )
    .arg(
      {
        let mut arg = Arg::new("deny-ffi")
          .long("deny-ffi")
          .num_args(0..)
          .use_value_delimiter(true)
          .require_equals(true)
          .value_name("PATH")
          .help("(Unstable) Deny loading dynamic libraries. Optionally specify denied directories or files")
          .value_parser(value_parser!(String))
          .value_hint(ValueHint::AnyPath)
          .hide(true)
          ;
        if let Some(requires) = requires {
          arg = arg.requires(requires)
        }
        arg
      }
>>>>>>> 4554ab6a
    )
    .arg(
      {
        let mut arg = Arg::new("allow-hrtime")
          .long("allow-hrtime")
          .action(ArgAction::SetTrue)
          .help("REMOVED in Deno 2.0")
          .hide(true)
          ;
        if let Some(requires) = requires {
          arg = arg.requires(requires)
        }
        arg
      }
    )
    .arg(
      {
        let mut arg = Arg::new("deny-hrtime")
          .long("deny-hrtime")
          .action(ArgAction::SetTrue)
          .help("REMOVED in Deno 2.0")
          .hide(true)
          ;
        if let Some(requires) = requires {
          arg = arg.requires(requires)
        }
        arg
      }
    )
    .arg(
      {
        let mut arg = Arg::new("no-prompt")
          .long("no-prompt")
          .action(ArgAction::SetTrue)
          .hide(true)
          .help("Always throw if required permission wasn't passed");
        if let Some(requires) = requires {
          arg = arg.requires(requires)
        }
        arg
      }
    )
}

fn runtime_args(
  app: Command,
  include_perms: bool,
  include_inspector: bool,
) -> Command {
  let app = compile_args(app);
  let app = if include_perms {
    permission_args(app, None)
  } else {
    app
  };
  let app = if include_inspector {
    inspect_args(app)
  } else {
    app
  };
  app
    .arg(frozen_lockfile_arg())
    .arg(cached_only_arg())
    .arg(location_arg())
    .arg(v8_flags_arg())
    .arg(seed_arg())
    .arg(enable_testing_features_arg())
    .arg(strace_ops_arg())
}

fn inspect_args(app: Command) -> Command {
  app
    .arg(
      Arg::new("inspect")
        .long("inspect")
        .value_name("HOST_AND_PORT")
        .default_missing_value("127.0.0.1:9229")
        .help(cstr!("Activate inspector on host:port <p(245)>[default: 127.0.0.1:9229]</>"))
        .num_args(0..=1)
        .require_equals(true)
        .value_parser(value_parser!(SocketAddr))
        .help_heading(DEBUGGING_HEADING),
    )
    .arg(
      Arg::new("inspect-brk")
        .long("inspect-brk")
        .value_name("HOST_AND_PORT")
        .default_missing_value("127.0.0.1:9229")
        .help(
          "Activate inspector on host:port, wait for debugger to connect and break at the start of user script",
        )
        .num_args(0..=1)
        .require_equals(true)
        .value_parser(value_parser!(SocketAddr))
        .help_heading(DEBUGGING_HEADING),
    )
    .arg(
      Arg::new("inspect-wait")
        .long("inspect-wait")
        .value_name("HOST_AND_PORT")
        .default_missing_value("127.0.0.1:9229")
        .help(
          "Activate inspector on host:port and wait for debugger to connect before running user code",
        )
        .num_args(0..=1)
        .require_equals(true)
        .value_parser(value_parser!(SocketAddr))
        .help_heading(DEBUGGING_HEADING),
    )
}

fn import_map_arg() -> Arg {
  Arg::new("import-map")
    .long("import-map")
    .alias("importmap")
    .value_name("FILE")
    .help(cstr!(
      "Load import map file from local file or remote URL
  <p(245)>Docs: https://docs.deno.com/runtime/manual/basics/import_maps</>",
    ))
    .value_hint(ValueHint::FilePath)
    .help_heading(DEPENDENCY_MANAGEMENT_HEADING)
}

fn env_file_arg() -> Arg {
  Arg::new("env-file")
    .long("env-file")
    .alias("env")
    .value_name("FILE")
    .help(cstr!(
      "Load environment variables from local file
  <p(245)>Only the first environment variable with a given key is used.
  Existing process environment variables are not overwritten.</>"
    ))
    .value_hint(ValueHint::FilePath)
    .default_missing_value(".env")
    .require_equals(true)
    .num_args(0..=1)
}

fn reload_arg() -> Arg {
  Arg::new("reload")
    .short('r')
    .num_args(0..)
    .action(ArgAction::Append)
    .require_equals(true)
    .long("reload")
    .value_name("CACHE_BLOCKLIST")
    .help(
      cstr!("Reload source code cache (recompile TypeScript)
  <p(245)>no value                                                 Reload everything
  jsr:@std/http/file-server,jsr:@std/assert/assert-equals  Reloads specific modules
  npm:                                                     Reload all npm modules
  npm:chalk                                                Reload specific npm module</>",
    ))
    .value_hint(ValueHint::FilePath)
    .help_heading(DEPENDENCY_MANAGEMENT_HEADING)
}

fn ca_file_arg() -> Arg {
  Arg::new("cert")
    .long("cert")
    .value_name("FILE")
    .help("Load certificate authority from PEM encoded file")
    .value_hint(ValueHint::FilePath)
}

fn cached_only_arg() -> Arg {
  Arg::new("cached-only")
    .long("cached-only")
    .action(ArgAction::SetTrue)
    .help("Require that remote dependencies are already cached")
    .help_heading(DEPENDENCY_MANAGEMENT_HEADING)
}

fn frozen_lockfile_arg() -> Arg {
  Arg::new("frozen")
    .long("frozen")
    .alias("frozen-lockfile")
    .value_parser(value_parser!(bool))
    .value_name("BOOLEAN")
    .num_args(0..=1)
    .require_equals(true)
    .default_missing_value("true")
    .help("Error out if lockfile is out of date")
    .help_heading(DEPENDENCY_MANAGEMENT_HEADING)
}

/// Used for subcommands that operate on executable scripts only.
/// `deno fmt` has its own `--ext` arg because its possible values differ.
/// If --ext is not provided and the script doesn't have a file extension,
/// deno_graph::parse_module() defaults to js.
fn executable_ext_arg() -> Arg {
  Arg::new("ext")
    .long("ext")
    .help("Set content type of the supplied file")
    .value_parser(["ts", "tsx", "js", "jsx"])
}

fn location_arg() -> Arg {
  Arg::new("location")
    .long("location")
    .value_name("HREF")
    .value_parser(|href: &str| -> Result<Url, String> {
      let url = Url::parse(href);
      if url.is_err() {
        return Err("Failed to parse URL".to_string());
      }
      let mut url = url.unwrap();
      if !["http", "https"].contains(&url.scheme()) {
        return Err("Expected protocol \"http\" or \"https\"".to_string());
      }
      url.set_username("").unwrap();
      url.set_password(None).unwrap();
      Ok(url)
    })
    .help("Value of 'globalThis.location' used by some web APIs")
    .value_hint(ValueHint::Url)
}

fn enable_testing_features_arg() -> Arg {
  Arg::new("enable-testing-features-do-not-use")
    .long("enable-testing-features-do-not-use")
    .help("INTERNAL: Enable internal features used during integration testing")
    .action(ArgAction::SetTrue)
    .hide(true)
}

fn strace_ops_arg() -> Arg {
  Arg::new("strace-ops")
    .long("strace-ops")
    .num_args(0..)
    .use_value_delimiter(true)
    .require_equals(true)
    .value_name("OPS")
    .help("Trace low-level op calls")
    .hide(true)
}

fn v8_flags_arg() -> Arg {
  Arg::new("v8-flags")
    .long("v8-flags")
    .num_args(..)
    .use_value_delimiter(true)
    .require_equals(true)
    .value_name("V8_FLAGS")
    .help( cstr!("To see a list of all available flags use --v8-flags=--help
  <p(245)>Flags can also be set via the DENO_V8_FLAGS environment variable.
  Any flags set with this flag are appended after the DENO_V8_FLAGS environment variable</>"))
}

fn seed_arg() -> Arg {
  Arg::new("seed")
    .long("seed")
    .value_name("NUMBER")
    .help("Set the random number generator seed")
    .value_parser(value_parser!(u64))
}

fn hmr_arg(takes_files: bool) -> Arg {
  let arg = Arg::new("hmr")
    .long("watch-hmr")
    // NOTE(bartlomieju): compatibility with Deno pre-1.46
    .alias("unstable-hmr")
    .help("Watch for file changes and hot replace modules")
    .conflicts_with("watch")
    .help_heading(FILE_WATCHING_HEADING);

  if takes_files {
    arg
      .value_name("FILES")
      .num_args(0..)
      .action(ArgAction::Append)
      .require_equals(true)
      .help(
        cstr!(
        "Watch for file changes and restart process automatically.
  <p(245)>Local files from entry point module graph are watched by default.
  Additional paths might be watched by passing them as arguments to this flag.</>"),
      )
      .value_hint(ValueHint::AnyPath)
  } else {
    arg.action(ArgAction::SetTrue).help(cstr!(
      "Watch for file changes and restart process automatically.
  <p(245)>Only local files from entry point module graph are watched.</>"
    ))
  }
}

fn watch_arg(takes_files: bool) -> Arg {
  let arg = Arg::new("watch")
    .long("watch")
    .help_heading(FILE_WATCHING_HEADING);

  if takes_files {
    arg
      .value_name("FILES")
      .num_args(0..)
      .action(ArgAction::Append)
      .require_equals(true)
      .help(
        cstr!(
        "Watch for file changes and restart process automatically.
  <p(245)>Local files from entry point module graph are watched by default.
  Additional paths might be watched by passing them as arguments to this flag.</>"),
      )
      .value_hint(ValueHint::AnyPath)
  } else {
    arg.action(ArgAction::SetTrue).help(cstr!(
      "Watch for file changes and restart process automatically.
  <p(245)>Only local files from entry point module graph are watched.</>"
    ))
  }
}

fn no_clear_screen_arg() -> Arg {
  Arg::new("no-clear-screen")
    .requires("watch")
    .long("no-clear-screen")
    .action(ArgAction::SetTrue)
    .help("Do not clear terminal screen when under watch mode")
    .help_heading(FILE_WATCHING_HEADING)
}

fn no_code_cache_arg() -> Arg {
  Arg::new("no-code-cache")
    .long("no-code-cache")
    .help("Disable V8 code cache feature")
    .action(ArgAction::SetTrue)
}

fn watch_exclude_arg() -> Arg {
  Arg::new("watch-exclude")
    .long("watch-exclude")
    .help("Exclude provided files/patterns from watch mode")
    .value_name("FILES")
    .num_args(0..)
    .action(ArgAction::Append)
    .require_equals(true)
    .value_hint(ValueHint::AnyPath)
    .help_heading(FILE_WATCHING_HEADING)
}

fn no_check_arg() -> Arg {
  Arg::new("no-check")
    .num_args(0..=1)
    .require_equals(true)
    .value_name("NO_CHECK_TYPE")
    .long("no-check")
    .help("Skip type-checking. If the value of \"remote\" is supplied, diagnostic errors from remote modules will be ignored")
    .help_heading(TYPE_CHECKING_HEADING)
}

fn check_arg(checks_local_by_default: bool) -> Arg {
  let arg = Arg::new("check")
    .conflicts_with("no-check")
    .long("check")
    .num_args(0..=1)
    .require_equals(true)
    .value_name("CHECK_TYPE")
    .help_heading(TYPE_CHECKING_HEADING);

  if checks_local_by_default {
    arg.help(
      cstr!("Set type-checking behavior. This subcommand type-checks local modules by default, so adding --check is redundant
  <p(245)>If the value of \"all\" is supplied, remote modules will be included.
  Alternatively, the 'deno check' subcommand can be used</>",
    ))
  } else {
    arg.help(cstr!(
      "Enable type-checking. This subcommand does not type-check by default
  <p(245)>If the value of \"all\" is supplied, remote modules will be included.
  Alternatively, the 'deno check' subcommand can be used</>"
    ))
  }
}

fn script_arg() -> Arg {
  Arg::new("script_arg")
    .num_args(0..)
    .action(ArgAction::Append)
    // NOTE: these defaults are provided
    // so `deno run --v8-flags=--help` works
    // without specifying file to run.
    .default_value_ifs([
      ("v8-flags", "--help", Some("_")),
      ("v8-flags", "-help", Some("_")),
    ])
    .help("Script arg")
    .value_name("SCRIPT_ARG")
    .value_hint(ValueHint::FilePath)
}

fn lock_arg() -> Arg {
  Arg::new("lock")
    .long("lock")
    .value_name("FILE")
    .default_missing_value("./deno.lock")
    .help("Check the specified lock file. (If value is not provided, defaults to \"./deno.lock\")")
    .num_args(0..=1)
    .value_parser(value_parser!(String))
    .value_hint(ValueHint::FilePath)
    .help_heading(DEPENDENCY_MANAGEMENT_HEADING)
}

fn no_lock_arg() -> Arg {
  Arg::new("no-lock")
    .long("no-lock")
    .action(ArgAction::SetTrue)
    .help("Disable auto discovery of the lock file")
    .conflicts_with("lock")
    .help_heading(DEPENDENCY_MANAGEMENT_HEADING)
}

fn config_arg() -> Arg {
  Arg::new("config")
    .short('c')
    .long("config")
    .value_name("FILE")
    .help(cstr!("Configure different aspects of deno including TypeScript, linting, and code formatting
  <p(245)>Typically the configuration file will be called `deno.json` or `deno.jsonc` and
  automatically detected; in that case this flag is not necessary.
  Docs: https://docs.deno.com/go/config</>"))
    .value_hint(ValueHint::FilePath)
}

fn no_config_arg() -> Arg {
  Arg::new("no-config")
    .long("no-config")
    .action(ArgAction::SetTrue)
    .help("Disable automatic loading of the configuration file")
    .conflicts_with("config")
}

fn no_remote_arg() -> Arg {
  Arg::new("no-remote")
    .long("no-remote")
    .action(ArgAction::SetTrue)
    .help("Do not resolve remote modules")
    .help_heading(DEPENDENCY_MANAGEMENT_HEADING)
}

fn no_npm_arg() -> Arg {
  Arg::new("no-npm")
    .long("no-npm")
    .action(ArgAction::SetTrue)
    .help("Do not resolve npm modules")
    .help_heading(DEPENDENCY_MANAGEMENT_HEADING)
}

fn node_modules_arg_parse(flags: &mut Flags, matches: &mut ArgMatches) {
  let value = matches.remove_one::<NodeModulesDirMode>("node-modules-dir");
  if let Some(mode) = value {
    flags.node_modules_dir = Some(mode);
  }
}

fn node_modules_dir_arg() -> Arg {
  fn parse_node_modules_dir_mode(
    s: &str,
  ) -> Result<NodeModulesDirMode, String> {
    match s {
      "auto" | "true" => Ok(NodeModulesDirMode::Auto),
      "manual" => Ok(NodeModulesDirMode::Manual),
      "none" | "false" => Ok(NodeModulesDirMode::None),
      _ => Err(format!(
        "Invalid value '{}': expected \"auto\", \"manual\" or \"none\"",
        s
      )),
    }
  }

  Arg::new("node-modules-dir")
    .long("node-modules-dir")
    .num_args(0..=1)
    .value_parser(clap::builder::ValueParser::new(parse_node_modules_dir_mode))
    .value_name("MODE")
    .require_equals(true)
    .help("Sets the node modules management mode for npm packages")
    .help_heading(DEPENDENCY_MANAGEMENT_HEADING)
}

fn vendor_arg() -> Arg {
  Arg::new("vendor")
    .long("vendor")
    .num_args(0..=1)
    .value_parser(value_parser!(bool))
    .default_missing_value("true")
    .require_equals(true)
    .help("Toggles local vendor folder usage for remote modules and a node_modules folder for npm packages")
    .help_heading(DEPENDENCY_MANAGEMENT_HEADING)
}

fn unsafely_ignore_certificate_errors_arg() -> Arg {
  Arg::new("unsafely-ignore-certificate-errors")
    .hide(true)
    .long("unsafely-ignore-certificate-errors")
    .num_args(0..)
    .use_value_delimiter(true)
    .require_equals(true)
    .value_name("HOSTNAMES")
    .help("DANGER: Disables verification of TLS certificates")
    .value_parser(flags_net::validator)
}

fn allow_scripts_arg() -> Arg {
  Arg::new("allow-scripts")
    .long("allow-scripts")
    .num_args(0..)
    .action(ArgAction::Append)
    .require_equals(true)
    .value_name("PACKAGE")
    .value_parser(parse_packages_allowed_scripts)
    .help(cstr!("Allow running npm lifecycle scripts for the given packages
  <p(245)>Note: Scripts will only be executed when using a node_modules directory (`--node-modules-dir`)</>"))
}

enum UnstableArgsConfig {
  // for backwards-compatability
  None,
  ResolutionOnly,
  ResolutionAndRuntime,
}

struct UnstableArgsIter {
  idx: usize,
  cfg: UnstableArgsConfig,
}

impl Iterator for UnstableArgsIter {
  type Item = Arg;

  fn next(&mut self) -> Option<Self::Item> {
    let arg = if self.idx == 0 {
      Arg::new("unstable")
        .long("unstable")
        .help(cstr!("Enable all unstable features and APIs. Instead of using this flag, consider enabling individual unstable features
  <p(245)>To view the list of individual unstable feature flags, run this command again with --help=unstable</>"))
        .action(ArgAction::SetTrue)
        .hide(matches!(self.cfg, UnstableArgsConfig::None))
    } else if self.idx == 1 {
      Arg::new("unstable-bare-node-builtins")
        .long("unstable-bare-node-builtins")
        .help("Enable unstable bare node builtins feature")
        .env("DENO_UNSTABLE_BARE_NODE_BUILTINS")
        .value_parser(FalseyValueParser::new())
        .action(ArgAction::SetTrue)
        .hide(true)
        .long_help(match self.cfg {
          UnstableArgsConfig::None => None,
          UnstableArgsConfig::ResolutionOnly
          | UnstableArgsConfig::ResolutionAndRuntime => Some("true"),
        })
        .help_heading(UNSTABLE_HEADING)
    } else if self.idx == 2 {
      Arg::new("unstable-byonm")
        .long("unstable-byonm")
        .value_parser(FalseyValueParser::new())
        .action(ArgAction::SetTrue)
        .hide(true)
        .help_heading(UNSTABLE_HEADING)
    } else if self.idx == 3 {
      Arg::new("unstable-sloppy-imports")
      .long("unstable-sloppy-imports")
      .help("Enable unstable resolving of specifiers by extension probing, .js to .ts, and directory probing")
      .env("DENO_UNSTABLE_SLOPPY_IMPORTS")
      .value_parser(FalseyValueParser::new())
      .action(ArgAction::SetTrue)
      .hide(true)
      .long_help(match self.cfg {
        UnstableArgsConfig::None => None,
        UnstableArgsConfig::ResolutionOnly | UnstableArgsConfig::ResolutionAndRuntime => Some("true")
      })
      .help_heading(UNSTABLE_HEADING)
    } else if self.idx > 3 {
      let granular_flag = crate::UNSTABLE_GRANULAR_FLAGS.get(self.idx - 4)?;
      Arg::new(format!("unstable-{}", granular_flag.name))
        .long(format!("unstable-{}", granular_flag.name))
        .help(granular_flag.help_text)
        .action(ArgAction::SetTrue)
        .hide(true)
        .help_heading(UNSTABLE_HEADING)
        // we don't render long help, so using it here as a sort of metadata
        .long_help(if granular_flag.show_in_help {
          match self.cfg {
            UnstableArgsConfig::None | UnstableArgsConfig::ResolutionOnly => {
              None
            }
            UnstableArgsConfig::ResolutionAndRuntime => Some("true"),
          }
        } else {
          None
        })
    } else {
      return None;
    };
    self.idx += 1;
    Some(arg.display_order(self.idx + 1000))
  }
}

fn unstable_args(cfg: UnstableArgsConfig) -> impl IntoIterator<Item = Arg> {
  UnstableArgsIter { idx: 0, cfg }
}

fn allow_scripts_arg_parse(flags: &mut Flags, matches: &mut ArgMatches) {
  let Some(parts) = matches.remove_many::<String>("allow-scripts") else {
    return;
  };
  if parts.len() == 0 {
    flags.allow_scripts = PackagesAllowedScripts::All;
  } else {
    flags.allow_scripts = PackagesAllowedScripts::Some(parts.flat_map(escape_and_split_commas).collect());
  }
}

fn add_parse(flags: &mut Flags, matches: &mut ArgMatches) {
  flags.subcommand = DenoSubcommand::Add(add_parse_inner(matches, None));
}

fn add_parse_inner(
  matches: &mut ArgMatches,
  packages: Option<clap::parser::Values<String>>,
) -> AddFlags {
  let packages = packages
    .unwrap_or_else(|| matches.remove_many::<String>("packages").unwrap())
    .collect();
  AddFlags { packages }
}

fn remove_parse(flags: &mut Flags, matches: &mut ArgMatches) {
  flags.subcommand = DenoSubcommand::Remove(RemoveFlags {
    packages: matches.remove_many::<String>("packages").unwrap().collect(),
  });
}

fn bench_parse(flags: &mut Flags, matches: &mut ArgMatches) -> clap::error::Result<()> {
  flags.type_check_mode = TypeCheckMode::Local;

  runtime_args_parse(flags, matches, true, false)?;

  // NOTE: `deno bench` always uses `--no-prompt`, tests shouldn't ever do
  // interactive prompts, unless done by user code
  flags.permissions.no_prompt = true;

  let json = matches.get_flag("json");

  let ignore = match matches.remove_many::<String>("ignore") {
    Some(f) => f.flat_map(escape_and_split_commas).collect(),
    None => vec![],
  };

  let filter = matches.remove_one::<String>("filter");

  if matches.contains_id("script_arg") {
    flags
      .argv
      .extend(matches.remove_many::<String>("script_arg").unwrap());
  }

  let include = if let Some(files) = matches.remove_many::<String>("files") {
    files.collect()
  } else {
    Vec::new()
  };

  let no_run = matches.get_flag("no-run");

  flags.subcommand = DenoSubcommand::Bench(BenchFlags {
    files: FileFlags { include, ignore },
    filter,
    json,
    no_run,
    watch: watch_arg_parse(matches),
  });

  Ok(())
}

fn bundle_parse(flags: &mut Flags, _matches: &mut ArgMatches) {
  flags.subcommand = DenoSubcommand::Bundle;
}

fn cache_parse(flags: &mut Flags, matches: &mut ArgMatches) -> clap::error::Result<()> {
  compile_args_parse(flags, matches)?;
  unstable_args_parse(flags, matches, UnstableArgsConfig::ResolutionOnly);
  frozen_lockfile_arg_parse(flags, matches);
  allow_scripts_arg_parse(flags, matches);
  let files = matches.remove_many::<String>("file").unwrap().collect();
  flags.subcommand = DenoSubcommand::Cache(CacheFlags { files });
  Ok(())
}

fn check_parse(flags: &mut Flags, matches: &mut ArgMatches) -> clap::error::Result<()> {
  flags.type_check_mode = TypeCheckMode::Local;
  compile_args_without_check_parse(flags, matches)?;
  unstable_args_parse(flags, matches, UnstableArgsConfig::ResolutionAndRuntime);
  let files = matches.remove_many::<String>("file").unwrap().collect();
  if matches.get_flag("all") || matches.get_flag("remote") {
    flags.type_check_mode = TypeCheckMode::All;
  }
  flags.subcommand = DenoSubcommand::Check(CheckFlags { files });
  Ok(())
}

fn clean_parse(flags: &mut Flags, _matches: &mut ArgMatches) {
  flags.subcommand = DenoSubcommand::Clean;
}

fn compile_parse(flags: &mut Flags, matches: &mut ArgMatches) -> clap::error::Result<()> {
  flags.type_check_mode = TypeCheckMode::Local;
  runtime_args_parse(flags, matches, true, false)?;

  let mut script = matches.remove_many::<String>("script_arg").unwrap();
  let source_file = script.next().unwrap();
  let args = script.collect();
  let output = matches.remove_one::<String>("output");
  let target = matches.remove_one::<String>("target");
  let icon = matches.remove_one::<String>("icon");
  let no_terminal = matches.get_flag("no-terminal");
  let include = match matches.remove_many::<String>("include") {
    Some(f) => f.collect(),
    None => vec![],
  };
  ext_arg_parse(flags, matches);

  flags.subcommand = DenoSubcommand::Compile(CompileFlags {
    source_file,
    output,
    args,
    target,
    no_terminal,
    icon,
    include,
  });

  Ok(())
}

fn completions_parse(
  flags: &mut Flags,
  matches: &mut ArgMatches,
  mut app: Command,
) {
  use clap_complete::generate;
  use clap_complete::shells::Bash;
  use clap_complete::shells::Fish;
  use clap_complete::shells::PowerShell;
  use clap_complete::shells::Zsh;
  use clap_complete_fig::Fig;

  let mut buf: Vec<u8> = vec![];
  let name = "deno";

  match matches.get_one::<String>("shell").unwrap().as_str() {
    "bash" => generate(Bash, &mut app, name, &mut buf),
    "fish" => generate(Fish, &mut app, name, &mut buf),
    "powershell" => generate(PowerShell, &mut app, name, &mut buf),
    "zsh" => generate(Zsh, &mut app, name, &mut buf),
    "fig" => generate(Fig, &mut app, name, &mut buf),
    _ => unreachable!(),
  }

  flags.subcommand = DenoSubcommand::Completions(CompletionsFlags {
    buf: buf.into_boxed_slice(),
  });
}

fn coverage_parse(flags: &mut Flags, matches: &mut ArgMatches) {
  let files = match matches.remove_many::<String>("files") {
    Some(f) => f.collect(),
    None => vec!["coverage".to_string()], // default
  };
  let ignore = match matches.remove_many::<String>("ignore") {
    Some(f) => f.flat_map(escape_and_split_commas).collect(),
    None => vec![],
  };
  let include = match matches.remove_many::<String>("include") {
    Some(f) => f.collect(),
    None => vec![],
  };
  let exclude = match matches.remove_many::<String>("exclude") {
    Some(f) => f.collect(),
    None => vec![],
  };
  let r#type = if matches.get_flag("lcov") {
    CoverageType::Lcov
  } else if matches.get_flag("html") {
    CoverageType::Html
  } else if matches.get_flag("detailed") {
    CoverageType::Detailed
  } else {
    CoverageType::Summary
  };
  let output = matches.remove_one::<String>("output");
  flags.subcommand = DenoSubcommand::Coverage(CoverageFlags {
    files: FileFlags {
      include: files,
      ignore,
    },
    output,
    include,
    exclude,
    r#type,
  });
}

fn doc_parse(flags: &mut Flags, matches: &mut ArgMatches) -> clap::error::Result<()> {
  unstable_args_parse(flags, matches, UnstableArgsConfig::ResolutionOnly);
  import_map_arg_parse(flags, matches);
  reload_arg_parse(flags, matches)?;
  lock_arg_parse(flags, matches);
  no_lock_arg_parse(flags, matches);
  no_npm_arg_parse(flags, matches);
  no_remote_arg_parse(flags, matches);

  let source_files_val = matches.remove_many::<String>("source_file");
  let source_files = if let Some(val) = source_files_val {
    let vals: Vec<String> = val.collect();

    if vals.len() == 1 {
      if vals[0] == "--builtin" {
        DocSourceFileFlag::Builtin
      } else {
        DocSourceFileFlag::Paths(vec![vals[0].to_string()])
      }
    } else {
      DocSourceFileFlag::Paths(
        vals.into_iter().filter(|v| v != "--builtin").collect(),
      )
    }
  } else {
    DocSourceFileFlag::Builtin
  };
  let private = matches.get_flag("private");
  let lint = matches.get_flag("lint");
  let json = matches.get_flag("json");
  let filter = matches.remove_one::<String>("filter");
  let html = if matches.get_flag("html") {
    let name = matches.remove_one::<String>("name");
    let category_docs_path = matches.remove_one::<String>("category-docs");
    let symbol_redirect_map_path =
      matches.remove_one::<String>("symbol-redirect-map");
    let strip_trailing_html = matches.get_flag("strip-trailing-html");
    let default_symbol_map_path =
      matches.remove_one::<String>("default-symbol-map");
    let output = matches
      .remove_one::<String>("output")
      .unwrap_or(String::from("./docs/"));
    Some(DocHtmlFlag {
      name,
      category_docs_path,
      symbol_redirect_map_path,
      default_symbol_map_path,
      strip_trailing_html,
      output,
    })
  } else {
    None
  };

  flags.subcommand = DenoSubcommand::Doc(DocFlags {
    source_files,
    json,
    lint,
    html,
    filter,
    private,
  });
  Ok(())
}

fn eval_parse(flags: &mut Flags, matches: &mut ArgMatches) -> clap::error::Result<()> {
  runtime_args_parse(flags, matches, false, true)?;
  unstable_args_parse(flags, matches, UnstableArgsConfig::ResolutionAndRuntime);
  flags.allow_all();

  ext_arg_parse(flags, matches);

  let print = matches.get_flag("print");
  let mut code_args = matches.remove_many::<String>("code_arg").unwrap();
  let code = code_args.next().unwrap();
  flags.argv.extend(code_args);

  flags.subcommand = DenoSubcommand::Eval(EvalFlags { print, code });
  Ok(())
}

fn fmt_parse(flags: &mut Flags, matches: &mut ArgMatches) {
  config_args_parse(flags, matches);
  ext_arg_parse(flags, matches);

  let include = match matches.remove_many::<String>("files") {
    Some(f) => f.collect(),
    None => vec![],
  };
  let ignore = match matches.remove_many::<String>("ignore") {
    Some(f) => f.flat_map(escape_and_split_commas).collect(),
    None => vec![],
  };

  let use_tabs = matches.remove_one::<bool>("use-tabs");
  let line_width = matches.remove_one::<NonZeroU32>("line-width");
  let indent_width = matches.remove_one::<NonZeroU8>("indent-width");
  let single_quote = matches.remove_one::<bool>("single-quote");
  let prose_wrap = matches.remove_one::<String>("prose-wrap");
  let no_semicolons = matches.remove_one::<bool>("no-semicolons");
  let unstable_css = matches.get_flag("unstable-css");
  let unstable_html = matches.get_flag("unstable-html");
  let unstable_component = matches.get_flag("unstable-component");
  let unstable_yaml = matches.get_flag("unstable-yaml");

  flags.subcommand = DenoSubcommand::Fmt(FmtFlags {
    check: matches.get_flag("check"),
    files: FileFlags { include, ignore },
    use_tabs,
    line_width,
    indent_width,
    single_quote,
    prose_wrap,
    no_semicolons,
    watch: watch_arg_parse(matches),
    unstable_css,
    unstable_html,
    unstable_component,
    unstable_yaml,
  });
}

fn init_parse(flags: &mut Flags, matches: &mut ArgMatches) {
  flags.subcommand = DenoSubcommand::Init(InitFlags {
    dir: matches.remove_one::<String>("dir"),
    lib: matches.get_flag("lib"),
    serve: matches.get_flag("serve"),
  });
}

fn info_parse(flags: &mut Flags, matches: &mut ArgMatches) -> clap::error::Result<()> {
  unstable_args_parse(flags, matches, UnstableArgsConfig::ResolutionOnly);
  reload_arg_parse(flags, matches)?;
  config_args_parse(flags, matches);
  import_map_arg_parse(flags, matches);
  location_arg_parse(flags, matches);
  ca_file_arg_parse(flags, matches);
  unsafely_ignore_certificate_errors_parse(flags, matches);
  node_modules_and_vendor_dir_arg_parse(flags, matches);
  lock_args_parse(flags, matches);
  no_remote_arg_parse(flags, matches);
  no_npm_arg_parse(flags, matches);
  let json = matches.get_flag("json");
  flags.subcommand = DenoSubcommand::Info(InfoFlags {
    file: matches.remove_one::<String>("file"),
    json,
  });

  Ok(())
}

fn install_parse(flags: &mut Flags, matches: &mut ArgMatches) -> clap::error::Result<()> {
  runtime_args_parse(flags, matches, true, true)?;

  let global = matches.get_flag("global");
  if global {
    let root = matches.remove_one::<String>("root");
    let force = matches.get_flag("force");
    let name = matches.remove_one::<String>("name");
    let mut cmd_values =
      matches.remove_many::<String>("cmd").unwrap_or_default();

    let module_url = cmd_values.next().unwrap();
    let args = cmd_values.collect();

    flags.subcommand = DenoSubcommand::Install(InstallFlags {
      // TODO(bartlomieju): remove for 2.0
      global,
      kind: InstallKind::Global(InstallFlagsGlobal {
        name,
        module_url,
        args,
        root,
        force,
      }),
    });
    return;
  }

  // allow scripts only applies to local install
  allow_scripts_arg_parse(flags, matches);
  if matches.get_flag("entrypoint") {
    let entrypoints = matches.remove_many::<String>("cmd").unwrap_or_default();
    flags.subcommand = DenoSubcommand::Install(InstallFlags {
      global,
      kind: InstallKind::Local(InstallFlagsLocal::Entrypoints(
        entrypoints.collect(),
      )),
    });
  } else if let Some(add_files) = matches
    .remove_many("cmd")
    .map(|packages| add_parse_inner(matches, Some(packages)))
  {
    flags.subcommand = DenoSubcommand::Install(InstallFlags {
      global,
      kind: InstallKind::Local(InstallFlagsLocal::Add(add_files)),
    })
  } else {
    flags.subcommand = DenoSubcommand::Install(InstallFlags {
      global,
      kind: InstallKind::Local(InstallFlagsLocal::TopLevel),
    });
  }
  Ok(())
}

fn json_reference_parse(
  flags: &mut Flags,
  _matches: &mut ArgMatches,
  mut app: Command,
) {
  use deno_core::serde_json::json;

  app.build();

  fn serialize_command(
    command: &mut Command,
    top_level: bool,
  ) -> deno_core::serde_json::Value {
    let args = command
      .get_arguments()
      .filter(|arg| {
        !arg.is_hide_set()
          && if top_level {
            true
          } else {
            !arg.is_global_set()
          }
      })
      .map(|arg| {
        let name = arg.get_id().as_str();
        let short = arg.get_short();
        let long = arg.get_long();
        let aliases = arg.get_visible_aliases();
        let required = arg.is_required_set();
        let help = arg.get_help().map(|help| help.to_string());
        let usage = arg.to_string();

        json!({
          "name": name,
          "short": short,
          "long": long,
          "aliases": aliases,
          "required": required,
          "help": help,
          "usage": usage,
        })
      })
      .collect::<Vec<_>>();

    let name = command.get_name().to_string();
    let about = command.get_about().map(|about| about.to_string());
    let visible_aliases = command
      .get_visible_aliases()
      .map(|s| s.to_string())
      .collect::<Vec<_>>();
    let usage = command.render_usage().to_string();

    let subcommands = command
      .get_subcommands_mut()
      .map(|command| serialize_command(command, false))
      .collect::<Vec<_>>();

    json!({
      "name": name,
      "about": about,
      "visible_aliases": visible_aliases,
      "args": args,
      "subcommands": subcommands,
      "usage": usage,
    })
  }

  flags.subcommand = DenoSubcommand::JSONReference(JSONReferenceFlags {
    json: serialize_command(&mut app, true),
  })
}

fn jupyter_parse(flags: &mut Flags, matches: &mut ArgMatches) {
  let conn_file = matches.remove_one::<String>("conn");
  let kernel = matches.get_flag("kernel");
  let install = matches.get_flag("install");

  flags.subcommand = DenoSubcommand::Jupyter(JupyterFlags {
    install,
    kernel,
    conn_file,
  });
}

fn uninstall_parse(flags: &mut Flags, matches: &mut ArgMatches) {
  let root = matches.remove_one::<String>("root");
  let global = matches.get_flag("global");
  let name = matches.remove_one::<String>("name").unwrap();
  flags.subcommand = DenoSubcommand::Uninstall(UninstallFlags {
    // TODO(bartlomieju): remove once `deno uninstall` supports both local and
    // global installs
    global,
    kind: UninstallKind::Global(UninstallFlagsGlobal { name, root }),
  });
}

fn lsp_parse(flags: &mut Flags, _matches: &mut ArgMatches) {
  flags.subcommand = DenoSubcommand::Lsp;
}

fn lint_parse(flags: &mut Flags, matches: &mut ArgMatches) {
  unstable_args_parse(flags, matches, UnstableArgsConfig::ResolutionOnly);

  config_args_parse(flags, matches);
  let files = match matches.remove_many::<String>("files") {
    Some(f) => f.collect(),
    None => vec![],
  };
  let ignore = match matches.remove_many::<String>("ignore") {
    Some(f) => f.flat_map(escape_and_split_commas).collect(),
    None => vec![],
  };
  let fix = matches.get_flag("fix");
  let rules = matches.get_flag("rules");
  let maybe_rules_tags = matches
    .remove_many::<String>("rules-tags")
    .map(|f| f.collect());

  let maybe_rules_include = matches
    .remove_many::<String>("rules-include")
    .map(|f| f.collect());

  let maybe_rules_exclude = matches
    .remove_many::<String>("rules-exclude")
    .map(|f| f.collect());

  let json = matches.get_flag("json");
  let compact = matches.get_flag("compact");
  let ext = matches.remove_one::<String>("ext");

  flags.subcommand = DenoSubcommand::Lint(LintFlags {
    files: FileFlags {
      include: files,
      ignore,
    },
    fix,
    rules,
    maybe_rules_tags,
    maybe_rules_include,
    maybe_rules_exclude,
    json,
    compact,
    watch: watch_arg_parse(matches),
    ext,
  });
}

fn repl_parse(flags: &mut Flags, matches: &mut ArgMatches) -> clap::error::Result<()> {
  runtime_args_parse(flags, matches, true, true)?;
  unsafely_ignore_certificate_errors_parse(flags, matches);

  let eval_files = matches
    .remove_many::<String>("eval-file")
    .map(|values| values.flat_map(escape_and_split_commas).collect::<Vec<_>>());

  handle_repl_flags(
    flags,
    ReplFlags {
      eval_files,
      eval: matches.remove_one::<String>("eval"),
      is_default_command: false,
    },
  );
  Ok(())
}

fn run_parse(
  flags: &mut Flags,
  matches: &mut ArgMatches,
  app: Command,
  bare: bool,
) -> clap::error::Result<()> {
  runtime_args_parse(flags, matches, true, true)?;
  ext_arg_parse(flags, matches);

  flags.code_cache_enabled = !matches.get_flag("no-code-cache");

  if let Some(mut script_arg) = matches.remove_many::<String>("script_arg") {
    let script = script_arg.next().unwrap();
    flags.argv.extend(script_arg);
    flags.subcommand = DenoSubcommand::Run(RunFlags {
      script,
      watch: watch_arg_parse_with_paths(matches),
      bare,
    });
  } else if bare {
    return Err(app.override_usage("deno [OPTIONS] [COMMAND] [SCRIPT_ARG]...").error(
      clap::error::ErrorKind::MissingRequiredArgument,
      "[SCRIPT_ARG] may only be omitted with --v8-flags=--help, else to use the repl with arguments, please use the `deno repl` subcommand",
    ));
  } else {
    flags.subcommand = DenoSubcommand::Task(TaskFlags {
      cwd: None,
      task: None,
      is_run: true,
    });
  }

  Ok(())
}

fn serve_parse(
  flags: &mut Flags,
  matches: &mut ArgMatches,
  app: Command,
) -> clap::error::Result<()> {
  // deno serve implies --allow-net=host:port
  let port = matches.remove_one::<u16>("port").unwrap_or(8000);
  let host = matches
    .remove_one::<String>("host")
    .unwrap_or_else(|| "0.0.0.0".to_owned());

  let worker_count = parallel_arg_parse(matches).map(|v| v.get());

  runtime_args_parse(flags, matches, true, true)?;
  // If the user didn't pass --allow-net, add this port to the network
  // allowlist. If the host is 0.0.0.0, we add :{port} and allow the same network perms
  // as if it was passed to --allow-net directly.
  let allowed = flags_net::parse(vec![if host == "0.0.0.0" {
    format!(":{port}")
  } else {
    format!("{host}:{port}")
  }])?;
  match &mut flags.permissions.allow_net {
    None => flags.permissions.allow_net = Some(allowed),
    Some(v) => {
      if !v.is_empty() {
        v.extend(allowed);
      }
    }
  }
  flags.code_cache_enabled = !matches.get_flag("no-code-cache");

  let mut script_arg =
    matches.remove_many::<String>("script_arg").ok_or_else(|| {
      let mut app = app;
      let subcommand = &mut app.find_subcommand_mut("serve").unwrap();
      subcommand.error(
        clap::error::ErrorKind::MissingRequiredArgument,
        "[SCRIPT_ARG] may only be omitted with --v8-flags=--help",
      )
    })?;

  let script = script_arg.next().unwrap();
  flags.argv.extend(script_arg);

  ext_arg_parse(flags, matches);

  flags.subcommand = DenoSubcommand::Serve(ServeFlags {
    script,
    watch: watch_arg_parse_with_paths(matches),
    port,
    host,
    worker_count,
  });

  Ok(())
}

fn task_parse(flags: &mut Flags, matches: &mut ArgMatches) {
  flags.config_flag = matches
    .remove_one::<String>("config")
    .map(ConfigFlag::Path)
    .unwrap_or(ConfigFlag::Discover);

  unstable_args_parse(flags, matches, UnstableArgsConfig::ResolutionAndRuntime);

  let mut task_flags = TaskFlags {
    cwd: matches.remove_one::<String>("cwd"),
    task: None,
    is_run: false,
  };

  if let Some((task, mut matches)) = matches.remove_subcommand() {
    task_flags.task = Some(task);

    flags.argv.extend(
      matches
        .remove_many::<std::ffi::OsString>("")
        .into_iter()
        .flatten()
        .filter_map(|arg| arg.into_string().ok()),
    );
  }

  flags.subcommand = DenoSubcommand::Task(task_flags);
}

fn parallel_arg_parse(matches: &mut ArgMatches) -> Option<NonZeroUsize> {
  if matches.get_flag("parallel") {
    if let Ok(value) = env::var("DENO_JOBS") {
      value.parse::<NonZeroUsize>().ok()
    } else {
      std::thread::available_parallelism().ok()
    }
  } else {
    None
  }
}

fn test_parse(flags: &mut Flags, matches: &mut ArgMatches) -> clap::error::Result<()> {
  flags.type_check_mode = TypeCheckMode::Local;
  runtime_args_parse(flags, matches, true, true)?;
  // NOTE: `deno test` always uses `--no-prompt`, tests shouldn't ever do
  // interactive prompts, unless done by user code
  flags.permissions.no_prompt = true;

  let ignore = match matches.remove_many::<String>("ignore") {
    Some(f) => f.flat_map(escape_and_split_commas).collect(),
    None => vec![],
  };

  let no_run = matches.get_flag("no-run");
  let trace_leaks = matches.get_flag("trace-leaks");
  let doc = matches.get_flag("doc");
  #[allow(clippy::print_stderr)]
  let permit_no_files = matches.get_flag("permit-no-files");
  let filter = matches.remove_one::<String>("filter");
  let clean = matches.get_flag("clean");

  let fail_fast = if matches.contains_id("fail-fast") {
    Some(
      matches
        .remove_one::<NonZeroUsize>("fail-fast")
        .unwrap_or_else(|| NonZeroUsize::new(1).unwrap()),
    )
  } else {
    None
  };

  let shuffle = if matches.contains_id("shuffle") {
    Some(
      matches
        .remove_one::<u64>("shuffle")
        .unwrap_or_else(rand::random),
    )
  } else {
    None
  };

  if let Some(script_arg) = matches.remove_many::<String>("script_arg") {
    flags.argv.extend(script_arg);
  }

  let concurrent_jobs = parallel_arg_parse(matches);

  let include = if let Some(files) = matches.remove_many::<String>("files") {
    files.collect()
  } else {
    Vec::new()
  };

  let junit_path = matches.remove_one::<String>("junit-path");

  let reporter =
    if let Some(reporter) = matches.remove_one::<String>("reporter") {
      match reporter.as_str() {
        "pretty" => TestReporterConfig::Pretty,
        "junit" => TestReporterConfig::Junit,
        "dot" => TestReporterConfig::Dot,
        "tap" => TestReporterConfig::Tap,
        _ => unreachable!(),
      }
    } else {
      TestReporterConfig::Pretty
    };

  if matches!(reporter, TestReporterConfig::Dot | TestReporterConfig::Tap) {
    flags.log_level = Some(Level::Error);
  }

  let hide_stacktraces = matches.get_flag("hide-stacktraces");

  flags.subcommand = DenoSubcommand::Test(TestFlags {
    no_run,
    doc,
    coverage_dir: matches.remove_one::<String>("coverage"),
    clean,
    fail_fast,
    files: FileFlags { include, ignore },
    filter,
    shuffle,
    permit_no_files,
    concurrent_jobs,
    trace_leaks,
    watch: watch_arg_parse_with_paths(matches),
    reporter,
    junit_path,
    hide_stacktraces,
  });
  Ok(())
}

fn types_parse(flags: &mut Flags, _matches: &mut ArgMatches) {
  flags.subcommand = DenoSubcommand::Types;
}

fn upgrade_parse(flags: &mut Flags, matches: &mut ArgMatches) {
  ca_file_arg_parse(flags, matches);
  unsafely_ignore_certificate_errors_parse(flags, matches);

  let dry_run = matches.get_flag("dry-run");
  let force = matches.get_flag("force");
  let canary = matches.get_flag("canary");
  let release_candidate = matches.get_flag("release-candidate");
  let version = matches.remove_one::<String>("version");
  let output = matches.remove_one::<String>("output");
  let version_or_hash_or_channel =
    matches.remove_one::<String>("version-or-hash-or-channel");
  flags.subcommand = DenoSubcommand::Upgrade(UpgradeFlags {
    dry_run,
    force,
    release_candidate,
    canary,
    version,
    output,
    version_or_hash_or_channel,
  });
}

fn vendor_parse(flags: &mut Flags, _matches: &mut ArgMatches) {
  flags.subcommand = DenoSubcommand::Vendor
}

fn publish_parse(flags: &mut Flags, matches: &mut ArgMatches) {
  flags.type_check_mode = TypeCheckMode::Local; // local by default
  unstable_args_parse(flags, matches, UnstableArgsConfig::ResolutionOnly);
  no_check_arg_parse(flags, matches);
  check_arg_parse(flags, matches);
  config_args_parse(flags, matches);

  flags.subcommand = DenoSubcommand::Publish(PublishFlags {
    token: matches.remove_one("token"),
    dry_run: matches.get_flag("dry-run"),
    allow_slow_types: matches.get_flag("allow-slow-types"),
    allow_dirty: matches.get_flag("allow-dirty"),
    no_provenance: matches.get_flag("no-provenance"),
  });
}

fn compile_args_parse(flags: &mut Flags, matches: &mut ArgMatches) -> clap::error::Result<()> {
  compile_args_without_check_parse(flags, matches)?;
  no_check_arg_parse(flags, matches);
  check_arg_parse(flags, matches);
  Ok(())
}

fn compile_args_without_check_parse(
  flags: &mut Flags,
  matches: &mut ArgMatches,
) -> clap::error::Result<()> {
  import_map_arg_parse(flags, matches);
  no_remote_arg_parse(flags, matches);
  no_npm_arg_parse(flags, matches);
  node_modules_and_vendor_dir_arg_parse(flags, matches);
  config_args_parse(flags, matches);
  reload_arg_parse(flags, matches)?;
  lock_args_parse(flags, matches);
  ca_file_arg_parse(flags, matches);
  unsafely_ignore_certificate_errors_parse(flags, matches);
  Ok(())
}

fn escape_and_split_commas(s: String) -> Vec<String> {
  let mut result = vec![];
  let mut current = String::new();
  let mut chars = s.chars();

  while let Some(c) = chars.next() {
    if c == ',' {
      if let Some(next) = chars.next() {
        if next == ',' {
          current.push(',');
        } else {
          result.push(current.clone());
          current.clear();
          current.push(next);
        }
      } else {
        result.push(current.clone());
        current.clear();
      }
    } else {
      current.push(c);
    }
  }

  result.push(current);

  dbg!(&result);

  result
}

fn permission_args_parse(flags: &mut Flags, matches: &mut ArgMatches) -> clap::error::Result<()> {
  if let Some(read_wl) = matches.remove_many::<String>("allow-read") {
    let read_wl = read_wl.flat_map(escape_and_split_commas).collect::<Vec<_>>();
    flags.permissions.allow_read = Some(read_wl);
  }

  if let Some(read_wl) = matches.remove_many::<String>("deny-read") {
    let read_wl = read_wl.flat_map(escape_and_split_commas).collect::<Vec<_>>();
    flags.permissions.deny_read = Some(read_wl);
  }

  if let Some(write_wl) = matches.remove_many::<String>("allow-write") {
    let write_wl = write_wl.flat_map(escape_and_split_commas).collect::<Vec<_>>();
    flags.permissions.allow_write = Some(write_wl);
  }

  if let Some(write_wl) = matches.remove_many::<String>("deny-write") {
    let write_wl = write_wl.flat_map(escape_and_split_commas).collect::<Vec<_>>();
    flags.permissions.deny_write = Some(write_wl);
  }

  if let Some(net_wl) = matches.remove_many::<String>("allow-net") {
    let net_allowlist = flags_net::parse(net_wl.collect()).unwrap();
    flags.permissions.allow_net = Some(net_allowlist);
  }

  if let Some(net_wl) = matches.remove_many::<String>("deny-net") {
    let net_denylist = flags_net::parse(net_wl.collect()).unwrap();
    flags.permissions.deny_net = Some(net_denylist);
  }

  if let Some(env_wl) = matches.remove_many::<String>("allow-env") {
    flags.permissions.allow_env = Some(env_wl.collect());
    debug!("env allowlist: {:#?}", &flags.permissions.allow_env);
  }

  if let Some(env_wl) = matches.remove_many::<String>("deny-env") {
    flags.permissions.deny_env = Some(env_wl.collect());
    debug!("env denylist: {:#?}", &flags.permissions.deny_env);
  }

  if let Some(run_wl) = matches.remove_many::<String>("allow-run") {
    flags.permissions.allow_run = Some(run_wl.collect());
    debug!("run allowlist: {:#?}", &flags.permissions.allow_run);
  }

  if let Some(run_wl) = matches.remove_many::<String>("deny-run") {
    flags.permissions.deny_run = Some(run_wl.collect());
    debug!("run denylist: {:#?}", &flags.permissions.deny_run);
  }

  if let Some(sys_wl) = matches.remove_many::<String>("allow-sys") {
    flags.permissions.allow_sys = Some(sys_wl.collect());
    debug!("sys info allowlist: {:#?}", &flags.permissions.allow_sys);
  }

  if let Some(sys_wl) = matches.remove_many::<String>("deny-sys") {
    flags.permissions.deny_sys = Some(sys_wl.collect());
    debug!("sys info denylist: {:#?}", &flags.permissions.deny_sys);
  }

  if let Some(ffi_wl) = matches.remove_many::<String>("allow-ffi") {
    let ffi_wl = ffi_wl.flat_map(escape_and_split_commas).collect::<Vec<_>>();
    flags.permissions.allow_ffi = Some(ffi_wl);
    debug!("ffi allowlist: {:#?}", &flags.permissions.allow_ffi);
  }

  if let Some(ffi_wl) = matches.remove_many::<String>("deny-ffi") {
    let ffi_wl = ffi_wl.flat_map(escape_and_split_commas).collect::<Vec<_>>();
    flags.permissions.deny_ffi = Some(ffi_wl);
    debug!("ffi denylist: {:#?}", &flags.permissions.deny_ffi);
  }

  if matches.get_flag("allow-hrtime") || matches.get_flag("deny-hrtime") {
    log::warn!("⚠️ Warning: `allow-hrtime` and `deny-hrtime` have been removed in Deno 2, as high resolution time is now always allowed.");
  }

  if matches.get_flag("allow-all") {
    flags.allow_all();
  }

  if matches.get_flag("no-prompt") {
    flags.permissions.no_prompt = true;
  }

  Ok(())
}

fn unsafely_ignore_certificate_errors_parse(
  flags: &mut Flags,
  matches: &mut ArgMatches,
) {
  if let Some(ic_wl) =
    matches.remove_many::<String>("unsafely-ignore-certificate-errors")
  {
    let ic_allowlist = flags_net::parse(ic_wl.collect()).unwrap();
    flags.unsafely_ignore_certificate_errors = Some(ic_allowlist);
  }
}

fn runtime_args_parse(
  flags: &mut Flags,
  matches: &mut ArgMatches,
  include_perms: bool,
  include_inspector: bool,
) -> clap::error::Result<()> {
  unstable_args_parse(flags, matches, UnstableArgsConfig::ResolutionAndRuntime);
  compile_args_parse(flags, matches)?;
  cached_only_arg_parse(flags, matches);
  frozen_lockfile_arg_parse(flags, matches);
  if include_perms {
    permission_args_parse(flags, matches)?;
  }
  if include_inspector {
    inspect_arg_parse(flags, matches);
  }
  location_arg_parse(flags, matches);
  v8_flags_arg_parse(flags, matches);
  seed_arg_parse(flags, matches);
  enable_testing_features_arg_parse(flags, matches);
  env_file_arg_parse(flags, matches);
  strace_ops_parse(flags, matches);
  Ok(())
}

fn inspect_arg_parse(flags: &mut Flags, matches: &mut ArgMatches) {
  flags.inspect = matches.remove_one::<SocketAddr>("inspect");
  flags.inspect_brk = matches.remove_one::<SocketAddr>("inspect-brk");
  flags.inspect_wait = matches.remove_one::<SocketAddr>("inspect-wait");
}

fn import_map_arg_parse(flags: &mut Flags, matches: &mut ArgMatches) {
  flags.import_map_path = matches.remove_one::<String>("import-map");
}

fn env_file_arg_parse(flags: &mut Flags, matches: &mut ArgMatches) {
  flags.env_file = matches.remove_one::<String>("env-file");
}

fn reload_arg_parse(flags: &mut Flags, matches: &mut ArgMatches) -> clap::error::Result<()> {
  if let Some(cache_bl) = matches.remove_many::<String>("reload") {
    let raw_cache_blocklist: Vec<String> = cache_bl.flat_map(escape_and_split_commas).map(reload_arg_validate).collect::<Result<Vec<_>, _>>()?;
    if raw_cache_blocklist.is_empty() {
      flags.reload = true;
    } else {
      flags.cache_blocklist = resolve_urls(raw_cache_blocklist);
      debug!("cache blocklist: {:#?}", &flags.cache_blocklist);
      flags.reload = false;
    }
  }

  Ok(())
}

fn ca_file_arg_parse(flags: &mut Flags, matches: &mut ArgMatches) {
  flags.ca_data = matches.remove_one::<String>("cert").map(CaData::File);
}

fn enable_testing_features_arg_parse(
  flags: &mut Flags,
  matches: &mut ArgMatches,
) {
  if matches.get_flag("enable-testing-features-do-not-use") {
    flags.enable_testing_features = true
  }
}

fn strace_ops_parse(flags: &mut Flags, matches: &mut ArgMatches) {
  if let Some(patterns) = matches.remove_many::<String>("strace-ops") {
    flags.strace_ops = Some(patterns.collect());
  }
}

fn cached_only_arg_parse(flags: &mut Flags, matches: &mut ArgMatches) {
  if matches.get_flag("cached-only") {
    flags.cached_only = true;
  }
}

fn frozen_lockfile_arg_parse(flags: &mut Flags, matches: &mut ArgMatches) {
  if let Some(&v) = matches.get_one::<bool>("frozen") {
    flags.frozen_lockfile = Some(v);
  }
}

fn ext_arg_parse(flags: &mut Flags, matches: &mut ArgMatches) {
  flags.ext = matches.remove_one::<String>("ext");
}

fn location_arg_parse(flags: &mut Flags, matches: &mut ArgMatches) {
  flags.location = matches.remove_one::<Url>("location");
}

fn v8_flags_arg_parse(flags: &mut Flags, matches: &mut ArgMatches) {
  if let Some(v8_flags) = matches.remove_many::<String>("v8-flags") {
    flags.v8_flags = v8_flags.collect();
  }
}

fn seed_arg_parse(flags: &mut Flags, matches: &mut ArgMatches) {
  if let Some(seed) = matches.remove_one::<u64>("seed") {
    flags.seed = Some(seed);

    flags.v8_flags.push(format!("--random-seed={seed}"));
  }
}

fn no_check_arg_parse(flags: &mut Flags, matches: &mut ArgMatches) {
  if let Some(cache_type) = matches.get_one::<String>("no-check") {
    match cache_type.as_str() {
      "remote" => flags.type_check_mode = TypeCheckMode::Local,
      _ => debug!(
        "invalid value for 'no-check' of '{}' using default",
        cache_type
      ),
    }
  } else if matches.contains_id("no-check") {
    flags.type_check_mode = TypeCheckMode::None;
  }
}

fn check_arg_parse(flags: &mut Flags, matches: &mut ArgMatches) {
  if let Some(cache_type) = matches.get_one::<String>("check") {
    match cache_type.as_str() {
      "all" => flags.type_check_mode = TypeCheckMode::All,
      _ => debug!(
        "invalid value for 'check' of '{}' using default",
        cache_type
      ),
    }
  } else if matches.contains_id("check") {
    flags.type_check_mode = TypeCheckMode::Local;
  }
}

fn lock_args_parse(flags: &mut Flags, matches: &mut ArgMatches) {
  lock_arg_parse(flags, matches);
  no_lock_arg_parse(flags, matches);
}

fn lock_arg_parse(flags: &mut Flags, matches: &mut ArgMatches) {
  if matches.contains_id("lock") {
    let lockfile = matches.remove_one::<String>("lock").unwrap();
    flags.lock = Some(lockfile);
  }
}

fn no_lock_arg_parse(flags: &mut Flags, matches: &ArgMatches) {
  if matches.get_flag("no-lock") {
    flags.no_lock = true;
  }
}

fn config_args_parse(flags: &mut Flags, matches: &mut ArgMatches) {
  flags.config_flag = if matches.get_flag("no-config") {
    ConfigFlag::Disabled
  } else if let Some(config) = matches.remove_one::<String>("config") {
    ConfigFlag::Path(config)
  } else {
    ConfigFlag::Discover
  };
}

fn no_remote_arg_parse(flags: &mut Flags, matches: &mut ArgMatches) {
  if matches.get_flag("no-remote") {
    flags.no_remote = true;
  }
}

fn no_npm_arg_parse(flags: &mut Flags, matches: &mut ArgMatches) {
  if matches.get_flag("no-npm") {
    flags.no_npm = true;
  }
}

fn node_modules_and_vendor_dir_arg_parse(
  flags: &mut Flags,
  matches: &mut ArgMatches,
) {
  node_modules_arg_parse(flags, matches);
  flags.vendor = matches.remove_one::<bool>("vendor");
}

fn reload_arg_validate(urlstr: String) -> Result<String, clap::Error> {
  if urlstr.is_empty() {
    return Err(std::io::Error::new(std::io::ErrorKind::Other, String::from("Missing url. Check for extra commas.")).into())
  }
  match Url::from_str(&urlstr) {
    Ok(_) => Ok(urlstr),
    Err(e) => Err(std::io::Error::new(std::io::ErrorKind::Other, e.to_string()).into()),
  }
}

fn watch_arg_parse(matches: &mut ArgMatches) -> Option<WatchFlags> {
  if matches.get_flag("watch") {
    Some(WatchFlags {
      hmr: false,
      no_clear_screen: matches.get_flag("no-clear-screen"),
      exclude: matches
        .remove_many::<String>("watch-exclude")
        .map(|f| f.flat_map(escape_and_split_commas).collect::<Vec<String>>())
        .unwrap_or_default(),
    })
  } else {
    None
  }
}

fn watch_arg_parse_with_paths(
  matches: &mut ArgMatches,
) -> Option<WatchFlagsWithPaths> {
  if let Some(paths) = matches.remove_many::<String>("watch") {
    return Some(WatchFlagsWithPaths {
      paths: paths.flat_map(escape_and_split_commas).collect(),
      hmr: false,
      no_clear_screen: matches.get_flag("no-clear-screen"),
      exclude: matches
        .remove_many::<String>("watch-exclude")
        .map(|f| f.flat_map(escape_and_split_commas).collect::<Vec<String>>())
        .unwrap_or_default(),
    });
  }

  if matches.try_contains_id("hmr").is_ok() {
    return matches.remove_many::<String>("hmr").map(|paths| {
      WatchFlagsWithPaths {
        paths: paths.flat_map(escape_and_split_commas).collect(),
        hmr: true,
        no_clear_screen: matches.get_flag("no-clear-screen"),
        exclude: matches
          .remove_many::<String>("watch-exclude")
          .map(|f| f.flat_map(escape_and_split_commas).collect::<Vec<String>>())
          .unwrap_or_default(),
      }
    });
  }

  None
}

fn unstable_args_parse(
  flags: &mut Flags,
  matches: &mut ArgMatches,
  cfg: UnstableArgsConfig,
) {
  if matches.get_flag("unstable") {
    flags.unstable_config.legacy_flag_enabled = true;
  }

  flags.unstable_config.bare_node_builtins =
    matches.get_flag("unstable-bare-node-builtins");
  flags.unstable_config.sloppy_imports =
    matches.get_flag("unstable-sloppy-imports");

  if matches!(cfg, UnstableArgsConfig::ResolutionAndRuntime) {
    for granular_flag in crate::UNSTABLE_GRANULAR_FLAGS {
      if matches.get_flag(&format!("unstable-{}", granular_flag.name)) {
        flags
          .unstable_config
          .features
          .push(granular_flag.name.to_string());
      }
    }
  }
}

// TODO(ry) move this to utility module and add test.
/// Strips fragment part of URL. Panics on bad URL.
pub fn resolve_urls(urls: Vec<String>) -> Vec<String> {
  let mut out: Vec<String> = vec![];
  for urlstr in urls.iter() {
    if let Ok(mut url) = Url::from_str(urlstr) {
      url.set_fragment(None);
      let mut full_url = String::from(url.as_str());
      if full_url.len() > 1 && full_url.ends_with('/') {
        full_url.pop();
      }
      out.push(full_url);
    } else {
      panic!("Bad Url: {urlstr}");
    }
  }
  out
}

#[cfg(test)]
mod tests {
  use super::*;
  use pretty_assertions::assert_eq;

  /// Creates vector of strings, Vec<String>
  macro_rules! svec {
    ($($x:expr),* $(,)?) => (vec![$($x.to_string().into()),*]);
  }

  #[test]
  fn global_flags() {
    #[rustfmt::skip]
    let r = flags_from_vec(svec!["deno", "--log-level", "debug", "--quiet", "run", "script.ts"]);

    let flags = r.unwrap();
    assert_eq!(
      flags,
      Flags {
        subcommand: DenoSubcommand::Run(RunFlags::new_default(
          "script.ts".to_string()
        )),
        log_level: Some(Level::Error),
        code_cache_enabled: true,
        ..Flags::default()
      }
    );
    #[rustfmt::skip]
    let r2 = flags_from_vec(svec!["deno", "run", "--log-level", "debug", "--quiet", "script.ts"]);
    let flags2 = r2.unwrap();
    assert_eq!(flags2, flags);
  }

  #[test]
  fn upgrade() {
    let r = flags_from_vec(svec!["deno", "upgrade", "--dry-run", "--force"]);
    let flags = r.unwrap();
    assert_eq!(
      flags,
      Flags {
        subcommand: DenoSubcommand::Upgrade(UpgradeFlags {
          force: true,
          dry_run: true,
          canary: false,
          release_candidate: false,
          version: None,
          output: None,
          version_or_hash_or_channel: None,
        }),
        ..Flags::default()
      }
    );
  }

  #[test]
  fn upgrade_with_output_flag() {
    let r = flags_from_vec(svec!["deno", "upgrade", "--output", "example.txt"]);
    assert_eq!(
      r.unwrap(),
      Flags {
        subcommand: DenoSubcommand::Upgrade(UpgradeFlags {
          force: false,
          dry_run: false,
          canary: false,
          release_candidate: false,
          version: None,
          output: Some(String::from("example.txt")),
          version_or_hash_or_channel: None,
        }),
        ..Flags::default()
      }
    );
  }

  #[test]
  fn version() {
    let r = flags_from_vec(svec!["deno", "--version"]);
    assert_eq!(
      r.unwrap_err().kind(),
      clap::error::ErrorKind::DisplayVersion
    );
    let r = flags_from_vec(svec!["deno", "-V"]);
    assert_eq!(
      r.unwrap_err().kind(),
      clap::error::ErrorKind::DisplayVersion
    );
  }

  #[test]
  fn run_reload() {
    let r = flags_from_vec(svec!["deno", "run", "-r", "script.ts"]);
    let flags = r.unwrap();
    assert_eq!(
      flags,
      Flags {
        subcommand: DenoSubcommand::Run(RunFlags::new_default(
          "script.ts".to_string()
        )),
        reload: true,
        code_cache_enabled: true,
        ..Flags::default()
      }
    );
  }

  #[test]
  fn run_watch() {
    let r = flags_from_vec(svec!["deno", "run", "--watch", "script.ts"]);
    let flags = r.unwrap();
    assert_eq!(
      flags,
      Flags {
        subcommand: DenoSubcommand::Run(RunFlags {
          script: "script.ts".to_string(),
          watch: Some(WatchFlagsWithPaths {
            hmr: false,
            paths: vec![],
            no_clear_screen: false,
            exclude: vec![],
          }),
          bare: false,
        }),
        code_cache_enabled: true,
        ..Flags::default()
      }
    );

    let r = flags_from_vec(svec![
      "deno",
      "--watch",
      "--no-clear-screen",
      "script.ts"
    ]);
    let flags = r.unwrap();
    assert_eq!(
      flags,
      Flags {
        subcommand: DenoSubcommand::Run(RunFlags {
          script: "script.ts".to_string(),
          watch: Some(WatchFlagsWithPaths {
            hmr: false,
            paths: vec![],
            no_clear_screen: true,
            exclude: vec![],
          }),
          bare: true,
        }),
        code_cache_enabled: true,
        ..Flags::default()
      }
    );

    let r = flags_from_vec(svec![
      "deno",
      "run",
      "--watch-hmr",
      "--no-clear-screen",
      "script.ts"
    ]);
    let flags = r.unwrap();
    assert_eq!(
      flags,
      Flags {
        subcommand: DenoSubcommand::Run(RunFlags {
          script: "script.ts".to_string(),
          watch: Some(WatchFlagsWithPaths {
            hmr: true,
            paths: vec![],
            no_clear_screen: true,
            exclude: vec![],
          }),
          bare: false,
        }),
        code_cache_enabled: true,
        ..Flags::default()
      }
    );

    let r = flags_from_vec(svec![
      "deno",
      "run",
      "--unstable-hmr",
      "--no-clear-screen",
      "script.ts"
    ]);
    let flags = r.unwrap();
    assert_eq!(
      flags,
      Flags {
        subcommand: DenoSubcommand::Run(RunFlags {
          script: "script.ts".to_string(),
          watch: Some(WatchFlagsWithPaths {
            hmr: true,
            paths: vec![],
            no_clear_screen: true,
            exclude: vec![],
          }),
          bare: false,
        }),
        code_cache_enabled: true,
        ..Flags::default()
      }
    );

    let r = flags_from_vec(svec![
      "deno",
      "run",
      "--watch-hmr=foo.txt",
      "--no-clear-screen",
      "script.ts"
    ]);
    let flags = r.unwrap();
    assert_eq!(
      flags,
      Flags {
        subcommand: DenoSubcommand::Run(RunFlags {
          script: "script.ts".to_string(),
          watch: Some(WatchFlagsWithPaths {
            hmr: true,
            paths: vec![String::from("foo.txt")],
            no_clear_screen: true,
            exclude: vec![],
          }),
          bare: false,
        }),
        code_cache_enabled: true,
        ..Flags::default()
      }
    );

    let r =
      flags_from_vec(svec!["deno", "run", "--hmr", "--watch", "script.ts"]);
    assert!(r.is_err());
  }

  #[test]
  fn run_watch_with_external() {
    let r = flags_from_vec(svec!["deno", "--watch=file1,file2", "script.ts"]);
    let flags = r.unwrap();
    assert_eq!(
      flags,
      Flags {
        subcommand: DenoSubcommand::Run(RunFlags {
          script: "script.ts".to_string(),
          watch: Some(WatchFlagsWithPaths {
            hmr: false,
            paths: vec![String::from("file1"), String::from("file2")],
            no_clear_screen: false,
            exclude: vec![],
          }),
          bare: true,
        }),
        code_cache_enabled: true,
        ..Flags::default()
      }
    );
  }

  #[test]
  fn run_watch_with_no_clear_screen() {
    let r = flags_from_vec(svec![
      "deno",
      "run",
      "--watch",
      "--no-clear-screen",
      "script.ts"
    ]);

    let flags = r.unwrap();
    assert_eq!(
      flags,
      Flags {
        subcommand: DenoSubcommand::Run(RunFlags {
          script: "script.ts".to_string(),
          watch: Some(WatchFlagsWithPaths {
            hmr: false,
            paths: vec![],
            no_clear_screen: true,
            exclude: vec![],
          }),
          bare: false,
        }),
        code_cache_enabled: true,
        ..Flags::default()
      }
    );
  }

  #[test]
  fn run_watch_with_excluded_paths() {
    let r = flags_from_vec(svec!(
      "deno",
      "--watch",
      "--watch-exclude=foo",
      "script.ts"
    ));

    let flags = r.unwrap();
    assert_eq!(
      flags,
      Flags {
        subcommand: DenoSubcommand::Run(RunFlags {
          script: "script.ts".to_string(),
          watch: Some(WatchFlagsWithPaths {
            hmr: false,
            paths: vec![],
            no_clear_screen: false,
            exclude: vec![String::from("foo")],
          }),
          bare: true,
        }),
        code_cache_enabled: true,
        ..Flags::default()
      }
    );

    let r = flags_from_vec(svec!(
      "deno",
      "run",
      "--watch=foo",
      "--watch-exclude=bar",
      "script.ts"
    ));
    let flags = r.unwrap();
    assert_eq!(
      flags,
      Flags {
        subcommand: DenoSubcommand::Run(RunFlags {
          script: "script.ts".to_string(),
          watch: Some(WatchFlagsWithPaths {
            hmr: false,
            paths: vec![String::from("foo")],
            no_clear_screen: false,
            exclude: vec![String::from("bar")],
          }),
          bare: false,
        }),
        code_cache_enabled: true,
        ..Flags::default()
      }
    );

    let r = flags_from_vec(svec![
      "deno",
      "run",
      "--watch",
      "--watch-exclude=foo,bar",
      "script.ts"
    ]);

    let flags = r.unwrap();
    assert_eq!(
      flags,
      Flags {
        subcommand: DenoSubcommand::Run(RunFlags {
          script: "script.ts".to_string(),
          watch: Some(WatchFlagsWithPaths {
            hmr: false,
            paths: vec![],
            no_clear_screen: false,
            exclude: vec![String::from("foo"), String::from("bar")],
          }),
          bare: false,
        }),
        code_cache_enabled: true,
        ..Flags::default()
      }
    );

    let r = flags_from_vec(svec![
      "deno",
      "--watch=foo,bar",
      "--watch-exclude=baz,qux",
      "script.ts"
    ]);

    let flags = r.unwrap();
    assert_eq!(
      flags,
      Flags {
        subcommand: DenoSubcommand::Run(RunFlags {
          script: "script.ts".to_string(),
          watch: Some(WatchFlagsWithPaths {
            hmr: false,
            paths: vec![String::from("foo"), String::from("bar")],
            no_clear_screen: false,
            exclude: vec![String::from("baz"), String::from("qux"),],
          }),
          bare: true,
        }),
        code_cache_enabled: true,
        ..Flags::default()
      }
    );
  }

  #[test]
  fn run_reload_allow_write() {
    let r =
      flags_from_vec(svec!["deno", "run", "-r", "--allow-write", "script.ts"]);
    assert_eq!(
      r.unwrap(),
      Flags {
        reload: true,
        subcommand: DenoSubcommand::Run(RunFlags::new_default(
          "script.ts".to_string()
        )),
        permissions: PermissionFlags {
          allow_write: Some(vec![]),
          ..Default::default()
        },
        code_cache_enabled: true,
        ..Flags::default()
      }
    );
  }

  #[test]
  fn run_v8_flags() {
    let r = flags_from_vec(svec!["deno", "run", "--v8-flags=--help"]);
    assert_eq!(
      r.unwrap(),
      Flags {
        subcommand: DenoSubcommand::Run(RunFlags::new_default("_".to_string())),
        v8_flags: svec!["--help"],
        code_cache_enabled: true,
        ..Flags::default()
      }
    );

    let r = flags_from_vec(svec![
      "deno",
      "run",
      "--v8-flags=--expose-gc,--gc-stats=1",
      "script.ts"
    ]);
    assert_eq!(
      r.unwrap(),
      Flags {
        subcommand: DenoSubcommand::Run(RunFlags::new_default(
          "script.ts".to_string(),
        )),
        v8_flags: svec!["--expose-gc", "--gc-stats=1"],
        code_cache_enabled: true,
        ..Flags::default()
      }
    );

    let r = flags_from_vec(svec!["deno", "run", "--v8-flags=--expose-gc"]);
    assert!(r.is_ok());
  }

  #[test]
  fn serve_flags() {
    let r = flags_from_vec(svec!["deno", "serve", "main.ts"]);
    assert_eq!(
      r.unwrap(),
      Flags {
        subcommand: DenoSubcommand::Serve(ServeFlags::new_default(
          "main.ts".to_string(),
          8000,
          "0.0.0.0"
        )),
        permissions: PermissionFlags {
          allow_net: Some(vec![
            "0.0.0.0:8000".to_string(),
            "127.0.0.1:8000".to_string(),
            "localhost:8000".to_string()
          ]),
          ..Default::default()
        },
        code_cache_enabled: true,
        ..Flags::default()
      }
    );
    let r = flags_from_vec(svec!["deno", "serve", "--port", "5000", "main.ts"]);
    assert_eq!(
      r.unwrap(),
      Flags {
        subcommand: DenoSubcommand::Serve(ServeFlags::new_default(
          "main.ts".to_string(),
          5000,
          "0.0.0.0"
        )),
        permissions: PermissionFlags {
          allow_net: Some(vec![
            "0.0.0.0:5000".to_string(),
            "127.0.0.1:5000".to_string(),
            "localhost:5000".to_string()
          ]),
          ..Default::default()
        },
        code_cache_enabled: true,
        ..Flags::default()
      }
    );
    let r = flags_from_vec(svec![
      "deno",
      "serve",
      "--port",
      "5000",
      "--allow-net=example.com",
      "main.ts"
    ]);
    assert_eq!(
      r.unwrap(),
      Flags {
        subcommand: DenoSubcommand::Serve(ServeFlags::new_default(
          "main.ts".to_string(),
          5000,
          "0.0.0.0"
        )),
        permissions: PermissionFlags {
          allow_net: Some(vec![
            "example.com".to_string(),
            "0.0.0.0:5000".to_string(),
            "127.0.0.1:5000".to_string(),
            "localhost:5000".to_string()
          ]),
          ..Default::default()
        },
        code_cache_enabled: true,
        ..Flags::default()
      }
    );
    let r = flags_from_vec(svec![
      "deno",
      "serve",
      "--port",
      "5000",
      "--allow-net",
      "main.ts"
    ]);
    assert_eq!(
      r.unwrap(),
      Flags {
        subcommand: DenoSubcommand::Serve(ServeFlags::new_default(
          "main.ts".to_string(),
          5000,
          "0.0.0.0"
        )),
        permissions: PermissionFlags {
          allow_net: Some(vec![]),
          ..Default::default()
        },
        code_cache_enabled: true,
        ..Flags::default()
      }
    );
    let r = flags_from_vec(svec![
      "deno",
      "serve",
      "--port",
      "5000",
      "--host",
      "example.com",
      "main.ts"
    ]);
    assert_eq!(
      r.unwrap(),
      Flags {
        subcommand: DenoSubcommand::Serve(ServeFlags::new_default(
          "main.ts".to_string(),
          5000,
          "example.com"
        )),
        permissions: PermissionFlags {
          allow_net: Some(vec!["example.com:5000".to_owned()]),
          ..Default::default()
        },
        code_cache_enabled: true,
        ..Flags::default()
      }
    );

    let r = flags_from_vec(svec![
      "deno",
      "serve",
      "--port",
      "0",
      "--host",
      "example.com",
      "main.ts"
    ]);
    assert_eq!(
      r.unwrap(),
      Flags {
        subcommand: DenoSubcommand::Serve(ServeFlags::new_default(
          "main.ts".to_string(),
          0,
          "example.com"
        )),
        permissions: PermissionFlags {
          allow_net: Some(vec!["example.com:0".to_owned()]),
          ..Default::default()
        },
        code_cache_enabled: true,
        ..Flags::default()
      }
    );
  }

  #[test]
  fn has_permission() {
    let r = flags_from_vec(svec!["deno", "--allow-read", "x.ts"]);
    assert_eq!(r.unwrap().has_permission(), true);

    let r = flags_from_vec(svec!["deno", "run", "--deny-read", "x.ts"]);
    assert_eq!(r.unwrap().has_permission(), true);

    let r = flags_from_vec(svec!["deno", "run", "x.ts"]);
    assert_eq!(r.unwrap().has_permission(), false);
  }

  #[test]
  fn has_permission_in_argv() {
    let r = flags_from_vec(svec!["deno", "run", "x.ts", "--allow-read"]);
    assert_eq!(r.unwrap().has_permission_in_argv(), true);

    let r = flags_from_vec(svec!["deno", "x.ts", "--deny-read"]);
    assert_eq!(r.unwrap().has_permission_in_argv(), true);

    let r = flags_from_vec(svec!["deno", "run", "x.ts"]);
    assert_eq!(r.unwrap().has_permission_in_argv(), false);
  }

  #[test]
  fn script_args() {
    let r = flags_from_vec(svec![
      "deno",
      "run",
      "--allow-net",
      "gist.ts",
      "--title",
      "X"
    ]);
    assert_eq!(
      r.unwrap(),
      Flags {
        subcommand: DenoSubcommand::Run(RunFlags::new_default(
          "gist.ts".to_string()
        )),
        argv: svec!["--title", "X"],
        permissions: PermissionFlags {
          allow_net: Some(vec![]),
          ..Default::default()
        },
        code_cache_enabled: true,
        ..Flags::default()
      }
    );
  }

  #[test]
  fn allow_all() {
    let r = flags_from_vec(svec!["deno", "run", "--allow-all", "gist.ts"]);
    assert_eq!(
      r.unwrap(),
      Flags {
        subcommand: DenoSubcommand::Run(RunFlags::new_default(
          "gist.ts".to_string()
        )),
        permissions: PermissionFlags {
          allow_all: true,
          allow_net: Some(vec![]),
          allow_env: Some(vec![]),
          allow_run: Some(vec![]),
          allow_read: Some(vec![]),
          allow_sys: Some(vec![]),
          allow_write: Some(vec![]),
          allow_ffi: Some(vec![]),
          ..Default::default()
        },
        code_cache_enabled: true,
        ..Flags::default()
      }
    );
  }

  #[test]
  fn allow_read() {
    let r = flags_from_vec(svec!["deno", "run", "--allow-read", "gist.ts"]);
    assert_eq!(
      r.unwrap(),
      Flags {
        subcommand: DenoSubcommand::Run(RunFlags::new_default(
          "gist.ts".to_string()
        )),
        permissions: PermissionFlags {
          allow_read: Some(vec![]),
          ..Default::default()
        },
        code_cache_enabled: true,
        ..Flags::default()
      }
    );
  }

  #[test]
  fn short_permission_flags() {
    let r = flags_from_vec(svec!["deno", "run", "-RNESW", "gist.ts"]);
    assert_eq!(
      r.unwrap(),
      Flags {
        subcommand: DenoSubcommand::Run(RunFlags::new_default(
          "gist.ts".to_string()
        )),
        permissions: PermissionFlags {
          allow_read: Some(vec![]),
          allow_write: Some(vec![]),
          allow_env: Some(vec![]),
          allow_net: Some(vec![]),
          allow_sys: Some(vec![]),
          ..Default::default()
        },
        code_cache_enabled: true,
        ..Flags::default()
      }
    );
  }

  #[test]
  fn deny_read() {
    let r = flags_from_vec(svec!["deno", "--deny-read", "gist.ts"]);
    assert_eq!(
      r.unwrap(),
      Flags {
        subcommand: DenoSubcommand::Run(RunFlags {
          script: "gist.ts".to_string(),
          watch: None,
          bare: true,
        }),
        permissions: PermissionFlags {
          deny_read: Some(vec![]),
          ..Default::default()
        },
        code_cache_enabled: true,
        ..Flags::default()
      }
    );
  }

  #[test]
  fn double_hyphen() {
    // notice that flags passed after double dash will not
    // be parsed to Flags but instead forwarded to
    // script args as Deno.args
    let r = flags_from_vec(svec![
      "deno",
      "run",
      "--allow-write",
      "script.ts",
      "--",
      "-D",
      "--allow-net"
    ]);
    assert_eq!(
      r.unwrap(),
      Flags {
        subcommand: DenoSubcommand::Run(RunFlags::new_default(
          "script.ts".to_string(),
        )),
        argv: svec!["--", "-D", "--allow-net"],
        permissions: PermissionFlags {
          allow_write: Some(vec![]),
          ..Default::default()
        },
        code_cache_enabled: true,
        ..Flags::default()
      }
    );
  }

  #[test]
  fn fmt() {
    let r = flags_from_vec(svec!["deno", "fmt", "script_1.ts", "script_2.ts"]);
    assert_eq!(
      r.unwrap(),
      Flags {
        subcommand: DenoSubcommand::Fmt(FmtFlags {
          check: false,
          files: FileFlags {
            include: vec!["script_1.ts".to_string(), "script_2.ts".to_string()],
            ignore: vec![],
          },
          use_tabs: None,
          line_width: None,
          indent_width: None,
          single_quote: None,
          prose_wrap: None,
          no_semicolons: None,
          unstable_css: false,
          unstable_html: false,
          unstable_component: false,
          unstable_yaml: false,
          watch: Default::default(),
        }),
        ext: Some("ts".to_string()),
        ..Flags::default()
      }
    );

    let r = flags_from_vec(svec!["deno", "fmt", "--check"]);
    assert_eq!(
      r.unwrap(),
      Flags {
        subcommand: DenoSubcommand::Fmt(FmtFlags {
          check: true,
          files: FileFlags {
            include: vec![],
            ignore: vec![],
          },
          use_tabs: None,
          line_width: None,
          indent_width: None,
          single_quote: None,
          prose_wrap: None,
          no_semicolons: None,
          unstable_css: false,
          unstable_html: false,
          unstable_component: false,
          unstable_yaml: false,
          watch: Default::default(),
        }),
        ext: Some("ts".to_string()),
        ..Flags::default()
      }
    );

    let r = flags_from_vec(svec!["deno", "fmt"]);
    assert_eq!(
      r.unwrap(),
      Flags {
        subcommand: DenoSubcommand::Fmt(FmtFlags {
          check: false,
          files: FileFlags {
            include: vec![],
            ignore: vec![],
          },
          use_tabs: None,
          line_width: None,
          indent_width: None,
          single_quote: None,
          prose_wrap: None,
          no_semicolons: None,
          unstable_css: false,
          unstable_html: false,
          unstable_component: false,
          unstable_yaml: false,
          watch: Default::default(),
        }),
        ext: Some("ts".to_string()),
        ..Flags::default()
      }
    );

    let r = flags_from_vec(svec!["deno", "fmt", "--watch"]);
    assert_eq!(
      r.unwrap(),
      Flags {
        subcommand: DenoSubcommand::Fmt(FmtFlags {
          check: false,
          files: FileFlags {
            include: vec![],
            ignore: vec![],
          },
          use_tabs: None,
          line_width: None,
          indent_width: None,
          single_quote: None,
          prose_wrap: None,
          no_semicolons: None,
          unstable_css: false,
          unstable_html: false,
          unstable_component: false,
          unstable_yaml: false,
          watch: Some(Default::default()),
        }),
        ext: Some("ts".to_string()),
        ..Flags::default()
      }
    );

    let r = flags_from_vec(svec![
      "deno",
      "fmt",
      "--watch",
      "--no-clear-screen",
      "--unstable-css",
      "--unstable-html",
      "--unstable-component",
      "--unstable-yaml"
    ]);
    assert_eq!(
      r.unwrap(),
      Flags {
        subcommand: DenoSubcommand::Fmt(FmtFlags {
          check: false,
          files: FileFlags {
            include: vec![],
            ignore: vec![],
          },
          use_tabs: None,
          line_width: None,
          indent_width: None,
          single_quote: None,
          prose_wrap: None,
          no_semicolons: None,
          unstable_css: true,
          unstable_html: true,
          unstable_component: true,
          unstable_yaml: true,
          watch: Some(WatchFlags {
            hmr: false,
            no_clear_screen: true,
            exclude: vec![],
          })
        }),
        ext: Some("ts".to_string()),
        ..Flags::default()
      }
    );

    let r = flags_from_vec(svec![
      "deno",
      "fmt",
      "--check",
      "--watch",
      "foo.ts",
      "--ignore=bar.js"
    ]);
    assert_eq!(
      r.unwrap(),
      Flags {
        subcommand: DenoSubcommand::Fmt(FmtFlags {
          check: true,
          files: FileFlags {
            include: vec!["foo.ts".to_string()],
            ignore: vec!["bar.js".to_string()],
          },
          use_tabs: None,
          line_width: None,
          indent_width: None,
          single_quote: None,
          prose_wrap: None,
          no_semicolons: None,
          unstable_css: false,
          unstable_html: false,
          unstable_component: false,
          unstable_yaml: false,
          watch: Some(Default::default()),
        }),
        ext: Some("ts".to_string()),
        ..Flags::default()
      }
    );

    let r = flags_from_vec(svec!["deno", "fmt", "--config", "deno.jsonc"]);
    assert_eq!(
      r.unwrap(),
      Flags {
        subcommand: DenoSubcommand::Fmt(FmtFlags {
          check: false,
          files: FileFlags {
            include: vec![],
            ignore: vec![],
          },
          use_tabs: None,
          line_width: None,
          indent_width: None,
          single_quote: None,
          prose_wrap: None,
          no_semicolons: None,
          unstable_css: false,
          unstable_html: false,
          unstable_component: false,
          unstable_yaml: false,
          watch: Default::default(),
        }),
        ext: Some("ts".to_string()),
        config_flag: ConfigFlag::Path("deno.jsonc".to_string()),
        ..Flags::default()
      }
    );

    let r = flags_from_vec(svec![
      "deno",
      "fmt",
      "--config",
      "deno.jsonc",
      "--watch",
      "foo.ts"
    ]);
    assert_eq!(
      r.unwrap(),
      Flags {
        subcommand: DenoSubcommand::Fmt(FmtFlags {
          check: false,
          files: FileFlags {
            include: vec!["foo.ts".to_string()],
            ignore: vec![],
          },
          use_tabs: None,
          line_width: None,
          indent_width: None,
          single_quote: None,
          prose_wrap: None,
          no_semicolons: None,
          unstable_css: false,
          unstable_html: false,
          unstable_component: false,
          unstable_yaml: false,
          watch: Some(Default::default()),
        }),
        config_flag: ConfigFlag::Path("deno.jsonc".to_string()),
        ext: Some("ts".to_string()),
        ..Flags::default()
      }
    );

    let r = flags_from_vec(svec![
      "deno",
      "fmt",
      "--use-tabs",
      "--line-width",
      "60",
      "--indent-width",
      "4",
      "--single-quote",
      "--prose-wrap",
      "never",
      "--no-semicolons",
    ]);
    assert_eq!(
      r.unwrap(),
      Flags {
        subcommand: DenoSubcommand::Fmt(FmtFlags {
          check: false,
          files: FileFlags {
            include: vec![],
            ignore: vec![],
          },
          use_tabs: Some(true),
          line_width: Some(NonZeroU32::new(60).unwrap()),
          indent_width: Some(NonZeroU8::new(4).unwrap()),
          single_quote: Some(true),
          prose_wrap: Some("never".to_string()),
          no_semicolons: Some(true),
          unstable_css: false,
          unstable_html: false,
          unstable_component: false,
          unstable_yaml: false,
          watch: Default::default(),
        }),
        ext: Some("ts".to_string()),
        ..Flags::default()
      }
    );

    // try providing =false to the booleans
    let r = flags_from_vec(svec![
      "deno",
      "fmt",
      "--use-tabs=false",
      "--single-quote=false",
      "--no-semicolons=false",
    ]);
    assert_eq!(
      r.unwrap(),
      Flags {
        subcommand: DenoSubcommand::Fmt(FmtFlags {
          check: false,
          files: FileFlags {
            include: vec![],
            ignore: vec![],
          },
          use_tabs: Some(false),
          line_width: None,
          indent_width: None,
          single_quote: Some(false),
          prose_wrap: None,
          no_semicolons: Some(false),
          unstable_css: false,
          unstable_html: false,
          unstable_component: false,
          unstable_yaml: false,
          watch: Default::default(),
        }),
        ext: Some("ts".to_string()),
        ..Flags::default()
      }
    );
  }

  #[test]
  fn lint() {
    let r = flags_from_vec(svec!["deno", "lint", "script_1.ts", "script_2.ts"]);
    assert_eq!(
      r.unwrap(),
      Flags {
        subcommand: DenoSubcommand::Lint(LintFlags {
          files: FileFlags {
            include: vec!["script_1.ts".to_string(), "script_2.ts".to_string(),],
            ignore: vec![],
          },
          fix: false,
          rules: false,
          maybe_rules_tags: None,
          maybe_rules_include: None,
          maybe_rules_exclude: None,
          json: false,
          compact: false,
          watch: Default::default(),
          ext: None,
        }),
        ..Flags::default()
      }
    );

    let r = flags_from_vec(svec![
      "deno",
      "lint",
      "--watch",
      "script_1.ts",
      "script_2.ts"
    ]);
    assert_eq!(
      r.unwrap(),
      Flags {
        subcommand: DenoSubcommand::Lint(LintFlags {
          files: FileFlags {
            include: vec!["script_1.ts".to_string(), "script_2.ts".to_string()],
            ignore: vec![],
          },
          fix: false,
          rules: false,
          maybe_rules_tags: None,
          maybe_rules_include: None,
          maybe_rules_exclude: None,
          json: false,
          compact: false,
          watch: Some(Default::default()),
          ext: None,
        }),
        ..Flags::default()
      }
    );

    let r = flags_from_vec(svec![
      "deno",
      "lint",
      "--watch",
      "--no-clear-screen",
      "script_1.ts",
      "script_2.ts"
    ]);
    assert_eq!(
      r.unwrap(),
      Flags {
        subcommand: DenoSubcommand::Lint(LintFlags {
          files: FileFlags {
            include: vec!["script_1.ts".to_string(), "script_2.ts".to_string()],
            ignore: vec![],
          },
          fix: false,
          rules: false,
          maybe_rules_tags: None,
          maybe_rules_include: None,
          maybe_rules_exclude: None,
          json: false,
          compact: false,
          watch: Some(WatchFlags {
            hmr: false,
            no_clear_screen: true,
            exclude: vec![],
          }),
          ext: None,
        }),
        ..Flags::default()
      }
    );

    let r = flags_from_vec(svec![
      "deno",
      "lint",
      "--fix",
      "--ignore=script_1.ts,script_2.ts"
    ]);
    assert_eq!(
      r.unwrap(),
      Flags {
        subcommand: DenoSubcommand::Lint(LintFlags {
          files: FileFlags {
            include: vec![],
            ignore: vec!["script_1.ts".to_string(), "script_2.ts".to_string()],
          },
          fix: true,
          rules: false,
          maybe_rules_tags: None,
          maybe_rules_include: None,
          maybe_rules_exclude: None,
          json: false,
          compact: false,
          watch: Default::default(),
          ext: None,
        }),
        ..Flags::default()
      }
    );

    let r = flags_from_vec(svec!["deno", "lint", "--rules"]);
    assert_eq!(
      r.unwrap(),
      Flags {
        subcommand: DenoSubcommand::Lint(LintFlags {
          files: FileFlags {
            include: vec![],
            ignore: vec![],
          },
          fix: false,
          rules: true,
          maybe_rules_tags: None,
          maybe_rules_include: None,
          maybe_rules_exclude: None,
          json: false,
          compact: false,
          watch: Default::default(),
          ext: None,
        }),
        ..Flags::default()
      }
    );

    let r = flags_from_vec(svec![
      "deno",
      "lint",
      "--rules",
      "--rules-tags=recommended"
    ]);
    assert_eq!(
      r.unwrap(),
      Flags {
        subcommand: DenoSubcommand::Lint(LintFlags {
          files: FileFlags {
            include: vec![],
            ignore: vec![],
          },
          fix: false,
          rules: true,
          maybe_rules_tags: Some(svec!["recommended"]),
          maybe_rules_include: None,
          maybe_rules_exclude: None,
          json: false,
          compact: false,
          watch: Default::default(),
          ext: None,
        }),
        ..Flags::default()
      }
    );

    let r = flags_from_vec(svec![
      "deno",
      "lint",
      "--rules-tags=",
      "--rules-include=ban-untagged-todo,no-undef",
      "--rules-exclude=no-const-assign"
    ]);
    assert_eq!(
      r.unwrap(),
      Flags {
        subcommand: DenoSubcommand::Lint(LintFlags {
          files: FileFlags {
            include: vec![],
            ignore: vec![],
          },
          fix: false,
          rules: false,
          maybe_rules_tags: Some(svec![""]),
          maybe_rules_include: Some(svec!["ban-untagged-todo", "no-undef"]),
          maybe_rules_exclude: Some(svec!["no-const-assign"]),
          json: false,
          compact: false,
          watch: Default::default(),
          ext: None,
        }),
        ..Flags::default()
      }
    );

    let r = flags_from_vec(svec!["deno", "lint", "--json", "script_1.ts"]);
    assert_eq!(
      r.unwrap(),
      Flags {
        subcommand: DenoSubcommand::Lint(LintFlags {
          files: FileFlags {
            include: vec!["script_1.ts".to_string()],
            ignore: vec![],
          },
          fix: false,
          rules: false,
          maybe_rules_tags: None,
          maybe_rules_include: None,
          maybe_rules_exclude: None,
          json: true,
          compact: false,
          watch: Default::default(),
          ext: None,
        }),
        ..Flags::default()
      }
    );

    let r = flags_from_vec(svec![
      "deno",
      "lint",
      "--config",
      "Deno.jsonc",
      "--json",
      "script_1.ts"
    ]);
    assert_eq!(
      r.unwrap(),
      Flags {
        subcommand: DenoSubcommand::Lint(LintFlags {
          files: FileFlags {
            include: vec!["script_1.ts".to_string()],
            ignore: vec![],
          },
          fix: false,
          rules: false,
          maybe_rules_tags: None,
          maybe_rules_include: None,
          maybe_rules_exclude: None,
          json: true,
          compact: false,
          watch: Default::default(),
          ext: None,
        }),
        config_flag: ConfigFlag::Path("Deno.jsonc".to_string()),
        ..Flags::default()
      }
    );

    let r = flags_from_vec(svec![
      "deno",
      "lint",
      "--config",
      "Deno.jsonc",
      "--compact",
      "script_1.ts"
    ]);
    assert_eq!(
      r.unwrap(),
      Flags {
        subcommand: DenoSubcommand::Lint(LintFlags {
          files: FileFlags {
            include: vec!["script_1.ts".to_string()],
            ignore: vec![],
          },
          fix: false,
          rules: false,
          maybe_rules_tags: None,
          maybe_rules_include: None,
          maybe_rules_exclude: None,
          json: false,
          compact: true,
          watch: Default::default(),
          ext: None,
        }),
        config_flag: ConfigFlag::Path("Deno.jsonc".to_string()),
        ..Flags::default()
      }
    );
  }

  #[test]
  fn types() {
    let r = flags_from_vec(svec!["deno", "types"]);
    assert_eq!(
      r.unwrap(),
      Flags {
        subcommand: DenoSubcommand::Types,
        ..Flags::default()
      }
    );
  }

  #[test]
  fn cache() {
    let r = flags_from_vec(svec!["deno", "cache", "script.ts"]);
    assert_eq!(
      r.unwrap(),
      Flags {
        subcommand: DenoSubcommand::Cache(CacheFlags {
          files: svec!["script.ts"],
        }),
        ..Flags::default()
      }
    );
  }

  #[test]
  fn check() {
    let r = flags_from_vec(svec!["deno", "check", "script.ts"]);
    assert_eq!(
      r.unwrap(),
      Flags {
        subcommand: DenoSubcommand::Check(CheckFlags {
          files: svec!["script.ts"],
        }),
        type_check_mode: TypeCheckMode::Local,
        ..Flags::default()
      }
    );

    for all_flag in ["--remote", "--all"] {
      let r = flags_from_vec(svec!["deno", "check", all_flag, "script.ts"]);
      assert_eq!(
        r.unwrap(),
        Flags {
          subcommand: DenoSubcommand::Check(CheckFlags {
            files: svec!["script.ts"],
          }),
          type_check_mode: TypeCheckMode::All,
          ..Flags::default()
        }
      );

      let r = flags_from_vec(svec![
        "deno",
        "check",
        all_flag,
        "--no-remote",
        "script.ts"
      ]);
      assert_eq!(
        r.unwrap_err().kind(),
        clap::error::ErrorKind::ArgumentConflict
      );
    }
  }

  #[test]
  fn info() {
    let r = flags_from_vec(svec!["deno", "info", "script.ts"]);
    assert_eq!(
      r.unwrap(),
      Flags {
        subcommand: DenoSubcommand::Info(InfoFlags {
          json: false,
          file: Some("script.ts".to_string()),
        }),
        ..Flags::default()
      }
    );

    let r = flags_from_vec(svec!["deno", "info", "--reload", "script.ts"]);
    assert_eq!(
      r.unwrap(),
      Flags {
        subcommand: DenoSubcommand::Info(InfoFlags {
          json: false,
          file: Some("script.ts".to_string()),
        }),
        reload: true,
        ..Flags::default()
      }
    );

    let r = flags_from_vec(svec!["deno", "info", "--json", "script.ts"]);
    assert_eq!(
      r.unwrap(),
      Flags {
        subcommand: DenoSubcommand::Info(InfoFlags {
          json: true,
          file: Some("script.ts".to_string()),
        }),
        ..Flags::default()
      }
    );

    let r = flags_from_vec(svec!["deno", "info"]);
    assert_eq!(
      r.unwrap(),
      Flags {
        subcommand: DenoSubcommand::Info(InfoFlags {
          json: false,
          file: None
        }),
        ..Flags::default()
      }
    );

    let r = flags_from_vec(svec!["deno", "info", "--json"]);
    assert_eq!(
      r.unwrap(),
      Flags {
        subcommand: DenoSubcommand::Info(InfoFlags {
          json: true,
          file: None
        }),
        ..Flags::default()
      }
    );

    let r = flags_from_vec(svec![
      "deno",
      "info",
      "--no-npm",
      "--no-remote",
      "--config",
      "tsconfig.json"
    ]);
    assert_eq!(
      r.unwrap(),
      Flags {
        subcommand: DenoSubcommand::Info(InfoFlags {
          json: false,
          file: None
        }),
        config_flag: ConfigFlag::Path("tsconfig.json".to_owned()),
        no_npm: true,
        no_remote: true,
        ..Flags::default()
      }
    );
  }

  #[test]
  fn tsconfig() {
    let r =
      flags_from_vec(svec!["deno", "run", "-c", "tsconfig.json", "script.ts"]);
    assert_eq!(
      r.unwrap(),
      Flags {
        subcommand: DenoSubcommand::Run(RunFlags::new_default(
          "script.ts".to_string(),
        )),
        config_flag: ConfigFlag::Path("tsconfig.json".to_owned()),
        code_cache_enabled: true,
        ..Flags::default()
      }
    );
  }

  #[test]
  fn eval() {
    let r = flags_from_vec(svec!["deno", "eval", "'console.log(\"hello\")'"]);
    assert_eq!(
      r.unwrap(),
      Flags {
        subcommand: DenoSubcommand::Eval(EvalFlags {
          print: false,
          code: "'console.log(\"hello\")'".to_string(),
        }),
        permissions: PermissionFlags {
          allow_all: true,
          allow_net: Some(vec![]),
          allow_env: Some(vec![]),
          allow_run: Some(vec![]),
          allow_read: Some(vec![]),
          allow_sys: Some(vec![]),
          allow_write: Some(vec![]),
          allow_ffi: Some(vec![]),
          ..Default::default()
        },
        ..Flags::default()
      }
    );
  }

  #[test]
  fn eval_p() {
    let r = flags_from_vec(svec!["deno", "eval", "-p", "1+2"]);
    assert_eq!(
      r.unwrap(),
      Flags {
        subcommand: DenoSubcommand::Eval(EvalFlags {
          print: true,
          code: "1+2".to_string(),
        }),
        permissions: PermissionFlags {
          allow_all: true,
          allow_net: Some(vec![]),
          allow_env: Some(vec![]),
          allow_run: Some(vec![]),
          allow_read: Some(vec![]),
          allow_sys: Some(vec![]),
          allow_write: Some(vec![]),
          allow_ffi: Some(vec![]),
          ..Default::default()
        },
        ..Flags::default()
      }
    );
  }

  #[test]
  fn eval_typescript() {
    let r = flags_from_vec(svec![
      "deno",
      "eval",
      "--ext=ts",
      "'console.log(\"hello\")'"
    ]);
    assert_eq!(
      r.unwrap(),
      Flags {
        subcommand: DenoSubcommand::Eval(EvalFlags {
          print: false,
          code: "'console.log(\"hello\")'".to_string(),
        }),
        permissions: PermissionFlags {
          allow_all: true,
          allow_net: Some(vec![]),
          allow_env: Some(vec![]),
          allow_run: Some(vec![]),
          allow_read: Some(vec![]),
          allow_sys: Some(vec![]),
          allow_write: Some(vec![]),
          allow_ffi: Some(vec![]),
          ..Default::default()
        },
        ext: Some("ts".to_string()),
        ..Flags::default()
      }
    );
  }

  #[test]
  fn eval_with_flags() {
    #[rustfmt::skip]
    let r = flags_from_vec(svec!["deno", "eval", "--import-map", "import_map.json", "--no-remote", "--config", "tsconfig.json", "--no-check", "--reload", "--lock", "lock.json", "--cert", "example.crt", "--cached-only", "--location", "https:foo", "--v8-flags=--help", "--seed", "1", "--inspect=127.0.0.1:9229", "--env=.example.env", "42"]);
    assert_eq!(
      r.unwrap(),
      Flags {
        subcommand: DenoSubcommand::Eval(EvalFlags {
          print: false,
          code: "42".to_string(),
        }),
        import_map_path: Some("import_map.json".to_string()),
        no_remote: true,
        config_flag: ConfigFlag::Path("tsconfig.json".to_owned()),
        type_check_mode: TypeCheckMode::None,
        reload: true,
        lock: Some(String::from("lock.json")),
        ca_data: Some(CaData::File("example.crt".to_string())),
        cached_only: true,
        location: Some(Url::parse("https://foo/").unwrap()),
        v8_flags: svec!["--help", "--random-seed=1"],
        seed: Some(1),
        inspect: Some("127.0.0.1:9229".parse().unwrap()),
        permissions: PermissionFlags {
          allow_all: true,
          allow_net: Some(vec![]),
          allow_env: Some(vec![]),
          allow_run: Some(vec![]),
          allow_read: Some(vec![]),
          allow_sys: Some(vec![]),
          allow_write: Some(vec![]),
          allow_ffi: Some(vec![]),
          ..Default::default()
        },
        env_file: Some(".example.env".to_owned()),
        ..Flags::default()
      }
    );
  }

  #[test]
  fn eval_args() {
    let r = flags_from_vec(svec![
      "deno",
      "eval",
      "console.log(Deno.args)",
      "arg1",
      "arg2"
    ]);
    assert_eq!(
      r.unwrap(),
      Flags {
        subcommand: DenoSubcommand::Eval(EvalFlags {
          print: false,
          code: "console.log(Deno.args)".to_string(),
        }),
        argv: svec!["arg1", "arg2"],
        permissions: PermissionFlags {
          allow_all: true,
          allow_net: Some(vec![]),
          allow_env: Some(vec![]),
          allow_run: Some(vec![]),
          allow_read: Some(vec![]),
          allow_sys: Some(vec![]),
          allow_write: Some(vec![]),
          allow_ffi: Some(vec![]),
          ..Default::default()
        },
        ..Flags::default()
      }
    );
  }

  #[test]
  fn repl() {
    let r = flags_from_vec(svec!["deno"]);
    assert_eq!(
      r.unwrap(),
      Flags {
        subcommand: DenoSubcommand::Repl(ReplFlags {
          eval_files: None,
          eval: None,
          is_default_command: true,
        }),
        unsafely_ignore_certificate_errors: None,
        permissions: PermissionFlags {
          allow_net: Some(vec![]),
          allow_env: Some(vec![]),
          deny_env: None,
          allow_run: Some(vec![]),
          deny_run: None,
          allow_read: Some(vec![]),
          deny_read: None,
          allow_sys: Some(vec![]),
          deny_sys: None,
          allow_write: Some(vec![]),
          deny_write: None,
          allow_ffi: Some(vec![]),
          deny_ffi: None,
          ..Default::default()
        },
        ..Flags::default()
      }
    );
  }

  #[test]
  fn repl_strace_ops() {
    // Lightly test this undocumented flag
    let r = flags_from_vec(svec!["deno", "repl", "--strace-ops"]);
    assert_eq!(r.unwrap().strace_ops, Some(vec![]));
    let r =
      flags_from_vec(svec!["deno", "repl", "--strace-ops=http,websocket"]);
    assert_eq!(
      r.unwrap().strace_ops,
      Some(vec!["http".to_string(), "websocket".to_string()])
    );
  }

  #[test]
  fn repl_with_flags() {
    #[rustfmt::skip]
    let r = flags_from_vec(svec!["deno", "repl", "-A", "--import-map", "import_map.json", "--no-remote", "--config", "tsconfig.json", "--no-check", "--reload", "--lock", "lock.json", "--cert", "example.crt", "--cached-only", "--location", "https:foo", "--v8-flags=--help", "--seed", "1", "--inspect=127.0.0.1:9229", "--unsafely-ignore-certificate-errors", "--env=.example.env"]);
    assert_eq!(
      r.unwrap(),
      Flags {
        subcommand: DenoSubcommand::Repl(ReplFlags {
          eval_files: None,
          eval: None,
          is_default_command: false,
        }),
        import_map_path: Some("import_map.json".to_string()),
        no_remote: true,
        config_flag: ConfigFlag::Path("tsconfig.json".to_owned()),
        type_check_mode: TypeCheckMode::None,
        reload: true,
        lock: Some(String::from("lock.json")),
        ca_data: Some(CaData::File("example.crt".to_string())),
        cached_only: true,
        location: Some(Url::parse("https://foo/").unwrap()),
        v8_flags: svec!["--help", "--random-seed=1"],
        seed: Some(1),
        inspect: Some("127.0.0.1:9229".parse().unwrap()),
        permissions: PermissionFlags {
          allow_all: true,
          allow_net: Some(vec![]),
          allow_env: Some(vec![]),
          allow_run: Some(vec![]),
          allow_read: Some(vec![]),
          allow_sys: Some(vec![]),
          allow_write: Some(vec![]),
          allow_ffi: Some(vec![]),
          ..Default::default()
        },
        env_file: Some(".example.env".to_owned()),
        unsafely_ignore_certificate_errors: Some(vec![]),
        ..Flags::default()
      }
    );
  }

  #[test]
  fn repl_with_eval_flag() {
    #[rustfmt::skip]
    let r = flags_from_vec(svec!["deno", "repl", "--allow-write", "--eval", "console.log('hello');"]);
    assert_eq!(
      r.unwrap(),
      Flags {
        subcommand: DenoSubcommand::Repl(ReplFlags {
          eval_files: None,
          eval: Some("console.log('hello');".to_string()),
          is_default_command: false,
        }),
        permissions: PermissionFlags {
          allow_write: Some(vec![]),
          ..Default::default()
        },
        type_check_mode: TypeCheckMode::None,
        ..Flags::default()
      }
    );
  }

  #[test]
  fn repl_with_eval_file_flag() {
    #[rustfmt::skip]
    let r = flags_from_vec(svec!["deno", "repl", "--eval-file=./a.js,./b.ts,https://examples.deno.land/hello-world.ts"]);
    assert_eq!(
      r.unwrap(),
      Flags {
        subcommand: DenoSubcommand::Repl(ReplFlags {
          eval_files: Some(vec![
            "./a.js".to_string(),
            "./b.ts".to_string(),
            "https://examples.deno.land/hello-world.ts".to_string()
          ]),
          eval: None,
          is_default_command: false,
        }),
        type_check_mode: TypeCheckMode::None,
        ..Flags::default()
      }
    );
  }

  #[test]
  fn allow_read_allowlist() {
    use test_util::TempDir;
    let temp_dir_guard = TempDir::new();
    let temp_dir = temp_dir_guard.path().to_string();

    let r = flags_from_vec(svec![
      "deno",
      "run",
      format!("--allow-read=.,{}", temp_dir),
      "script.ts"
    ]);
    assert_eq!(
      r.unwrap(),
      Flags {
        permissions: PermissionFlags {
          allow_read: Some(vec![String::from("."), temp_dir]),
          ..Default::default()
        },
        subcommand: DenoSubcommand::Run(RunFlags::new_default(
          "script.ts".to_string(),
        )),
        code_cache_enabled: true,
        ..Flags::default()
      }
    );
  }

  #[test]
  fn deny_read_denylist() {
    use test_util::TempDir;
    let temp_dir_guard = TempDir::new();
    let temp_dir = temp_dir_guard.path().to_string();

    let r = flags_from_vec(svec![
      "deno",
      "run",
      format!("--deny-read=.,{}", temp_dir),
      "script.ts"
    ]);
    assert_eq!(
      r.unwrap(),
      Flags {
        permissions: PermissionFlags {
          deny_read: Some(vec![String::from("."), temp_dir]),
          ..Default::default()
        },
        subcommand: DenoSubcommand::Run(RunFlags::new_default(
          "script.ts".to_string(),
        )),
        code_cache_enabled: true,
        ..Flags::default()
      }
    );
  }

  #[test]
  fn allow_write_allowlist() {
    use test_util::TempDir;
    let temp_dir_guard = TempDir::new();
    let temp_dir = temp_dir_guard.path().to_string();

    let r = flags_from_vec(svec![
      "deno",
      "run",
      format!("--allow-write=.,{}", temp_dir),
      "script.ts"
    ]);
    assert_eq!(
      r.unwrap(),
      Flags {
        permissions: PermissionFlags {
          allow_write: Some(vec![String::from("."), temp_dir]),
          ..Default::default()
        },
        subcommand: DenoSubcommand::Run(RunFlags::new_default(
          "script.ts".to_string(),
        )),
        code_cache_enabled: true,
        ..Flags::default()
      }
    );
  }

  #[test]
  fn deny_write_denylist() {
    use test_util::TempDir;
    let temp_dir_guard = TempDir::new();
    let temp_dir = temp_dir_guard.path().to_string();

    let r = flags_from_vec(svec![
      "deno",
      "run",
      format!("--deny-write=.,{}", temp_dir),
      "script.ts"
    ]);
    assert_eq!(
      r.unwrap(),
      Flags {
        permissions: PermissionFlags {
          deny_write: Some(vec![String::from("."), temp_dir]),
          ..Default::default()
        },
        subcommand: DenoSubcommand::Run(RunFlags::new_default(
          "script.ts".to_string(),
        )),
        code_cache_enabled: true,
        ..Flags::default()
      }
    );
  }

  #[test]
  fn allow_net_allowlist() {
    let r = flags_from_vec(svec![
      "deno",
      "run",
      "--allow-net=127.0.0.1",
      "script.ts"
    ]);
    assert_eq!(
      r.unwrap(),
      Flags {
        subcommand: DenoSubcommand::Run(RunFlags::new_default(
          "script.ts".to_string(),
        )),
        permissions: PermissionFlags {
          allow_net: Some(svec!["127.0.0.1"]),
          ..Default::default()
        },
        code_cache_enabled: true,
        ..Flags::default()
      }
    );
  }

  #[test]
  fn deny_net_denylist() {
    let r = flags_from_vec(svec!["deno", "--deny-net=127.0.0.1", "script.ts"]);
    assert_eq!(
      r.unwrap(),
      Flags {
        subcommand: DenoSubcommand::Run(RunFlags {
          script: "script.ts".to_string(),
          watch: None,
          bare: true,
        }),
        permissions: PermissionFlags {
          deny_net: Some(svec!["127.0.0.1"]),
          ..Default::default()
        },
        code_cache_enabled: true,
        ..Flags::default()
      }
    );
  }

  #[test]
  fn allow_env_allowlist() {
    let r =
      flags_from_vec(svec!["deno", "run", "--allow-env=HOME", "script.ts"]);
    assert_eq!(
      r.unwrap(),
      Flags {
        subcommand: DenoSubcommand::Run(RunFlags::new_default(
          "script.ts".to_string(),
        )),
        permissions: PermissionFlags {
          allow_env: Some(svec!["HOME"]),
          ..Default::default()
        },
        code_cache_enabled: true,
        ..Flags::default()
      }
    );
  }

  #[test]
  fn deny_env_denylist() {
    let r =
      flags_from_vec(svec!["deno", "run", "--deny-env=HOME", "script.ts"]);
    assert_eq!(
      r.unwrap(),
      Flags {
        subcommand: DenoSubcommand::Run(RunFlags::new_default(
          "script.ts".to_string(),
        )),
        permissions: PermissionFlags {
          deny_env: Some(svec!["HOME"]),
          ..Default::default()
        },
        code_cache_enabled: true,
        ..Flags::default()
      }
    );
  }

  #[test]
  fn allow_env_allowlist_multiple() {
    let r = flags_from_vec(svec![
      "deno",
      "run",
      "--allow-env=HOME,PATH",
      "script.ts"
    ]);
    assert_eq!(
      r.unwrap(),
      Flags {
        subcommand: DenoSubcommand::Run(RunFlags::new_default(
          "script.ts".to_string(),
        )),
        permissions: PermissionFlags {
          allow_env: Some(svec!["HOME", "PATH"]),
          ..Default::default()
        },
        code_cache_enabled: true,
        ..Flags::default()
      }
    );
  }

  #[test]
  fn deny_env_denylist_multiple() {
    let r =
      flags_from_vec(svec!["deno", "run", "--deny-env=HOME,PATH", "script.ts"]);
    assert_eq!(
      r.unwrap(),
      Flags {
        subcommand: DenoSubcommand::Run(RunFlags::new_default(
          "script.ts".to_string(),
        )),
        permissions: PermissionFlags {
          deny_env: Some(svec!["HOME", "PATH"]),
          ..Default::default()
        },
        code_cache_enabled: true,
        ..Flags::default()
      }
    );
  }

  #[test]
  fn allow_env_allowlist_validator() {
    let r =
      flags_from_vec(svec!["deno", "run", "--allow-env=HOME", "script.ts"]);
    assert!(r.is_ok());
    let r = flags_from_vec(svec!["deno", "--allow-env=H=ME", "script.ts"]);
    assert!(r.is_err());
    let r =
      flags_from_vec(svec!["deno", "run", "--allow-env=H\0ME", "script.ts"]);
    assert!(r.is_err());
  }

  #[test]
  fn deny_env_denylist_validator() {
    let r =
      flags_from_vec(svec!["deno", "run", "--deny-env=HOME", "script.ts"]);
    assert!(r.is_ok());
    let r =
      flags_from_vec(svec!["deno", "run", "--deny-env=H=ME", "script.ts"]);
    assert!(r.is_err());
    let r = flags_from_vec(svec!["deno", "--deny-env=H\0ME", "script.ts"]);
    assert!(r.is_err());
  }

  #[test]
  fn allow_sys() {
    let r = flags_from_vec(svec!["deno", "run", "--allow-sys", "script.ts"]);
    assert_eq!(
      r.unwrap(),
      Flags {
        subcommand: DenoSubcommand::Run(RunFlags::new_default(
          "script.ts".to_string(),
        )),
        permissions: PermissionFlags {
          allow_sys: Some(vec![]),
          ..Default::default()
        },
        code_cache_enabled: true,
        ..Flags::default()
      }
    );
  }

  #[test]
  fn deny_sys() {
    let r = flags_from_vec(svec!["deno", "run", "--deny-sys", "script.ts"]);
    assert_eq!(
      r.unwrap(),
      Flags {
        subcommand: DenoSubcommand::Run(RunFlags::new_default(
          "script.ts".to_string(),
        )),
        permissions: PermissionFlags {
          deny_sys: Some(vec![]),
          ..Default::default()
        },
        code_cache_enabled: true,
        ..Flags::default()
      }
    );
  }

  #[test]
  fn allow_sys_allowlist() {
    let r =
      flags_from_vec(svec!["deno", "run", "--allow-sys=hostname", "script.ts"]);
    assert_eq!(
      r.unwrap(),
      Flags {
        subcommand: DenoSubcommand::Run(RunFlags::new_default(
          "script.ts".to_string(),
        )),
        permissions: PermissionFlags {
          allow_sys: Some(svec!["hostname"]),
          ..Default::default()
        },
        code_cache_enabled: true,
        ..Flags::default()
      }
    );
  }

  #[test]
  fn deny_sys_denylist() {
    let r = flags_from_vec(svec!["deno", "--deny-sys=hostname", "script.ts"]);
    assert_eq!(
      r.unwrap(),
      Flags {
        subcommand: DenoSubcommand::Run(RunFlags {
          script: "script.ts".to_string(),
          watch: None,
          bare: true,
        }),
        permissions: PermissionFlags {
          deny_sys: Some(svec!["hostname"]),
          ..Default::default()
        },
        code_cache_enabled: true,
        ..Flags::default()
      }
    );
  }

  #[test]
  fn allow_sys_allowlist_multiple() {
    let r = flags_from_vec(svec![
      "deno",
      "run",
      "--allow-sys=hostname,osRelease",
      "script.ts"
    ]);
    assert_eq!(
      r.unwrap(),
      Flags {
        subcommand: DenoSubcommand::Run(RunFlags::new_default(
          "script.ts".to_string(),
        )),
        permissions: PermissionFlags {
          allow_sys: Some(svec!["hostname", "osRelease"]),
          ..Default::default()
        },
        code_cache_enabled: true,
        ..Flags::default()
      }
    );
  }

  #[test]
  fn deny_sys_denylist_multiple() {
    let r = flags_from_vec(svec![
      "deno",
      "run",
      "--deny-sys=hostname,osRelease",
      "script.ts"
    ]);
    assert_eq!(
      r.unwrap(),
      Flags {
        subcommand: DenoSubcommand::Run(RunFlags::new_default(
          "script.ts".to_string(),
        )),
        permissions: PermissionFlags {
          deny_sys: Some(svec!["hostname", "osRelease"]),
          ..Default::default()
        },
        code_cache_enabled: true,
        ..Flags::default()
      }
    );
  }

  #[test]
  fn allow_sys_allowlist_validator() {
    let r =
      flags_from_vec(svec!["deno", "run", "--allow-sys=hostname", "script.ts"]);
    assert!(r.is_ok());
    let r = flags_from_vec(svec![
      "deno",
      "run",
      "--allow-sys=hostname,osRelease",
      "script.ts"
    ]);
    assert!(r.is_ok());
    let r =
      flags_from_vec(svec!["deno", "run", "--allow-sys=foo", "script.ts"]);
    assert!(r.is_err());
    let r = flags_from_vec(svec![
      "deno",
      "run",
      "--allow-sys=hostname,foo",
      "script.ts"
    ]);
    assert!(r.is_err());
  }

  #[test]
  fn deny_sys_denylist_validator() {
    let r =
      flags_from_vec(svec!["deno", "run", "--deny-sys=hostname", "script.ts"]);
    assert!(r.is_ok());
    let r = flags_from_vec(svec![
      "deno",
      "run",
      "--deny-sys=hostname,osRelease",
      "script.ts"
    ]);
    assert!(r.is_ok());
    let r = flags_from_vec(svec!["deno", "run", "--deny-sys=foo", "script.ts"]);
    assert!(r.is_err());
    let r = flags_from_vec(svec![
      "deno",
      "run",
      "--deny-sys=hostname,foo",
      "script.ts"
    ]);
    assert!(r.is_err());
  }

  #[test]
  fn reload_validator() {
    let r = flags_from_vec(svec![
      "deno",
      "run",
      "--reload=http://deno.land/",
      "script.ts"
    ]);
    assert!(r.is_ok(), "should accept valid urls");

    let r = flags_from_vec(svec![
      "deno",
      "run",
      "--reload=http://deno.land/a,http://deno.land/b",
      "script.ts"
    ]);
    assert!(r.is_ok(), "should accept accept multiple valid urls");

    let r = flags_from_vec(svec![
      "deno",
      "run",
      "--reload=./relativeurl/",
      "script.ts"
    ]);
    assert!(r.is_err(), "Should reject relative urls that start with ./");

    let r = flags_from_vec(svec![
      "deno",
      "run",
      "--reload=relativeurl/",
      "script.ts"
    ]);
    assert!(r.is_err(), "Should reject relative urls");

    let r =
      flags_from_vec(svec!["deno", "run", "--reload=/absolute", "script.ts"]);
    assert!(r.is_err(), "Should reject absolute urls");

    let r = flags_from_vec(svec!["deno", "--reload=/", "script.ts"]);
    assert!(r.is_err(), "Should reject absolute root url");

    let r = flags_from_vec(svec!["deno", "run", "--reload=", "script.ts"]);
    assert!(r.is_err(), "Should reject when nothing is provided");

    let r = flags_from_vec(svec!["deno", "run", "--reload=,", "script.ts"]);
    assert!(r.is_err(), "Should reject when a single comma is provided");

    let r = flags_from_vec(svec![
      "deno",
      "run",
      "--reload=,http://deno.land/a",
      "script.ts"
    ]);
    assert!(r.is_err(), "Should reject a leading comma");

    let r = flags_from_vec(svec![
      "deno",
      "run",
      "--reload=http://deno.land/a,",
      "script.ts"
    ]);
    assert!(r.is_err(), "Should reject a trailing comma");
  }

  #[test]
  fn run_import_map() {
    let r = flags_from_vec(svec![
      "deno",
      "run",
      "--import-map=import_map.json",
      "script.ts"
    ]);
    assert_eq!(
      r.unwrap(),
      Flags {
        subcommand: DenoSubcommand::Run(RunFlags::new_default(
          "script.ts".to_string(),
        )),
        import_map_path: Some("import_map.json".to_owned()),
        code_cache_enabled: true,
        ..Flags::default()
      }
    );
  }

  #[test]
  fn info_import_map() {
    let r = flags_from_vec(svec![
      "deno",
      "info",
      "--import-map=import_map.json",
      "script.ts"
    ]);
    assert_eq!(
      r.unwrap(),
      Flags {
        subcommand: DenoSubcommand::Info(InfoFlags {
          file: Some("script.ts".to_string()),
          json: false,
        }),
        import_map_path: Some("import_map.json".to_owned()),
        ..Flags::default()
      }
    );
  }

  #[test]
  fn cache_import_map() {
    let r = flags_from_vec(svec![
      "deno",
      "cache",
      "--import-map=import_map.json",
      "script.ts"
    ]);
    assert_eq!(
      r.unwrap(),
      Flags {
        subcommand: DenoSubcommand::Cache(CacheFlags {
          files: svec!["script.ts"],
        }),
        import_map_path: Some("import_map.json".to_owned()),
        ..Flags::default()
      }
    );
  }

  #[test]
  fn doc_import_map() {
    let r = flags_from_vec(svec![
      "deno",
      "doc",
      "--import-map=import_map.json",
      "script.ts"
    ]);
    assert_eq!(
      r.unwrap(),
      Flags {
        subcommand: DenoSubcommand::Doc(DocFlags {
          source_files: DocSourceFileFlag::Paths(vec!["script.ts".to_owned()]),
          private: false,
          json: false,
          html: None,
          lint: false,
          filter: None,
        }),
        import_map_path: Some("import_map.json".to_owned()),
        ..Flags::default()
      }
    );
  }

  #[test]
  fn run_env_default() {
    let r = flags_from_vec(svec!["deno", "run", "--env", "script.ts"]);
    assert_eq!(
      r.unwrap(),
      Flags {
        subcommand: DenoSubcommand::Run(RunFlags::new_default(
          "script.ts".to_string(),
        )),
        env_file: Some(".env".to_owned()),
        code_cache_enabled: true,
        ..Flags::default()
      }
    );
  }

  #[test]
  fn run_env_file_default() {
    let r = flags_from_vec(svec!["deno", "run", "--env-file", "script.ts"]);
    assert_eq!(
      r.unwrap(),
      Flags {
        subcommand: DenoSubcommand::Run(RunFlags::new_default(
          "script.ts".to_string(),
        )),
        env_file: Some(".env".to_owned()),
        code_cache_enabled: true,
        ..Flags::default()
      }
    );
  }

  #[test]
  fn run_no_code_cache() {
    let r = flags_from_vec(svec!["deno", "--no-code-cache", "script.ts"]);
    assert_eq!(
      r.unwrap(),
      Flags {
        subcommand: DenoSubcommand::Run(RunFlags {
          script: "script.ts".to_string(),
          watch: None,
          bare: true,
        }),
        ..Flags::default()
      }
    );
  }

  #[test]
  fn run_env_defined() {
    let r =
      flags_from_vec(svec!["deno", "run", "--env=.another_env", "script.ts"]);
    assert_eq!(
      r.unwrap(),
      Flags {
        subcommand: DenoSubcommand::Run(RunFlags::new_default(
          "script.ts".to_string(),
        )),
        env_file: Some(".another_env".to_owned()),
        code_cache_enabled: true,
        ..Flags::default()
      }
    );
  }

  #[test]
  fn run_env_file_defined() {
    let r = flags_from_vec(svec![
      "deno",
      "run",
      "--env-file=.another_env",
      "script.ts"
    ]);
    assert_eq!(
      r.unwrap(),
      Flags {
        subcommand: DenoSubcommand::Run(RunFlags::new_default(
          "script.ts".to_string(),
        )),
        env_file: Some(".another_env".to_owned()),
        code_cache_enabled: true,
        ..Flags::default()
      }
    );
  }

  #[test]
  fn cache_multiple() {
    let r =
      flags_from_vec(svec!["deno", "cache", "script.ts", "script_two.ts"]);
    assert_eq!(
      r.unwrap(),
      Flags {
        subcommand: DenoSubcommand::Cache(CacheFlags {
          files: svec!["script.ts", "script_two.ts"],
        }),
        ..Flags::default()
      }
    );
  }

  #[test]
  fn run_seed() {
    let r = flags_from_vec(svec!["deno", "run", "--seed", "250", "script.ts"]);
    assert_eq!(
      r.unwrap(),
      Flags {
        subcommand: DenoSubcommand::Run(RunFlags::new_default(
          "script.ts".to_string(),
        )),
        seed: Some(250_u64),
        v8_flags: svec!["--random-seed=250"],
        code_cache_enabled: true,
        ..Flags::default()
      }
    );
  }

  #[test]
  fn run_seed_with_v8_flags() {
    let r = flags_from_vec(svec![
      "deno",
      "run",
      "--seed",
      "250",
      "--v8-flags=--expose-gc",
      "script.ts"
    ]);
    assert_eq!(
      r.unwrap(),
      Flags {
        subcommand: DenoSubcommand::Run(RunFlags::new_default(
          "script.ts".to_string(),
        )),
        seed: Some(250_u64),
        v8_flags: svec!["--expose-gc", "--random-seed=250"],
        code_cache_enabled: true,
        ..Flags::default()
      }
    );
  }

  #[test]
  fn install() {
    let r = flags_from_vec(svec![
      "deno",
      "install",
      "-g",
      "jsr:@std/http/file-server"
    ]);
    assert_eq!(
      r.unwrap(),
      Flags {
        subcommand: DenoSubcommand::Install(InstallFlags {
          kind: InstallKind::Global(InstallFlagsGlobal {
            name: None,
            module_url: "jsr:@std/http/file-server".to_string(),
            args: vec![],
            root: None,
            force: false,
          }),
          global: true,
        }),
        ..Flags::default()
      }
    );

    let r = flags_from_vec(svec![
      "deno",
      "install",
      "-g",
      "jsr:@std/http/file-server"
    ]);
    assert_eq!(
      r.unwrap(),
      Flags {
        subcommand: DenoSubcommand::Install(InstallFlags {
          kind: InstallKind::Global(InstallFlagsGlobal {
            name: None,
            module_url: "jsr:@std/http/file-server".to_string(),
            args: vec![],
            root: None,
            force: false,
          }),
          global: true,
        }),
        ..Flags::default()
      }
    );
  }

  #[test]
  fn install_with_flags() {
    #[rustfmt::skip]
    let r = flags_from_vec(svec!["deno", "install", "--global", "--import-map", "import_map.json", "--no-remote", "--config", "tsconfig.json", "--no-check", "--unsafely-ignore-certificate-errors", "--reload", "--lock", "lock.json", "--cert", "example.crt", "--cached-only", "--allow-read", "--allow-net", "--v8-flags=--help", "--seed", "1", "--inspect=127.0.0.1:9229", "--name", "file_server", "--root", "/foo", "--force", "--env=.example.env", "jsr:@std/http/file-server", "foo", "bar"]);
    assert_eq!(
      r.unwrap(),
      Flags {
        subcommand: DenoSubcommand::Install(InstallFlags {
          kind: InstallKind::Global(InstallFlagsGlobal {
            name: Some("file_server".to_string()),
            module_url: "jsr:@std/http/file-server".to_string(),
            args: svec!["foo", "bar"],
            root: Some("/foo".to_string()),
            force: true,
          }),
          global: true,
        }),
        import_map_path: Some("import_map.json".to_string()),
        no_remote: true,
        config_flag: ConfigFlag::Path("tsconfig.json".to_owned()),
        type_check_mode: TypeCheckMode::None,
        reload: true,
        lock: Some(String::from("lock.json")),
        ca_data: Some(CaData::File("example.crt".to_string())),
        cached_only: true,
        v8_flags: svec!["--help", "--random-seed=1"],
        seed: Some(1),
        inspect: Some("127.0.0.1:9229".parse().unwrap()),
        unsafely_ignore_certificate_errors: Some(vec![]),
        permissions: PermissionFlags {
          allow_net: Some(vec![]),
          allow_read: Some(vec![]),
          ..Default::default()
        },
        env_file: Some(".example.env".to_owned()),
        ..Flags::default()
      }
    );
  }

  #[test]
  fn uninstall() {
    let r = flags_from_vec(svec!["deno", "uninstall", "file_server"]);
    assert_eq!(
      r.unwrap(),
      Flags {
        subcommand: DenoSubcommand::Uninstall(UninstallFlags {
          kind: UninstallKind::Global(UninstallFlagsGlobal {
            name: "file_server".to_string(),
            root: None,
          }),
          global: false,
        }),
        ..Flags::default()
      }
    );

    let r = flags_from_vec(svec!["deno", "uninstall", "-g", "file_server"]);
    assert_eq!(
      r.unwrap(),
      Flags {
        subcommand: DenoSubcommand::Uninstall(UninstallFlags {
          kind: UninstallKind::Global(UninstallFlagsGlobal {
            name: "file_server".to_string(),
            root: None,
          }),
          global: true,
        }),
        ..Flags::default()
      }
    );
  }

  #[test]
  fn uninstall_with_help_flag() {
    let r = flags_from_vec(svec!["deno", "uninstall", "--help"]);
    assert!(r.is_ok());
  }

  #[test]
  fn log_level() {
    let r =
      flags_from_vec(svec!["deno", "run", "--log-level=debug", "script.ts"]);
    assert_eq!(
      r.unwrap(),
      Flags {
        subcommand: DenoSubcommand::Run(RunFlags::new_default(
          "script.ts".to_string(),
        )),
        log_level: Some(Level::Debug),
        code_cache_enabled: true,
        ..Flags::default()
      }
    );
  }

  #[test]
  fn quiet() {
    let r = flags_from_vec(svec!["deno", "-q", "script.ts"]);
    assert_eq!(
      r.unwrap(),
      Flags {
        subcommand: DenoSubcommand::Run(RunFlags {
          script: "script.ts".to_string(),
          watch: None,
          bare: true,
        }),
        log_level: Some(Level::Error),
        code_cache_enabled: true,
        ..Flags::default()
      }
    );
  }

  #[test]
  fn completions() {
    let r = flags_from_vec(svec!["deno", "completions", "zsh"]).unwrap();

    match r.subcommand {
      DenoSubcommand::Completions(CompletionsFlags { buf }) => {
        assert!(!buf.is_empty())
      }
      _ => unreachable!(),
    }
  }

  #[test]
  fn run_with_args() {
    let r = flags_from_vec(svec![
      "deno",
      "run",
      "script.ts",
      "--allow-read",
      "--allow-net"
    ]);
    assert_eq!(
      r.unwrap(),
      Flags {
        subcommand: DenoSubcommand::Run(RunFlags::new_default(
          "script.ts".to_string(),
        )),
        argv: svec!["--allow-read", "--allow-net"],
        code_cache_enabled: true,
        ..Flags::default()
      }
    );
    let r = flags_from_vec(svec![
      "deno",
      "run",
      "--location",
      "https:foo",
      "--allow-read",
      "script.ts",
      "--allow-net",
      "-r",
      "--help",
      "--foo",
      "bar"
    ]);
    assert_eq!(
      r.unwrap(),
      Flags {
        subcommand: DenoSubcommand::Run(RunFlags::new_default(
          "script.ts".to_string(),
        )),
        location: Some(Url::parse("https://foo/").unwrap()),
        permissions: PermissionFlags {
          allow_read: Some(vec![]),
          ..Default::default()
        },
        argv: svec!["--allow-net", "-r", "--help", "--foo", "bar"],
        code_cache_enabled: true,
        ..Flags::default()
      }
    );

    let r = flags_from_vec(svec!["deno", "run", "script.ts", "foo", "bar"]);
    assert_eq!(
      r.unwrap(),
      Flags {
        subcommand: DenoSubcommand::Run(RunFlags::new_default(
          "script.ts".to_string(),
        )),
        argv: svec!["foo", "bar"],
        code_cache_enabled: true,
        ..Flags::default()
      }
    );
    let r = flags_from_vec(svec!["deno", "run", "script.ts", "-"]);
    assert_eq!(
      r.unwrap(),
      Flags {
        subcommand: DenoSubcommand::Run(RunFlags::new_default(
          "script.ts".to_string(),
        )),
        argv: svec!["-"],
        code_cache_enabled: true,
        ..Flags::default()
      }
    );

    let r =
      flags_from_vec(svec!["deno", "run", "script.ts", "-", "foo", "bar"]);
    assert_eq!(
      r.unwrap(),
      Flags {
        subcommand: DenoSubcommand::Run(RunFlags::new_default(
          "script.ts".to_string(),
        )),
        argv: svec!["-", "foo", "bar"],
        code_cache_enabled: true,
        ..Flags::default()
      }
    );
  }

  #[test]
  fn no_check() {
    let r = flags_from_vec(svec!["deno", "--no-check", "script.ts"]);
    assert_eq!(
      r.unwrap(),
      Flags {
        subcommand: DenoSubcommand::Run(RunFlags {
          script: "script.ts".to_string(),
          watch: None,
          bare: true,
        }),
        type_check_mode: TypeCheckMode::None,
        code_cache_enabled: true,
        ..Flags::default()
      }
    );
  }

  #[test]
  fn no_check_remote() {
    let r =
      flags_from_vec(svec!["deno", "run", "--no-check=remote", "script.ts"]);
    assert_eq!(
      r.unwrap(),
      Flags {
        subcommand: DenoSubcommand::Run(RunFlags::new_default(
          "script.ts".to_string(),
        )),
        type_check_mode: TypeCheckMode::Local,
        code_cache_enabled: true,
        ..Flags::default()
      }
    );
  }

  #[test]
  fn repl_with_unsafely_ignore_certificate_errors() {
    let r = flags_from_vec(svec![
      "deno",
      "repl",
      "--eval",
      "console.log('hello');",
      "--unsafely-ignore-certificate-errors"
    ]);
    assert_eq!(
      r.unwrap(),
      Flags {
        subcommand: DenoSubcommand::Repl(ReplFlags {
          eval_files: None,
          eval: Some("console.log('hello');".to_string()),
          is_default_command: false,
        }),
        unsafely_ignore_certificate_errors: Some(vec![]),
        type_check_mode: TypeCheckMode::None,
        ..Flags::default()
      }
    );
  }

  #[test]
  fn run_with_unsafely_ignore_certificate_errors() {
    let r = flags_from_vec(svec![
      "deno",
      "run",
      "--unsafely-ignore-certificate-errors",
      "script.ts"
    ]);
    assert_eq!(
      r.unwrap(),
      Flags {
        subcommand: DenoSubcommand::Run(RunFlags::new_default(
          "script.ts".to_string(),
        )),
        unsafely_ignore_certificate_errors: Some(vec![]),
        code_cache_enabled: true,
        ..Flags::default()
      }
    );
  }

  #[test]
  fn run_with_unsafely_treat_insecure_origin_as_secure_with_ipv6_address() {
    let r = flags_from_vec(svec![
      "deno",
      "run",
      "--unsafely-ignore-certificate-errors=deno.land,localhost,[::],127.0.0.1,[::1],1.2.3.4",
      "script.ts"
    ]);
    assert_eq!(
      r.unwrap(),
      Flags {
        subcommand: DenoSubcommand::Run(RunFlags::new_default(
          "script.ts".to_string(),
        )),
        unsafely_ignore_certificate_errors: Some(svec![
          "deno.land",
          "localhost",
          "[::]",
          "127.0.0.1",
          "[::1]",
          "1.2.3.4"
        ]),
        code_cache_enabled: true,
        ..Flags::default()
      }
    );
  }

  #[test]
  fn repl_with_unsafely_treat_insecure_origin_as_secure_with_ipv6_address() {
    let r = flags_from_vec(svec![
      "deno",
      "repl",
      "--unsafely-ignore-certificate-errors=deno.land,localhost,[::],127.0.0.1,[::1],1.2.3.4"]);
    assert_eq!(
      r.unwrap(),
      Flags {
        subcommand: DenoSubcommand::Repl(ReplFlags {
          eval_files: None,
          eval: None,
          is_default_command: false,
        }),
        unsafely_ignore_certificate_errors: Some(svec![
          "deno.land",
          "localhost",
          "[::]",
          "127.0.0.1",
          "[::1]",
          "1.2.3.4"
        ]),
        type_check_mode: TypeCheckMode::None,
        ..Flags::default()
      }
    );
  }

  #[test]
  fn no_remote() {
    let r = flags_from_vec(svec!["deno", "run", "--no-remote", "script.ts"]);
    assert_eq!(
      r.unwrap(),
      Flags {
        subcommand: DenoSubcommand::Run(RunFlags::new_default(
          "script.ts".to_string(),
        )),
        no_remote: true,
        code_cache_enabled: true,
        ..Flags::default()
      }
    );
  }

  #[test]
  fn no_npm() {
    let r = flags_from_vec(svec!["deno", "run", "--no-npm", "script.ts"]);
    assert_eq!(
      r.unwrap(),
      Flags {
        subcommand: DenoSubcommand::Run(RunFlags::new_default(
          "script.ts".to_string(),
        )),
        no_npm: true,
        code_cache_enabled: true,
        ..Flags::default()
      }
    );
  }

  #[test]
  fn local_npm() {
    let r = flags_from_vec(svec!["deno", "--node-modules-dir", "script.ts"]);
    assert_eq!(
      r.unwrap(),
      Flags {
        subcommand: DenoSubcommand::Run(RunFlags {
          script: "script.ts".to_string(),
          watch: None,
          bare: true,
        }),
        node_modules_dir: None,
        code_cache_enabled: true,
        ..Flags::default()
      }
    );
  }

  #[test]
  fn vendor_flag() {
    let r = flags_from_vec(svec!["deno", "run", "--vendor", "script.ts"]);
    assert_eq!(
      r.unwrap(),
      Flags {
        subcommand: DenoSubcommand::Run(RunFlags::new_default(
          "script.ts".to_string(),
        )),
        vendor: Some(true),
        code_cache_enabled: true,
        ..Flags::default()
      }
    );

    let r = flags_from_vec(svec!["deno", "run", "--vendor=false", "script.ts"]);
    assert_eq!(
      r.unwrap(),
      Flags {
        subcommand: DenoSubcommand::Run(RunFlags::new_default(
          "script.ts".to_string(),
        )),
        vendor: Some(false),
        code_cache_enabled: true,
        ..Flags::default()
      }
    );
  }

  #[test]
  fn cached_only() {
    let r = flags_from_vec(svec!["deno", "run", "--cached-only", "script.ts"]);
    assert_eq!(
      r.unwrap(),
      Flags {
        subcommand: DenoSubcommand::Run(RunFlags::new_default(
          "script.ts".to_string(),
        )),
        cached_only: true,
        code_cache_enabled: true,
        ..Flags::default()
      }
    );
  }

  #[test]
  fn allow_net_allowlist_with_ports() {
    let r = flags_from_vec(svec![
      "deno",
      "run",
      "--allow-net=deno.land,:8000,:4545",
      "script.ts"
    ]);
    assert_eq!(
      r.unwrap(),
      Flags {
        subcommand: DenoSubcommand::Run(RunFlags::new_default(
          "script.ts".to_string(),
        )),
        permissions: PermissionFlags {
          allow_net: Some(svec![
            "deno.land",
            "0.0.0.0:8000",
            "127.0.0.1:8000",
            "localhost:8000",
            "0.0.0.0:4545",
            "127.0.0.1:4545",
            "localhost:4545"
          ]),
          ..Default::default()
        },
        code_cache_enabled: true,
        ..Flags::default()
      }
    );
  }

  #[test]
  fn deny_net_denylist_with_ports() {
    let r = flags_from_vec(svec![
      "deno",
      "run",
      "--deny-net=deno.land,:8000,:4545",
      "script.ts"
    ]);
    assert_eq!(
      r.unwrap(),
      Flags {
        subcommand: DenoSubcommand::Run(RunFlags::new_default(
          "script.ts".to_string(),
        )),
        permissions: PermissionFlags {
          deny_net: Some(svec![
            "deno.land",
            "0.0.0.0:8000",
            "127.0.0.1:8000",
            "localhost:8000",
            "0.0.0.0:4545",
            "127.0.0.1:4545",
            "localhost:4545"
          ]),
          ..Default::default()
        },
        code_cache_enabled: true,
        ..Flags::default()
      }
    );
  }

  #[test]
  fn allow_net_allowlist_with_ipv6_address() {
    let r = flags_from_vec(svec![
      "deno",
      "run",
      "--allow-net=deno.land,deno.land:80,[::],127.0.0.1,[::1],1.2.3.4:5678,:5678,[::1]:8080",
      "script.ts"
    ]);
    assert_eq!(
      r.unwrap(),
      Flags {
        subcommand: DenoSubcommand::Run(RunFlags::new_default(
          "script.ts".to_string(),
        )),
        permissions: PermissionFlags {
          allow_net: Some(svec![
            "deno.land",
            "deno.land:80",
            "[::]",
            "127.0.0.1",
            "[::1]",
            "1.2.3.4:5678",
            "0.0.0.0:5678",
            "127.0.0.1:5678",
            "localhost:5678",
            "[::1]:8080"
          ]),
          ..Default::default()
        },
        code_cache_enabled: true,
        ..Flags::default()
      }
    );
  }

  #[test]
  fn deny_net_denylist_with_ipv6_address() {
    let r = flags_from_vec(svec![
      "deno",
      "run",
      "--deny-net=deno.land,deno.land:80,[::],127.0.0.1,[::1],1.2.3.4:5678,:5678,[::1]:8080",
      "script.ts"
    ]);
    assert_eq!(
      r.unwrap(),
      Flags {
        subcommand: DenoSubcommand::Run(RunFlags::new_default(
          "script.ts".to_string(),
        )),
        permissions: PermissionFlags {
          deny_net: Some(svec![
            "deno.land",
            "deno.land:80",
            "[::]",
            "127.0.0.1",
            "[::1]",
            "1.2.3.4:5678",
            "0.0.0.0:5678",
            "127.0.0.1:5678",
            "localhost:5678",
            "[::1]:8080"
          ]),
          ..Default::default()
        },
        code_cache_enabled: true,
        ..Flags::default()
      }
    );
  }

  #[test]
  fn test_no_colon_in_value_name() {
    let app =
      runtime_args(Command::new("test_inspect_completion_value"), true, true);
    let inspect_args = app
      .get_arguments()
      .filter(|arg| arg.get_id() == "inspect")
      .collect::<Vec<_>>();
    // The value_name cannot have a : otherwise it breaks shell completions for zsh.
    let value_name = "HOST_AND_PORT";
    let arg = inspect_args
      .iter()
      .any(|v| v.get_value_names().unwrap() == [value_name]);

    assert_eq!(arg, true);
  }

  #[test]
  fn test_with_flags() {
    #[rustfmt::skip]
    let r = flags_from_vec(svec!["deno", "test", "--unstable", "--no-npm", "--no-remote", "--trace-leaks", "--no-run", "--filter", "- foo", "--coverage=cov", "--clean", "--location", "https:foo", "--allow-net", "--permit-no-files", "dir1/", "dir2/", "--", "arg1", "arg2"]);
    assert_eq!(
      r.unwrap(),
      Flags {
        subcommand: DenoSubcommand::Test(TestFlags {
          no_run: true,
          doc: false,
          fail_fast: None,
          filter: Some("- foo".to_string()),
          permit_no_files: true,
          files: FileFlags {
            include: vec!["dir1/".to_string(), "dir2/".to_string()],
            ignore: vec![],
          },
          shuffle: None,
          concurrent_jobs: None,
          trace_leaks: true,
          coverage_dir: Some("cov".to_string()),
          clean: true,
          watch: Default::default(),
          reporter: Default::default(),
          junit_path: None,
          hide_stacktraces: false,
        }),
        unstable_config: UnstableConfig {
          legacy_flag_enabled: true,
          ..Default::default()
        },
        no_npm: true,
        no_remote: true,
        location: Some(Url::parse("https://foo/").unwrap()),
        type_check_mode: TypeCheckMode::Local,
        permissions: PermissionFlags {
          no_prompt: true,
          allow_net: Some(vec![]),
          ..Default::default()
        },
        argv: svec!["arg1", "arg2"],
        ..Flags::default()
      }
    );
  }

  #[test]
  fn run_with_cafile() {
    let r = flags_from_vec(svec![
      "deno",
      "run",
      "--cert",
      "example.crt",
      "script.ts"
    ]);
    assert_eq!(
      r.unwrap(),
      Flags {
        subcommand: DenoSubcommand::Run(RunFlags::new_default(
          "script.ts".to_string(),
        )),
        ca_data: Some(CaData::File("example.crt".to_owned())),
        code_cache_enabled: true,
        ..Flags::default()
      }
    );
  }

  #[test]
  fn run_with_enable_testing_features() {
    let r = flags_from_vec(svec![
      "deno",
      "run",
      "--enable-testing-features-do-not-use",
      "script.ts"
    ]);
    assert_eq!(
      r.unwrap(),
      Flags {
        subcommand: DenoSubcommand::Run(RunFlags::new_default(
          "script.ts".to_string(),
        )),
        enable_testing_features: true,
        code_cache_enabled: true,
        ..Flags::default()
      }
    );
  }

  #[test]
  fn test_with_fail_fast() {
    let r = flags_from_vec(svec!["deno", "test", "--fail-fast=3"]);
    assert_eq!(
      r.unwrap(),
      Flags {
        subcommand: DenoSubcommand::Test(TestFlags {
          no_run: false,
          doc: false,
          fail_fast: Some(NonZeroUsize::new(3).unwrap()),
          filter: None,
          permit_no_files: false,
          shuffle: None,
          files: FileFlags {
            include: vec![],
            ignore: vec![],
          },
          concurrent_jobs: None,
          trace_leaks: false,
          coverage_dir: None,
          clean: false,
          watch: Default::default(),
          reporter: Default::default(),
          junit_path: None,
          hide_stacktraces: false,
        }),
        type_check_mode: TypeCheckMode::Local,
        permissions: PermissionFlags {
          no_prompt: true,
          ..Default::default()
        },
        ..Flags::default()
      }
    );

    let r = flags_from_vec(svec!["deno", "test", "--fail-fast=0"]);
    assert!(r.is_err());
  }

  #[test]
  fn test_with_enable_testing_features() {
    let r = flags_from_vec(svec![
      "deno",
      "test",
      "--enable-testing-features-do-not-use"
    ]);
    assert_eq!(
      r.unwrap(),
      Flags {
        subcommand: DenoSubcommand::Test(TestFlags {
          no_run: false,
          doc: false,
          fail_fast: None,
          filter: None,
          permit_no_files: false,
          shuffle: None,
          files: FileFlags {
            include: vec![],
            ignore: vec![],
          },
          concurrent_jobs: None,
          trace_leaks: false,
          coverage_dir: None,
          clean: false,
          watch: Default::default(),
          reporter: Default::default(),
          junit_path: None,
          hide_stacktraces: false,
        }),
        permissions: PermissionFlags {
          no_prompt: true,
          ..Default::default()
        },
        type_check_mode: TypeCheckMode::Local,
        enable_testing_features: true,
        ..Flags::default()
      }
    );
  }

  #[test]
  fn test_reporter() {
    let r = flags_from_vec(svec!["deno", "test", "--reporter=pretty"]);
    assert_eq!(
      r.unwrap(),
      Flags {
        subcommand: DenoSubcommand::Test(TestFlags {
          reporter: TestReporterConfig::Pretty,
          ..Default::default()
        }),
        permissions: PermissionFlags {
          no_prompt: true,
          ..Default::default()
        },
        type_check_mode: TypeCheckMode::Local,
        ..Flags::default()
      }
    );

    let r = flags_from_vec(svec!["deno", "test", "--reporter=dot"]);
    assert_eq!(
      r.unwrap(),
      Flags {
        subcommand: DenoSubcommand::Test(TestFlags {
          reporter: TestReporterConfig::Dot,
          ..Default::default()
        }),
        permissions: PermissionFlags {
          no_prompt: true,
          ..Default::default()
        },
        type_check_mode: TypeCheckMode::Local,
        log_level: Some(Level::Error),
        ..Flags::default()
      }
    );

    let r = flags_from_vec(svec!["deno", "test", "--reporter=junit"]);
    assert_eq!(
      r.unwrap(),
      Flags {
        subcommand: DenoSubcommand::Test(TestFlags {
          reporter: TestReporterConfig::Junit,
          ..Default::default()
        }),
        permissions: PermissionFlags {
          no_prompt: true,
          ..Default::default()
        },
        type_check_mode: TypeCheckMode::Local,
        ..Flags::default()
      }
    );

    let r = flags_from_vec(svec!["deno", "test", "--reporter=tap"]);
    assert_eq!(
      r.unwrap(),
      Flags {
        subcommand: DenoSubcommand::Test(TestFlags {
          reporter: TestReporterConfig::Tap,
          ..Default::default()
        }),
        permissions: PermissionFlags {
          no_prompt: true,
          ..Default::default()
        },
        type_check_mode: TypeCheckMode::Local,
        log_level: Some(Level::Error),
        ..Flags::default()
      }
    );

    let r = flags_from_vec(svec![
      "deno",
      "test",
      "--reporter=dot",
      "--junit-path=report.xml"
    ]);
    assert_eq!(
      r.unwrap(),
      Flags {
        subcommand: DenoSubcommand::Test(TestFlags {
          reporter: TestReporterConfig::Dot,
          junit_path: Some("report.xml".to_string()),
          ..Default::default()
        }),
        permissions: PermissionFlags {
          no_prompt: true,
          ..Default::default()
        },
        type_check_mode: TypeCheckMode::Local,
        log_level: Some(Level::Error),
        ..Flags::default()
      }
    );

    let r = flags_from_vec(svec!["deno", "test", "--junit-path"]);
    assert!(r.is_err());
  }

  #[test]
  fn test_shuffle() {
    let r = flags_from_vec(svec!["deno", "test", "--shuffle=1"]);
    assert_eq!(
      r.unwrap(),
      Flags {
        subcommand: DenoSubcommand::Test(TestFlags {
          no_run: false,
          doc: false,
          fail_fast: None,
          filter: None,
          permit_no_files: false,
          shuffle: Some(1),
          files: FileFlags {
            include: vec![],
            ignore: vec![],
          },
          concurrent_jobs: None,
          trace_leaks: false,
          coverage_dir: None,
          clean: false,
          watch: Default::default(),
          reporter: Default::default(),
          junit_path: None,
          hide_stacktraces: false,
        }),
        permissions: PermissionFlags {
          no_prompt: true,
          ..Default::default()
        },
        type_check_mode: TypeCheckMode::Local,
        ..Flags::default()
      }
    );
  }

  #[test]
  fn test_watch() {
    let r = flags_from_vec(svec!["deno", "test", "--watch"]);
    assert_eq!(
      r.unwrap(),
      Flags {
        subcommand: DenoSubcommand::Test(TestFlags {
          no_run: false,
          doc: false,
          fail_fast: None,
          filter: None,
          permit_no_files: false,
          shuffle: None,
          files: FileFlags {
            include: vec![],
            ignore: vec![],
          },
          concurrent_jobs: None,
          trace_leaks: false,
          coverage_dir: None,
          clean: false,
          watch: Some(Default::default()),
          reporter: Default::default(),
          junit_path: None,
          hide_stacktraces: false,
        }),
        permissions: PermissionFlags {
          no_prompt: true,
          ..Default::default()
        },
        type_check_mode: TypeCheckMode::Local,
        ..Flags::default()
      }
    );
  }
  #[test]
  fn test_watch_explicit_cwd() {
    let r = flags_from_vec(svec!["deno", "test", "--watch", "./"]);
    assert_eq!(
      r.unwrap(),
      Flags {
        subcommand: DenoSubcommand::Test(TestFlags {
          no_run: false,
          doc: false,
          fail_fast: None,
          filter: None,
          permit_no_files: false,
          shuffle: None,
          files: FileFlags {
            include: vec!["./".to_string()],
            ignore: vec![],
          },
          concurrent_jobs: None,
          trace_leaks: false,
          coverage_dir: None,
          clean: false,
          watch: Some(Default::default()),
          reporter: Default::default(),
          junit_path: None,
          hide_stacktraces: false,
        }),
        permissions: PermissionFlags {
          no_prompt: true,
          ..Default::default()
        },
        type_check_mode: TypeCheckMode::Local,
        ..Flags::default()
      }
    );
  }

  #[test]
  fn test_watch_with_no_clear_screen() {
    let r =
      flags_from_vec(svec!["deno", "test", "--watch", "--no-clear-screen"]);
    assert_eq!(
      r.unwrap(),
      Flags {
        subcommand: DenoSubcommand::Test(TestFlags {
          no_run: false,
          doc: false,
          fail_fast: None,
          filter: None,
          permit_no_files: false,
          shuffle: None,
          files: FileFlags {
            include: vec![],
            ignore: vec![],
          },
          concurrent_jobs: None,
          trace_leaks: false,
          coverage_dir: None,
          clean: false,
          watch: Some(WatchFlagsWithPaths {
            hmr: false,
            no_clear_screen: true,
            exclude: vec![],
            paths: vec![],
          }),
          reporter: Default::default(),
          junit_path: None,
          hide_stacktraces: false,
        }),
        type_check_mode: TypeCheckMode::Local,
        permissions: PermissionFlags {
          no_prompt: true,
          ..Default::default()
        },
        ..Flags::default()
      }
    );
  }

  #[test]
  fn test_watch_with_paths() {
    let r = flags_from_vec(svec!("deno", "test", "--watch=foo"));

    let flags = r.unwrap();
    assert_eq!(
      flags,
      Flags {
        subcommand: DenoSubcommand::Test(TestFlags {
          watch: Some(WatchFlagsWithPaths {
            hmr: false,
            paths: vec![String::from("foo")],
            no_clear_screen: false,
            exclude: vec![],
          }),
          ..TestFlags::default()
        }),
        type_check_mode: TypeCheckMode::Local,
        permissions: PermissionFlags {
          no_prompt: true,
          ..Default::default()
        },
        ..Flags::default()
      }
    );

    let r = flags_from_vec(svec!["deno", "test", "--watch=foo,bar"]);

    let flags = r.unwrap();
    assert_eq!(
      flags,
      Flags {
        subcommand: DenoSubcommand::Test(TestFlags {
          watch: Some(WatchFlagsWithPaths {
            hmr: false,
            paths: vec![String::from("foo"), String::from("bar")],
            no_clear_screen: false,
            exclude: vec![],
          }),
          ..TestFlags::default()
        }),
        type_check_mode: TypeCheckMode::Local,
        permissions: PermissionFlags {
          no_prompt: true,
          ..Default::default()
        },
        ..Flags::default()
      }
    );
  }

  #[test]
  fn test_watch_with_excluded_paths() {
    let r =
      flags_from_vec(svec!("deno", "test", "--watch", "--watch-exclude=foo",));

    let flags = r.unwrap();
    assert_eq!(
      flags,
      Flags {
        subcommand: DenoSubcommand::Test(TestFlags {
          watch: Some(WatchFlagsWithPaths {
            hmr: false,
            paths: vec![],
            no_clear_screen: false,
            exclude: vec![String::from("foo")],
          }),
          ..TestFlags::default()
        }),
        type_check_mode: TypeCheckMode::Local,
        permissions: PermissionFlags {
          no_prompt: true,
          ..Default::default()
        },
        ..Flags::default()
      }
    );

    let r = flags_from_vec(svec!(
      "deno",
      "test",
      "--watch=foo",
      "--watch-exclude=bar",
    ));
    let flags = r.unwrap();
    assert_eq!(
      flags,
      Flags {
        subcommand: DenoSubcommand::Test(TestFlags {
          watch: Some(WatchFlagsWithPaths {
            hmr: false,
            paths: vec![String::from("foo")],
            no_clear_screen: false,
            exclude: vec![String::from("bar")],
          }),
          ..TestFlags::default()
        }),
        type_check_mode: TypeCheckMode::Local,
        permissions: PermissionFlags {
          no_prompt: true,
          ..Default::default()
        },
        ..Flags::default()
      }
    );

    let r = flags_from_vec(svec![
      "deno",
      "test",
      "--watch",
      "--watch-exclude=foo,bar",
    ]);

    let flags = r.unwrap();
    assert_eq!(
      flags,
      Flags {
        subcommand: DenoSubcommand::Test(TestFlags {
          watch: Some(WatchFlagsWithPaths {
            hmr: false,
            paths: vec![],
            no_clear_screen: false,
            exclude: vec![String::from("foo"), String::from("bar")],
          }),
          ..TestFlags::default()
        }),
        type_check_mode: TypeCheckMode::Local,
        permissions: PermissionFlags {
          no_prompt: true,
          ..Default::default()
        },
        ..Flags::default()
      }
    );

    let r = flags_from_vec(svec![
      "deno",
      "test",
      "--watch=foo,bar",
      "--watch-exclude=baz,qux",
    ]);

    let flags = r.unwrap();
    assert_eq!(
      flags,
      Flags {
        subcommand: DenoSubcommand::Test(TestFlags {
          watch: Some(WatchFlagsWithPaths {
            hmr: false,
            paths: vec![String::from("foo"), String::from("bar")],
            no_clear_screen: false,
            exclude: vec![String::from("baz"), String::from("qux"),],
          }),
          ..TestFlags::default()
        }),
        type_check_mode: TypeCheckMode::Local,
        permissions: PermissionFlags {
          no_prompt: true,
          ..Default::default()
        },
        ..Flags::default()
      }
    );
  }

  #[test]
  fn test_coverage_default_dir() {
    let r = flags_from_vec(svec!["deno", "test", "--coverage"]);
    assert_eq!(
      r.unwrap(),
      Flags {
        subcommand: DenoSubcommand::Test(TestFlags {
          coverage_dir: Some("coverage".to_string()),
          ..TestFlags::default()
        }),
        type_check_mode: TypeCheckMode::Local,
        permissions: PermissionFlags {
          no_prompt: true,
          ..Default::default()
        },
        ..Flags::default()
      }
    );
  }

  #[test]
  fn test_hide_stacktraces() {
    let r = flags_from_vec(svec!["deno", "test", "--hide-stacktraces"]);
    assert_eq!(
      r.unwrap(),
      Flags {
        subcommand: DenoSubcommand::Test(TestFlags {
          hide_stacktraces: true,
          ..TestFlags::default()
        }),
        type_check_mode: TypeCheckMode::Local,
        permissions: PermissionFlags {
          no_prompt: true,
          ..Default::default()
        },
        ..Flags::default()
      }
    );
  }

  #[test]
  fn upgrade_with_ca_file() {
    let r = flags_from_vec(svec!["deno", "upgrade", "--cert", "example.crt"]);
    assert_eq!(
      r.unwrap(),
      Flags {
        subcommand: DenoSubcommand::Upgrade(UpgradeFlags {
          force: false,
          dry_run: false,
          canary: false,
          release_candidate: false,
          version: None,
          output: None,
          version_or_hash_or_channel: None,
        }),
        ca_data: Some(CaData::File("example.crt".to_owned())),
        ..Flags::default()
      }
    );
  }

  #[test]
  fn upgrade_release_candidate() {
    let r = flags_from_vec(svec!["deno", "upgrade", "--rc"]);
    assert_eq!(
      r.unwrap(),
      Flags {
        subcommand: DenoSubcommand::Upgrade(UpgradeFlags {
          force: false,
          dry_run: false,
          canary: false,
          release_candidate: true,
          version: None,
          output: None,
          version_or_hash_or_channel: None,
        }),
        ..Flags::default()
      }
    );

    let r = flags_from_vec(svec!["deno", "upgrade", "--rc", "--canary"]);
    assert!(r.is_err());

    let r = flags_from_vec(svec!["deno", "upgrade", "--rc", "--version"]);
    assert!(r.is_err());
  }

  #[test]
  fn cache_with_cafile() {
    let r = flags_from_vec(svec![
      "deno",
      "cache",
      "--cert",
      "example.crt",
      "script.ts",
      "script_two.ts"
    ]);
    assert_eq!(
      r.unwrap(),
      Flags {
        subcommand: DenoSubcommand::Cache(CacheFlags {
          files: svec!["script.ts", "script_two.ts"],
        }),
        ca_data: Some(CaData::File("example.crt".to_owned())),
        ..Flags::default()
      }
    );
  }

  #[test]
  fn info_with_cafile() {
    let r = flags_from_vec(svec![
      "deno",
      "info",
      "--cert",
      "example.crt",
      "https://example.com"
    ]);
    assert_eq!(
      r.unwrap(),
      Flags {
        subcommand: DenoSubcommand::Info(InfoFlags {
          json: false,
          file: Some("https://example.com".to_string()),
        }),
        ca_data: Some(CaData::File("example.crt".to_owned())),
        ..Flags::default()
      }
    );
  }

  #[test]
  fn doc() {
    let r = flags_from_vec(svec!["deno", "doc", "--json", "path/to/module.ts"]);
    assert_eq!(
      r.unwrap(),
      Flags {
        subcommand: DenoSubcommand::Doc(DocFlags {
          private: false,
          json: true,
          html: None,
          lint: false,
          source_files: DocSourceFileFlag::Paths(svec!["path/to/module.ts"]),
          filter: None,
        }),
        ..Flags::default()
      }
    );

    let r = flags_from_vec(svec!["deno", "doc", "--html", "path/to/module.ts"]);
    assert!(r.is_ok());

    let r = flags_from_vec(svec![
      "deno",
      "doc",
      "--html",
      "--name=My library",
      "path/to/module.ts"
    ]);
    assert_eq!(
      r.unwrap(),
      Flags {
        subcommand: DenoSubcommand::Doc(DocFlags {
          private: false,
          json: false,
          lint: false,
          html: Some(DocHtmlFlag {
            name: Some("My library".to_string()),
            category_docs_path: None,
            symbol_redirect_map_path: None,
            default_symbol_map_path: None,
            strip_trailing_html: false,
            output: String::from("./docs/"),
          }),
          source_files: DocSourceFileFlag::Paths(svec!["path/to/module.ts"]),
          filter: None,
        }),
        ..Flags::default()
      }
    );

    let r = flags_from_vec(svec![
      "deno",
      "doc",
      "--html",
      "--name=My library",
      "--lint",
      "--output=./foo",
      "path/to/module.ts"
    ]);
    assert_eq!(
      r.unwrap(),
      Flags {
        subcommand: DenoSubcommand::Doc(DocFlags {
          private: false,
          json: false,
          html: Some(DocHtmlFlag {
            name: Some("My library".to_string()),
            category_docs_path: None,
            symbol_redirect_map_path: None,
            default_symbol_map_path: None,
            strip_trailing_html: false,
            output: String::from("./foo"),
          }),
          lint: true,
          source_files: DocSourceFileFlag::Paths(svec!["path/to/module.ts"]),
          filter: None,
        }),
        ..Flags::default()
      }
    );

    let r =
      flags_from_vec(svec!["deno", "doc", "--html", "--name=My library",]);
    assert!(r.is_err());

    let r = flags_from_vec(svec![
      "deno",
      "doc",
      "--filter",
      "SomeClass.someField",
      "path/to/module.ts",
    ]);
    assert_eq!(
      r.unwrap(),
      Flags {
        subcommand: DenoSubcommand::Doc(DocFlags {
          private: false,
          json: false,
          html: None,
          lint: false,
          source_files: DocSourceFileFlag::Paths(vec![
            "path/to/module.ts".to_string()
          ]),
          filter: Some("SomeClass.someField".to_string()),
        }),
        ..Flags::default()
      }
    );

    let r = flags_from_vec(svec!["deno", "doc"]);
    assert_eq!(
      r.unwrap(),
      Flags {
        subcommand: DenoSubcommand::Doc(DocFlags {
          private: false,
          json: false,
          html: None,
          lint: false,
          source_files: Default::default(),
          filter: None,
        }),
        ..Flags::default()
      }
    );

    let r = flags_from_vec(svec![
      "deno",
      "doc",
      "--filter",
      "Deno.Listener",
      "--builtin"
    ]);
    assert_eq!(
      r.unwrap(),
      Flags {
        subcommand: DenoSubcommand::Doc(DocFlags {
          private: false,
          lint: false,
          json: false,
          html: None,
          source_files: DocSourceFileFlag::Builtin,
          filter: Some("Deno.Listener".to_string()),
        }),
        ..Flags::default()
      }
    );

    let r = flags_from_vec(svec![
      "deno",
      "doc",
      "--no-npm",
      "--no-remote",
      "--private",
      "path/to/module.js"
    ]);
    assert_eq!(
      r.unwrap(),
      Flags {
        subcommand: DenoSubcommand::Doc(DocFlags {
          private: true,
          lint: false,
          json: false,
          html: None,
          source_files: DocSourceFileFlag::Paths(svec!["path/to/module.js"]),
          filter: None,
        }),
        no_npm: true,
        no_remote: true,
        ..Flags::default()
      }
    );

    let r = flags_from_vec(svec![
      "deno",
      "doc",
      "path/to/module.js",
      "path/to/module2.js"
    ]);
    assert_eq!(
      r.unwrap(),
      Flags {
        subcommand: DenoSubcommand::Doc(DocFlags {
          private: false,
          lint: false,
          json: false,
          html: None,
          source_files: DocSourceFileFlag::Paths(vec![
            "path/to/module.js".to_string(),
            "path/to/module2.js".to_string()
          ]),
          filter: None,
        }),
        ..Flags::default()
      }
    );

    let r = flags_from_vec(svec![
      "deno",
      "doc",
      "path/to/module.js",
      "--builtin",
      "path/to/module2.js"
    ]);
    assert_eq!(
      r.unwrap(),
      Flags {
        subcommand: DenoSubcommand::Doc(DocFlags {
          private: false,
          json: false,
          html: None,
          lint: false,
          source_files: DocSourceFileFlag::Paths(vec![
            "path/to/module.js".to_string(),
            "path/to/module2.js".to_string()
          ]),
          filter: None,
        }),
        ..Flags::default()
      }
    );

    let r = flags_from_vec(svec!["deno", "doc", "--lint",]);
    assert!(r.is_err());

    let r = flags_from_vec(svec![
      "deno",
      "doc",
      "--lint",
      "path/to/module.js",
      "path/to/module2.js"
    ]);
    assert_eq!(
      r.unwrap(),
      Flags {
        subcommand: DenoSubcommand::Doc(DocFlags {
          private: false,
          lint: true,
          json: false,
          html: None,
          source_files: DocSourceFileFlag::Paths(vec![
            "path/to/module.js".to_string(),
            "path/to/module2.js".to_string()
          ]),
          filter: None,
        }),
        ..Flags::default()
      }
    );
  }

  #[test]
  fn inspect_default_host() {
    let r = flags_from_vec(svec!["deno", "run", "--inspect", "foo.js"]);
    assert_eq!(
      r.unwrap(),
      Flags {
        subcommand: DenoSubcommand::Run(RunFlags::new_default(
          "foo.js".to_string(),
        )),
        inspect: Some("127.0.0.1:9229".parse().unwrap()),
        code_cache_enabled: true,
        ..Flags::default()
      }
    );
  }

  #[test]
  fn inspect_wait() {
    let r = flags_from_vec(svec!["deno", "--inspect-wait", "foo.js"]);
    assert_eq!(
      r.unwrap(),
      Flags {
        subcommand: DenoSubcommand::Run(RunFlags {
          script: "foo.js".to_string(),
          watch: None,
          bare: true,
        }),
        inspect_wait: Some("127.0.0.1:9229".parse().unwrap()),
        code_cache_enabled: true,
        ..Flags::default()
      }
    );

    let r = flags_from_vec(svec![
      "deno",
      "run",
      "--inspect-wait=127.0.0.1:3567",
      "foo.js"
    ]);
    assert_eq!(
      r.unwrap(),
      Flags {
        subcommand: DenoSubcommand::Run(RunFlags::new_default(
          "foo.js".to_string(),
        )),
        inspect_wait: Some("127.0.0.1:3567".parse().unwrap()),
        code_cache_enabled: true,
        ..Flags::default()
      }
    );
  }

  #[test]
  fn compile() {
    let r = flags_from_vec(svec![
      "deno",
      "compile",
      "https://examples.deno.land/color-logging.ts"
    ]);
    assert_eq!(
      r.unwrap(),
      Flags {
        subcommand: DenoSubcommand::Compile(CompileFlags {
          source_file: "https://examples.deno.land/color-logging.ts"
            .to_string(),
          output: None,
          args: vec![],
          target: None,
          no_terminal: false,
          icon: None,
          include: vec![]
        }),
        type_check_mode: TypeCheckMode::Local,
        ..Flags::default()
      }
    );
  }

  #[test]
  fn compile_with_flags() {
    #[rustfmt::skip]
    let r = flags_from_vec(svec!["deno", "compile", "--import-map", "import_map.json", "--no-remote", "--config", "tsconfig.json", "--no-check", "--unsafely-ignore-certificate-errors", "--reload", "--lock", "lock.json", "--cert", "example.crt", "--cached-only", "--location", "https:foo", "--allow-read", "--allow-net", "--v8-flags=--help", "--seed", "1", "--no-terminal", "--icon", "favicon.ico", "--output", "colors", "--env=.example.env", "https://examples.deno.land/color-logging.ts", "foo", "bar", "-p", "8080"]);
    assert_eq!(
      r.unwrap(),
      Flags {
        subcommand: DenoSubcommand::Compile(CompileFlags {
          source_file: "https://examples.deno.land/color-logging.ts"
            .to_string(),
          output: Some(String::from("colors")),
          args: svec!["foo", "bar", "-p", "8080"],
          target: None,
          no_terminal: true,
          icon: Some(String::from("favicon.ico")),
          include: vec![]
        }),
        import_map_path: Some("import_map.json".to_string()),
        no_remote: true,
        config_flag: ConfigFlag::Path("tsconfig.json".to_owned()),
        type_check_mode: TypeCheckMode::None,
        reload: true,
        lock: Some(String::from("lock.json")),
        ca_data: Some(CaData::File("example.crt".to_string())),
        cached_only: true,
        location: Some(Url::parse("https://foo/").unwrap()),
        permissions: PermissionFlags {
          allow_read: Some(vec![]),
          allow_net: Some(vec![]),
          ..Default::default()
        },
        unsafely_ignore_certificate_errors: Some(vec![]),
        v8_flags: svec!["--help", "--random-seed=1"],
        seed: Some(1),
        env_file: Some(".example.env".to_owned()),
        ..Flags::default()
      }
    );
  }

  #[test]
  fn coverage() {
    let r = flags_from_vec(svec!["deno", "coverage", "foo.json"]);
    assert_eq!(
      r.unwrap(),
      Flags {
        subcommand: DenoSubcommand::Coverage(CoverageFlags {
          files: FileFlags {
            include: vec!["foo.json".to_string()],
            ignore: vec![],
          },
          include: vec![r"^file:".to_string()],
          exclude: vec![r"test\.(js|mjs|ts|jsx|tsx)$".to_string()],
          ..CoverageFlags::default()
        }),
        ..Flags::default()
      }
    );
  }

  #[test]
  fn coverage_with_lcov_and_out_file() {
    let r = flags_from_vec(svec![
      "deno",
      "coverage",
      "--lcov",
      "--output=foo.lcov",
      "foo.json"
    ]);
    assert_eq!(
      r.unwrap(),
      Flags {
        subcommand: DenoSubcommand::Coverage(CoverageFlags {
          files: FileFlags {
            include: vec!["foo.json".to_string()],
            ignore: vec![],
          },
          include: vec![r"^file:".to_string()],
          exclude: vec![r"test\.(js|mjs|ts|jsx|tsx)$".to_string()],
          r#type: CoverageType::Lcov,
          output: Some(String::from("foo.lcov")),
        }),
        ..Flags::default()
      }
    );
  }

  #[test]
  fn coverage_with_default_files() {
    let r = flags_from_vec(svec!["deno", "coverage",]);
    assert_eq!(
      r.unwrap(),
      Flags {
        subcommand: DenoSubcommand::Coverage(CoverageFlags {
          files: FileFlags {
            include: vec!["coverage".to_string()],
            ignore: vec![],
          },
          include: vec![r"^file:".to_string()],
          exclude: vec![r"test\.(js|mjs|ts|jsx|tsx)$".to_string()],
          ..CoverageFlags::default()
        }),
        ..Flags::default()
      }
    );
  }

  #[test]
  fn location_with_bad_scheme() {
    #[rustfmt::skip]
    let r = flags_from_vec(svec!["deno", "run", "--location", "foo:", "mod.ts"]);
    assert!(r.is_err());
    assert!(r
      .unwrap_err()
      .to_string()
      .contains("Expected protocol \"http\" or \"https\""));
  }

  #[test]
  fn test_config_path_args() {
    let flags = flags_from_vec(svec!["deno", "run", "foo.js"]).unwrap();
    let cwd = std::env::current_dir().unwrap();

    assert_eq!(flags.config_path_args(&cwd), Some(vec![cwd.clone()]));

    let flags = flags_from_vec(svec!["deno", "run", "sub_dir/foo.js"]).unwrap();
    let cwd = std::env::current_dir().unwrap();
    assert_eq!(
      flags.config_path_args(&cwd),
      Some(vec![cwd.join("sub_dir").clone()])
    );

    let flags =
      flags_from_vec(svec!["deno", "https://example.com/foo.js"]).unwrap();
    assert_eq!(flags.config_path_args(&cwd), None);

    let flags =
      flags_from_vec(svec!["deno", "lint", "dir/a/a.js", "dir/b/b.js"])
        .unwrap();
    assert_eq!(
      flags.config_path_args(&cwd),
      Some(vec![cwd.join("dir/a/a.js"), cwd.join("dir/b/b.js")])
    );

    let flags = flags_from_vec(svec!["deno", "lint"]).unwrap();
    assert_eq!(flags.config_path_args(&cwd), Some(vec![cwd.clone()]));

    let flags = flags_from_vec(svec![
      "deno",
      "fmt",
      "dir/a/a.js",
      "dir/a/a2.js",
      "dir/b.js"
    ])
    .unwrap();
    assert_eq!(
      flags.config_path_args(&cwd),
      Some(vec![
        cwd.join("dir/a/a.js"),
        cwd.join("dir/a/a2.js"),
        cwd.join("dir/b.js")
      ])
    );
  }

  #[test]
  fn test_no_clear_watch_flag_without_watch_flag() {
    let r = flags_from_vec(svec!["deno", "run", "--no-clear-screen", "foo.js"]);
    assert!(r.is_err());
    let error_message = r.unwrap_err().to_string();
    assert!(&error_message
      .contains("error: the following required arguments were not provided:"));
    assert!(&error_message.contains("--watch[=<FILES>...]"));
  }

  #[test]
  fn task_subcommand() {
    let r = flags_from_vec(svec!["deno", "task", "build", "hello", "world",]);
    assert_eq!(
      r.unwrap(),
      Flags {
        subcommand: DenoSubcommand::Task(TaskFlags {
          cwd: None,
          task: Some("build".to_string()),
          is_run: false,
        }),
        argv: svec!["hello", "world"],
        ..Flags::default()
      }
    );

    let r = flags_from_vec(svec!["deno", "task", "build"]);
    assert_eq!(
      r.unwrap(),
      Flags {
        subcommand: DenoSubcommand::Task(TaskFlags {
          cwd: None,
          task: Some("build".to_string()),
          is_run: false,
        }),
        ..Flags::default()
      }
    );

    let r = flags_from_vec(svec!["deno", "task", "--cwd", "foo", "build"]);
    assert_eq!(
      r.unwrap(),
      Flags {
        subcommand: DenoSubcommand::Task(TaskFlags {
          cwd: Some("foo".to_string()),
          task: Some("build".to_string()),
          is_run: false,
        }),
        ..Flags::default()
      }
    );
  }

  #[test]
  fn task_subcommand_double_hyphen() {
    let r = flags_from_vec(svec![
      "deno",
      "task",
      "-c",
      "deno.json",
      "build",
      "--",
      "hello",
      "world",
    ]);
    assert_eq!(
      r.unwrap(),
      Flags {
        subcommand: DenoSubcommand::Task(TaskFlags {
          cwd: None,
          task: Some("build".to_string()),
          is_run: false,
        }),
        argv: svec!["--", "hello", "world"],
        config_flag: ConfigFlag::Path("deno.json".to_owned()),
        ..Flags::default()
      }
    );

    let r = flags_from_vec(svec![
      "deno", "task", "--cwd", "foo", "build", "--", "hello", "world"
    ]);
    assert_eq!(
      r.unwrap(),
      Flags {
        subcommand: DenoSubcommand::Task(TaskFlags {
          cwd: Some("foo".to_string()),
          task: Some("build".to_string()),
          is_run: false,
        }),
        argv: svec!["--", "hello", "world"],
        ..Flags::default()
      }
    );
  }

  #[test]
  fn task_subcommand_double_hyphen_only() {
    // edge case, but it should forward
    let r = flags_from_vec(svec!["deno", "task", "build", "--"]);
    assert_eq!(
      r.unwrap(),
      Flags {
        subcommand: DenoSubcommand::Task(TaskFlags {
          cwd: None,
          task: Some("build".to_string()),
          is_run: false,
        }),
        argv: svec!["--"],
        ..Flags::default()
      }
    );
  }

  #[test]
  fn task_following_arg() {
    let r = flags_from_vec(svec!["deno", "task", "build", "-1", "--test"]);
    assert_eq!(
      r.unwrap(),
      Flags {
        subcommand: DenoSubcommand::Task(TaskFlags {
          cwd: None,
          task: Some("build".to_string()),
          is_run: false,
        }),
        argv: svec!["-1", "--test"],
        ..Flags::default()
      }
    );
  }

  #[test]
  fn task_following_double_hyphen_arg() {
    let r = flags_from_vec(svec!["deno", "task", "build", "--test"]);
    assert_eq!(
      r.unwrap(),
      Flags {
        subcommand: DenoSubcommand::Task(TaskFlags {
          cwd: None,
          task: Some("build".to_string()),
          is_run: false,
        }),
        argv: svec!["--test"],
        ..Flags::default()
      }
    );
  }

  #[test]
  fn task_with_global_flags() {
    // can fail if the custom parser in task_parse() starts at the wrong index
    let r = flags_from_vec(svec!["deno", "--quiet", "task", "build"]);
    assert_eq!(
      r.unwrap(),
      Flags {
        subcommand: DenoSubcommand::Task(TaskFlags {
          cwd: None,
          task: Some("build".to_string()),
          is_run: false,
        }),
        log_level: Some(log::Level::Error),
        ..Flags::default()
      }
    );
  }

  #[test]
  fn task_subcommand_empty() {
    let r = flags_from_vec(svec!["deno", "task"]);
    assert_eq!(
      r.unwrap(),
      Flags {
        subcommand: DenoSubcommand::Task(TaskFlags {
          cwd: None,
          task: None,
          is_run: false,
        }),
        ..Flags::default()
      }
    );
  }

  #[test]
  fn task_subcommand_config() {
    let r = flags_from_vec(svec!["deno", "task", "--config", "deno.jsonc"]);
    assert_eq!(
      r.unwrap(),
      Flags {
        subcommand: DenoSubcommand::Task(TaskFlags {
          cwd: None,
          task: None,
          is_run: false,
        }),
        config_flag: ConfigFlag::Path("deno.jsonc".to_string()),
        ..Flags::default()
      }
    );
  }

  #[test]
  fn task_subcommand_config_short() {
    let r = flags_from_vec(svec!["deno", "task", "-c", "deno.jsonc"]);
    assert_eq!(
      r.unwrap(),
      Flags {
        subcommand: DenoSubcommand::Task(TaskFlags {
          cwd: None,
          task: None,
          is_run: false,
        }),
        config_flag: ConfigFlag::Path("deno.jsonc".to_string()),
        ..Flags::default()
      }
    );
  }

  #[test]
  fn task_subcommand_noconfig_invalid() {
    let r = flags_from_vec(svec!["deno", "task", "--no-config"]);
    assert_eq!(
      r.unwrap_err().kind(),
      clap::error::ErrorKind::UnknownArgument
    );
  }

  #[test]
  fn bench_with_flags() {
    let r = flags_from_vec(svec![
      "deno",
      "bench",
      "--json",
      "--unstable",
      "--no-npm",
      "--no-remote",
      "--no-run",
      "--filter",
      "- foo",
      "--location",
      "https:foo",
      "--allow-net",
      "dir1/",
      "dir2/",
      "--",
      "arg1",
      "arg2"
    ]);
    assert_eq!(
      r.unwrap(),
      Flags {
        subcommand: DenoSubcommand::Bench(BenchFlags {
          filter: Some("- foo".to_string()),
          json: true,
          no_run: true,
          files: FileFlags {
            include: vec!["dir1/".to_string(), "dir2/".to_string()],
            ignore: vec![],
          },
          watch: Default::default(),
        }),
        unstable_config: UnstableConfig {
          legacy_flag_enabled: true,
          ..Default::default()
        },
        no_npm: true,
        no_remote: true,
        type_check_mode: TypeCheckMode::Local,
        location: Some(Url::parse("https://foo/").unwrap()),
        permissions: PermissionFlags {
          allow_net: Some(vec![]),
          no_prompt: true,
          ..Default::default()
        },
        argv: svec!["arg1", "arg2"],
        ..Flags::default()
      }
    );
  }

  #[test]
  fn bench_watch() {
    let r = flags_from_vec(svec!["deno", "bench", "--watch"]);
    assert_eq!(
      r.unwrap(),
      Flags {
        subcommand: DenoSubcommand::Bench(BenchFlags {
          filter: None,
          json: false,
          no_run: false,
          files: FileFlags {
            include: vec![],
            ignore: vec![],
          },
          watch: Some(Default::default()),
        }),
        permissions: PermissionFlags {
          no_prompt: true,
          ..Default::default()
        },
        type_check_mode: TypeCheckMode::Local,
        ..Flags::default()
      }
    );
  }

  #[test]
  fn run_with_check() {
    let r = flags_from_vec(svec!["deno", "run", "--check", "script.ts",]);
    assert_eq!(
      r.unwrap(),
      Flags {
        subcommand: DenoSubcommand::Run(RunFlags::new_default(
          "script.ts".to_string(),
        )),
        type_check_mode: TypeCheckMode::Local,
        code_cache_enabled: true,
        ..Flags::default()
      }
    );

    let r = flags_from_vec(svec!["deno", "run", "--check=all", "script.ts",]);
    assert_eq!(
      r.unwrap(),
      Flags {
        subcommand: DenoSubcommand::Run(RunFlags::new_default(
          "script.ts".to_string(),
        )),
        type_check_mode: TypeCheckMode::All,
        code_cache_enabled: true,
        ..Flags::default()
      }
    );

    let r = flags_from_vec(svec!["deno", "--check=foo", "script.ts",]);
    assert_eq!(
      r.unwrap(),
      Flags {
        subcommand: DenoSubcommand::Run(RunFlags {
          script: "script.ts".to_string(),
          watch: None,
          bare: true,
        }),
        type_check_mode: TypeCheckMode::None,
        code_cache_enabled: true,
        ..Flags::default()
      }
    );

    let r = flags_from_vec(svec![
      "deno",
      "run",
      "--no-check",
      "--check",
      "script.ts",
    ]);
    assert!(r.is_err());
  }

  #[test]
  fn no_config() {
    let r = flags_from_vec(svec!["deno", "run", "--no-config", "script.ts",]);
    assert_eq!(
      r.unwrap(),
      Flags {
        subcommand: DenoSubcommand::Run(RunFlags::new_default(
          "script.ts".to_string(),
        )),
        config_flag: ConfigFlag::Disabled,
        code_cache_enabled: true,
        ..Flags::default()
      }
    );

    let r = flags_from_vec(svec![
      "deno",
      "run",
      "--config",
      "deno.json",
      "--no-config",
      "script.ts",
    ]);
    assert!(r.is_err());
  }

  #[test]
  fn init() {
    let r = flags_from_vec(svec!["deno", "init"]);
    assert_eq!(
      r.unwrap(),
      Flags {
        subcommand: DenoSubcommand::Init(InitFlags {
          dir: None,
          lib: false,
          serve: false,
        }),
        ..Flags::default()
      }
    );

    let r = flags_from_vec(svec!["deno", "init", "foo"]);
    assert_eq!(
      r.unwrap(),
      Flags {
        subcommand: DenoSubcommand::Init(InitFlags {
          dir: Some(String::from("foo")),
          lib: false,
          serve: false,
        }),
        ..Flags::default()
      }
    );

    let r = flags_from_vec(svec!["deno", "init", "--quiet"]);
    assert_eq!(
      r.unwrap(),
      Flags {
        subcommand: DenoSubcommand::Init(InitFlags {
          dir: None,
          lib: false,
          serve: false,
        }),
        log_level: Some(Level::Error),
        ..Flags::default()
      }
    );

    let r = flags_from_vec(svec!["deno", "init", "--lib"]);
    assert_eq!(
      r.unwrap(),
      Flags {
        subcommand: DenoSubcommand::Init(InitFlags {
          dir: None,
          lib: true,
          serve: false,
        }),
        ..Flags::default()
      }
    );

    let r = flags_from_vec(svec!["deno", "init", "--serve"]);
    assert_eq!(
      r.unwrap(),
      Flags {
        subcommand: DenoSubcommand::Init(InitFlags {
          dir: None,
          lib: false,
          serve: true,
        }),
        ..Flags::default()
      }
    );

    let r = flags_from_vec(svec!["deno", "init", "foo", "--lib"]);
    assert_eq!(
      r.unwrap(),
      Flags {
        subcommand: DenoSubcommand::Init(InitFlags {
          dir: Some(String::from("foo")),
          lib: true,
          serve: false,
        }),
        ..Flags::default()
      }
    );
  }

  #[test]
  fn jupyter() {
    let r = flags_from_vec(svec!["deno", "jupyter"]);
    assert_eq!(
      r.unwrap(),
      Flags {
        subcommand: DenoSubcommand::Jupyter(JupyterFlags {
          install: false,
          kernel: false,
          conn_file: None,
        }),
        ..Flags::default()
      }
    );

    let r = flags_from_vec(svec!["deno", "jupyter", "--install"]);
    assert_eq!(
      r.unwrap(),
      Flags {
        subcommand: DenoSubcommand::Jupyter(JupyterFlags {
          install: true,
          kernel: false,
          conn_file: None,
        }),
        ..Flags::default()
      }
    );

    let r = flags_from_vec(svec![
      "deno",
      "jupyter",
      "--kernel",
      "--conn",
      "path/to/conn/file"
    ]);
    assert_eq!(
      r.unwrap(),
      Flags {
        subcommand: DenoSubcommand::Jupyter(JupyterFlags {
          install: false,
          kernel: true,
          conn_file: Some(String::from("path/to/conn/file")),
        }),
        ..Flags::default()
      }
    );

    let r = flags_from_vec(svec![
      "deno",
      "jupyter",
      "--install",
      "--conn",
      "path/to/conn/file"
    ]);
    r.unwrap_err();
    let r = flags_from_vec(svec!["deno", "jupyter", "--kernel",]);
    r.unwrap_err();
    let r = flags_from_vec(svec!["deno", "jupyter", "--install", "--kernel",]);
    r.unwrap_err();
  }

  #[test]
  fn publish_args() {
    let r = flags_from_vec(svec![
      "deno",
      "publish",
      "--no-provenance",
      "--dry-run",
      "--allow-slow-types",
      "--allow-dirty",
      "--token=asdf",
    ]);
    assert_eq!(
      r.unwrap(),
      Flags {
        subcommand: DenoSubcommand::Publish(PublishFlags {
          token: Some("asdf".to_string()),
          dry_run: true,
          allow_slow_types: true,
          allow_dirty: true,
          no_provenance: true,
        }),
        type_check_mode: TypeCheckMode::Local,
        ..Flags::default()
      }
    );
  }

  #[test]
  fn add_subcommand() {
    let r = flags_from_vec(svec!["deno", "add"]);
    r.unwrap_err();

    let r = flags_from_vec(svec!["deno", "add", "@david/which"]);
    assert_eq!(
      r.unwrap(),
      Flags {
        subcommand: DenoSubcommand::Add(AddFlags {
          packages: svec!["@david/which"],
        }),
        ..Flags::default()
      }
    );

    let r = flags_from_vec(svec!["deno", "add", "@david/which", "@luca/hello"]);
    assert_eq!(
      r.unwrap(),
      Flags {
        subcommand: DenoSubcommand::Add(AddFlags {
          packages: svec!["@david/which", "@luca/hello"],
        }),
        ..Flags::default()
      }
    );
  }

  #[test]
  fn remove_subcommand() {
    let r = flags_from_vec(svec!["deno", "remove"]);
    r.unwrap_err();

    let r = flags_from_vec(svec!["deno", "remove", "@david/which"]);
    assert_eq!(
      r.unwrap(),
      Flags {
        subcommand: DenoSubcommand::Remove(RemoveFlags {
          packages: svec!["@david/which"],
        }),
        ..Flags::default()
      }
    );

    let r =
      flags_from_vec(svec!["deno", "remove", "@david/which", "@luca/hello"]);
    assert_eq!(
      r.unwrap(),
      Flags {
        subcommand: DenoSubcommand::Remove(RemoveFlags {
          packages: svec!["@david/which", "@luca/hello"],
        }),
        ..Flags::default()
      }
    );
  }

  #[test]
  fn run_with_frozen_lockfile() {
    let cases = [
      (Some("--frozen"), Some(true)),
      (Some("--frozen=true"), Some(true)),
      (Some("--frozen=false"), Some(false)),
      (None, None),
    ];
    for (flag, frozen) in cases {
      let mut args = svec!["deno", "run"];
      if let Some(f) = flag {
        args.push(f.into());
      }
      args.push("script.ts".into());
      let r = flags_from_vec(args);
      assert_eq!(
        r.unwrap(),
        Flags {
          subcommand: DenoSubcommand::Run(RunFlags::new_default(
            "script.ts".to_string(),
          )),
          frozen_lockfile: frozen,
          code_cache_enabled: true,
          ..Flags::default()
        }
      );
    }
  }

  #[test]
  fn allow_scripts() {
    let cases = [
      (Some("--allow-scripts"), Ok(PackagesAllowedScripts::All)),
      (None, Ok(PackagesAllowedScripts::None)),
      (
        Some("--allow-scripts=npm:foo"),
        Ok(PackagesAllowedScripts::Some(svec!["npm:foo"])),
      ),
      (
        Some("--allow-scripts=npm:foo,npm:bar"),
        Ok(PackagesAllowedScripts::Some(svec!["npm:foo", "npm:bar"])),
      ),
      (Some("--allow-scripts=foo"), Err("Invalid package")),
    ];
    for (flag, value) in cases {
      let mut args = svec!["deno", "cache"];
      if let Some(flag) = flag {
        args.push(flag.into());
      }
      args.push("script.ts".into());
      let r = flags_from_vec(args);
      match value {
        Ok(value) => {
          assert_eq!(
            r.unwrap(),
            Flags {
              subcommand: DenoSubcommand::Cache(CacheFlags {
                files: svec!["script.ts"],
              }),
              allow_scripts: value,
              ..Flags::default()
            }
          );
        }
        Err(e) => {
          let err = r.unwrap_err();
          assert!(
            err.to_string().contains(e),
            "expected to contain '{e}' got '{err}'"
          );
        }
      }
    }
  }

  #[test]
  fn bare_run() {
    let r = flags_from_vec(svec!["deno", "--no-config", "script.ts"]);
    assert_eq!(
      r.unwrap(),
      Flags {
        subcommand: DenoSubcommand::Run(RunFlags {
          script: "script.ts".to_string(),
          watch: None,
          bare: true,
        }),
        config_flag: ConfigFlag::Disabled,
        code_cache_enabled: true,
        ..Flags::default()
      }
    );
  }

  #[test]
  fn bare_global() {
    let r = flags_from_vec(svec!["deno", "--log-level=debug"]);
    assert_eq!(
      r.unwrap(),
      Flags {
        subcommand: DenoSubcommand::Repl(ReplFlags {
          eval_files: None,
          eval: None,
          is_default_command: true,
        }),
        log_level: Some(Level::Debug),
        permissions: PermissionFlags {
          allow_all: false,
          allow_net: Some(vec![]),
          allow_env: Some(vec![]),
          allow_run: Some(vec![]),
          allow_read: Some(vec![]),
          allow_sys: Some(vec![]),
          allow_write: Some(vec![]),
          allow_ffi: Some(vec![]),
          ..Default::default()
        },
        ..Flags::default()
      }
    );
  }

  #[test]
  fn bare_with_flag_no_file() {
    let r = flags_from_vec(svec!["deno", "--no-config"]);

    let err = r.unwrap_err();
    assert!(err.to_string().contains("error: [SCRIPT_ARG] may only be omitted with --v8-flags=--help, else to use the repl with arguments, please use the `deno repl` subcommand"));
    assert!(err
      .to_string()
      .contains("Usage: deno [OPTIONS] [COMMAND] [SCRIPT_ARG]..."));
  }

  #[test]
  fn equal_help_output() {
    for command in clap_root().get_subcommands() {
      if command.get_name() == "help" {
        continue;
      }

      let long_flag = if let DenoSubcommand::Help(help) =
        flags_from_vec(svec!["deno", command.get_name(), "--help"])
          .unwrap()
          .subcommand
      {
        help.help.to_string()
      } else {
        unreachable!()
      };
      let short_flag = if let DenoSubcommand::Help(help) =
        flags_from_vec(svec!["deno", command.get_name(), "-h"])
          .unwrap()
          .subcommand
      {
        help.help.to_string()
      } else {
        unreachable!()
      };
      let subcommand = if let DenoSubcommand::Help(help) =
        flags_from_vec(svec!["deno", "help", command.get_name()])
          .unwrap()
          .subcommand
      {
        help.help.to_string()
      } else {
        unreachable!()
      };
      assert_eq!(long_flag, short_flag, "{} subcommand", command.get_name());
      assert_eq!(long_flag, subcommand, "{} subcommand", command.get_name());
    }
  }

  #[test]
<<<<<<< HEAD
  fn escape_and_split_commas_test() {
    assert_eq!(escape_and_split_commas("foo".to_string()), ["foo"]);
    assert_eq!(escape_and_split_commas("foo,".to_string()), ["foo", ""]);
    assert_eq!(escape_and_split_commas("foo,,".to_string()), ["foo,"]);
    assert_eq!(escape_and_split_commas("foo,,,".to_string()), ["foo,", ""]);
    assert_eq!(escape_and_split_commas("foo,bar".to_string()), ["foo", "bar"]);
    assert_eq!(escape_and_split_commas("foo,,bar".to_string()), ["foo,bar"]);
    assert_eq!(escape_and_split_commas("foo,,,bar".to_string()), ["foo,", "bar"]);
    assert_eq!(escape_and_split_commas(",".to_string()), ["", ""]);
=======
  fn install_permissions_non_global() {
    let r =
      flags_from_vec(svec!["deno", "install", "--allow-net", "jsr:@std/fs"]);

    assert!(r
      .unwrap_err()
      .to_string()
      .contains("Note: Permission flags can only be used in a global setting"));
>>>>>>> 4554ab6a
  }
}<|MERGE_RESOLUTION|>--- conflicted
+++ resolved
@@ -2370,7 +2370,7 @@
 
 <g>Local installation</>
 
-Add dependencies to the local project's configuration (<p(245)>deno.json / package.json</>) and installs them 
+Add dependencies to the local project's configuration (<p(245)>deno.json / package.json</>) and installs them
 in the package cache. If no dependency is specified, installs all dependencies listed in the config file.
 If the <p(245)>--entrypoint</> flag is passed, installs the dependencies of the specified entrypoint(s).
 
@@ -2780,7 +2780,7 @@
     cstr!(
       "Run a task defined in the configuration file.
   <p(245)>deno task build</>
-  
+
 List all available tasks:
   <p(245)>deno task</>"
     ),
@@ -2808,7 +2808,7 @@
 Evaluate the given modules, run all tests declared with <bold>Deno.</><y>test()</> and report results to standard output:
   <p(245)>deno test src/fetch_test.ts src/signal_test.ts</>
 
-Directory arguments are expanded to all contained files matching the glob <c>{*_,*.,}test.{js,mjs,ts,mts,jsx,tsx}</> 
+Directory arguments are expanded to all contained files matching the glob <c>{*_,*.,}test.{js,mjs,ts,mts,jsx,tsx}</>
 or <c>**/__tests__/**</>:
  <p(245)>deno test src/</>
 
@@ -3183,65 +3183,17 @@
       }
     )
     .arg(
-<<<<<<< HEAD
-      Arg::new("allow-read")
-        .long("allow-read")
-        .short('R')
-        .num_args(0..)
-        .action(ArgAction::Append)
-        .require_equals(true)
-        .value_name("PATH")
-        .help("Allow file system read access. Optionally specify allowed paths")
-        .value_hint(ValueHint::AnyPath)
-        .hide(true),
-    )
-    .arg(
-      Arg::new("deny-read")
-        .long("deny-read")
-        .num_args(0..)
-        .action(ArgAction::Append)
-        .require_equals(true)
-        .value_name("PATH")
-        .help("Deny file system read access. Optionally specify denied paths")
-        .value_hint(ValueHint::AnyPath)
-        .hide(true),
-    )
-    .arg(
-      Arg::new("allow-write")
-        .long("allow-write")
-        .short('W')
-        .num_args(0..)
-        .action(ArgAction::Append)
-        .require_equals(true)
-        .value_name("PATH")
-        .help("Allow file system write access. Optionally specify allowed paths")
-        .value_hint(ValueHint::AnyPath)
-        .hide(true),
-    )
-    .arg(
-      Arg::new("deny-write")
-        .long("deny-write")
-        .num_args(0..)
-        .action(ArgAction::Append)
-        .require_equals(true)
-        .value_name("PATH")
-        .help("Deny file system write access. Optionally specify denied paths")
-        .value_hint(ValueHint::AnyPath)
-        .hide(true),
-=======
       {
         let mut arg =  Arg::new("allow-read")
           .long("allow-read")
           .short('R')
           .num_args(0..)
-          .use_value_delimiter(true)
+          .action(ArgAction::Append)
           .require_equals(true)
           .value_name("PATH")
           .help("Allow file system read access. Optionally specify allowed paths")
-          .value_parser(value_parser!(String))
           .value_hint(ValueHint::AnyPath)
-          .hide(true)
-          ;
+          .hide(true);
         if let Some(requires) = requires {
           arg = arg.requires(requires)
         }
@@ -3253,14 +3205,12 @@
         let mut arg =   Arg::new("deny-read")
           .long("deny-read")
           .num_args(0..)
-          .use_value_delimiter(true)
+          .action(ArgAction::Append)
           .require_equals(true)
           .value_name("PATH")
           .help("Deny file system read access. Optionally specify denied paths")
-          .value_parser(value_parser!(String))
           .value_hint(ValueHint::AnyPath)
-          .hide(true)
-          ;
+          .hide(true);
         if let Some(requires) = requires {
           arg = arg.requires(requires)
         }
@@ -3273,14 +3223,12 @@
           .long("allow-write")
           .short('W')
           .num_args(0..)
-          .use_value_delimiter(true)
+          .action(ArgAction::Append)
           .require_equals(true)
           .value_name("PATH")
           .help("Allow file system write access. Optionally specify allowed paths")
-          .value_parser(value_parser!(String))
           .value_hint(ValueHint::AnyPath)
-          .hide(true)
-          ;
+          .hide(true);
         if let Some(requires) = requires {
           arg = arg.requires(requires)
         }
@@ -3292,20 +3240,17 @@
         let mut arg =    Arg::new("deny-write")
           .long("deny-write")
           .num_args(0..)
-          .use_value_delimiter(true)
+          .action(ArgAction::Append)
           .require_equals(true)
           .value_name("PATH")
           .help("Deny file system write access. Optionally specify denied paths")
-          .value_parser(value_parser!(String))
           .value_hint(ValueHint::AnyPath)
-          .hide(true)
-          ;
+          .hide(true);
         if let Some(requires) = requires {
           arg = arg.requires(requires)
         }
         arg
       }
->>>>>>> 4554ab6a
     )
     .arg(
       {
@@ -3474,40 +3419,16 @@
       }
     )
     .arg(
-<<<<<<< HEAD
-      Arg::new("allow-ffi")
-        .long("allow-ffi")
-        .num_args(0..)
-        .action(ArgAction::Append)
-        .require_equals(true)
-        .value_name("PATH")
-        .help("(Unstable) Allow loading dynamic libraries. Optionally specify allowed directories or files")
-        .value_hint(ValueHint::AnyPath)
-        .hide(true),
-    )
-    .arg(
-      Arg::new("deny-ffi")
-        .long("deny-ffi")
-        .num_args(0..)
-        .action(ArgAction::Append)
-        .require_equals(true)
-        .value_name("PATH")
-        .help("(Unstable) Deny loading dynamic libraries. Optionally specify denied directories or files")
-        .value_hint(ValueHint::AnyPath)
-        .hide(true),
-=======
       {
         let mut arg = Arg::new("allow-ffi")
           .long("allow-ffi")
           .num_args(0..)
-          .use_value_delimiter(true)
+          .action(ArgAction::Append)
           .require_equals(true)
           .value_name("PATH")
           .help("(Unstable) Allow loading dynamic libraries. Optionally specify allowed directories or files")
-          .value_parser(value_parser!(String))
           .value_hint(ValueHint::AnyPath)
-          .hide(true)
-          ;
+          .hide(true);
         if let Some(requires) = requires {
           arg = arg.requires(requires)
         }
@@ -3519,20 +3440,17 @@
         let mut arg = Arg::new("deny-ffi")
           .long("deny-ffi")
           .num_args(0..)
-          .use_value_delimiter(true)
+          .action(ArgAction::Append)
           .require_equals(true)
           .value_name("PATH")
           .help("(Unstable) Deny loading dynamic libraries. Optionally specify denied directories or files")
-          .value_parser(value_parser!(String))
           .value_hint(ValueHint::AnyPath)
-          .hide(true)
-          ;
+          .hide(true);
         if let Some(requires) = requires {
           arg = arg.requires(requires)
         }
         arg
       }
->>>>>>> 4554ab6a
     )
     .arg(
       {
@@ -10628,7 +10546,17 @@
   }
 
   #[test]
-<<<<<<< HEAD
+  fn install_permissions_non_global() {
+    let r =
+      flags_from_vec(svec!["deno", "install", "--allow-net", "jsr:@std/fs"]);
+
+    assert!(r
+      .unwrap_err()
+      .to_string()
+      .contains("Note: Permission flags can only be used in a global setting"));
+  }
+
+  #[test]
   fn escape_and_split_commas_test() {
     assert_eq!(escape_and_split_commas("foo".to_string()), ["foo"]);
     assert_eq!(escape_and_split_commas("foo,".to_string()), ["foo", ""]);
@@ -10638,15 +10566,5 @@
     assert_eq!(escape_and_split_commas("foo,,bar".to_string()), ["foo,bar"]);
     assert_eq!(escape_and_split_commas("foo,,,bar".to_string()), ["foo,", "bar"]);
     assert_eq!(escape_and_split_commas(",".to_string()), ["", ""]);
-=======
-  fn install_permissions_non_global() {
-    let r =
-      flags_from_vec(svec!["deno", "install", "--allow-net", "jsr:@std/fs"]);
-
-    assert!(r
-      .unwrap_err()
-      .to_string()
-      .contains("Note: Permission flags can only be used in a global setting"));
->>>>>>> 4554ab6a
   }
 }