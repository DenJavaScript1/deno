// Copyright 2018-2024 the Deno authors. All rights reserved. MIT license.

use clap::builder::styling::AnsiColor;
use clap::builder::FalseyValueParser;
use clap::value_parser;
use clap::Arg;
use clap::ArgAction;
use clap::ArgMatches;
use clap::ColorChoice;
use clap::Command;
use clap::ValueHint;
use color_print::cstr;
use deno_config::deno_json::NodeModulesDirMode;
use deno_config::glob::FilePatterns;
use deno_config::glob::PathOrPatternSet;
use deno_core::anyhow::bail;
use deno_core::anyhow::Context;
use deno_core::error::AnyError;
use deno_core::normalize_path;
use deno_core::resolve_url_or_path;
use deno_core::url::Url;
use deno_graph::GraphKind;
use deno_runtime::deno_permissions::parse_sys_kind;
use deno_runtime::deno_permissions::PermissionsOptions;
use log::debug;
use log::Level;
use serde::Deserialize;
use serde::Serialize;
use std::collections::HashSet;
use std::env;
use std::ffi::OsString;
use std::net::SocketAddr;
use std::num::NonZeroU32;
use std::num::NonZeroU8;
use std::num::NonZeroUsize;
use std::path::Path;
use std::path::PathBuf;
use std::str::FromStr;

use crate::args::resolve_no_prompt;
use crate::util::fs::canonicalize_path;

use super::flags_net;

#[derive(Clone, Debug, Default, Eq, PartialEq)]
pub enum ConfigFlag {
  #[default]
  Discover,
  Path(String),
  Disabled,
}

#[derive(Clone, Debug, Default, Eq, PartialEq)]
pub struct FileFlags {
  pub ignore: Vec<String>,
  pub include: Vec<String>,
}

impl FileFlags {
  pub fn as_file_patterns(
    &self,
    base: &Path,
  ) -> Result<FilePatterns, AnyError> {
    Ok(FilePatterns {
      include: if self.include.is_empty() {
        None
      } else {
        Some(PathOrPatternSet::from_include_relative_path_or_patterns(
          base,
          &self.include,
        )?)
      },
      exclude: PathOrPatternSet::from_exclude_relative_path_or_patterns(
        base,
        &self.ignore,
      )?,
      base: base.to_path_buf(),
    })
  }
}

#[derive(Clone, Debug, Default, Eq, PartialEq)]
pub struct AddFlags {
  pub packages: Vec<String>,
}

#[derive(Clone, Debug, Default, Eq, PartialEq)]
pub struct RemoveFlags {
  pub packages: Vec<String>,
}

#[derive(Clone, Debug, Default, Eq, PartialEq)]
pub struct BenchFlags {
  pub files: FileFlags,
  pub filter: Option<String>,
  pub json: bool,
  pub no_run: bool,
  pub watch: Option<WatchFlags>,
}

#[derive(Clone, Debug, Eq, PartialEq)]
pub struct BundleFlags {
  pub source_file: String,
  pub out_file: Option<String>,
  pub watch: Option<WatchFlags>,
}

#[derive(Clone, Debug, Eq, PartialEq)]
pub struct CacheFlags {
  pub files: Vec<String>,
}

#[derive(Clone, Debug, Eq, PartialEq)]
pub struct CheckFlags {
  pub files: Vec<String>,
}

#[derive(Clone, Debug, Eq, PartialEq)]
pub struct CompileFlags {
  pub source_file: String,
  pub output: Option<String>,
  pub args: Vec<String>,
  pub target: Option<String>,
  pub no_terminal: bool,
  pub icon: Option<String>,
  pub include: Vec<String>,
}

impl CompileFlags {
  pub fn resolve_target(&self) -> String {
    self
      .target
      .clone()
      .unwrap_or_else(|| env!("TARGET").to_string())
  }
}

#[derive(Clone, Debug, Eq, PartialEq)]
pub struct CompletionsFlags {
  pub buf: Box<[u8]>,
}

#[derive(Clone, Debug, Eq, PartialEq, Default)]
pub enum CoverageType {
  #[default]
  Summary,
  Detailed,
  Lcov,
  Html,
}

#[derive(Clone, Debug, Eq, PartialEq, Default)]
pub struct CoverageFlags {
  pub files: FileFlags,
  pub output: Option<String>,
  pub include: Vec<String>,
  pub exclude: Vec<String>,
  pub r#type: CoverageType,
}

#[derive(Clone, Debug, Eq, PartialEq)]
pub enum DocSourceFileFlag {
  Builtin,
  Paths(Vec<String>),
}

impl Default for DocSourceFileFlag {
  fn default() -> Self {
    Self::Builtin
  }
}

#[derive(Clone, Debug, Eq, PartialEq)]
pub struct DocHtmlFlag {
  pub name: Option<String>,
  pub category_docs_path: Option<String>,
  pub symbol_redirect_map_path: Option<String>,
  pub default_symbol_map_path: Option<String>,
  pub strip_trailing_html: bool,
  pub output: String,
}

#[derive(Clone, Debug, Eq, PartialEq)]
pub struct DocFlags {
  pub private: bool,
  pub json: bool,
  pub lint: bool,
  pub html: Option<DocHtmlFlag>,
  pub source_files: DocSourceFileFlag,
  pub filter: Option<String>,
}

#[derive(Clone, Debug, Eq, PartialEq)]
pub struct EvalFlags {
  pub print: bool,
  pub code: String,
}

#[derive(Clone, Default, Debug, Eq, PartialEq)]
pub struct FmtFlags {
  pub check: bool,
  pub files: FileFlags,
  pub use_tabs: Option<bool>,
  pub line_width: Option<NonZeroU32>,
  pub indent_width: Option<NonZeroU8>,
  pub single_quote: Option<bool>,
  pub prose_wrap: Option<String>,
  pub no_semicolons: Option<bool>,
  pub watch: Option<WatchFlags>,
  pub unstable_css: bool,
  pub unstable_html: bool,
  pub unstable_component: bool,
  pub unstable_yaml: bool,
}

impl FmtFlags {
  pub fn is_stdin(&self) -> bool {
    let args = &self.files.include;
    args.len() == 1 && args[0] == "-"
  }
}

#[derive(Clone, Debug, Eq, PartialEq)]
pub struct InitFlags {
  pub dir: Option<String>,
  pub lib: bool,
  pub serve: bool,
}

#[derive(Clone, Debug, Eq, PartialEq)]
pub struct InfoFlags {
  pub json: bool,
  pub file: Option<String>,
}

#[derive(Clone, Debug, Eq, PartialEq)]
pub struct InstallFlagsGlobal {
  pub module_url: String,
  pub args: Vec<String>,
  pub name: Option<String>,
  pub root: Option<String>,
  pub force: bool,
}

#[derive(Clone, Debug, Eq, PartialEq)]
pub enum InstallKind {
  #[allow(unused)]
  Local(Option<AddFlags>),
  Global(InstallFlagsGlobal),
}

#[derive(Clone, Debug, Eq, PartialEq)]
pub struct InstallFlags {
  pub global: bool,
  pub kind: InstallKind,
}

#[derive(Clone, Debug, Eq, PartialEq)]
pub struct JSONReferenceFlags {
  pub json: deno_core::serde_json::Value,
}

#[derive(Clone, Debug, Eq, PartialEq)]
pub struct JupyterFlags {
  pub install: bool,
  pub kernel: bool,
  pub conn_file: Option<String>,
}

#[derive(Clone, Debug, Eq, PartialEq)]
pub struct UninstallFlagsGlobal {
  pub name: String,
  pub root: Option<String>,
}

#[derive(Clone, Debug, Eq, PartialEq)]
pub enum UninstallKind {
  #[allow(unused)]
  Local,
  Global(UninstallFlagsGlobal),
}

#[derive(Clone, Debug, Eq, PartialEq)]
pub struct UninstallFlags {
  pub global: bool,
  pub kind: UninstallKind,
}

#[derive(Clone, Debug, Default, Eq, PartialEq)]
pub struct LintFlags {
  pub files: FileFlags,
  pub rules: bool,
  pub fix: bool,
  pub maybe_rules_tags: Option<Vec<String>>,
  pub maybe_rules_include: Option<Vec<String>>,
  pub maybe_rules_exclude: Option<Vec<String>>,
  pub json: bool,
  pub compact: bool,
  pub watch: Option<WatchFlags>,
  pub ext: Option<String>,
}

impl LintFlags {
  pub fn is_stdin(&self) -> bool {
    let args = &self.files.include;
    args.len() == 1 && args[0] == "-"
  }
}

#[derive(Clone, Debug, Eq, PartialEq, Default)]
pub struct ReplFlags {
  pub eval_files: Option<Vec<String>>,
  pub eval: Option<String>,
  pub is_default_command: bool,
}

#[derive(Clone, Debug, Eq, PartialEq, Default)]
pub struct RunFlags {
  pub script: String,
  pub watch: Option<WatchFlagsWithPaths>,
  pub bare: bool,
}

impl RunFlags {
  #[cfg(test)]
  pub fn new_default(script: String) -> Self {
    Self {
      script,
      watch: None,
      bare: false,
    }
  }

  pub fn is_stdin(&self) -> bool {
    self.script == "-"
  }
}

#[derive(Clone, Debug, Eq, PartialEq)]
pub struct ServeFlags {
  pub script: String,
  pub watch: Option<WatchFlagsWithPaths>,
  pub port: u16,
  pub host: String,
  pub worker_count: Option<usize>,
}

impl ServeFlags {
  #[cfg(test)]
  pub fn new_default(script: String, port: u16, host: &str) -> Self {
    Self {
      script,
      watch: None,
      port,
      host: host.to_owned(),
      worker_count: None,
    }
  }
}

#[derive(Clone, Default, Debug, Eq, PartialEq)]
pub struct WatchFlags {
  pub hmr: bool,
  pub no_clear_screen: bool,
  pub exclude: Vec<String>,
}

#[derive(Clone, Default, Debug, Eq, PartialEq)]
pub struct WatchFlagsWithPaths {
  pub hmr: bool,
  pub paths: Vec<String>,
  pub no_clear_screen: bool,
  pub exclude: Vec<String>,
}

#[derive(Clone, Debug, Eq, PartialEq)]
pub struct TaskFlags {
  pub cwd: Option<String>,
  pub task: Option<String>,
  pub is_run: bool,
}

#[derive(Clone, Copy, Debug, Default, Eq, PartialEq)]
pub enum TestReporterConfig {
  #[default]
  Pretty,
  Dot,
  Junit,
  Tap,
}

#[derive(Clone, Debug, Default, Eq, PartialEq)]
pub struct TestFlags {
  pub doc: bool,
  pub no_run: bool,
  pub coverage_dir: Option<String>,
  pub clean: bool,
  pub fail_fast: Option<NonZeroUsize>,
  pub files: FileFlags,
  pub permit_no_files: bool,
  pub filter: Option<String>,
  pub shuffle: Option<u64>,
  pub concurrent_jobs: Option<NonZeroUsize>,
  pub trace_leaks: bool,
  pub watch: Option<WatchFlagsWithPaths>,
  pub reporter: TestReporterConfig,
  pub junit_path: Option<String>,
  pub hide_stacktraces: bool,
}

#[derive(Clone, Debug, Eq, PartialEq)]
pub struct UpgradeFlags {
  pub dry_run: bool,
  pub force: bool,
  pub release_candidate: bool,
  pub canary: bool,
  pub version: Option<String>,
  pub output: Option<String>,
  pub version_or_hash_or_channel: Option<String>,
}

#[derive(Clone, Debug, Eq, PartialEq)]
pub struct VendorFlags {
  pub specifiers: Vec<String>,
  pub output_path: Option<String>,
  pub force: bool,
}

#[derive(Clone, Debug, Eq, PartialEq)]
pub struct PublishFlags {
  pub token: Option<String>,
  pub dry_run: bool,
  pub allow_slow_types: bool,
  pub allow_dirty: bool,
  pub no_provenance: bool,
}

#[derive(Clone, Debug, Eq, PartialEq)]
pub struct HelpFlags {
  pub help: clap::builder::StyledStr,
}

#[derive(Clone, Debug, Eq, PartialEq)]
pub enum DenoSubcommand {
  Add(AddFlags),
  Remove(RemoveFlags),
  Bench(BenchFlags),
  Bundle(BundleFlags),
  Cache(CacheFlags),
  Check(CheckFlags),
  Clean,
  Compile(CompileFlags),
  Completions(CompletionsFlags),
  Coverage(CoverageFlags),
  Doc(DocFlags),
  Eval(EvalFlags),
  Fmt(FmtFlags),
  Init(InitFlags),
  Info(InfoFlags),
  Install(InstallFlags),
  JSONReference(JSONReferenceFlags),
  Jupyter(JupyterFlags),
  Uninstall(UninstallFlags),
  Lsp,
  Lint(LintFlags),
  Repl(ReplFlags),
  Run(RunFlags),
  Serve(ServeFlags),
  Task(TaskFlags),
  Test(TestFlags),
  Types,
  Upgrade(UpgradeFlags),
  Vendor(VendorFlags),
  Publish(PublishFlags),
  Help(HelpFlags),
}

impl DenoSubcommand {
  pub fn is_run(&self) -> bool {
    matches!(self, Self::Run(_))
  }

  // Returns `true` if the subcommand depends on testing infrastructure.
  pub fn needs_test(&self) -> bool {
    matches!(
      self,
      Self::Test(_)
        | Self::Jupyter(_)
        | Self::Repl(_)
        | Self::Bench(_)
        | Self::Lsp
    )
  }
}

impl Default for DenoSubcommand {
  fn default() -> DenoSubcommand {
    DenoSubcommand::Repl(ReplFlags {
      eval_files: None,
      eval: None,
      is_default_command: true,
    })
  }
}

#[derive(Debug, Clone, Copy, Eq, PartialEq)]
pub enum TypeCheckMode {
  /// Type-check all modules.
  All,
  /// Skip type-checking of all modules. The default value for "deno run" and
  /// several other subcommands.
  None,
  /// Only type-check local modules. The default value for "deno test" and
  /// several other subcommands.
  Local,
}

impl TypeCheckMode {
  /// Gets if type checking will occur under this mode.
  pub fn is_true(&self) -> bool {
    match self {
      Self::None => false,
      Self::Local | Self::All => true,
    }
  }

  /// Gets the corresponding module `GraphKind` that should be created
  /// for the current `TypeCheckMode`.
  pub fn as_graph_kind(&self) -> GraphKind {
    match self.is_true() {
      true => GraphKind::All,
      false => GraphKind::CodeOnly,
    }
  }
}

impl Default for TypeCheckMode {
  fn default() -> Self {
    Self::None
  }
}

#[derive(Clone, Debug, Eq, PartialEq)]
pub enum CaData {
  /// The string is a file path
  File(String),
  /// This variant is not exposed as an option in the CLI, it is used internally
  /// for standalone binaries.
  Bytes(Vec<u8>),
}

// Info needed to run NPM lifecycle scripts
#[derive(Clone, Debug, Eq, PartialEq, Default)]
pub struct LifecycleScriptsConfig {
  pub allowed: PackagesAllowedScripts,
  pub initial_cwd: Option<PathBuf>,
}

#[derive(Debug, Clone, Eq, PartialEq, Default)]
/// The set of npm packages that are allowed to run lifecycle scripts.
pub enum PackagesAllowedScripts {
  All,
  Some(Vec<String>),
  #[default]
  None,
}

fn parse_packages_allowed_scripts(s: &str) -> Result<String, AnyError> {
  if !s.starts_with("npm:") {
    bail!("Invalid package for --allow-scripts: '{}'. An 'npm:' specifier is required", s);
  } else {
    Ok(s.into())
  }
}

#[derive(
  Clone, Default, Debug, Eq, PartialEq, serde::Serialize, serde::Deserialize,
)]
pub struct UnstableConfig {
  pub legacy_flag_enabled: bool, // --unstable
  pub bare_node_builtins: bool,  // --unstable-bare-node-builts
  pub sloppy_imports: bool,
  pub features: Vec<String>, // --unstabe-kv --unstable-cron
}

#[derive(Clone, Debug, Eq, PartialEq, Default)]
pub struct Flags {
  /// Vector of CLI arguments - these are user script arguments, all Deno
  /// specific flags are removed.
  pub argv: Vec<String>,
  pub subcommand: DenoSubcommand,

  pub frozen_lockfile: Option<bool>,
  pub ca_stores: Option<Vec<String>>,
  pub ca_data: Option<CaData>,
  pub cache_blocklist: Vec<String>,
  /// This is not exposed as an option in the CLI, it is used internally when
  /// the language server is configured with an explicit cache option.
  pub cache_path: Option<PathBuf>,
  pub cached_only: bool,
  pub type_check_mode: TypeCheckMode,
  pub config_flag: ConfigFlag,
  pub node_modules_dir: Option<NodeModulesDirMode>,
  pub vendor: Option<bool>,
  pub enable_op_summary_metrics: bool,
  pub enable_testing_features: bool,
  pub ext: Option<String>,
  pub ignore: Vec<String>,
  pub import_map_path: Option<String>,
  pub env_file: Option<String>,
  pub inspect_brk: Option<SocketAddr>,
  pub inspect_wait: Option<SocketAddr>,
  pub inspect: Option<SocketAddr>,
  pub location: Option<Url>,
  pub lock: Option<String>,
  pub log_level: Option<Level>,
  pub no_remote: bool,
  pub no_lock: bool,
  pub no_npm: bool,
  pub reload: bool,
  pub seed: Option<u64>,
  pub strace_ops: Option<Vec<String>>,
  pub unstable_config: UnstableConfig,
  pub unsafely_ignore_certificate_errors: Option<Vec<String>>,
  pub v8_flags: Vec<String>,
  pub code_cache_enabled: bool,
  pub permissions: PermissionFlags,
  pub allow_scripts: PackagesAllowedScripts,
}

#[derive(Clone, Debug, Eq, PartialEq, Default, Serialize, Deserialize)]
pub struct PermissionFlags {
  pub allow_all: bool,
  pub allow_env: Option<Vec<String>>,
  pub deny_env: Option<Vec<String>>,
  pub allow_hrtime: bool,
  pub deny_hrtime: bool,
  pub allow_ffi: Option<Vec<String>>,
  pub deny_ffi: Option<Vec<String>>,
  pub allow_net: Option<Vec<String>>,
  pub deny_net: Option<Vec<String>>,
  pub allow_read: Option<Vec<String>>,
  pub deny_read: Option<Vec<String>>,
  pub allow_run: Option<Vec<String>>,
  pub deny_run: Option<Vec<String>>,
  pub allow_sys: Option<Vec<String>>,
  pub deny_sys: Option<Vec<String>>,
  pub allow_write: Option<Vec<String>>,
  pub deny_write: Option<Vec<String>>,
  pub no_prompt: bool,
}

impl PermissionFlags {
  pub fn has_permission(&self) -> bool {
    self.allow_all
      || self.allow_env.is_some()
      || self.deny_env.is_some()
      || self.allow_hrtime
      || self.deny_hrtime
      || self.allow_ffi.is_some()
      || self.deny_ffi.is_some()
      || self.allow_net.is_some()
      || self.deny_net.is_some()
      || self.allow_read.is_some()
      || self.deny_read.is_some()
      || self.allow_run.is_some()
      || self.deny_run.is_some()
      || self.allow_sys.is_some()
      || self.deny_sys.is_some()
      || self.allow_write.is_some()
      || self.deny_write.is_some()
  }

  pub fn to_options(
    &self,
    // will be None when `deno compile` can't resolve the cwd
    initial_cwd: Option<&Path>,
  ) -> Result<PermissionsOptions, AnyError> {
    fn convert_option_str_to_path_buf(
      flag: &Option<Vec<String>>,
      initial_cwd: Option<&Path>,
    ) -> Result<Option<Vec<PathBuf>>, AnyError> {
      let Some(paths) = &flag else {
        return Ok(None);
      };

      let mut new_paths = Vec::with_capacity(paths.len());
      for path in paths {
        if let Some(initial_cwd) = initial_cwd {
          new_paths.push(initial_cwd.join(path))
        } else {
          let path = PathBuf::from(path);
          if path.is_absolute() {
            new_paths.push(path);
          } else {
            bail!("Could not resolve relative permission path '{}' when current working directory could not be resolved.", path.display())
          }
        }
      }
      Ok(Some(new_paths))
    }

    Ok(PermissionsOptions {
      allow_all: self.allow_all,
      allow_env: self.allow_env.clone(),
      deny_env: self.deny_env.clone(),
      allow_hrtime: self.allow_hrtime,
      deny_hrtime: self.deny_hrtime,
      allow_net: self.allow_net.clone(),
      deny_net: self.deny_net.clone(),
      allow_ffi: convert_option_str_to_path_buf(&self.allow_ffi, initial_cwd)?,
      deny_ffi: convert_option_str_to_path_buf(&self.deny_ffi, initial_cwd)?,
      allow_read: convert_option_str_to_path_buf(
        &self.allow_read,
        initial_cwd,
      )?,
      deny_read: convert_option_str_to_path_buf(&self.deny_read, initial_cwd)?,
      allow_run: self.allow_run.clone(),
      deny_run: self.deny_run.clone(),
      allow_sys: self.allow_sys.clone(),
      deny_sys: self.deny_sys.clone(),
      allow_write: convert_option_str_to_path_buf(
        &self.allow_write,
        initial_cwd,
      )?,
      deny_write: convert_option_str_to_path_buf(
        &self.deny_write,
        initial_cwd,
      )?,
      prompt: !resolve_no_prompt(self),
    })
  }
}

fn join_paths(allowlist: &[String], d: &str) -> String {
  allowlist
    .iter()
    .map(|path| path.to_string())
    .collect::<Vec<String>>()
    .join(d)
}

impl Flags {
  /// Return list of permission arguments that are equivalent
  /// to the ones used to create `self`.
  pub fn to_permission_args(&self) -> Vec<String> {
    let mut args = vec![];

    if self.permissions.allow_all {
      args.push("--allow-all".to_string());
      return args;
    }

    match &self.permissions.allow_read {
      Some(read_allowlist) if read_allowlist.is_empty() => {
        args.push("--allow-read".to_string());
      }
      Some(read_allowlist) => {
        let s = format!("--allow-read={}", join_paths(read_allowlist, ","));
        args.push(s);
      }
      _ => {}
    }

    match &self.permissions.deny_read {
      Some(read_denylist) if read_denylist.is_empty() => {
        args.push("--deny-read".to_string());
      }
      Some(read_denylist) => {
        let s = format!("--deny-read={}", join_paths(read_denylist, ","));
        args.push(s);
      }
      _ => {}
    }

    match &self.permissions.allow_write {
      Some(write_allowlist) if write_allowlist.is_empty() => {
        args.push("--allow-write".to_string());
      }
      Some(write_allowlist) => {
        let s = format!("--allow-write={}", join_paths(write_allowlist, ","));
        args.push(s);
      }
      _ => {}
    }

    match &self.permissions.deny_write {
      Some(write_denylist) if write_denylist.is_empty() => {
        args.push("--deny-write".to_string());
      }
      Some(write_denylist) => {
        let s = format!("--deny-write={}", join_paths(write_denylist, ","));
        args.push(s);
      }
      _ => {}
    }

    match &self.permissions.allow_net {
      Some(net_allowlist) if net_allowlist.is_empty() => {
        args.push("--allow-net".to_string());
      }
      Some(net_allowlist) => {
        let s = format!("--allow-net={}", net_allowlist.join(","));
        args.push(s);
      }
      _ => {}
    }

    match &self.permissions.deny_net {
      Some(net_denylist) if net_denylist.is_empty() => {
        args.push("--deny-net".to_string());
      }
      Some(net_denylist) => {
        let s = format!("--deny-net={}", net_denylist.join(","));
        args.push(s);
      }
      _ => {}
    }

    match &self.unsafely_ignore_certificate_errors {
      Some(ic_allowlist) if ic_allowlist.is_empty() => {
        args.push("--unsafely-ignore-certificate-errors".to_string());
      }
      Some(ic_allowlist) => {
        let s = format!(
          "--unsafely-ignore-certificate-errors={}",
          ic_allowlist.join(",")
        );
        args.push(s);
      }
      _ => {}
    }

    match &self.permissions.allow_env {
      Some(env_allowlist) if env_allowlist.is_empty() => {
        args.push("--allow-env".to_string());
      }
      Some(env_allowlist) => {
        let s = format!("--allow-env={}", env_allowlist.join(","));
        args.push(s);
      }
      _ => {}
    }

    match &self.permissions.deny_env {
      Some(env_denylist) if env_denylist.is_empty() => {
        args.push("--deny-env".to_string());
      }
      Some(env_denylist) => {
        let s = format!("--deny-env={}", env_denylist.join(","));
        args.push(s);
      }
      _ => {}
    }

    match &self.permissions.allow_run {
      Some(run_allowlist) if run_allowlist.is_empty() => {
        args.push("--allow-run".to_string());
      }
      Some(run_allowlist) => {
        let s = format!("--allow-run={}", run_allowlist.join(","));
        args.push(s);
      }
      _ => {}
    }

    match &self.permissions.deny_run {
      Some(run_denylist) if run_denylist.is_empty() => {
        args.push("--deny-run".to_string());
      }
      Some(run_denylist) => {
        let s = format!("--deny-run={}", run_denylist.join(","));
        args.push(s);
      }
      _ => {}
    }

    match &self.permissions.allow_sys {
      Some(sys_allowlist) if sys_allowlist.is_empty() => {
        args.push("--allow-sys".to_string());
      }
      Some(sys_allowlist) => {
        let s = format!("--allow-sys={}", sys_allowlist.join(","));
        args.push(s)
      }
      _ => {}
    }

    match &self.permissions.deny_sys {
      Some(sys_denylist) if sys_denylist.is_empty() => {
        args.push("--deny-sys".to_string());
      }
      Some(sys_denylist) => {
        let s = format!("--deny-sys={}", sys_denylist.join(","));
        args.push(s)
      }
      _ => {}
    }

    match &self.permissions.allow_ffi {
      Some(ffi_allowlist) if ffi_allowlist.is_empty() => {
        args.push("--allow-ffi".to_string());
      }
      Some(ffi_allowlist) => {
        let s = format!("--allow-ffi={}", join_paths(ffi_allowlist, ","));
        args.push(s);
      }
      _ => {}
    }

    match &self.permissions.deny_ffi {
      Some(ffi_denylist) if ffi_denylist.is_empty() => {
        args.push("--deny-ffi".to_string());
      }
      Some(ffi_denylist) => {
        let s = format!("--deny-ffi={}", join_paths(ffi_denylist, ","));
        args.push(s);
      }
      _ => {}
    }

    if self.permissions.allow_hrtime {
      args.push("--allow-hrtime".to_string());
    }

    if self.permissions.deny_hrtime {
      args.push("--deny-hrtime".to_string());
    }

    args
  }

  /// Extract the paths the config file should be discovered from.
  ///
  /// Returns `None` if the config file should not be auto-discovered.
  pub fn config_path_args(&self, current_dir: &Path) -> Option<Vec<PathBuf>> {
    fn resolve_multiple_files(
      files_or_dirs: &[String],
      current_dir: &Path,
    ) -> Vec<PathBuf> {
      let mut seen = HashSet::with_capacity(files_or_dirs.len());
      let result = files_or_dirs
        .iter()
        .filter_map(|p| {
          let path = normalize_path(current_dir.join(p));
          if seen.insert(path.clone()) {
            Some(path)
          } else {
            None
          }
        })
        .collect::<Vec<_>>();
      if result.is_empty() {
        vec![current_dir.to_path_buf()]
      } else {
        result
      }
    }

    use DenoSubcommand::*;
    match &self.subcommand {
      Fmt(FmtFlags { files, .. }) => {
        Some(resolve_multiple_files(&files.include, current_dir))
      }
      Lint(LintFlags { files, .. }) => {
        Some(resolve_multiple_files(&files.include, current_dir))
      }
      Run(RunFlags { script, .. })
      | Compile(CompileFlags {
        source_file: script,
        ..
      }) => {
        if let Ok(module_specifier) = resolve_url_or_path(script, current_dir) {
          if module_specifier.scheme() == "file"
            || module_specifier.scheme() == "npm"
          {
            if let Ok(p) = module_specifier.to_file_path() {
              Some(vec![p.parent().unwrap().to_path_buf()])
            } else {
              Some(vec![current_dir.to_path_buf()])
            }
          } else {
            // When the entrypoint doesn't have file: scheme (it's the remote
            // script), then we don't auto discover config file.
            None
          }
        } else {
          Some(vec![current_dir.to_path_buf()])
        }
      }
      Task(TaskFlags {
        cwd: Some(path), ..
      }) => {
        // todo(dsherret): Why is this canonicalized? Document why.
        // attempt to resolve the config file from the task subcommand's
        // `--cwd` when specified
        match canonicalize_path(&PathBuf::from(path)) {
          Ok(path) => Some(vec![path]),
          Err(_) => Some(vec![current_dir.to_path_buf()]),
        }
      }
      _ => Some(vec![current_dir.to_path_buf()]),
    }
  }

  pub fn has_permission(&self) -> bool {
    self.permissions.has_permission()
  }

  pub fn has_permission_in_argv(&self) -> bool {
    self.argv.iter().any(|arg| {
      arg == "--allow-all"
        || arg == "--allow-hrtime"
        || arg == "--deny-hrtime"
        || arg.starts_with("--allow-env")
        || arg.starts_with("--deny-env")
        || arg.starts_with("--allow-ffi")
        || arg.starts_with("--deny-ffi")
        || arg.starts_with("--allow-net")
        || arg.starts_with("--deny-net")
        || arg.starts_with("--allow-read")
        || arg.starts_with("--deny-read")
        || arg.starts_with("--allow-run")
        || arg.starts_with("--deny-run")
        || arg.starts_with("--allow-sys")
        || arg.starts_with("--deny-sys")
        || arg.starts_with("--allow-write")
        || arg.starts_with("--deny-write")
    })
  }

  #[inline(always)]
  fn allow_all(&mut self) {
    self.permissions.allow_all = true;
    self.permissions.allow_read = Some(vec![]);
    self.permissions.allow_env = Some(vec![]);
    self.permissions.allow_net = Some(vec![]);
    self.permissions.allow_run = Some(vec![]);
    self.permissions.allow_write = Some(vec![]);
    self.permissions.allow_sys = Some(vec![]);
    self.permissions.allow_ffi = Some(vec![]);
    self.permissions.allow_hrtime = true;
  }

  pub fn resolve_watch_exclude_set(
    &self,
  ) -> Result<PathOrPatternSet, AnyError> {
    if let DenoSubcommand::Run(RunFlags {
      watch:
        Some(WatchFlagsWithPaths {
          exclude: excluded_paths,
          ..
        }),
      ..
    })
    | DenoSubcommand::Bundle(BundleFlags {
      watch:
        Some(WatchFlags {
          exclude: excluded_paths,
          ..
        }),
      ..
    })
    | DenoSubcommand::Bench(BenchFlags {
      watch:
        Some(WatchFlags {
          exclude: excluded_paths,
          ..
        }),
      ..
    })
    | DenoSubcommand::Test(TestFlags {
      watch:
        Some(WatchFlagsWithPaths {
          exclude: excluded_paths,
          ..
        }),
      ..
    })
    | DenoSubcommand::Lint(LintFlags {
      watch:
        Some(WatchFlags {
          exclude: excluded_paths,
          ..
        }),
      ..
    })
    | DenoSubcommand::Fmt(FmtFlags {
      watch:
        Some(WatchFlags {
          exclude: excluded_paths,
          ..
        }),
      ..
    }) = &self.subcommand
    {
      let cwd = std::env::current_dir()?;
      PathOrPatternSet::from_exclude_relative_path_or_patterns(
        &cwd,
        excluded_paths,
      )
      .context("Failed resolving watch exclude patterns.")
    } else {
      Ok(PathOrPatternSet::default())
    }
  }
}

static ENV_VARIABLES_HELP: &str = cstr!(
  r#"<y>Environment variables:</>
  <g>DENO_AUTH_TOKENS</>      A semi-colon separated list of bearer tokens and hostnames
                        to use when fetching remote modules from private repositories
                         <p(245)>(e.g. "abcde12345@deno.land;54321edcba@github.com")</>
  <g>DENO_CERT</>             Load certificate authorities from PEM encoded file
  <g>DENO_DIR</>              Set the cache directory
  <g>DENO_INSTALL_ROOT</>     Set deno install's output directory
                         <p(245)>(defaults to $HOME/.deno/bin)</>
  <g>DENO_NO_PACKAGE_JSON</>  Disables auto-resolution of package.json
  <g>DENO_NO_UPDATE_CHECK</>  Set to disable checking if a newer Deno version is available
  <g>DENO_TLS_CA_STORE</>     Comma-separated list of order dependent certificate stores.
                        Possible values: "system", "mozilla".
                         <p(245)>(defaults to "mozilla")</>
  <g>HTTP_PROXY</>            Proxy address for HTTP requests
                         <p(245)>(module downloads, fetch)</>
  <g>HTTPS_PROXY</>           Proxy address for HTTPS requests
                         <p(245)>(module downloads, fetch)</>
  <g>NO_COLOR</>              Set to disable color
  <g>NO_PROXY</>              Comma-separated list of hosts which do not use a proxy
                         <p(245)>(module downloads, fetch)</>
  <g>NPM_CONFIG_REGISTRY</>   URL to use for the npm registry."#
);

static DENO_HELP: &str = cstr!(
  "Deno: <g>A modern JavaScript and TypeScript runtime</>

<p(245)>Usage:</> <g>{usage}</>

<y>Commands:</>
  <y>Execution:</>
    <g>run</>          Run a JavaScript or TypeScript program, or a task
                  <p(245)>deno run main.ts  |  deno run --allow-net=google.com main.ts  |  deno main.ts</>
    <g>serve</>        Run a server
                  <p(245)>deno serve main.ts</>
    <g>task</>         Run a task defined in the configuration file
                  <p(245)>deno task dev</>
    <g>repl</>         Start an interactive Read-Eval-Print Loop (REPL) for Deno
    <g>eval</>         Evaluate a script from the command line

  <y>Dependency management:</>
    <g>add</>          Add dependencies
                  <p(245)>deno add @std/assert  |  deno add npm:express</>
    <g>install</>      Install script as an executable
    <g>uninstall</>    Uninstall a script previously installed with deno install
    <g>remove</>       Remove dependencies from the configuration file

  <y>Tooling:</>
    <g>bench</>        Run benchmarks
                  <p(245)>deno bench bench.ts</>
    <g>cache</>        Cache the dependencies
    <g>check</>        Type-check the dependencies
    <g>compile</>      Compile the script into a self contained executable
                  <p(245)>deno compile main.ts  |  deno compile --target=x86_64-unknown-linux-gnu</>
    <g>coverage</>     Print coverage reports
    <g>doc</>          Genereate and show documentation for a module or built-ins
                  <p(245)>deno doc  |  deno doc --json  |  deno doc --html mod.ts</>
    <g>fmt</>          Format source files
                  <p(245)>deno fmt  |  deno fmt main.ts</>
    <g>info</>         Show info about cache or info related to source file
    <g>jupyter</>      Deno kernel for Jupyter notebooks
    <g>lint</>         Lint source files
    <g>init</>         Initialize a new project
    <g>test</>         Run tests
                  <p(245)>deno test  |  deno test test.ts</>
    <g>publish</>      Publish the current working directory's package or workspace
    <g>upgrade</>      Upgrade deno executable to given version
                  <p(245)>deno upgrade  |  deno upgrade 1.45.0  |  deno upgrade canary</>
{after-help}

<y>Docs:</> https://docs.deno.com
<y>Standard Library:</> https://jsr.io/@std
<y>Bugs:</> https://github.com/denoland/deno/issues
<y>Discord:</> https://discord.gg/deno
");

/// Main entry point for parsing deno's command line flags.
pub fn flags_from_vec(args: Vec<OsString>) -> clap::error::Result<Flags> {
  let mut app = clap_root();
  let mut matches = app.try_get_matches_from_mut(&args)?;

  let mut flags = Flags::default();

  if matches.get_flag("quiet") {
    flags.log_level = Some(Level::Error);
  } else if let Some(log_level) = matches.get_one::<String>("log-level") {
    flags.log_level = match log_level.as_str() {
      "trace" => Some(Level::Trace),
      "debug" => Some(Level::Debug),
      "info" => Some(Level::Info),
      _ => unreachable!(),
    };
  }

  if let Some(help_expansion) = matches.get_one::<String>("help").cloned() {
    let mut subcommand = if let Some((sub, _)) = matches.remove_subcommand() {
      app.find_subcommand(sub).unwrap().clone()
    } else {
      app
    };

    if help_expansion == "unstable"
      && subcommand
        .get_arguments()
        .any(|arg| arg.get_id().as_str() == "unstable")
    {
      subcommand = subcommand
        .mut_arg("unstable", |arg| {
          let new_help = arg
            .get_help()
            .unwrap()
            .to_string()
            .split_once("\n")
            .unwrap()
            .0
            .to_string();
          arg.help_heading(UNSTABLE_HEADING).help(new_help)
        })
        .mut_args(|arg| {
          // long_help here is being used as a metadata, see unstable args definition
          if arg.get_help_heading() == Some(UNSTABLE_HEADING)
            && arg.get_long_help().is_some()
          {
            arg.hide(false)
          } else {
            arg
          }
        });
    }

    help_parse(&mut flags, subcommand);
    return Ok(flags);
  } else if matches.contains_id("help") {
    let subcommand = if let Some((sub, _)) = matches.remove_subcommand() {
      app.find_subcommand(sub).unwrap().clone()
    } else {
      app
    };

    help_parse(&mut flags, subcommand);
    return Ok(flags);
  } else if let Some(help_subcommand_matches) =
    matches.subcommand_matches("help")
  {
    app.build();
    let subcommand =
      if let Some(sub) = help_subcommand_matches.subcommand_name() {
        app.find_subcommand(sub).unwrap().clone()
      } else {
        app
      };

    help_parse(&mut flags, subcommand);
    return Ok(flags);
  }

  if let Some((subcommand, mut m)) = matches.remove_subcommand() {
    match subcommand.as_str() {
      "add" => add_parse(&mut flags, &mut m),
      "remove" => remove_parse(&mut flags, &mut m),
      "bench" => bench_parse(&mut flags, &mut m),
      "bundle" => bundle_parse(&mut flags, &mut m),
      "cache" => cache_parse(&mut flags, &mut m),
      "check" => check_parse(&mut flags, &mut m),
      "clean" => clean_parse(&mut flags, &mut m),
      "compile" => compile_parse(&mut flags, &mut m),
      "completions" => completions_parse(&mut flags, &mut m, app),
      "coverage" => coverage_parse(&mut flags, &mut m),
      "doc" => doc_parse(&mut flags, &mut m),
      "eval" => eval_parse(&mut flags, &mut m),
      "fmt" => fmt_parse(&mut flags, &mut m),
      "init" => init_parse(&mut flags, &mut m),
      "info" => info_parse(&mut flags, &mut m),
      "install" => install_parse(&mut flags, &mut m),
      "json_reference" => json_reference_parse(&mut flags, &mut m, app),
      "jupyter" => jupyter_parse(&mut flags, &mut m),
      "lint" => lint_parse(&mut flags, &mut m),
      "lsp" => lsp_parse(&mut flags, &mut m),
      "repl" => repl_parse(&mut flags, &mut m),
      "run" => run_parse(&mut flags, &mut m, app, false)?,
      "serve" => serve_parse(&mut flags, &mut m, app)?,
      "task" => task_parse(&mut flags, &mut m),
      "test" => test_parse(&mut flags, &mut m),
      "types" => types_parse(&mut flags, &mut m),
      "uninstall" => uninstall_parse(&mut flags, &mut m),
      "upgrade" => upgrade_parse(&mut flags, &mut m),
      "vendor" => vendor_parse(&mut flags, &mut m),
      "publish" => publish_parse(&mut flags, &mut m),
      _ => unreachable!(),
    }
  } else {
    let has_non_globals = app
      .get_arguments()
      .filter(|arg| !arg.is_global_set())
      .any(|arg| {
        matches
          .value_source(arg.get_id().as_str())
          .is_some_and(|value| value != clap::parser::ValueSource::DefaultValue)
      });

    if has_non_globals || matches.contains_id("script_arg") {
      run_parse(&mut flags, &mut matches, app, true)?;
    } else {
      handle_repl_flags(
        &mut flags,
        ReplFlags {
          eval_files: None,
          eval: None,
          is_default_command: true,
        },
      )
    }
  }

  Ok(flags)
}

macro_rules! heading {
    ($($name:ident = $title:expr),+; $total:literal) => {
      $(const $name: &str = $title;)+
      const HEADING_ORDER: [&str; $total] = [$($name),+];
    };
}

heading! {
  // subcommand flags headings
  DOC_HEADING = "Documentation options",
  FMT_HEADING = "Formatting options",
  COMPILE_HEADING = "Compile options",
  LINT_HEADING = "Linting options",
  TEST_HEADING = "Testing options",
  UPGRADE_HEADING = "Upgrade options",
  PUBLISH_HEADING = "Publishing options",

  // categorized flags headings
  TYPE_CHECKING_HEADING = "Type checking options",
  FILE_WATCHING_HEADING = "File watching options",
  DEBUGGING_HEADING = "Debugging options",
  DEPENDENCY_MANAGEMENT_HEADING = "Dependency management options",

  UNSTABLE_HEADING = "Unstable options";
  12
}

fn help_parse(flags: &mut Flags, mut subcommand: Command) {
  let mut args = subcommand
    .get_arguments()
    .map(|arg| {
      (
        arg.get_id().as_str().to_string(),
        arg.get_help_heading().map(|h| h.to_string()),
      )
    })
    .collect::<Vec<_>>();
  args.sort_by(|a, b| {
    a.1
      .as_ref()
      .map(|heading| HEADING_ORDER.iter().position(|h| h == heading))
      .cmp(
        &b.1
          .as_ref()
          .map(|heading| HEADING_ORDER.iter().position(|h| h == heading)),
      )
      .then(a.0.cmp(&b.0))
  });

  for (mut i, (arg, heading)) in args.into_iter().enumerate() {
    if let Some(heading) = heading {
      let heading_i = HEADING_ORDER.iter().position(|h| h == &heading).unwrap();
      i += heading_i * 100;
    }

    subcommand = subcommand.mut_arg(arg, |arg| arg.display_order(i));
  }

  flags.subcommand = DenoSubcommand::Help(HelpFlags {
    help: subcommand.render_help(),
  });
}

// copied from clap, https://github.com/clap-rs/clap/blob/4e1a565b8adb4f2ad74a9631565574767fdc37ae/clap_builder/src/parser/features/suggestions.rs#L11-L26
pub fn did_you_mean<T, I>(v: &str, possible_values: I) -> Vec<String>
where
  T: AsRef<str>,
  I: IntoIterator<Item = T>,
{
  let mut candidates: Vec<(f64, String)> = possible_values
    .into_iter()
    // GH #4660: using `jaro` because `jaro_winkler` implementation in `strsim-rs` is wrong
    // causing strings with common prefix >=10 to be considered perfectly similar
    .map(|pv| (strsim::jaro(v, pv.as_ref()), pv.as_ref().to_owned()))
    // Confidence of 0.7 so that bar -> baz is suggested
    .filter(|(confidence, _)| *confidence > 0.7)
    .collect();
  candidates
    .sort_by(|a, b| a.0.partial_cmp(&b.0).unwrap_or(std::cmp::Ordering::Equal));
  candidates.into_iter().map(|(_, pv)| pv).collect()
}

fn handle_repl_flags(flags: &mut Flags, repl_flags: ReplFlags) {
  // If user runs just `deno` binary we enter REPL and allow all permissions.
  if repl_flags.is_default_command {
    flags.permissions.allow_net = Some(vec![]);
    flags.permissions.allow_env = Some(vec![]);
    flags.permissions.allow_run = Some(vec![]);
    flags.permissions.allow_read = Some(vec![]);
    flags.permissions.allow_sys = Some(vec![]);
    flags.permissions.allow_write = Some(vec![]);
    flags.permissions.allow_ffi = Some(vec![]);
    flags.permissions.allow_hrtime = true;
  }
  flags.subcommand = DenoSubcommand::Repl(repl_flags);
}

pub fn clap_root() -> Command {
  let long_version = format!(
    "{} ({}, {}, {})\nv8 {}\ntypescript {}",
    crate::version::DENO_VERSION_INFO.deno,
    crate::version::DENO_VERSION_INFO.release_channel.name(),
    env!("PROFILE"),
    env!("TARGET"),
    deno_core::v8::VERSION_STRING,
    crate::version::DENO_VERSION_INFO.typescript
  );

  run_args(Command::new("deno"), true)
    .args(unstable_args(UnstableArgsConfig::ResolutionAndRuntime))
    .next_line_help(false)
    .bin_name("deno")
    .styles(
      clap::builder::Styles::styled()
        .header(AnsiColor::Yellow.on_default())
        .usage(AnsiColor::White.on_default())
        .literal(AnsiColor::Green.on_default())
        .placeholder(AnsiColor::Green.on_default()),
    )
    .color(ColorChoice::Auto)
    .term_width(800)
    .version(crate::version::DENO_VERSION_INFO.deno)
    .long_version(long_version)
    .disable_version_flag(true)
    .disable_help_flag(true)
    .disable_help_subcommand(true)
    .arg(
      Arg::new("help")
        .short('h')
        .long("help")
        .hide(true)
        .action(ArgAction::Append)
        .num_args(0..=1)
        .require_equals(true)
        .value_parser(["unstable"])
        .global(true),
    )
    .arg(
      Arg::new("version")
        .short('V')
        .short_alias('v')
        .long("version")
        .action(ArgAction::Version)
        .help("Print version"),
    )
    .arg(
      Arg::new("log-level")
        .short('L')
        .long("log-level")
        .help("Set log level")
        .hide(true)
        .value_parser(["trace", "debug", "info"])
        .global(true),
    )
    .arg(
      Arg::new("quiet")
        .short('q')
        .long("quiet")
        .help("Suppress diagnostic output")
        .action(ArgAction::SetTrue)
        .global(true),
    )
    .subcommand(run_subcommand())
    .subcommand(serve_subcommand())
    .defer(|cmd| {
      let cmd = cmd
        .subcommand(add_subcommand())
        .subcommand(remove_subcommand())
        .subcommand(bench_subcommand())
        .subcommand(bundle_subcommand())
        .subcommand(cache_subcommand())
        .subcommand(check_subcommand())
        .subcommand(clean_subcommand())
        .subcommand(compile_subcommand())
        .subcommand(completions_subcommand())
        .subcommand(coverage_subcommand())
        .subcommand(doc_subcommand())
        .subcommand(eval_subcommand())
        .subcommand(fmt_subcommand())
        .subcommand(init_subcommand())
        .subcommand(info_subcommand())
        .subcommand(future_install_subcommand())
        .subcommand(json_reference_subcommand())
        .subcommand(jupyter_subcommand())
        .subcommand(uninstall_subcommand())
        .subcommand(lsp_subcommand())
        .subcommand(lint_subcommand())
        .subcommand(publish_subcommand())
        .subcommand(repl_subcommand())
        .subcommand(task_subcommand())
        .subcommand(test_subcommand())
        .subcommand(types_subcommand())
        .subcommand(upgrade_subcommand())
        .subcommand(vendor_subcommand());

      let help = help_subcommand(&cmd);
      cmd.subcommand(help)
    })
    .help_template(DENO_HELP)
    .after_help(ENV_VARIABLES_HELP)
    .next_line_help(false)
}

#[inline(always)]
fn command(
  name: &'static str,
  about: impl clap::builder::IntoResettable<clap::builder::StyledStr>,
  unstable_args_config: UnstableArgsConfig,
) -> Command {
  Command::new(name)
    .about(about)
    .args(unstable_args(unstable_args_config))
}

fn help_subcommand(app: &Command) -> Command {
  command("help", None, UnstableArgsConfig::None)
    .disable_version_flag(true)
    .disable_help_subcommand(true)
    .subcommands(app.get_subcommands().map(|command| {
      Command::new(command.get_name().to_owned())
        .disable_help_flag(true)
        .disable_version_flag(true)
    }))
}

fn add_subcommand() -> Command {
  command(
    "add",
    "Add dependencies to the configuration file.

  deno add @std/path

You can add multiple dependencies at once:
  deno add @std/path @std/assert
",
    UnstableArgsConfig::None,
  )
  .defer(|cmd| {
    cmd.arg(
      Arg::new("packages")
        .help("List of packages to add")
        .required_unless_present("help")
        .num_args(1..)
        .action(ArgAction::Append),
    )
  })
}

fn remove_subcommand() -> Command {
  command(
    "remove",
    cstr!(
      "Remove dependencies from the configuration file.

  deno remove @std/path

You can remove multiple dependencies at once:
  <p(245)>deno remove @std/path @std/assert</>
"
    ),
    UnstableArgsConfig::None,
  )
  .defer(|cmd| {
    cmd.arg(
      Arg::new("packages")
        .help("List of packages to remove")
        .required_unless_present("help")
        .num_args(1..)
        .action(ArgAction::Append),
    )
  })
}

fn bench_subcommand() -> Command {
  command(
    "bench",
    "Run benchmarks using Deno's built-in bench tool.

Evaluate the given modules, run all benches declared with 'Deno.bench()'
and report results to standard output:
  deno bench src/fetch_bench.ts src/signal_bench.ts

Directory arguments are expanded to all contained files matching the
glob {*_,*.,}bench.{js,mjs,ts,mts,jsx,tsx}:
  deno bench src/",
    UnstableArgsConfig::ResolutionAndRuntime,
  )
  .defer(|cmd| {
    runtime_args(cmd, true, false)
      .arg(check_arg(true))
      .arg(
        Arg::new("json")
          .long("json")
          .action(ArgAction::SetTrue)
          .help("UNSTABLE: Output benchmark result in JSON format"),
      )
      .arg(
        Arg::new("ignore")
          .long("ignore")
          .num_args(1..)
          .use_value_delimiter(true)
          .require_equals(true)
          .help("Ignore files"),
      )
      .arg(
        Arg::new("filter")
          .long("filter")
          .allow_hyphen_values(true)
          .help(
          "Run benchmarks with this string or regexp pattern in the bench name",
        ),
      )
      .arg(
        Arg::new("files")
          .help("List of file names to run")
          .num_args(..)
          .action(ArgAction::Append),
      )
      .arg(
        Arg::new("no-run")
          .long("no-run")
          .help("Cache bench modules, but don't run benchmarks")
          .action(ArgAction::SetTrue),
      )
      .arg(watch_arg(false))
      .arg(watch_exclude_arg())
      .arg(no_clear_screen_arg())
      .arg(script_arg().last(true))
      .arg(env_file_arg())
  })
}

fn bundle_subcommand() -> Command {
  command("bundle",  "⚠️ Warning: `deno bundle` is deprecated and will be removed in Deno 2.0.
Use an alternative bundler like \"deno_emit\", \"esbuild\" or \"rollup\" instead.

Output a single JavaScript file with all dependencies.
  deno bundle jsr:@std/http/file-server file_server.bundle.js

If no output file is given, the output is written to standard output:
  deno bundle jsr:@std/http/file-server", UnstableArgsConfig::ResolutionOnly)
    .hide(true)
    .defer(|cmd| {
      compile_args(cmd)
        .hide(true)
        .arg(check_arg(true))
        .arg(
          Arg::new("source_file")
            .required_unless_present("help")
            .value_hint(ValueHint::FilePath),
        )
        .arg(Arg::new("out_file").value_hint(ValueHint::FilePath))
        .arg(watch_arg(false))
        .arg(watch_exclude_arg())
        .arg(no_clear_screen_arg())
        .arg(executable_ext_arg())
    })
}

fn cache_subcommand() -> Command {
  command(
    "cache",
    "Cache and compile remote dependencies recursively.

Download and compile a module with all of its static dependencies and save
them in the local cache, without running any code:
  deno cache jsr:@std/http/file-server

Future runs of this module will trigger no downloads or compilation unless
--reload is specified.",
    UnstableArgsConfig::ResolutionOnly,
  )
  .defer(|cmd| {
    compile_args(cmd)
      .arg(check_arg(false))
      .arg(
        Arg::new("file")
          .num_args(1..)
          .required_unless_present("help")
          .value_hint(ValueHint::FilePath),
      )
      .arg(frozen_lockfile_arg())
      .arg(allow_scripts_arg())
  })
}

fn clean_subcommand() -> Command {
  command(
    "clean",
    "Remove the cache directory ($DENO_DIR)",
    UnstableArgsConfig::None,
  )
}

fn check_subcommand() -> Command {
  command("check",
      "Download and type-check without execution.

  deno check jsr:@std/http/file-server

Unless --reload is specified, this command will not re-download already cached dependencies.",
          UnstableArgsConfig::ResolutionAndRuntime
    )
    .defer(|cmd| {
      compile_args_without_check_args(cmd)
        .arg(
          Arg::new("all")
            .long("all")
            .help("Type-check all code, including remote modules and npm packages")
            .action(ArgAction::SetTrue)
            .conflicts_with("no-remote")
        )
        .arg(
          // past alias for --all
          Arg::new("remote")
            .long("remote")
            .help("Type-check all modules, including remote ones")
            .action(ArgAction::SetTrue)
            .conflicts_with("no-remote")
            .hide(true)
        )
        .arg(
          Arg::new("file")
            .num_args(1..)
            .required_unless_present("help")
            .value_hint(ValueHint::FilePath),
        )
      }
    )
}

fn compile_subcommand() -> Command {
  command(
    "compile",
    "Compiles the given script into a self contained executable.

  deno compile -A jsr:@std/http/file-server
  deno compile --output file_server jsr:@std/http/file-server

Any flags passed which affect runtime behavior, such as '--unstable',
'--allow-*', '--v8-flags', etc. are encoded into the output executable and
used at runtime as if they were passed to a similar 'deno run' command.

The executable name is inferred by default: Attempt to take the file stem of
the URL path. The above example would become 'file_server'. If the file stem
is something generic like 'main', 'mod', 'index' or 'cli', and the path has no
parent, take the file name of the parent path. Otherwise settle with the
generic name. If the resulting name has an '@...' suffix, strip it.

Cross-compiling to different target architectures is supported using the
`--target` flag. On the first invocation with deno will download proper
binary and cache it in $DENO_DIR. The aarch64-apple-darwin target is not
supported in canary.
",
    UnstableArgsConfig::ResolutionAndRuntime,
  )
  .defer(|cmd| {
    runtime_args(cmd, true, false)
      .arg(check_arg(true))
      .arg(
        Arg::new("include")
          .long("include")
          .help(
            cstr!("Includes an additional module in the compiled executable's module graph.
  <p(245)>Use this flag if a dynamically imported module or a web worker main module
  fails to load in the executable. This flag can be passed multiple times,
  to include multiple additional modules.</>",
          ))
          .action(ArgAction::Append)
          .value_hint(ValueHint::FilePath)
          .help_heading(COMPILE_HEADING),
      )
      .arg(
        Arg::new("output")
          .long("output")
          .short('o')
          .value_parser(value_parser!(String))
          .help(cstr!("Output file <p(245)>(defaults to $PWD/<<inferred-name>>)</>"))
          .value_hint(ValueHint::FilePath)
          .help_heading(COMPILE_HEADING),
      )
      .arg(
        Arg::new("target")
          .long("target")
          .help("Target OS architecture")
          .value_parser([
            "x86_64-unknown-linux-gnu",
            "aarch64-unknown-linux-gnu",
            "x86_64-pc-windows-msvc",
            "x86_64-apple-darwin",
            "aarch64-apple-darwin",
          ])
          .help_heading(COMPILE_HEADING),
      )
      .arg(
        Arg::new("no-terminal")
          .long("no-terminal")
          .help("Hide terminal on Windows")
          .action(ArgAction::SetTrue)
          .help_heading(COMPILE_HEADING),
      )
      .arg(
        Arg::new("icon")
          .long("icon")
          .help("Set the icon of the executable on Windows (.ico)")
          .value_parser(value_parser!(String))
          .help_heading(COMPILE_HEADING),
      )
      .arg(executable_ext_arg())
      .arg(env_file_arg())
      .arg(
        script_arg()
          .required_unless_present("help")
          .trailing_var_arg(true),
      )
  })
}

fn completions_subcommand() -> Command {
  command(
    "completions",
    "Output shell completion script to standard output.

  deno completions bash > /usr/local/etc/bash_completion.d/deno.bash
  source /usr/local/etc/bash_completion.d/deno.bash",
    UnstableArgsConfig::None,
  )
  .defer(|cmd| {
    cmd.disable_help_subcommand(true).arg(
      Arg::new("shell")
        .value_parser(["bash", "fish", "powershell", "zsh", "fig"])
        .required_unless_present("help"),
    )
  })
}

fn coverage_subcommand() -> Command {
  command(
    "coverage",
    "Print coverage reports from coverage profiles.

Collect a coverage profile with deno test:
  deno test --coverage=cov_profile

Print a report to stdout:
  deno coverage cov_profile

Include urls that start with the file schema:
  deno coverage --include=\"^file:\" cov_profile

Exclude urls ending with test.ts and test.js:
  deno coverage --exclude=\"test\\.(ts|js)\" cov_profile

Include urls that start with the file schema and exclude files ending with
test.ts and test.js, for an url to match it must match the include pattern and
not match the exclude pattern:
  deno coverage --include=\"^file:\" --exclude=\"test\\.(ts|js)\" cov_profile

Write a report using the lcov format:
  deno coverage --lcov --output=cov.lcov cov_profile/

Generate html reports from lcov:
  genhtml -o html_cov cov.lcov
",
    UnstableArgsConfig::None,
  )
  .defer(|cmd| {
    cmd
      .arg(
        Arg::new("ignore")
          .long("ignore")
          .num_args(1..)
          .use_value_delimiter(true)
          .require_equals(true)
          .help("Ignore coverage files")
          .value_hint(ValueHint::AnyPath),
      )
      .arg(
        Arg::new("include")
          .long("include")
          .num_args(1..)
          .action(ArgAction::Append)
          .value_name("regex")
          .require_equals(true)
          .default_value(r"^file:")
          .help("Include source files in the report"),
      )
      .arg(
        Arg::new("exclude")
          .long("exclude")
          .num_args(1..)
          .action(ArgAction::Append)
          .value_name("regex")
          .require_equals(true)
          .default_value(r"test\.(js|mjs|ts|jsx|tsx)$")
          .help("Exclude source files from the report"),
      )
      .arg(
        Arg::new("lcov")
          .long("lcov")
          .help("Output coverage report in lcov format")
          .action(ArgAction::SetTrue),
      )
      .arg(
        Arg::new("output")
          .requires("lcov")
          .long("output")
          .value_parser(value_parser!(String))
          .help(
            cstr!("Exports the coverage report in lcov format to the given file.
  <p(245)>If no --output arg is specified then the report is written to stdout.</>",
          ))
          .require_equals(true)
          .value_hint(ValueHint::FilePath),
      )
      .arg(
        Arg::new("html")
          .long("html")
          .help("Output coverage report in HTML format in the given directory")
          .action(ArgAction::SetTrue),
      )
      .arg(
        Arg::new("detailed")
          .long("detailed")
          .help("Output coverage report in detailed format in the terminal")
          .action(ArgAction::SetTrue),
      )
      .arg(
        Arg::new("files")
          .num_args(0..)
          .action(ArgAction::Append)
          .value_hint(ValueHint::AnyPath),
      )
  })
}

fn doc_subcommand() -> Command {
  command("doc",
      "Show documentation for a module.

Output documentation to standard output:
    deno doc ./path/to/module.ts

Output documentation in HTML format:
    deno doc --html --name=\"My library\" ./path/to/module.ts
    deno doc --html --name=\"My library\" ./main.ts ./dev.ts
    deno doc --html --name=\"My library\" --output=./documentation/ ./path/to/module.ts

Output private documentation to standard output:
    deno doc --private ./path/to/module.ts

Output documentation in JSON format:
    deno doc --json ./path/to/module.ts

Lint a module for documentation diagnostics:
    deno doc --lint ./path/to/module.ts

Target a specific symbol:
    deno doc ./path/to/module.ts MyClass.someField

Show documentation for runtime built-ins:
    deno doc
    deno doc --filter Deno.Listener",
          UnstableArgsConfig::ResolutionOnly
    )
    .defer(|cmd| {
      cmd
        .arg(import_map_arg())
        .arg(reload_arg())
        .arg(lock_arg())
        .arg(no_lock_arg())
        .arg(no_npm_arg())
        .arg(no_remote_arg())
        .arg(
          Arg::new("json")
            .long("json")
            .help("Output documentation in JSON format")
            .action(ArgAction::SetTrue)
            .help_heading(DOC_HEADING),
        )
        .arg(
          Arg::new("html")
            .long("html")
            .help("Output documentation in HTML format")
            .action(ArgAction::SetTrue)
            .display_order(1000)
            .conflicts_with("json").help_heading(DOC_HEADING)
        )
        .arg(
          Arg::new("name")
            .long("name")
            .help("The name that will be used in the docs (ie for breadcrumbs)")
            .action(ArgAction::Set)
            .require_equals(true).help_heading(DOC_HEADING)
        )
        .arg(
          Arg::new("category-docs")
            .long("category-docs")
            .help("Path to a JSON file keyed by category and an optional value of a markdown doc")
            .requires("html")
            .action(ArgAction::Set)
            .require_equals(true).help_heading(DOC_HEADING)
        )
        .arg(
          Arg::new("symbol-redirect-map")
            .long("symbol-redirect-map")
            .help("Path to a JSON file keyed by file, with an inner map of symbol to an external link")
            .requires("html")
            .action(ArgAction::Set)
            .require_equals(true).help_heading(DOC_HEADING)
        )
        .arg(
          Arg::new("strip-trailing-html")
            .long("strip-trailing-html")
            .help("Remove trailing .html from various links. Will still generate files with a .html extension")
            .requires("html")
            .action(ArgAction::SetTrue).help_heading(DOC_HEADING)
        )
        .arg(
          Arg::new("default-symbol-map")
            .long("default-symbol-map")
            .help("Uses the provided mapping of default name to wanted name for usage blocks")
            .requires("html")
            .action(ArgAction::Set)
            .require_equals(true).help_heading(DOC_HEADING)
        )
        .arg(
          Arg::new("output")
            .long("output")
            .help("Directory for HTML documentation output")
            .action(ArgAction::Set)
            .require_equals(true)
            .value_hint(ValueHint::DirPath)
            .value_parser(value_parser!(String)).help_heading(DOC_HEADING)
        )
        .arg(
          Arg::new("private")
            .long("private")
            .help("Output private documentation")
            .action(ArgAction::SetTrue).help_heading(DOC_HEADING),
        )
        .arg(
          Arg::new("filter")
            .long("filter")
            .help("Dot separated path to symbol")
            .conflicts_with("json")
            .conflicts_with("lint")
            .conflicts_with("html").help_heading(DOC_HEADING),
        )
        .arg(
          Arg::new("lint")
            .long("lint")
            .help("Output documentation diagnostics.")
            .action(ArgAction::SetTrue).help_heading(DOC_HEADING),
        )
        // TODO(nayeemrmn): Make `--builtin` a proper option. Blocked by
        // https://github.com/clap-rs/clap/issues/1794. Currently `--builtin` is
        // just a possible value of `source_file` so leading hyphens must be
        // enabled.
        .allow_hyphen_values(true)
        .arg(
          Arg::new("source_file")
            .num_args(1..)
            .action(ArgAction::Append)
            .value_hint(ValueHint::FilePath)
            .required_if_eq_any([("html", "true"), ("lint", "true")]),
        )
    })
}

fn eval_subcommand() -> Command {
  command("eval",
      "Evaluate JavaScript from the command line.

  deno eval \"console.log('hello world')\"

To evaluate as TypeScript:
  deno eval --ext=ts \"const v: string = 'hello'; console.log(v)\"

This command has implicit access to all permissions (--allow-all).",
          UnstableArgsConfig::ResolutionAndRuntime,
    )
    .defer(|cmd| {
      runtime_args(cmd, false, true)
        .arg(check_arg(false))
        .arg(
          // TODO(@satyarohith): remove this argument in 2.0.
          Arg::new("ts")
            .conflicts_with("ext")
            .long("ts")
            .short('T')
            .help("deprecated: Use `--ext=ts` instead. The `--ts` and `-T` flags are deprecated and will be removed in Deno 2.0.")
            .action(ArgAction::SetTrue)
            .hide(true),
        )
        .arg(executable_ext_arg())
        .arg(
          Arg::new("print")
            .long("print")
            .short('p')
            .help("print result to stdout")
            .action(ArgAction::SetTrue),
        )
        .arg(
          Arg::new("code_arg")
            .num_args(1..)
            .action(ArgAction::Append)
            .help("Code to evaluate")
            .value_name("CODE_ARG")
            .required_unless_present("help"),
        )
        .arg(env_file_arg())
    })
}

fn fmt_subcommand() -> Command {
  command(
    "fmt",
    "Auto-format JavaScript, TypeScript, Markdown, and JSON files.

  deno fmt
  deno fmt myfile1.ts myfile2.ts
  deno fmt --check

Format stdin and write to stdout:
  cat file.ts | deno fmt -

Ignore formatting code by preceding it with an ignore comment:
  // deno-fmt-ignore

Ignore formatting a file by adding an ignore comment at the top of the file:
  // deno-fmt-ignore-file",
    UnstableArgsConfig::None,
  )
  .defer(|cmd| {
    cmd
      .arg(config_arg())
      .arg(no_config_arg())
      .arg(
         Arg::new("check")
          .long("check")
          .help("Check if the source files are formatted")
          .num_args(0)
          .help_heading(FMT_HEADING),
      )
      .arg(
        Arg::new("ext")
          .long("ext")
          .help("Set content type of the supplied file")
          // prefer using ts for formatting instead of js because ts works in more scenarios
          .default_value("ts")
          .value_parser([
            "ts", "tsx", "js", "jsx", "md", "json", "jsonc", "css", "scss",
            "sass", "less", "html", "svelte", "vue", "astro", "yml", "yaml",
            "ipynb",
          ])
          .help_heading(FMT_HEADING),
      )
      .arg(
        Arg::new("ignore")
          .long("ignore")
          .num_args(1..)
          .use_value_delimiter(true)
          .require_equals(true)
          .help("Ignore formatting particular source files")
          .value_hint(ValueHint::AnyPath)
          .help_heading(FMT_HEADING),
      )
      .arg(
        Arg::new("files")
          .num_args(1..)
          .action(ArgAction::Append)
          .value_hint(ValueHint::AnyPath),
      )
      .arg(watch_arg(false))
      .arg(watch_exclude_arg())
      .arg(no_clear_screen_arg())
      .arg(
        Arg::new("use-tabs")
          .long("use-tabs")
          .alias("options-use-tabs")
          .num_args(0..=1)
          .value_parser(value_parser!(bool))
          .default_missing_value("true")
          .require_equals(true)
          .help(
          cstr!(  "Use tabs instead of spaces for indentation <p(245)>[default: false]</>"),
          )
          .help_heading(FMT_HEADING),
      )
      .arg(
        Arg::new("line-width")
          .long("line-width")
          .alias("options-line-width")
          .help(cstr!("Define maximum line width <p(245)>[default: 80]</>"))
          .value_parser(value_parser!(NonZeroU32))
          .help_heading(FMT_HEADING),
      )
      .arg(
        Arg::new("indent-width")
          .long("indent-width")
          .alias("options-indent-width")
          .help(cstr!("Define indentation width <p(245)>[default: 2]</>"))
          .value_parser(value_parser!(NonZeroU8))
          .help_heading(FMT_HEADING),
      )
      .arg(
        Arg::new("single-quote")
          .long("single-quote")
          .alias("options-single-quote")
          .num_args(0..=1)
          .value_parser(value_parser!(bool))
          .default_missing_value("true")
          .require_equals(true)
          .help(cstr!("Use single quotes <p(245)>[default: false]</>"))
          .help_heading(FMT_HEADING),
      )
      .arg(
        Arg::new("prose-wrap")
          .long("prose-wrap")
          .alias("options-prose-wrap")
          .value_parser(["always", "never", "preserve"])
          .help(cstr!("Define how prose should be wrapped <p(245)>[default: always]</>"))
          .help_heading(FMT_HEADING),
      )
      .arg(
        Arg::new("no-semicolons")
          .long("no-semicolons")
          .alias("options-no-semicolons")
          .num_args(0..=1)
          .value_parser(value_parser!(bool))
          .default_missing_value("true")
          .require_equals(true)
          .help(
           cstr!("Don't use semicolons except where necessary <p(245)>[default: false]</>"),
          )
          .help_heading(FMT_HEADING),
      )
      .arg(
        Arg::new("unstable-css")
          .long("unstable-css")
          .help("Enable formatting CSS, SCSS, Sass and Less files")
          .value_parser(FalseyValueParser::new())
          .action(ArgAction::SetTrue)
          .help_heading(FMT_HEADING),
      )
      .arg(
        Arg::new("unstable-html")
          .long("unstable-html")
          .help("Enable formatting HTML files")
          .value_parser(FalseyValueParser::new())
          .action(ArgAction::SetTrue)
          .help_heading(FMT_HEADING),
      )
      .arg(
        Arg::new("unstable-component")
          .long("unstable-component")
          .help("Enable formatting Svelte, Vue, Astro and Angular files")
          .value_parser(FalseyValueParser::new())
          .action(ArgAction::SetTrue)
          .help_heading(FMT_HEADING),
      )
      .arg(
        Arg::new("unstable-yaml")
          .long("unstable-yaml")
          .help("Enable formatting YAML files")
          .value_parser(FalseyValueParser::new())
          .action(ArgAction::SetTrue)
          .help_heading(FMT_HEADING),
      )
  })
}

fn init_subcommand() -> Command {
  command("init", "Initialize a new project", UnstableArgsConfig::None).defer(
    |cmd| {
      cmd
        .arg(Arg::new("dir").value_hint(ValueHint::DirPath))
        .arg(
          Arg::new("lib")
            .long("lib")
            .help("Generate an example library project")
            .action(ArgAction::SetTrue),
        )
        .arg(
          Arg::new("serve")
            .long("serve")
            .help("Generate an example project for `deno serve`")
            .conflicts_with("lib")
            .action(ArgAction::SetTrue),
        )
    },
  )
}

fn info_subcommand() -> Command {
  command("info",
      "Information about a module or the cache directories.

Get information about a module:
  deno info jsr:@std/http/file-server

The following information is shown:

local: Local path of the file.
type: JavaScript, TypeScript, or JSON.
emit: Local path of compiled source code. (TypeScript only.)
dependencies: Dependency tree of the source file.

Without any additional arguments, 'deno info' shows:

DENO_DIR: Directory containing Deno-managed files.
Remote modules cache: Subdirectory containing downloaded remote modules.
TypeScript compiler cache: Subdirectory containing TS compiler output.",
          UnstableArgsConfig::ResolutionOnly
    )
    .defer(|cmd| cmd
      .arg(Arg::new("file").value_hint(ValueHint::FilePath))
      .arg(reload_arg().requires("file"))
      .arg(ca_file_arg())
      .arg(unsafely_ignore_certificate_errors_arg())
      .arg(
        location_arg()
          .conflicts_with("file")
          .help("Show files used for origin bound APIs like the Web Storage API when running a script with '--location=<HREF>'")
      )
      .arg(no_check_arg().hide(true)) // TODO(lucacasonato): remove for 2.0
      .arg(no_config_arg())
      .arg(no_remote_arg())
      .arg(no_npm_arg())
      .arg(lock_arg())
      .arg(no_lock_arg())
      .arg(config_arg())
      .arg(import_map_arg())
      .arg(node_modules_dir_arg())
      .arg(vendor_arg())
      .arg(
        Arg::new("json")
          .long("json")
          .help("UNSTABLE: Outputs the information in JSON format")
          .action(ArgAction::SetTrue),
      ))
}

fn install_args(cmd: Command) -> Command {
  let cmd = cmd.arg(
    Arg::new("cmd")
      .required_if_eq("global", "true")
      .num_args(1..)
      .value_hint(ValueHint::FilePath),
  );
  cmd
    .arg(
      Arg::new("name")
        .long("name")
        .short('n')
        .help("Executable file name"),
    )
    .arg(
      Arg::new("root")
        .long("root")
        .help("Installation root")
        .value_hint(ValueHint::DirPath),
    )
    .arg(
      Arg::new("force")
        .long("force")
        .short('f')
        .help("Forcefully overwrite existing installation")
        .action(ArgAction::SetTrue),
    )
    .arg(
      Arg::new("global")
        .long("global")
        .short('g')
        .help("Install a package or script as a globally available executable")
        .action(ArgAction::SetTrue),
    )
    .arg(env_file_arg())
}

fn future_install_subcommand() -> Command {
  command("install", "Installs dependencies either in the local project or globally to a bin directory.

Local installation
-------------------
If the --global flag is not set, adds dependencies to the local project's configuration
(package.json / deno.json) and installs them in the package cache. If no dependency
is specified, installs all dependencies listed in package.json.

  deno install
  deno install @std/bytes
  deno install npm:chalk

Global installation
-------------------
If the --global flag is set, installs a script as an executable in the installation root's bin directory.

  deno install --global --allow-net --allow-read jsr:@std/http/file-server
  deno install -g https://examples.deno.land/color-logging.ts

To change the executable name, use -n/--name:

  deno install -g --allow-net --allow-read -n serve jsr:@std/http/file-server

The executable name is inferred by default:
  - Attempt to take the file stem of the URL path. The above example would
    become 'file_server'.
  - If the file stem is something generic like 'main', 'mod', 'index' or 'cli',
    and the path has no parent, take the file name of the parent path. Otherwise
    settle with the generic name.
  - If the resulting name has an '@...' suffix, strip it.

To change the installation root, use --root:

  deno install -g --allow-net --allow-read --root /usr/local jsr:@std/http/file-server

The installation root is determined, in order of precedence:
  - --root option
  - DENO_INSTALL_ROOT environment variable
  - $HOME/.deno

These must be added to the path manually if required.", UnstableArgsConfig::ResolutionAndRuntime)
    .visible_alias("i")
    .defer(|cmd| {
      let cmd = runtime_args(cmd, true, true).arg(check_arg(true)).arg(allow_scripts_arg());
      install_args(cmd)
    })
}

fn json_reference_subcommand() -> Command {
  Command::new("json_reference").hide(true)
}

fn jupyter_subcommand() -> Command {
  Command::new("jupyter")
    .arg(
      Arg::new("install")
        .long("install")
        .help("Installs kernelspec, requires 'jupyter' command to be available.")
        .conflicts_with("kernel")
        .action(ArgAction::SetTrue)
    )
    .arg(
      Arg::new("kernel")
        .long("kernel")
        .help("Start the kernel")
        .conflicts_with("install")
        .requires("conn")
        .action(ArgAction::SetTrue)
    )
    .arg(
      Arg::new("conn")
        .long("conn")
        .help("Path to JSON file describing connection parameters, provided by Jupyter")
        .value_parser(value_parser!(String))
        .value_hint(ValueHint::FilePath)
        .conflicts_with("install"))
    .about("Deno kernel for Jupyter notebooks")
}

fn uninstall_subcommand() -> Command {
  command(
    "uninstall",
    "Uninstalls an executable script in the installation root's bin directory.

  deno uninstall serve

To change the installation root, use --root:
  deno uninstall --root /usr/local serve

The installation root is determined, in order of precedence:
  - --root option
  - DENO_INSTALL_ROOT environment variable
  - $HOME/.deno",
    UnstableArgsConfig::None,
  )
  .defer(|cmd| {
    cmd
      .arg(Arg::new("name").required_unless_present("help"))
      .arg(
        Arg::new("root")
          .long("root")
          .help("Installation root")
          .value_hint(ValueHint::DirPath),
      )
      .arg(
        Arg::new("global")
          .long("global")
          .short('g')
          .help("Remove globally installed package or module")
          .action(ArgAction::SetTrue),
      )
  })
}

fn lsp_subcommand() -> Command {
  Command::new("lsp").about(
    "The 'deno lsp' subcommand provides a way for code editors and IDEs to
interact with Deno using the Language Server Protocol. Usually humans do not
use this subcommand directly. For example, 'deno lsp' can provide IDEs with
go-to-definition support and automatic code formatting.

How to connect various editors and IDEs to 'deno lsp':
https://docs.deno.com/go/lsp",
  )
}

fn lint_subcommand() -> Command {
  command(
    "lint",
    "Lint JavaScript/TypeScript source code.

  deno lint
  deno lint myfile1.ts myfile2.js

Print result as JSON:
  deno lint --json

Read from stdin:
  cat file.ts | deno lint -
  cat file.ts | deno lint --json -

List available rules:
  deno lint --rules

Ignore diagnostics on the next line by preceding it with an ignore comment and
rule name:
  // deno-lint-ignore no-explicit-any
  // deno-lint-ignore require-await no-empty

Names of rules to ignore must be specified after ignore comment.

Ignore linting a file by adding an ignore comment at the top of the file:
  // deno-lint-ignore-file
",
    UnstableArgsConfig::ResolutionOnly,
  )
  .defer(|cmd| {
    cmd
      .arg(
        Arg::new("fix")
          .long("fix")
          .help("Fix any linting errors for rules that support it")
          .action(ArgAction::SetTrue)
          .help_heading(LINT_HEADING),
      )
      .arg(
            Arg::new("ext")
                .long("ext")
                .require_equals(true)
                .value_name("EXT")
                .help("Specify the file extension to lint when reading from stdin.\
  For example, use `jsx` to lint JSX files or `tsx` for TSX files.\
  This argument is necessary because stdin input does not automatically infer the file type.\
  Example usage: `cat file.jsx | deno lint - --ext=jsx`."),
        )
        .arg(
        Arg::new("rules")
          .long("rules")
          .help("List available rules")
          .action(ArgAction::SetTrue)
          .help_heading(LINT_HEADING),
      )
      .arg(
        Arg::new("rules-tags")
          .long("rules-tags")
          .require_equals(true)
          .num_args(1..)
          .action(ArgAction::Append)
          .use_value_delimiter(true)
          .help("Use set of rules with a tag")
          .help_heading(LINT_HEADING),
      )
      .arg(
        Arg::new("rules-include")
          .long("rules-include")
          .require_equals(true)
          .num_args(1..)
          .use_value_delimiter(true)
          .conflicts_with("rules")
          .help("Include lint rules")
          .help_heading(LINT_HEADING),
      )
      .arg(
        Arg::new("rules-exclude")
          .long("rules-exclude")
          .require_equals(true)
          .num_args(1..)
          .use_value_delimiter(true)
          .conflicts_with("rules")
          .help("Exclude lint rules")
          .help_heading(LINT_HEADING),
      )
      .arg(no_config_arg())
      .arg(config_arg())
      .arg(
        Arg::new("ignore")
          .long("ignore")
          .num_args(1..)
          .use_value_delimiter(true)
          .require_equals(true)
          .help("Ignore linting particular source files")
          .value_hint(ValueHint::AnyPath)
          .help_heading(LINT_HEADING),
      )
      .arg(
        Arg::new("json")
          .long("json")
          .help("Output lint result in JSON format")
          .action(ArgAction::SetTrue)
          .help_heading(LINT_HEADING),
      )
      .arg(
        Arg::new("compact")
          .long("compact")
          .help("Output lint result in compact format")
          .action(ArgAction::SetTrue)
          .conflicts_with("json")
          .help_heading(LINT_HEADING),
      )
      .arg(
        Arg::new("files")
          .num_args(1..)
          .action(ArgAction::Append)
          .value_hint(ValueHint::AnyPath),
      )
      .arg(watch_arg(false))
      .arg(watch_exclude_arg())
      .arg(no_clear_screen_arg())
  })
}

fn repl_subcommand() -> Command {
  command("repl", "Read Eval Print Loop", UnstableArgsConfig::ResolutionAndRuntime)
    .defer(|cmd| runtime_args(cmd, true, true)
      .arg(check_arg(false))
      .arg(
        Arg::new("eval-file")
          .long("eval-file")
          .num_args(1..)
          .use_value_delimiter(true)
          .require_equals(true)
          .help("Evaluates the provided file(s) as scripts when the REPL starts. Accepts file paths and URLs")
          .value_hint(ValueHint::AnyPath),
      )
      .arg(
        Arg::new("eval")
          .long("eval")
          .help("Evaluates the provided code when the REPL starts")
          .value_name("code"),
      )
      .after_help(cstr!("<y>Environment variables:</>
  <g>DENO_REPL_HISTORY</>  Set REPL history file path. History file is disabled when the value is empty.
                       <p(245)>[default: $DENO_DIR/deno_history.txt]</>"))
    )
    .arg(env_file_arg())
}

fn run_args(command: Command, top_level: bool) -> Command {
  runtime_args(command, true, true)
    .arg(check_arg(false))
    .arg(watch_arg(true))
    .arg(hmr_arg(true))
    .arg(watch_exclude_arg())
    .arg(no_clear_screen_arg())
    .arg(executable_ext_arg())
    .arg(if top_level {
      script_arg().trailing_var_arg(true).hide(true)
    } else {
      script_arg().trailing_var_arg(true)
    })
    .arg(env_file_arg())
    .arg(no_code_cache_arg())
}

fn run_subcommand() -> Command {
  run_args(command("run", cstr!("Run a JavaScript or TypeScript program, or a task or script.

By default all programs are run in sandbox without access to disk, network or ability to spawn subprocesses.
  <p(245)>deno run https://examples.deno.land/hello-world.ts</>

Grant permission to read from disk and listen to network:
  <p(245)>deno run --allow-read --allow-net jsr:@std/http/file-server</>

Grant permission to read allow-listed files from disk:
  <p(245)>deno run --allow-read=/etc jsr:@std/http/file-server</>

Grant all permissions:
  <p(245)>deno run -A jsr:@std/http/file-server</>

Specifying the filename '-' to read the file from stdin.
  <p(245)>curl https://examples.deno.land/hello-world.ts | deno run -</>"), UnstableArgsConfig::ResolutionAndRuntime), false)
}

fn serve_host_validator(host: &str) -> Result<String, String> {
  if Url::parse(&format!("internal://{host}:9999")).is_ok() {
    Ok(host.to_owned())
  } else {
    Err(format!("Bad serve host: {host}"))
  }
}

fn serve_subcommand() -> Command {
  runtime_args(command("serve", None, UnstableArgsConfig::ResolutionAndRuntime), true, true)
    .arg(
      Arg::new("port")
        .long("port")
        .help("The TCP port to serve on, defaulting to 8000. Pass 0 to pick a random free port")
        .value_parser(value_parser!(u16)),
    )
    .arg(
      Arg::new("host")
        .long("host")
        .help("The TCP address to serve on, defaulting to 0.0.0.0 (all interfaces)")
        .value_parser(serve_host_validator),
    )
    .arg(
      parallel_arg("multiple server workers")
    )
    .arg(check_arg(false))
    .arg(watch_arg(true))
    .arg(hmr_arg(true))
    .arg(watch_exclude_arg())
    .arg(no_clear_screen_arg())
    .arg(executable_ext_arg())
    .arg(
      script_arg()
        .required_unless_present_any(["help", "v8-flags"])
        .trailing_var_arg(true),
    )
    .arg(env_file_arg())
    .arg(no_code_cache_arg())
    .about("Run a server defined in a main module

The serve command uses the default exports of the main module to determine which
servers to start.

See https://docs.deno.com/runtime/manual/tools/serve for
more detailed information.

Start a server defined in server.ts:

  deno serve server.ts

Start a server defined in server.ts, watching for changes and running on port 5050:

  deno serve --watch --port 5050 server.ts")
}

fn task_subcommand() -> Command {
  command(
    "task",
    "Run a task defined in the configuration file

  deno task build",
    UnstableArgsConfig::ResolutionAndRuntime,
  )
  .defer(|cmd| {
    cmd
      .allow_external_subcommands(true)
      .subcommand_value_name("TASK")
      .arg(config_arg())
      .arg(
        Arg::new("cwd")
          .long("cwd")
          .value_name("DIR")
          .help("Specify the directory to run the task in")
          .value_hint(ValueHint::DirPath),
      )
  })
}

fn test_subcommand() -> Command {
  command("test",
      "Run tests using Deno's built-in test runner.

Evaluate the given modules, run all tests declared with 'Deno.test()' and
report results to standard output:
  deno test src/fetch_test.ts src/signal_test.ts

Directory arguments are expanded to all contained files matching the glob
{*_,*.,}test.{js,mjs,ts,mts,jsx,tsx} or **/__tests__/**:
  deno test src/",
          UnstableArgsConfig::ResolutionAndRuntime
    )
    .defer(|cmd|
      runtime_args(cmd, true, true)
      .arg(check_arg(true))
      .arg(
        Arg::new("ignore")
          .long("ignore")
          .num_args(1..)
          .use_value_delimiter(true)
          .require_equals(true)
          .help("Ignore files")
          .value_hint(ValueHint::AnyPath),
      )
      .arg(
        Arg::new("no-run")
          .long("no-run")
          .help("Cache test modules, but don't run tests")
          .action(ArgAction::SetTrue)
          .help_heading(TEST_HEADING),
      )
      .arg(
        Arg::new("trace-ops")
          .long("trace-ops")
          .help("Deprecated alias for --trace-leaks")
          .hide(true)
          .action(ArgAction::SetTrue)
          .help_heading(TEST_HEADING),
      )
      .arg(
        Arg::new("trace-leaks")
          .long("trace-leaks")
          .help("Enable tracing of leaks. Useful when debugging leaking ops in test, but impacts test execution time")
          .action(ArgAction::SetTrue)
          .help_heading(TEST_HEADING),
      )
      .arg(
        Arg::new("doc")
          .long("doc")
          .help("Type-check code blocks in JSDoc and Markdown")
          .action(ArgAction::SetTrue)
          .help_heading(TEST_HEADING),
      )
      .arg(
        Arg::new("fail-fast")
          .long("fail-fast")
          .alias("failfast")
          .help("Stop after N errors. Defaults to stopping after first failure")
          .num_args(0..=1)
          .require_equals(true)
          .value_name("N")
          .value_parser(value_parser!(NonZeroUsize))
          .help_heading(TEST_HEADING))
      .arg(
        Arg::new("permit-no-files")
          .long("permit-no-files")
          .help("Don't return an error code if no test files were found")
          .action(ArgAction::SetTrue)
          .help_heading(TEST_HEADING),
      )
      .arg(
        Arg::new("filter")
          .allow_hyphen_values(true)
          .long("filter")
          .help("Run tests with this string or regexp pattern in the test name")
          .help_heading(TEST_HEADING),
      )
      .arg(
        Arg::new("shuffle")
          .long("shuffle")
          .value_name("NUMBER")
          .help("Shuffle the order in which the tests are run")
          .num_args(0..=1)
          .require_equals(true)
          .value_parser(value_parser!(u64))
          .help_heading(TEST_HEADING),
      )
      .arg(
        Arg::new("coverage")
          .long("coverage")
          .value_name("DIR")
          .num_args(0..=1)
          .require_equals(true)
          .default_missing_value("coverage")
          .conflicts_with("inspect")
          .conflicts_with("inspect-wait")
          .conflicts_with("inspect-brk")
          .help("Collect coverage profile data into DIR. If DIR is not specified, it uses 'coverage/'")
          .help_heading(TEST_HEADING),
      )
      .arg(
        Arg::new("clean")
          .long("clean")
          .help(cstr!("Empty the temporary coverage profile data directory before running tests.
  <p(245)>Note: running multiple `deno test --clean` calls in series or parallel for the same coverage directory may cause race conditions.</>"))
          .action(ArgAction::SetTrue)
          .help_heading(TEST_HEADING),
      )
      .arg(
        parallel_arg("test modules")
      )
      .arg(
        Arg::new("files")
          .help("List of file names to run")
          .num_args(0..)
          .action(ArgAction::Append)
          .value_hint(ValueHint::AnyPath),
      )
      .arg(
        watch_arg(true)
          .conflicts_with("no-run")
          .conflicts_with("coverage"),
      )
      .arg(watch_exclude_arg())
      .arg(no_clear_screen_arg())
      .arg(script_arg().last(true))
      .arg(
        Arg::new("junit-path")
          .long("junit-path")
          .value_name("PATH")
          .value_hint(ValueHint::FilePath)
          .help("Write a JUnit XML test report to PATH. Use '-' to write to stdout which is the default when PATH is not provided")
          .help_heading(TEST_HEADING)
      )
      .arg(
        Arg::new("reporter")
          .long("reporter")
          .help("Select reporter to use. Default to 'pretty'")
          .value_parser(["pretty", "dot", "junit", "tap"])
          .help_heading(TEST_HEADING)
      )
      .arg(
        Arg::new("hide-stacktraces")
          .long("hide-stacktraces")
          .help("Hide stack traces for errors in failure test results.")
          .action(ArgAction::SetTrue)
      )
      .arg(env_file_arg())
    )
}

fn parallel_arg(descr: &str) -> Arg {
  Arg::new("parallel")
    .long("parallel")
    .help(format!("Run {descr} in parallel. Parallelism defaults to the number of available CPUs or the value of the DENO_JOBS environment variable"))
    .action(ArgAction::SetTrue)
}

fn types_subcommand() -> Command {
  command(
    "types",
    "Print runtime TypeScript declarations.

  deno types > lib.deno.d.ts

The declaration file could be saved and used for typing information.",
    UnstableArgsConfig::None,
  )
}

fn upgrade_subcommand() -> Command {
  command(
    "upgrade",
    color_print::cstr!("<g>Upgrade</> deno executable to the given version.

<g>Latest</>

  deno upgrade

<g>Specific version</>

  deno upgrade <p(245)>1.45.0</>
  deno upgrade <p(245)>1.46.0-rc.1</>
  deno upgrade <p(245)>9bc2dd29ad6ba334fd57a20114e367d3c04763d4</>

<g>Channel</>

  deno upgrade <p(245)>stable</>
  deno upgrade <p(245)>rc</>
  deno upgrade <p(245)>canary</>

The version is downloaded from
https://github.com/denoland/deno/releases
and is used to replace the current executable.

If you want to not replace the current Deno executable but instead download an
update to a different location, use the --output flag:
  deno upgrade --output $HOME/my_deno"),
    UnstableArgsConfig::None,
  )
  .hide(cfg!(not(feature = "upgrade")))
  .defer(|cmd| {
    cmd
      .arg(
        Arg::new("version")
          .long("version")
          .help("The version to upgrade to")
          .help_heading(UPGRADE_HEADING)// NOTE(bartlomieju): pre-v1.46 compat
          .hide(true),
      )
      .arg(
        Arg::new("output")
          .long("output")
          .help("The path to output the updated version to")
          .value_parser(value_parser!(String))
          .value_hint(ValueHint::FilePath)
          .help_heading(UPGRADE_HEADING),
      )
      .arg(
        Arg::new("dry-run")
          .long("dry-run")
          .help("Perform all checks without replacing old exe")
          .action(ArgAction::SetTrue)
          .help_heading(UPGRADE_HEADING),
      )
      .arg(
        Arg::new("force")
          .long("force")
          .short('f')
          .help("Replace current exe even if not out-of-date")
          .action(ArgAction::SetTrue)
          .help_heading(UPGRADE_HEADING),
      )
      .arg(
        Arg::new("canary")
          .long("canary")
          .help("Upgrade to canary builds")
          .action(ArgAction::SetTrue)
          .help_heading(UPGRADE_HEADING)// NOTE(bartlomieju): pre-v1.46 compat
          .hide(true),
      )
      .arg(
        Arg::new("release-candidate")
          .long("rc")
          .help("Upgrade to a release candidate")
          .conflicts_with_all(["canary", "version"])
          .action(ArgAction::SetTrue)
          .help_heading(UPGRADE_HEADING)
          // NOTE(bartlomieju): pre-v1.46 compat
          .hide(true),
      )
      .arg(
        Arg::new("version-or-hash-or-channel")
          .help(color_print::cstr!("Version <p(245)>(v1.46.0)</>, channel <p(245)>(rc, canary)</> or commit hash <p(245)>(9bc2dd29ad6ba334fd57a20114e367d3c04763d4)</>"))
          .value_name("VERSION")
          .action(ArgAction::Append)
          .trailing_var_arg(true),
      )
      .arg(ca_file_arg())
      .arg(unsafely_ignore_certificate_errors_arg())
  })
}

// TODO(bartlomieju): this subcommand is now deprecated, remove it in Deno 2.
fn vendor_subcommand() -> Command {
  command("vendor",
      "⚠️ Warning: `deno vendor` is deprecated and will be removed in Deno 2.0.
Add `\"vendor\": true` to your `deno.json` or use the `--vendor` flag instead.

Vendor remote modules into a local directory.

Analyzes the provided modules along with their dependencies, downloads
remote modules to the output directory, and produces an import map that
maps remote specifiers to the downloaded files.
  deno vendor main.ts
  deno run --import-map vendor/import_map.json main.ts

Remote modules and multiple modules may also be specified:
  deno vendor main.ts test.deps.ts jsr:@std/path",
      UnstableArgsConfig::ResolutionOnly
    )
    .hide(true)
    .defer(|cmd| cmd
      .arg(
        Arg::new("specifiers")
          .num_args(1..)
          .action(ArgAction::Append)
          .required_unless_present("help"),
      )
      .arg(
        Arg::new("output")
          .long("output")
          .help("The directory to output the vendored modules to")
          .value_parser(value_parser!(String))
          .value_hint(ValueHint::DirPath),
      )
      .arg(
        Arg::new("force")
          .long("force")
          .short('f')
          .help(
            "Forcefully overwrite conflicting files in existing output directory",
          )
          .action(ArgAction::SetTrue),
      )
      .arg(no_config_arg())
      .arg(config_arg())
      .arg(import_map_arg())
      .arg(lock_arg())
      .arg(node_modules_dir_arg())
      .arg(vendor_arg())
      .arg(reload_arg())
      .arg(ca_file_arg())
      .arg(unsafely_ignore_certificate_errors_arg())
    )
}

fn publish_subcommand() -> Command {
  command("publish", "Publish the current working directory's package or workspace", UnstableArgsConfig::ResolutionOnly)
    .defer(|cmd| {
      cmd
      .arg(
        Arg::new("token")
          .long("token")
          .help("The API token to use when publishing. If unset, interactive authentication is be used")
          .help_heading(PUBLISH_HEADING)
      )
        .arg(config_arg())
        .arg(no_config_arg())
        .arg(
          Arg::new("dry-run")
            .long("dry-run")
            .help("Prepare the package for publishing performing all checks and validations without uploading")
            .action(ArgAction::SetTrue)
          .help_heading(PUBLISH_HEADING),
        )
        .arg(
          Arg::new("allow-slow-types")
            .long("allow-slow-types")
            .help("Allow publishing with slow types")
            .action(ArgAction::SetTrue)
          .help_heading(PUBLISH_HEADING),
        )
        .arg(
          Arg::new("allow-dirty")
            .long("allow-dirty")
            .help("Allow publishing if the repository has uncommitted changed")
            .action(ArgAction::SetTrue)
          .help_heading(PUBLISH_HEADING),
        ).arg(
        Arg::new("no-provenance")
          .long("no-provenance")
          .help(cstr!("Disable provenance attestation.
  <p(245)>Enabled by default on Github actions, publicly links the package to where it was built and published from.</>"))
          .action(ArgAction::SetTrue)
        .help_heading(PUBLISH_HEADING)
      )
        .arg(check_arg(/* type checks by default */ true))
        .arg(no_check_arg())
    })
}

fn compile_args(app: Command) -> Command {
  compile_args_without_check_args(app.arg(no_check_arg()))
}

fn compile_args_without_check_args(app: Command) -> Command {
  app
    .arg(import_map_arg())
    .arg(no_remote_arg())
    .arg(no_npm_arg())
    .arg(node_modules_dir_arg())
    .arg(vendor_arg())
    .arg(config_arg())
    .arg(no_config_arg())
    .arg(reload_arg())
    .arg(lock_arg())
    .arg(no_lock_arg())
    .arg(ca_file_arg())
    .arg(unsafely_ignore_certificate_errors_arg())
}

fn permission_args(app: Command) -> Command {
  app
    .after_help(cstr!(r#"<y>Permission options:</>
Docs: <c>https://docs.deno.com/go/permissions</>

  <g>-A, --allow-all</>                        Allow all permissions.
  <g>--no-prompt</>                        Always throw if required permission wasn't passed.
                                           <p(245)>Can also be set via the DENO_NO_PROMPT environment variable.</>
  <g>-R, --allow-read[=<<PATH>...]</>           Allow file system read access. Optionally specify allowed paths.
                                           <p(245)>--allow-read  |  --allow-read="/etc,/var/log.txt"</>
  <g>-W, --allow-write[=<<PATH>...]</>          Allow file system write access. Optionally specify allowed paths.
                                           <p(245)>--allow-write  |  --allow-write="/etc,/var/log.txt"</>
  <g>-N, --allow-net[=<<IP_OR_HOSTNAME>...]</>  Allow network access. Optionally specify allowed IP addresses and host names, with ports as necessary.
                                           <p(245)>--allow-net  |  --allow-net="localhost:8080,deno.land"</>
  <g>-E, --allow-env[=<<VARIABLE_NAME>...]</>   Allow access to environment variables. Optionally specify accessible environment variables.
                                           <p(245)>--allow-env  |  --allow-env="PORT,HOME,PATH"</>
  <g>-S, --allow-sys[=<<API_NAME>...]</>        Allow access to OS information. Optionally allow specific APIs by function name.
                                           <p(245)>--allow-sys  |  --allow-sys="systemMemoryInfo,osRelease"</>
      <g>--allow-run[=<<PROGRAM_NAME>...]</>    Allow running subprocesses. Optionally specify allowed runnable program names.
                                           <p(245)>--allow-run  |  --allow-run="whoami,ps"</>
      <g>--allow-ffi[=<<PATH>...]</>            (Unstable) Allow loading dynamic libraries. Optionally specify allowed directories or files.
                                           <p(245)>--allow-ffi  |  --allow-ffi="./libfoo.so"</>
      <g>--allow-hrtime</>                     Allow high-resolution time measurement. Note: this can enable timing attacks and fingerprinting.
                                           <p(245)>--allow-hrtime</>
  <g>    --deny-read[=<<PATH>...]</>            Deny file system read access. Optionally specify denied paths.
                                           <p(245)>--deny-read  |  --deny-read="/etc,/var/log.txt"</>
  <g>    --deny-write[=<<PATH>...]</>           Deny file system write access. Optionally specify denied paths.
                                           <p(245)>--deny-write  |  --deny-write="/etc,/var/log.txt"</>
  <g>    --deny-net[=<<IP_OR_HOSTNAME>...]</>   Deny network access. Optionally specify defined IP addresses and host names, with ports as necessary.
                                           <p(245)>--deny-net  |  --deny-net="localhost:8080,deno.land"</>
  <g>    --deny-env[=<<VARIABLE_NAME>...]</>    Deny access to environment variables. Optionally specify inacessible environment variables.
                                           <p(245)>--deny-env  |  --deny-env="PORT,HOME,PATH"</>
  <g>-S, --deny-sys[=<<API_NAME>...]</>         Deny access to OS information. Optionally deny specific APIs by function name.
                                           <p(245)>--deny-sys  |  --deny-sys="systemMemoryInfo,osRelease"</>
      <g>--deny-run[=<<PROGRAM_NAME>...]</>     Deny running subprocesses. Optionally specify denied runnable program names.
                                           <p(245)>--deny-run  |  --deny-run="whoami,ps"</>
      <g>--deny-ffi[=<<PATH>...]</>             (Unstable) Deny loading dynamic libraries. Optionally specify denied directories or files.
                                           <p(245)>--deny-ffi  |  --deny-ffi="./libfoo.so"</>
      <g>--deny-hrtime</>                      Deny high-resolution time measurement.
                                           <p(245)>--deny-hrtime</>
"#))
    .arg(
      Arg::new("allow-all")
        .short('A')
        .long("allow-all")
        .action(ArgAction::SetTrue)
        .help("Allow all permissions")
        .hide(true),
    )
    .arg(
      Arg::new("allow-read")
        .long("allow-read")
        .short('R')
        .num_args(0..)
        .use_value_delimiter(true)
        .require_equals(true)
        .value_name("PATH")
        .help("Allow file system read access. Optionally specify allowed paths")
        .value_parser(value_parser!(String))
        .value_hint(ValueHint::AnyPath)
        .hide(true),
    )
    .arg(
      Arg::new("deny-read")
        .long("deny-read")
        .num_args(0..)
        .use_value_delimiter(true)
        .require_equals(true)
        .value_name("PATH")
        .help("Deny file system read access. Optionally specify denied paths")
        .value_parser(value_parser!(String))
        .value_hint(ValueHint::AnyPath)
        .hide(true),
    )
    .arg(
      Arg::new("allow-write")
        .long("allow-write")
        .short('W')
        .num_args(0..)
        .use_value_delimiter(true)
        .require_equals(true)
        .value_name("PATH")
        .help("Allow file system write access. Optionally specify allowed paths")
        .value_parser(value_parser!(String))
        .value_hint(ValueHint::AnyPath)
        .hide(true),
    )
    .arg(
      Arg::new("deny-write")
        .long("deny-write")
        .num_args(0..)
        .use_value_delimiter(true)
        .require_equals(true)
        .value_name("PATH")
        .help("Deny file system write access. Optionally specify denied paths")
        .value_parser(value_parser!(String))
        .value_hint(ValueHint::AnyPath)
        .hide(true),
    )
    .arg(
      Arg::new("allow-net")
        .long("allow-net")
        .short('N')
        .num_args(0..)
        .use_value_delimiter(true)
        .require_equals(true)
        .value_name("IP_OR_HOSTNAME")
        .help("Allow network access. Optionally specify allowed IP addresses and host names, with ports as necessary")
        .value_parser(flags_net::validator)
        .hide(true),
    )
    .arg(
      Arg::new("deny-net")
        .long("deny-net")
        .num_args(0..)
        .use_value_delimiter(true)
        .require_equals(true)
        .value_name("IP_OR_HOSTNAME")
        .help("Deny network access. Optionally specify denied IP addresses and host names, with ports as necessary")
        .value_parser(flags_net::validator)
        .hide(true),
    )
    .arg(
      Arg::new("allow-env")
        .long("allow-env")
        .short('E')
        .num_args(0..)
        .use_value_delimiter(true)
        .require_equals(true)
        .value_name("VARIABLE_NAME")
        .help("Allow access to system environment information. Optionally specify accessible environment variables")
        .value_parser(|key: &str| {
          if key.is_empty() || key.contains(&['=', '\0'] as &[char]) {
            return Err(format!("invalid key \"{key}\""));
          }

          Ok(if cfg!(windows) {
            key.to_uppercase()
          } else {
            key.to_string()
          })
        })
        .hide(true),
    )
    .arg(
      Arg::new("deny-env")
        .long("deny-env")
        .num_args(0..)
        .use_value_delimiter(true)
        .require_equals(true)
        .value_name("VARIABLE_NAME")
        .help("Deny access to system environment information. Optionally specify accessible environment variables")
        .value_parser(|key: &str| {
          if key.is_empty() || key.contains(&['=', '\0'] as &[char]) {
            return Err(format!("invalid key \"{key}\""));
          }

          Ok(if cfg!(windows) {
            key.to_uppercase()
          } else {
            key.to_string()
          })
        })
        .hide(true),
    )
    .arg(
      Arg::new("allow-sys")
        .long("allow-sys")
        .short('S')
        .num_args(0..)
        .use_value_delimiter(true)
        .require_equals(true)
        .value_name("API_NAME")
        .help("Allow access to OS information. Optionally allow specific APIs by function name")
        .value_parser(|key: &str| parse_sys_kind(key).map(ToString::to_string))
        .hide(true),
    )
    .arg(
      Arg::new("deny-sys")
        .long("deny-sys")
        .num_args(0..)
        .use_value_delimiter(true)
        .require_equals(true)
        .value_name("API_NAME")
        .help("Deny access to OS information. Optionally deny specific APIs by function name")
        .value_parser(|key: &str| parse_sys_kind(key).map(ToString::to_string))
        .hide(true),
    )
    .arg(
      Arg::new("allow-run")
        .long("allow-run")
        .num_args(0..)
        .use_value_delimiter(true)
        .require_equals(true)
        .value_name("PROGRAM_NAME")
        .help("Allow running subprocesses. Optionally specify allowed runnable program names")
        .hide(true),
    )
    .arg(
      Arg::new("deny-run")
        .long("deny-run")
        .num_args(0..)
        .use_value_delimiter(true)
        .require_equals(true)
        .value_name("PROGRAM_NAME")
        .help("Deny running subprocesses. Optionally specify denied runnable program names")
        .hide(true),
    )
    .arg(
      Arg::new("allow-ffi")
        .long("allow-ffi")
        .num_args(0..)
        .use_value_delimiter(true)
        .require_equals(true)
        .value_name("PATH")
        .help("(Unstable) Allow loading dynamic libraries. Optionally specify allowed directories or files")
        .value_parser(value_parser!(String))
        .value_hint(ValueHint::AnyPath)
        .hide(true),
    )
    .arg(
      Arg::new("deny-ffi")
        .long("deny-ffi")
        .num_args(0..)
        .use_value_delimiter(true)
        .require_equals(true)
        .value_name("PATH")
        .help("(Unstable) Deny loading dynamic libraries. Optionally specify denied directories or files")
        .value_parser(value_parser!(String))
        .value_hint(ValueHint::AnyPath)
        .hide(true),
    )
    .arg(
      Arg::new("allow-hrtime")
        .long("allow-hrtime")
        .action(ArgAction::SetTrue)
        .help("Allow high-resolution time measurement. Note: this can enable timing attacks and fingerprinting")
        .hide(true),
    )
    .arg(
      Arg::new("deny-hrtime")
        .long("deny-hrtime")
        .action(ArgAction::SetTrue)
        .help("Deny high-resolution time measurement. Note: this can prevent timing attacks and fingerprinting")
        .hide(true),
    )
    .arg(
      Arg::new("no-prompt")
        .long("no-prompt")
        .action(ArgAction::SetTrue)
        .hide(true)
        .help("Always throw if required permission wasn't passed"),
    )
}

fn runtime_args(
  app: Command,
  include_perms: bool,
  include_inspector: bool,
) -> Command {
  let app = compile_args(app);
  let app = if include_perms {
    permission_args(app)
  } else {
    app
  };
  let app = if include_inspector {
    inspect_args(app)
  } else {
    app
  };
  app
    .arg(frozen_lockfile_arg())
    .arg(cached_only_arg())
    .arg(location_arg())
    .arg(v8_flags_arg())
    .arg(seed_arg())
    .arg(enable_testing_features_arg())
    .arg(strace_ops_arg())
}

fn inspect_args(app: Command) -> Command {
  app
    .arg(
      Arg::new("inspect")
        .long("inspect")
        .value_name("HOST_AND_PORT")
        .default_missing_value("127.0.0.1:9229")
        .help(cstr!("Activate inspector on host:port <p(245)>[default: 127.0.0.1:9229]</>"))
        .num_args(0..=1)
        .require_equals(true)
        .value_parser(value_parser!(SocketAddr))
        .help_heading(DEBUGGING_HEADING),
    )
    .arg(
      Arg::new("inspect-brk")
        .long("inspect-brk")
        .value_name("HOST_AND_PORT")
        .default_missing_value("127.0.0.1:9229")
        .help(
          "Activate inspector on host:port, wait for debugger to connect and break at the start of user script",
        )
        .num_args(0..=1)
        .require_equals(true)
        .value_parser(value_parser!(SocketAddr))
        .help_heading(DEBUGGING_HEADING),
    )
    .arg(
      Arg::new("inspect-wait")
        .long("inspect-wait")
        .value_name("HOST_AND_PORT")
        .default_missing_value("127.0.0.1:9229")
        .help(
          "Activate inspector on host:port and wait for debugger to connect before running user code",
        )
        .num_args(0..=1)
        .require_equals(true)
        .value_parser(value_parser!(SocketAddr))
        .help_heading(DEBUGGING_HEADING),
    )
}

fn import_map_arg() -> Arg {
  Arg::new("import-map")
    .long("import-map")
    .alias("importmap")
    .value_name("FILE")
    .help(cstr!(
      "Load import map file from local file or remote URL
  <p(245)>Docs: https://docs.deno.com/runtime/manual/basics/import_maps</>",
    ))
    .value_hint(ValueHint::FilePath)
    .help_heading(DEPENDENCY_MANAGEMENT_HEADING)
}

fn env_file_arg() -> Arg {
  Arg::new("env-file")
    .long("env-file")
    .alias("env")
    .value_name("FILE")
    .help(cstr!(
      "Load environment variables from local file
  <p(245)>Only the first environment variable with a given key is used.
  Existing process environment variables are not overwritten.</>"
    ))
    .value_hint(ValueHint::FilePath)
    .default_missing_value(".env")
    .require_equals(true)
    .num_args(0..=1)
}

fn reload_arg() -> Arg {
  Arg::new("reload")
    .short('r')
    .num_args(0..)
    .use_value_delimiter(true)
    .require_equals(true)
    .long("reload")
    .value_name("CACHE_BLOCKLIST")
    .help(
      cstr!("Reload source code cache (recompile TypeScript)
  <p(245)>no value                                                 Reload everything
  jsr:@std/http/file-server,jsr:@std/assert/assert-equals  Reloads specific modules
  npm:                                                     Reload all npm modules
  npm:chalk                                                Reload specific npm module</>",
    ))
    .value_hint(ValueHint::FilePath)
    .value_parser(reload_arg_validate)
    .help_heading(DEPENDENCY_MANAGEMENT_HEADING)
}

fn ca_file_arg() -> Arg {
  Arg::new("cert")
    .long("cert")
    .value_name("FILE")
    .help("Load certificate authority from PEM encoded file")
    .value_hint(ValueHint::FilePath)
}

fn cached_only_arg() -> Arg {
  Arg::new("cached-only")
    .long("cached-only")
    .action(ArgAction::SetTrue)
    .help("Require that remote dependencies are already cached")
    .help_heading(DEPENDENCY_MANAGEMENT_HEADING)
}

fn frozen_lockfile_arg() -> Arg {
  Arg::new("frozen")
    .long("frozen")
    .alias("frozen-lockfile")
    .value_parser(value_parser!(bool))
    .value_name("BOOLEAN")
    .num_args(0..=1)
    .require_equals(true)
    .default_missing_value("true")
    .help("Error out if lockfile is out of date")
    .help_heading(DEPENDENCY_MANAGEMENT_HEADING)
}

/// Used for subcommands that operate on executable scripts only.
/// `deno fmt` has its own `--ext` arg because its possible values differ.
/// If --ext is not provided and the script doesn't have a file extension,
/// deno_graph::parse_module() defaults to js.
fn executable_ext_arg() -> Arg {
  Arg::new("ext")
    .long("ext")
    .help("Set content type of the supplied file")
    .value_parser(["ts", "tsx", "js", "jsx"])
}

fn location_arg() -> Arg {
  Arg::new("location")
    .long("location")
    .value_name("HREF")
    .value_parser(|href: &str| -> Result<Url, String> {
      let url = Url::parse(href);
      if url.is_err() {
        return Err("Failed to parse URL".to_string());
      }
      let mut url = url.unwrap();
      if !["http", "https"].contains(&url.scheme()) {
        return Err("Expected protocol \"http\" or \"https\"".to_string());
      }
      url.set_username("").unwrap();
      url.set_password(None).unwrap();
      Ok(url)
    })
    .help("Value of 'globalThis.location' used by some web APIs")
    .value_hint(ValueHint::Url)
}

fn enable_testing_features_arg() -> Arg {
  Arg::new("enable-testing-features-do-not-use")
    .long("enable-testing-features-do-not-use")
    .help("INTERNAL: Enable internal features used during integration testing")
    .action(ArgAction::SetTrue)
    .hide(true)
}

fn strace_ops_arg() -> Arg {
  Arg::new("strace-ops")
    .long("strace-ops")
    .num_args(0..)
    .use_value_delimiter(true)
    .require_equals(true)
    .value_name("OPS")
    .help("Trace low-level op calls")
    .hide(true)
}

fn v8_flags_arg() -> Arg {
  Arg::new("v8-flags")
    .long("v8-flags")
    .num_args(..)
    .use_value_delimiter(true)
    .require_equals(true)
    .value_name("V8_FLAGS")
    .help( cstr!("To see a list of all available flags use --v8-flags=--help
  <p(245)>Flags can also be set via the DENO_V8_FLAGS environment variable.
  Any flags set with this flag are appended after the DENO_V8_FLAGS environment variable</>"))
}

fn seed_arg() -> Arg {
  Arg::new("seed")
    .long("seed")
    .value_name("NUMBER")
    .help("Set the random number generator seed")
    .value_parser(value_parser!(u64))
}

fn hmr_arg(takes_files: bool) -> Arg {
  let arg = Arg::new("hmr")
    .long("watch-hmr")
    // NOTE(bartlomieju): compatibility with Deno pre-1.46
    .alias("unstable-hmr")
    .help("Watch for file changes and hot replace modules")
    .conflicts_with("watch")
    .help_heading(FILE_WATCHING_HEADING);

  if takes_files {
    arg
      .value_name("FILES")
      .num_args(0..)
      .value_parser(value_parser!(String))
      .use_value_delimiter(true)
      .require_equals(true)
      .help(
        cstr!(
        "Watch for file changes and restart process automatically.
  <p(245)>Local files from entry point module graph are watched by default.
  Additional paths might be watched by passing them as arguments to this flag.</>"),
      )
      .value_hint(ValueHint::AnyPath)
  } else {
    arg.action(ArgAction::SetTrue).help(cstr!(
      "Watch for file changes and restart process automatically.
  <p(245)>Only local files from entry point module graph are watched.</>"
    ))
  }
}

fn watch_arg(takes_files: bool) -> Arg {
  let arg = Arg::new("watch")
    .long("watch")
    .help_heading(FILE_WATCHING_HEADING);

  if takes_files {
    arg
      .value_name("FILES")
      .num_args(0..)
      .value_parser(value_parser!(String))
      .use_value_delimiter(true)
      .require_equals(true)
      .help(
        cstr!(
        "Watch for file changes and restart process automatically.
  <p(245)>Local files from entry point module graph are watched by default.
  Additional paths might be watched by passing them as arguments to this flag.</>"),
      )
      .value_hint(ValueHint::AnyPath)
  } else {
    arg.action(ArgAction::SetTrue).help(cstr!(
      "Watch for file changes and restart process automatically.
  <p(245)>Only local files from entry point module graph are watched.</>"
    ))
  }
}

fn no_clear_screen_arg() -> Arg {
  Arg::new("no-clear-screen")
    .requires("watch")
    .long("no-clear-screen")
    .action(ArgAction::SetTrue)
    .help("Do not clear terminal screen when under watch mode")
    .help_heading(FILE_WATCHING_HEADING)
}

fn no_code_cache_arg() -> Arg {
  Arg::new("no-code-cache")
    .long("no-code-cache")
    .help("Disable V8 code cache feature")
    .action(ArgAction::SetTrue)
}

fn watch_exclude_arg() -> Arg {
  Arg::new("watch-exclude")
    .long("watch-exclude")
    .help("Exclude provided files/patterns from watch mode")
    .value_name("FILES")
    .num_args(0..)
    .value_parser(value_parser!(String))
    .use_value_delimiter(true)
    .require_equals(true)
    .value_hint(ValueHint::AnyPath)
    .help_heading(FILE_WATCHING_HEADING)
}

fn no_check_arg() -> Arg {
  Arg::new("no-check")
    .num_args(0..=1)
    .require_equals(true)
    .value_name("NO_CHECK_TYPE")
    .long("no-check")
    .help("Skip type-checking. If the value of \"remote\" is supplied, diagnostic errors from remote modules will be ignored")
    .help_heading(TYPE_CHECKING_HEADING)
}

fn check_arg(checks_local_by_default: bool) -> Arg {
  let arg = Arg::new("check")
    .conflicts_with("no-check")
    .long("check")
    .num_args(0..=1)
    .require_equals(true)
    .value_name("CHECK_TYPE")
    .help_heading(TYPE_CHECKING_HEADING);

  if checks_local_by_default {
    arg.help(
      cstr!("Set type-checking behavior. This subcommand type-checks local modules by default, so adding --check is redundant
  <p(245)>If the value of \"all\" is supplied, remote modules will be included.
  Alternatively, the 'deno check' subcommand can be used</>",
    ))
  } else {
    arg.help(cstr!(
      "Enable type-checking. This subcommand does not type-check by default
  <p(245)>If the value of \"all\" is supplied, remote modules will be included.
  Alternatively, the 'deno check' subcommand can be used</>"
    ))
  }
}

fn script_arg() -> Arg {
  Arg::new("script_arg")
    .num_args(0..)
    .action(ArgAction::Append)
    // NOTE: these defaults are provided
    // so `deno run --v8-flags=--help` works
    // without specifying file to run.
    .default_value_ifs([
      ("v8-flags", "--help", Some("_")),
      ("v8-flags", "-help", Some("_")),
    ])
    .help("Script arg")
    .value_name("SCRIPT_ARG")
    .value_hint(ValueHint::FilePath)
}

fn lock_arg() -> Arg {
  Arg::new("lock")
    .long("lock")
    .value_name("FILE")
    .default_missing_value("./deno.lock")
    .help("Check the specified lock file. (If value is not provided, defaults to \"./deno.lock\")")
    .num_args(0..=1)
    .value_parser(value_parser!(String))
    .value_hint(ValueHint::FilePath)
    .help_heading(DEPENDENCY_MANAGEMENT_HEADING)
}

fn no_lock_arg() -> Arg {
  Arg::new("no-lock")
    .long("no-lock")
    .action(ArgAction::SetTrue)
    .help("Disable auto discovery of the lock file")
    .conflicts_with("lock")
    .help_heading(DEPENDENCY_MANAGEMENT_HEADING)
}

fn config_arg() -> Arg {
  Arg::new("config")
    .short('c')
    .long("config")
    .value_name("FILE")
    .help(cstr!("Configure different aspects of deno including TypeScript, linting, and code formatting
  <p(245)>Typically the configuration file will be called `deno.json` or `deno.jsonc` and
  automatically detected; in that case this flag is not necessary.
  Docs: https://docs.deno.com/go/config</>"))
    .value_hint(ValueHint::FilePath)
}

fn no_config_arg() -> Arg {
  Arg::new("no-config")
    .long("no-config")
    .action(ArgAction::SetTrue)
    .help("Disable automatic loading of the configuration file")
    .conflicts_with("config")
}

fn no_remote_arg() -> Arg {
  Arg::new("no-remote")
    .long("no-remote")
    .action(ArgAction::SetTrue)
    .help("Do not resolve remote modules")
    .help_heading(DEPENDENCY_MANAGEMENT_HEADING)
}

fn no_npm_arg() -> Arg {
  Arg::new("no-npm")
    .long("no-npm")
    .action(ArgAction::SetTrue)
    .help("Do not resolve npm modules")
    .help_heading(DEPENDENCY_MANAGEMENT_HEADING)
}

fn node_modules_arg_parse(flags: &mut Flags, matches: &mut ArgMatches) {
  let value = matches.remove_one::<NodeModulesDirMode>("node-modules-dir");
  if let Some(mode) = value {
    flags.node_modules_dir = Some(mode);
  }
}

fn node_modules_dir_arg() -> Arg {
  fn parse_node_modules_dir_mode(
    s: &str,
  ) -> Result<NodeModulesDirMode, String> {
    match s {
      "auto" | "true" => Ok(NodeModulesDirMode::Auto),
      "manual" => Ok(NodeModulesDirMode::Manual),
      "none" | "false" => Ok(NodeModulesDirMode::None),
      _ => Err(format!(
        "Invalid value '{}': expected \"auto\", \"manual\" or \"none\"",
        s
      )),
    }
  }

  Arg::new("node-modules-dir")
    .long("node-modules-dir")
    .num_args(0..=1)
    .value_parser(clap::builder::ValueParser::new(parse_node_modules_dir_mode))
    .value_name("MODE")
    .require_equals(true)
    .help("Sets the node modules management mode for npm packages")
    .help_heading(DEPENDENCY_MANAGEMENT_HEADING)
}

fn vendor_arg() -> Arg {
  Arg::new("vendor")
    .long("vendor")
    .num_args(0..=1)
    .value_parser(value_parser!(bool))
    .default_missing_value("true")
    .require_equals(true)
    .help("Toggles local vendor folder usage for remote modules and a node_modules folder for npm packages")
    .help_heading(DEPENDENCY_MANAGEMENT_HEADING)
}

fn unsafely_ignore_certificate_errors_arg() -> Arg {
  Arg::new("unsafely-ignore-certificate-errors")
    .hide(true)
    .long("unsafely-ignore-certificate-errors")
    .num_args(0..)
    .use_value_delimiter(true)
    .require_equals(true)
    .value_name("HOSTNAMES")
    .help("DANGER: Disables verification of TLS certificates")
    .value_parser(flags_net::validator)
}

fn allow_scripts_arg() -> Arg {
  Arg::new("allow-scripts")
    .long("allow-scripts")
    .num_args(0..)
    .use_value_delimiter(true)
    .require_equals(true)
    .value_name("PACKAGE")
    .value_parser(parse_packages_allowed_scripts)
    .help(cstr!("Allow running npm lifecycle scripts for the given packages
  <p(245)>Note: Scripts will only be executed when using a node_modules directory (`--node-modules-dir`)</>"))
}

enum UnstableArgsConfig {
  // for backwards-compatability
  None,
  ResolutionOnly,
  ResolutionAndRuntime,
}

struct UnstableArgsIter {
  idx: usize,
  cfg: UnstableArgsConfig,
}

impl Iterator for UnstableArgsIter {
  type Item = Arg;

  fn next(&mut self) -> Option<Self::Item> {
    let arg = if self.idx == 0 {
      Arg::new("unstable")
        .long("unstable")
        .help(cstr!("Enable all unstable features and APIs. Instead of using this flag, consider enabling individual unstable features
  <p(245)>To view the list of individual unstable feature flags, run this command again with --help=unstable</>"))
        .action(ArgAction::SetTrue)
        .hide(matches!(self.cfg, UnstableArgsConfig::None))
    } else if self.idx == 1 {
      Arg::new("unstable-bare-node-builtins")
        .long("unstable-bare-node-builtins")
        .help("Enable unstable bare node builtins feature")
        .env("DENO_UNSTABLE_BARE_NODE_BUILTINS")
        .value_parser(FalseyValueParser::new())
        .action(ArgAction::SetTrue)
        .hide(true)
        .long_help(match self.cfg {
          UnstableArgsConfig::None => None,
          UnstableArgsConfig::ResolutionOnly
          | UnstableArgsConfig::ResolutionAndRuntime => Some("true"),
        })
        .help_heading(UNSTABLE_HEADING)
    } else if self.idx == 2 {
      Arg::new("unstable-byonm")
        .long("unstable-byonm")
        .help("Enable unstable 'bring your own node_modules' feature")
        .value_parser(FalseyValueParser::new())
        .action(ArgAction::SetTrue)
        .hide(true)
        .long_help(match self.cfg {
          UnstableArgsConfig::None => None,
          UnstableArgsConfig::ResolutionOnly
          | UnstableArgsConfig::ResolutionAndRuntime => Some("true"),
        })
        .help_heading(UNSTABLE_HEADING)
    } else if self.idx == 3 {
      Arg::new("unstable-sloppy-imports")
      .long("unstable-sloppy-imports")
      .help("Enable unstable resolving of specifiers by extension probing, .js to .ts, and directory probing")
      .env("DENO_UNSTABLE_SLOPPY_IMPORTS")
      .value_parser(FalseyValueParser::new())
      .action(ArgAction::SetTrue)
      .hide(true)
      .long_help(match self.cfg {
        UnstableArgsConfig::None => None,
        UnstableArgsConfig::ResolutionOnly | UnstableArgsConfig::ResolutionAndRuntime => Some("true")
      })
      .help_heading(UNSTABLE_HEADING)
    } else if self.idx > 3 {
      let granular_flag = crate::UNSTABLE_GRANULAR_FLAGS.get(self.idx - 4)?;
      Arg::new(format!("unstable-{}", granular_flag.name))
        .long(format!("unstable-{}", granular_flag.name))
        .help(granular_flag.help_text)
        .action(ArgAction::SetTrue)
        .hide(true)
        .help_heading(UNSTABLE_HEADING)
        // we don't render long help, so using it here as a sort of metadata
        .long_help(if granular_flag.show_in_help {
          match self.cfg {
            UnstableArgsConfig::None | UnstableArgsConfig::ResolutionOnly => {
              None
            }
            UnstableArgsConfig::ResolutionAndRuntime => Some("true"),
          }
        } else {
          None
        })
    } else {
      return None;
    };
    self.idx += 1;
    Some(arg.display_order(self.idx + 1000))
  }
}

fn unstable_args(cfg: UnstableArgsConfig) -> impl IntoIterator<Item = Arg> {
  UnstableArgsIter { idx: 0, cfg }
}

fn allow_scripts_arg_parse(flags: &mut Flags, matches: &mut ArgMatches) {
  let Some(parts) = matches.remove_many::<String>("allow-scripts") else {
    return;
  };
  if parts.len() == 0 {
    flags.allow_scripts = PackagesAllowedScripts::All;
  } else {
    flags.allow_scripts = PackagesAllowedScripts::Some(parts.collect());
  }
}

fn add_parse(flags: &mut Flags, matches: &mut ArgMatches) {
  flags.subcommand = DenoSubcommand::Add(add_parse_inner(matches, None));
}

fn add_parse_inner(
  matches: &mut ArgMatches,
  packages: Option<clap::parser::Values<String>>,
) -> AddFlags {
  let packages = packages
    .unwrap_or_else(|| matches.remove_many::<String>("packages").unwrap())
    .collect();
  AddFlags { packages }
}

fn remove_parse(flags: &mut Flags, matches: &mut ArgMatches) {
  flags.subcommand = DenoSubcommand::Remove(RemoveFlags {
    packages: matches.remove_many::<String>("packages").unwrap().collect(),
  });
}

fn bench_parse(flags: &mut Flags, matches: &mut ArgMatches) {
  flags.type_check_mode = TypeCheckMode::Local;

  runtime_args_parse(flags, matches, true, false);

  // NOTE: `deno bench` always uses `--no-prompt`, tests shouldn't ever do
  // interactive prompts, unless done by user code
  flags.permissions.no_prompt = true;

  let json = matches.get_flag("json");

  let ignore = match matches.remove_many::<String>("ignore") {
    Some(f) => f.collect(),
    None => vec![],
  };

  let filter = matches.remove_one::<String>("filter");

  if matches.contains_id("script_arg") {
    flags
      .argv
      .extend(matches.remove_many::<String>("script_arg").unwrap());
  }

  let include = if let Some(files) = matches.remove_many::<String>("files") {
    files.collect()
  } else {
    Vec::new()
  };

  let no_run = matches.get_flag("no-run");

  flags.subcommand = DenoSubcommand::Bench(BenchFlags {
    files: FileFlags { include, ignore },
    filter,
    json,
    no_run,
    watch: watch_arg_parse(matches),
  });
}

fn bundle_parse(flags: &mut Flags, matches: &mut ArgMatches) {
  flags.type_check_mode = TypeCheckMode::Local;

  compile_args_parse(flags, matches);
  unstable_args_parse(flags, matches, UnstableArgsConfig::ResolutionOnly);

  let source_file = matches.remove_one::<String>("source_file").unwrap();

  let out_file =
    if let Some(out_file) = matches.remove_one::<String>("out_file") {
      flags.permissions.allow_write = Some(vec![]);
      Some(out_file)
    } else {
      None
    };

  ext_arg_parse(flags, matches);

  flags.subcommand = DenoSubcommand::Bundle(BundleFlags {
    source_file,
    out_file,
    watch: watch_arg_parse(matches),
  });
}

fn cache_parse(flags: &mut Flags, matches: &mut ArgMatches) {
  compile_args_parse(flags, matches);
  unstable_args_parse(flags, matches, UnstableArgsConfig::ResolutionOnly);
  frozen_lockfile_arg_parse(flags, matches);
  allow_scripts_arg_parse(flags, matches);
  let files = matches.remove_many::<String>("file").unwrap().collect();
  flags.subcommand = DenoSubcommand::Cache(CacheFlags { files });
}

fn check_parse(flags: &mut Flags, matches: &mut ArgMatches) {
  flags.type_check_mode = TypeCheckMode::Local;
  compile_args_without_check_parse(flags, matches);
  unstable_args_parse(flags, matches, UnstableArgsConfig::ResolutionAndRuntime);
  let files = matches.remove_many::<String>("file").unwrap().collect();
  if matches.get_flag("all") || matches.get_flag("remote") {
    flags.type_check_mode = TypeCheckMode::All;
  }
  flags.subcommand = DenoSubcommand::Check(CheckFlags { files });
}

fn clean_parse(flags: &mut Flags, _matches: &mut ArgMatches) {
  flags.subcommand = DenoSubcommand::Clean;
}

fn compile_parse(flags: &mut Flags, matches: &mut ArgMatches) {
  flags.type_check_mode = TypeCheckMode::Local;
  runtime_args_parse(flags, matches, true, false);

  let mut script = matches.remove_many::<String>("script_arg").unwrap();
  let source_file = script.next().unwrap();
  let args = script.collect();
  let output = matches.remove_one::<String>("output");
  let target = matches.remove_one::<String>("target");
  let icon = matches.remove_one::<String>("icon");
  let no_terminal = matches.get_flag("no-terminal");
  let include = match matches.remove_many::<String>("include") {
    Some(f) => f.collect(),
    None => vec![],
  };
  ext_arg_parse(flags, matches);

  flags.subcommand = DenoSubcommand::Compile(CompileFlags {
    source_file,
    output,
    args,
    target,
    no_terminal,
    icon,
    include,
  });
}

fn completions_parse(
  flags: &mut Flags,
  matches: &mut ArgMatches,
  mut app: Command,
) {
  use clap_complete::generate;
  use clap_complete::shells::Bash;
  use clap_complete::shells::Fish;
  use clap_complete::shells::PowerShell;
  use clap_complete::shells::Zsh;
  use clap_complete_fig::Fig;

  let mut buf: Vec<u8> = vec![];
  let name = "deno";

  match matches.get_one::<String>("shell").unwrap().as_str() {
    "bash" => generate(Bash, &mut app, name, &mut buf),
    "fish" => generate(Fish, &mut app, name, &mut buf),
    "powershell" => generate(PowerShell, &mut app, name, &mut buf),
    "zsh" => generate(Zsh, &mut app, name, &mut buf),
    "fig" => generate(Fig, &mut app, name, &mut buf),
    _ => unreachable!(),
  }

  flags.subcommand = DenoSubcommand::Completions(CompletionsFlags {
    buf: buf.into_boxed_slice(),
  });
}

fn coverage_parse(flags: &mut Flags, matches: &mut ArgMatches) {
  let files = match matches.remove_many::<String>("files") {
    Some(f) => f.collect(),
    None => vec!["coverage".to_string()], // default
  };
  let ignore = match matches.remove_many::<String>("ignore") {
    Some(f) => f.collect(),
    None => vec![],
  };
  let include = match matches.remove_many::<String>("include") {
    Some(f) => f.collect(),
    None => vec![],
  };
  let exclude = match matches.remove_many::<String>("exclude") {
    Some(f) => f.collect(),
    None => vec![],
  };
  let r#type = if matches.get_flag("lcov") {
    CoverageType::Lcov
  } else if matches.get_flag("html") {
    CoverageType::Html
  } else if matches.get_flag("detailed") {
    CoverageType::Detailed
  } else {
    CoverageType::Summary
  };
  let output = matches.remove_one::<String>("output");
  flags.subcommand = DenoSubcommand::Coverage(CoverageFlags {
    files: FileFlags {
      include: files,
      ignore,
    },
    output,
    include,
    exclude,
    r#type,
  });
}

fn doc_parse(flags: &mut Flags, matches: &mut ArgMatches) {
  unstable_args_parse(flags, matches, UnstableArgsConfig::ResolutionOnly);
  import_map_arg_parse(flags, matches);
  reload_arg_parse(flags, matches);
  lock_arg_parse(flags, matches);
  no_lock_arg_parse(flags, matches);
  no_npm_arg_parse(flags, matches);
  no_remote_arg_parse(flags, matches);

  let source_files_val = matches.remove_many::<String>("source_file");
  let source_files = if let Some(val) = source_files_val {
    let vals: Vec<String> = val.collect();

    if vals.len() == 1 {
      if vals[0] == "--builtin" {
        DocSourceFileFlag::Builtin
      } else {
        DocSourceFileFlag::Paths(vec![vals[0].to_string()])
      }
    } else {
      DocSourceFileFlag::Paths(
        vals.into_iter().filter(|v| v != "--builtin").collect(),
      )
    }
  } else {
    DocSourceFileFlag::Builtin
  };
  let private = matches.get_flag("private");
  let lint = matches.get_flag("lint");
  let json = matches.get_flag("json");
  let filter = matches.remove_one::<String>("filter");
  let html = if matches.get_flag("html") {
    let name = matches.remove_one::<String>("name");
    let category_docs_path = matches.remove_one::<String>("category-docs");
    let symbol_redirect_map_path =
      matches.remove_one::<String>("symbol-redirect-map");
    let strip_trailing_html = matches.get_flag("strip-trailing-html");
    let default_symbol_map_path =
      matches.remove_one::<String>("default-symbol-map");
    let output = matches
      .remove_one::<String>("output")
      .unwrap_or(String::from("./docs/"));
    Some(DocHtmlFlag {
      name,
      category_docs_path,
      symbol_redirect_map_path,
      default_symbol_map_path,
      strip_trailing_html,
      output,
    })
  } else {
    None
  };

  flags.subcommand = DenoSubcommand::Doc(DocFlags {
    source_files,
    json,
    lint,
    html,
    filter,
    private,
  });
}

fn eval_parse(flags: &mut Flags, matches: &mut ArgMatches) {
  runtime_args_parse(flags, matches, false, true);
  unstable_args_parse(flags, matches, UnstableArgsConfig::ResolutionAndRuntime);
  flags.allow_all();

  ext_arg_parse(flags, matches);

  // TODO(@satyarohith): remove this flag in 2.0.
  let as_typescript = matches.get_flag("ts");

  #[allow(clippy::print_stderr)]
  if as_typescript {
    eprintln!(
      "⚠️ {}",
      crate::colors::yellow(
        "Use `--ext=ts` instead. The `--ts` and `-T` flags are deprecated and will be removed in Deno 2.0."
      ),
    );

    flags.ext = Some("ts".to_string());
  }

  let print = matches.get_flag("print");
  let mut code_args = matches.remove_many::<String>("code_arg").unwrap();
  let code = code_args.next().unwrap();
  flags.argv.extend(code_args);

  flags.subcommand = DenoSubcommand::Eval(EvalFlags { print, code });
}

fn fmt_parse(flags: &mut Flags, matches: &mut ArgMatches) {
  config_args_parse(flags, matches);
  ext_arg_parse(flags, matches);

  let include = match matches.remove_many::<String>("files") {
    Some(f) => f.collect(),
    None => vec![],
  };
  let ignore = match matches.remove_many::<String>("ignore") {
    Some(f) => f.collect(),
    None => vec![],
  };

  let use_tabs = matches.remove_one::<bool>("use-tabs");
  let line_width = matches.remove_one::<NonZeroU32>("line-width");
  let indent_width = matches.remove_one::<NonZeroU8>("indent-width");
  let single_quote = matches.remove_one::<bool>("single-quote");
  let prose_wrap = matches.remove_one::<String>("prose-wrap");
  let no_semicolons = matches.remove_one::<bool>("no-semicolons");
  let unstable_css = matches.get_flag("unstable-css");
  let unstable_html = matches.get_flag("unstable-html");
  let unstable_component = matches.get_flag("unstable-component");
  let unstable_yaml = matches.get_flag("unstable-yaml");

  flags.subcommand = DenoSubcommand::Fmt(FmtFlags {
    check: matches.get_flag("check"),
    files: FileFlags { include, ignore },
    use_tabs,
    line_width,
    indent_width,
    single_quote,
    prose_wrap,
    no_semicolons,
    watch: watch_arg_parse(matches),
    unstable_css,
    unstable_html,
    unstable_component,
    unstable_yaml,
  });
}

fn init_parse(flags: &mut Flags, matches: &mut ArgMatches) {
  flags.subcommand = DenoSubcommand::Init(InitFlags {
    dir: matches.remove_one::<String>("dir"),
    lib: matches.get_flag("lib"),
    serve: matches.get_flag("serve"),
  });
}

fn info_parse(flags: &mut Flags, matches: &mut ArgMatches) {
  unstable_args_parse(flags, matches, UnstableArgsConfig::ResolutionOnly);
  reload_arg_parse(flags, matches);
  config_args_parse(flags, matches);
  import_map_arg_parse(flags, matches);
  location_arg_parse(flags, matches);
  ca_file_arg_parse(flags, matches);
  unsafely_ignore_certificate_errors_parse(flags, matches);
  node_modules_and_vendor_dir_arg_parse(flags, matches);
  lock_args_parse(flags, matches);
  no_remote_arg_parse(flags, matches);
  no_npm_arg_parse(flags, matches);
  let json = matches.get_flag("json");
  flags.subcommand = DenoSubcommand::Info(InfoFlags {
    file: matches.remove_one::<String>("file"),
    json,
  });
}

fn install_parse(flags: &mut Flags, matches: &mut ArgMatches) {
  runtime_args_parse(flags, matches, true, true);

  let global = matches.get_flag("global");
  if global {
    let root = matches.remove_one::<String>("root");
    let force = matches.get_flag("force");
    let name = matches.remove_one::<String>("name");
    let mut cmd_values =
      matches.remove_many::<String>("cmd").unwrap_or_default();

    let module_url = cmd_values.next().unwrap();
    let args = cmd_values.collect();

    flags.subcommand = DenoSubcommand::Install(InstallFlags {
      // TODO(bartlomieju): remove for 2.0
      global,
      kind: InstallKind::Global(InstallFlagsGlobal {
        name,
        module_url,
        args,
        root,
        force,
      }),
    });
  } else {
    let local_flags = matches
      .remove_many("cmd")
      .map(|packages| add_parse_inner(matches, Some(packages)));
    allow_scripts_arg_parse(flags, matches);
    flags.subcommand = DenoSubcommand::Install(InstallFlags {
      global,
      kind: InstallKind::Local(local_flags),
    })
  }
}

fn json_reference_parse(
  flags: &mut Flags,
  _matches: &mut ArgMatches,
  mut app: Command,
) {
  use deno_core::serde_json::json;

  app.build();

  fn serialize_command(
    command: &mut Command,
    top_level: bool,
  ) -> deno_core::serde_json::Value {
    let args = command
      .get_arguments()
      .filter(|arg| {
        !arg.is_hide_set()
          && if top_level {
            true
          } else {
            !arg.is_global_set()
          }
      })
      .map(|arg| {
        let name = arg.get_id().as_str();
        let short = arg.get_short();
        let long = arg.get_long();
        let aliases = arg.get_visible_aliases();
        let required = arg.is_required_set();
        let help = arg.get_help().map(|help| help.to_string());
        let usage = arg.to_string();

        json!({
          "name": name,
          "short": short,
          "long": long,
          "aliases": aliases,
          "required": required,
          "help": help,
          "usage": usage,
        })
      })
      .collect::<Vec<_>>();

    let name = command.get_name().to_string();
    let about = command.get_about().map(|about| about.to_string());
    let visible_aliases = command
      .get_visible_aliases()
      .map(|s| s.to_string())
      .collect::<Vec<_>>();
    let usage = command.render_usage().to_string();

    let subcommands = command
      .get_subcommands_mut()
      .map(|command| serialize_command(command, false))
      .collect::<Vec<_>>();

    json!({
      "name": name,
      "about": about,
      "visible_aliases": visible_aliases,
      "args": args,
      "subcommands": subcommands,
      "usage": usage,
    })
  }

  flags.subcommand = DenoSubcommand::JSONReference(JSONReferenceFlags {
    json: serialize_command(&mut app, true),
  })
}

fn jupyter_parse(flags: &mut Flags, matches: &mut ArgMatches) {
  let conn_file = matches.remove_one::<String>("conn");
  let kernel = matches.get_flag("kernel");
  let install = matches.get_flag("install");

  flags.subcommand = DenoSubcommand::Jupyter(JupyterFlags {
    install,
    kernel,
    conn_file,
  });
}

fn uninstall_parse(flags: &mut Flags, matches: &mut ArgMatches) {
  let root = matches.remove_one::<String>("root");
  let global = matches.get_flag("global");
  let name = matches.remove_one::<String>("name").unwrap();
  flags.subcommand = DenoSubcommand::Uninstall(UninstallFlags {
    // TODO(bartlomieju): remove once `deno uninstall` supports both local and
    // global installs
    global,
    kind: UninstallKind::Global(UninstallFlagsGlobal { name, root }),
  });
}

fn lsp_parse(flags: &mut Flags, _matches: &mut ArgMatches) {
  flags.subcommand = DenoSubcommand::Lsp;
}

fn lint_parse(flags: &mut Flags, matches: &mut ArgMatches) {
  unstable_args_parse(flags, matches, UnstableArgsConfig::ResolutionOnly);

  config_args_parse(flags, matches);
  let files = match matches.remove_many::<String>("files") {
    Some(f) => f.collect(),
    None => vec![],
  };
  let ignore = match matches.remove_many::<String>("ignore") {
    Some(f) => f.collect(),
    None => vec![],
  };
  let fix = matches.get_flag("fix");
  let rules = matches.get_flag("rules");
  let maybe_rules_tags = matches
    .remove_many::<String>("rules-tags")
    .map(|f| f.collect());

  let maybe_rules_include = matches
    .remove_many::<String>("rules-include")
    .map(|f| f.collect());

  let maybe_rules_exclude = matches
    .remove_many::<String>("rules-exclude")
    .map(|f| f.collect());

  let json = matches.get_flag("json");
  let compact = matches.get_flag("compact");
  let ext = matches.remove_one::<String>("ext");

  flags.subcommand = DenoSubcommand::Lint(LintFlags {
    files: FileFlags {
      include: files,
      ignore,
    },
    fix,
    rules,
    maybe_rules_tags,
    maybe_rules_include,
    maybe_rules_exclude,
    json,
    compact,
    watch: watch_arg_parse(matches),
    ext,
  });
}

fn repl_parse(flags: &mut Flags, matches: &mut ArgMatches) {
  runtime_args_parse(flags, matches, true, true);
  unsafely_ignore_certificate_errors_parse(flags, matches);

  let eval_files = matches
    .remove_many::<String>("eval-file")
    .map(|values| values.collect());

  handle_repl_flags(
    flags,
    ReplFlags {
      eval_files,
      eval: matches.remove_one::<String>("eval"),
      is_default_command: false,
    },
  );
}

fn run_parse(
  flags: &mut Flags,
  matches: &mut ArgMatches,
  app: Command,
  bare: bool,
) -> clap::error::Result<()> {
  // todo(dsherret): remove this in Deno 2.0
  // This is a hack to make https://github.com/netlify/build/pull/5767 work
  // for old versions of @netlify/edge-bundler with new versions of Deno
  // where Deno has gotten smarter at resolving config files.
  //
  // It's an unfortunate scenario, but Netlify has the version at least
  // pinned to 1.x in old versions so we can remove this in Deno 2.0 in
  // a few months.
  fn temp_netlify_deno_1_hack(flags: &mut Flags, script_arg: &str) {
    fn is_netlify_edge_bundler_entrypoint(
      flags: &Flags,
      script_arg: &str,
    ) -> bool {
      // based on diff here: https://github.com/netlify/edge-bundler/blame/f1d33b74ca7aeec19a7c2149316d4547a94e43fb/node/config.ts#L85
      if flags.permissions.allow_read.is_none()
        || flags.permissions.allow_write.is_none()
        || flags.config_flag != ConfigFlag::Discover
      {
        return false;
      }
      if !script_arg.contains("@netlify") {
        return false;
      }
      let path = PathBuf::from(script_arg);
      if !path.ends_with("deno/config.ts") {
        return false;
      }
      let mut found_node_modules = false;
      for component in path.components().filter_map(|c| c.as_os_str().to_str())
      {
        if !found_node_modules {
          found_node_modules = component == "node_modules";
        } else {
          // make this work with pnpm and other package managers
          if component.contains("@netlify") {
            return true;
          }
        }
      }
      false
    }

    if is_netlify_edge_bundler_entrypoint(flags, script_arg) {
      flags.config_flag = ConfigFlag::Disabled;
    }
  }

  runtime_args_parse(flags, matches, true, true);
  ext_arg_parse(flags, matches);

  flags.code_cache_enabled = !matches.get_flag("no-code-cache");

  if let Some(mut script_arg) = matches.remove_many::<String>("script_arg") {
    let script = script_arg.next().unwrap();
    flags.argv.extend(script_arg);
    temp_netlify_deno_1_hack(flags, &script);
    flags.subcommand = DenoSubcommand::Run(RunFlags {
      script,
      watch: watch_arg_parse_with_paths(matches),
      bare,
    });
  } else if bare {
    return Err(app.override_usage("deno [OPTIONS] [COMMAND] [SCRIPT_ARG]...").error(
      clap::error::ErrorKind::MissingRequiredArgument,
      "[SCRIPT_ARG] may only be omitted with --v8-flags=--help, else to use the repl with arguments, please use the `deno repl` subcommand",
    ));
  } else {
    flags.subcommand = DenoSubcommand::Task(TaskFlags {
      cwd: None,
      task: None,
      is_run: true,
    });
  }

  Ok(())
}

fn serve_parse(
  flags: &mut Flags,
  matches: &mut ArgMatches,
  app: Command,
) -> clap::error::Result<()> {
  // deno serve implies --allow-net=host:port
  let port = matches.remove_one::<u16>("port").unwrap_or(8000);
  let host = matches
    .remove_one::<String>("host")
    .unwrap_or_else(|| "0.0.0.0".to_owned());

  let worker_count = parallel_arg_parse(matches).map(|v| v.get());

  runtime_args_parse(flags, matches, true, true);
  // If the user didn't pass --allow-net, add this port to the network
  // allowlist. If the host is 0.0.0.0, we add :{port} and allow the same network perms
  // as if it was passed to --allow-net directly.
  let allowed = flags_net::parse(vec![if host == "0.0.0.0" {
    format!(":{port}")
  } else {
    format!("{host}:{port}")
  }])?;
  match &mut flags.permissions.allow_net {
    None => flags.permissions.allow_net = Some(allowed),
    Some(v) => {
      if !v.is_empty() {
        v.extend(allowed);
      }
    }
  }
  flags.code_cache_enabled = !matches.get_flag("no-code-cache");

  let mut script_arg =
    matches.remove_many::<String>("script_arg").ok_or_else(|| {
      let mut app = app;
      let subcommand = &mut app.find_subcommand_mut("serve").unwrap();
      subcommand.error(
        clap::error::ErrorKind::MissingRequiredArgument,
        "[SCRIPT_ARG] may only be omitted with --v8-flags=--help",
      )
    })?;

  let script = script_arg.next().unwrap();
  flags.argv.extend(script_arg);

  ext_arg_parse(flags, matches);

  flags.subcommand = DenoSubcommand::Serve(ServeFlags {
    script,
    watch: watch_arg_parse_with_paths(matches),
    port,
    host,
    worker_count,
  });

  Ok(())
}

fn task_parse(flags: &mut Flags, matches: &mut ArgMatches) {
  flags.config_flag = matches
    .remove_one::<String>("config")
    .map(ConfigFlag::Path)
    .unwrap_or(ConfigFlag::Discover);

  unstable_args_parse(flags, matches, UnstableArgsConfig::ResolutionAndRuntime);

  let mut task_flags = TaskFlags {
    cwd: matches.remove_one::<String>("cwd"),
    task: None,
    is_run: false,
  };

  if let Some((task, mut matches)) = matches.remove_subcommand() {
    task_flags.task = Some(task);

    flags.argv.extend(
      matches
        .remove_many::<std::ffi::OsString>("")
        .into_iter()
        .flatten()
        .filter_map(|arg| arg.into_string().ok()),
    );
  }

  flags.subcommand = DenoSubcommand::Task(task_flags);
}

fn parallel_arg_parse(matches: &mut ArgMatches) -> Option<NonZeroUsize> {
  if matches.get_flag("parallel") {
    if let Ok(value) = env::var("DENO_JOBS") {
      value.parse::<NonZeroUsize>().ok()
    } else {
      std::thread::available_parallelism().ok()
    }
  } else {
    None
  }
}

fn test_parse(flags: &mut Flags, matches: &mut ArgMatches) {
  flags.type_check_mode = TypeCheckMode::Local;
  runtime_args_parse(flags, matches, true, true);
  // NOTE: `deno test` always uses `--no-prompt`, tests shouldn't ever do
  // interactive prompts, unless done by user code
  flags.permissions.no_prompt = true;

  let ignore = match matches.remove_many::<String>("ignore") {
    Some(f) => f.collect(),
    None => vec![],
  };

  let no_run = matches.get_flag("no-run");
  let trace_leaks =
    matches.get_flag("trace-ops") || matches.get_flag("trace-leaks");

  #[allow(clippy::print_stderr)]
  if trace_leaks && matches.get_flag("trace-ops") {
    // We can't change this to use the log crate because its not configured
    // yet at this point since the flags haven't been parsed. This flag is
    // deprecated though so it's not worth changing the code to use the log
    // crate here and this is only done for testing anyway.
    eprintln!(
      "⚠️ {}",
      crate::colors::yellow("The `--trace-ops` flag is deprecated and will be removed in Deno 2.0.\nUse the `--trace-leaks` flag instead."),
    );
  }
  let doc = matches.get_flag("doc");
  #[allow(clippy::print_stderr)]
  let permit_no_files = matches.get_flag("permit-no-files");
  let filter = matches.remove_one::<String>("filter");
  let clean = matches.get_flag("clean");

  let fail_fast = if matches.contains_id("fail-fast") {
    Some(
      matches
        .remove_one::<NonZeroUsize>("fail-fast")
        .unwrap_or_else(|| NonZeroUsize::new(1).unwrap()),
    )
  } else {
    None
  };

  let shuffle = if matches.contains_id("shuffle") {
    Some(
      matches
        .remove_one::<u64>("shuffle")
        .unwrap_or_else(rand::random),
    )
  } else {
    None
  };

  if let Some(script_arg) = matches.remove_many::<String>("script_arg") {
    flags.argv.extend(script_arg);
  }

  let concurrent_jobs = parallel_arg_parse(matches);

  let include = if let Some(files) = matches.remove_many::<String>("files") {
    files.collect()
  } else {
    Vec::new()
  };

  let junit_path = matches.remove_one::<String>("junit-path");

  let reporter =
    if let Some(reporter) = matches.remove_one::<String>("reporter") {
      match reporter.as_str() {
        "pretty" => TestReporterConfig::Pretty,
        "junit" => TestReporterConfig::Junit,
        "dot" => TestReporterConfig::Dot,
        "tap" => TestReporterConfig::Tap,
        _ => unreachable!(),
      }
    } else {
      TestReporterConfig::Pretty
    };

  if matches!(reporter, TestReporterConfig::Dot | TestReporterConfig::Tap) {
    flags.log_level = Some(Level::Error);
  }

  let hide_stacktraces = matches.get_flag("hide-stacktraces");

  flags.subcommand = DenoSubcommand::Test(TestFlags {
    no_run,
    doc,
    coverage_dir: matches.remove_one::<String>("coverage"),
    clean,
    fail_fast,
    files: FileFlags { include, ignore },
    filter,
    shuffle,
    permit_no_files,
    concurrent_jobs,
    trace_leaks,
    watch: watch_arg_parse_with_paths(matches),
    reporter,
    junit_path,
    hide_stacktraces,
  });
}

fn types_parse(flags: &mut Flags, _matches: &mut ArgMatches) {
  flags.subcommand = DenoSubcommand::Types;
}

fn upgrade_parse(flags: &mut Flags, matches: &mut ArgMatches) {
  ca_file_arg_parse(flags, matches);
  unsafely_ignore_certificate_errors_parse(flags, matches);

  let dry_run = matches.get_flag("dry-run");
  let force = matches.get_flag("force");
  let canary = matches.get_flag("canary");
  let release_candidate = matches.get_flag("release-candidate");
  let version = matches.remove_one::<String>("version");
  let output = matches.remove_one::<String>("output");
  let version_or_hash_or_channel =
    matches.remove_one::<String>("version-or-hash-or-channel");
  flags.subcommand = DenoSubcommand::Upgrade(UpgradeFlags {
    dry_run,
    force,
    release_candidate,
    canary,
    version,
    output,
    version_or_hash_or_channel,
  });
}

fn vendor_parse(flags: &mut Flags, matches: &mut ArgMatches) {
  unstable_args_parse(flags, matches, UnstableArgsConfig::ResolutionOnly);
  ca_file_arg_parse(flags, matches);
  unsafely_ignore_certificate_errors_parse(flags, matches);
  config_args_parse(flags, matches);
  import_map_arg_parse(flags, matches);
  lock_arg_parse(flags, matches);
  node_modules_and_vendor_dir_arg_parse(flags, matches);
  reload_arg_parse(flags, matches);

  flags.subcommand = DenoSubcommand::Vendor(VendorFlags {
    specifiers: matches
      .remove_many::<String>("specifiers")
      .map(|p| p.collect())
      .unwrap_or_default(),
    output_path: matches.remove_one::<String>("output"),
    force: matches.get_flag("force"),
  });
}

fn publish_parse(flags: &mut Flags, matches: &mut ArgMatches) {
  flags.type_check_mode = TypeCheckMode::Local; // local by default
  unstable_args_parse(flags, matches, UnstableArgsConfig::ResolutionOnly);
  no_check_arg_parse(flags, matches);
  check_arg_parse(flags, matches);
  config_args_parse(flags, matches);

  flags.subcommand = DenoSubcommand::Publish(PublishFlags {
    token: matches.remove_one("token"),
    dry_run: matches.get_flag("dry-run"),
    allow_slow_types: matches.get_flag("allow-slow-types"),
    allow_dirty: matches.get_flag("allow-dirty"),
    no_provenance: matches.get_flag("no-provenance"),
  });
}

fn compile_args_parse(flags: &mut Flags, matches: &mut ArgMatches) {
  compile_args_without_check_parse(flags, matches);
  no_check_arg_parse(flags, matches);
  check_arg_parse(flags, matches);
}

fn compile_args_without_check_parse(
  flags: &mut Flags,
  matches: &mut ArgMatches,
) {
  import_map_arg_parse(flags, matches);
  no_remote_arg_parse(flags, matches);
  no_npm_arg_parse(flags, matches);
  node_modules_and_vendor_dir_arg_parse(flags, matches);
  config_args_parse(flags, matches);
  reload_arg_parse(flags, matches);
  lock_args_parse(flags, matches);
  ca_file_arg_parse(flags, matches);
  unsafely_ignore_certificate_errors_parse(flags, matches);
}

fn permission_args_parse(flags: &mut Flags, matches: &mut ArgMatches) {
  if let Some(read_wl) = matches.remove_many::<String>("allow-read") {
    flags.permissions.allow_read = Some(read_wl.collect());
  }

  if let Some(read_wl) = matches.remove_many::<String>("deny-read") {
    flags.permissions.deny_read = Some(read_wl.collect());
  }

  if let Some(write_wl) = matches.remove_many::<String>("allow-write") {
    flags.permissions.allow_write = Some(write_wl.collect());
  }

  if let Some(write_wl) = matches.remove_many::<String>("deny-write") {
    flags.permissions.deny_write = Some(write_wl.collect());
  }

  if let Some(net_wl) = matches.remove_many::<String>("allow-net") {
    let net_allowlist = flags_net::parse(net_wl.collect()).unwrap();
    flags.permissions.allow_net = Some(net_allowlist);
  }

  if let Some(net_wl) = matches.remove_many::<String>("deny-net") {
    let net_denylist = flags_net::parse(net_wl.collect()).unwrap();
    flags.permissions.deny_net = Some(net_denylist);
  }

  if let Some(env_wl) = matches.remove_many::<String>("allow-env") {
    flags.permissions.allow_env = Some(env_wl.collect());
    debug!("env allowlist: {:#?}", &flags.permissions.allow_env);
  }

  if let Some(env_wl) = matches.remove_many::<String>("deny-env") {
    flags.permissions.deny_env = Some(env_wl.collect());
    debug!("env denylist: {:#?}", &flags.permissions.deny_env);
  }

  if let Some(run_wl) = matches.remove_many::<String>("allow-run") {
    flags.permissions.allow_run = Some(run_wl.collect());
    debug!("run allowlist: {:#?}", &flags.permissions.allow_run);
  }

  if let Some(run_wl) = matches.remove_many::<String>("deny-run") {
    flags.permissions.deny_run = Some(run_wl.collect());
    debug!("run denylist: {:#?}", &flags.permissions.deny_run);
  }

  if let Some(sys_wl) = matches.remove_many::<String>("allow-sys") {
    flags.permissions.allow_sys = Some(sys_wl.collect());
    debug!("sys info allowlist: {:#?}", &flags.permissions.allow_sys);
  }

  if let Some(sys_wl) = matches.remove_many::<String>("deny-sys") {
    flags.permissions.deny_sys = Some(sys_wl.collect());
    debug!("sys info denylist: {:#?}", &flags.permissions.deny_sys);
  }

  if let Some(ffi_wl) = matches.remove_many::<String>("allow-ffi") {
    flags.permissions.allow_ffi = Some(ffi_wl.collect());
    debug!("ffi allowlist: {:#?}", &flags.permissions.allow_ffi);
  }

  if let Some(ffi_wl) = matches.remove_many::<String>("deny-ffi") {
    flags.permissions.deny_ffi = Some(ffi_wl.collect());
    debug!("ffi denylist: {:#?}", &flags.permissions.deny_ffi);
  }

  if matches.get_flag("allow-hrtime") {
    flags.permissions.allow_hrtime = true;
  }

  if matches.get_flag("deny-hrtime") {
    flags.permissions.deny_hrtime = true;
  }

  if matches.get_flag("allow-all") {
    flags.allow_all();
  }

  if matches.get_flag("no-prompt") {
    flags.permissions.no_prompt = true;
  }
}

fn unsafely_ignore_certificate_errors_parse(
  flags: &mut Flags,
  matches: &mut ArgMatches,
) {
  if let Some(ic_wl) =
    matches.remove_many::<String>("unsafely-ignore-certificate-errors")
  {
    let ic_allowlist = flags_net::parse(ic_wl.collect()).unwrap();
    flags.unsafely_ignore_certificate_errors = Some(ic_allowlist);
  }
}

fn runtime_args_parse(
  flags: &mut Flags,
  matches: &mut ArgMatches,
  include_perms: bool,
  include_inspector: bool,
) {
  unstable_args_parse(flags, matches, UnstableArgsConfig::ResolutionAndRuntime);
  compile_args_parse(flags, matches);
  cached_only_arg_parse(flags, matches);
  frozen_lockfile_arg_parse(flags, matches);
  if include_perms {
    permission_args_parse(flags, matches);
  }
  if include_inspector {
    inspect_arg_parse(flags, matches);
  }
  location_arg_parse(flags, matches);
  v8_flags_arg_parse(flags, matches);
  seed_arg_parse(flags, matches);
  enable_testing_features_arg_parse(flags, matches);
  env_file_arg_parse(flags, matches);
  strace_ops_parse(flags, matches);
}

fn inspect_arg_parse(flags: &mut Flags, matches: &mut ArgMatches) {
  flags.inspect = matches.remove_one::<SocketAddr>("inspect");
  flags.inspect_brk = matches.remove_one::<SocketAddr>("inspect-brk");
  flags.inspect_wait = matches.remove_one::<SocketAddr>("inspect-wait");
}

fn import_map_arg_parse(flags: &mut Flags, matches: &mut ArgMatches) {
  flags.import_map_path = matches.remove_one::<String>("import-map");
}

fn env_file_arg_parse(flags: &mut Flags, matches: &mut ArgMatches) {
  flags.env_file = matches.remove_one::<String>("env-file");
}

fn reload_arg_parse(flags: &mut Flags, matches: &mut ArgMatches) {
  if let Some(cache_bl) = matches.remove_many::<String>("reload") {
    let raw_cache_blocklist: Vec<String> = cache_bl.collect();
    if raw_cache_blocklist.is_empty() {
      flags.reload = true;
    } else {
      flags.cache_blocklist = resolve_urls(raw_cache_blocklist);
      debug!("cache blocklist: {:#?}", &flags.cache_blocklist);
      flags.reload = false;
    }
  }
}

fn ca_file_arg_parse(flags: &mut Flags, matches: &mut ArgMatches) {
  flags.ca_data = matches.remove_one::<String>("cert").map(CaData::File);
}

fn enable_testing_features_arg_parse(
  flags: &mut Flags,
  matches: &mut ArgMatches,
) {
  if matches.get_flag("enable-testing-features-do-not-use") {
    flags.enable_testing_features = true
  }
}

fn strace_ops_parse(flags: &mut Flags, matches: &mut ArgMatches) {
  if let Some(patterns) = matches.remove_many::<String>("strace-ops") {
    flags.strace_ops = Some(patterns.collect());
  }
}

fn cached_only_arg_parse(flags: &mut Flags, matches: &mut ArgMatches) {
  if matches.get_flag("cached-only") {
    flags.cached_only = true;
  }
}

fn frozen_lockfile_arg_parse(flags: &mut Flags, matches: &mut ArgMatches) {
  if let Some(&v) = matches.get_one::<bool>("frozen") {
    flags.frozen_lockfile = Some(v);
  }
}

fn ext_arg_parse(flags: &mut Flags, matches: &mut ArgMatches) {
  flags.ext = matches.remove_one::<String>("ext");
}

fn location_arg_parse(flags: &mut Flags, matches: &mut ArgMatches) {
  flags.location = matches.remove_one::<Url>("location");
}

fn v8_flags_arg_parse(flags: &mut Flags, matches: &mut ArgMatches) {
  if let Some(v8_flags) = matches.remove_many::<String>("v8-flags") {
    flags.v8_flags = v8_flags.collect();
  }
}

fn seed_arg_parse(flags: &mut Flags, matches: &mut ArgMatches) {
  if let Some(seed) = matches.remove_one::<u64>("seed") {
    flags.seed = Some(seed);

    flags.v8_flags.push(format!("--random-seed={seed}"));
  }
}

fn no_check_arg_parse(flags: &mut Flags, matches: &mut ArgMatches) {
  if let Some(cache_type) = matches.get_one::<String>("no-check") {
    match cache_type.as_str() {
      "remote" => flags.type_check_mode = TypeCheckMode::Local,
      _ => debug!(
        "invalid value for 'no-check' of '{}' using default",
        cache_type
      ),
    }
  } else if matches.contains_id("no-check") {
    flags.type_check_mode = TypeCheckMode::None;
  }
}

fn check_arg_parse(flags: &mut Flags, matches: &mut ArgMatches) {
  if let Some(cache_type) = matches.get_one::<String>("check") {
    match cache_type.as_str() {
      "all" => flags.type_check_mode = TypeCheckMode::All,
      _ => debug!(
        "invalid value for 'check' of '{}' using default",
        cache_type
      ),
    }
  } else if matches.contains_id("check") {
    flags.type_check_mode = TypeCheckMode::Local;
  }
}

fn lock_args_parse(flags: &mut Flags, matches: &mut ArgMatches) {
  lock_arg_parse(flags, matches);
  no_lock_arg_parse(flags, matches);
}

fn lock_arg_parse(flags: &mut Flags, matches: &mut ArgMatches) {
  if matches.contains_id("lock") {
    let lockfile = matches.remove_one::<String>("lock").unwrap();
    flags.lock = Some(lockfile);
  }
}

fn no_lock_arg_parse(flags: &mut Flags, matches: &ArgMatches) {
  if matches.get_flag("no-lock") {
    flags.no_lock = true;
  }
}

fn config_args_parse(flags: &mut Flags, matches: &mut ArgMatches) {
  flags.config_flag = if matches.get_flag("no-config") {
    ConfigFlag::Disabled
  } else if let Some(config) = matches.remove_one::<String>("config") {
    ConfigFlag::Path(config)
  } else {
    ConfigFlag::Discover
  };
}

fn no_remote_arg_parse(flags: &mut Flags, matches: &mut ArgMatches) {
  if matches.get_flag("no-remote") {
    flags.no_remote = true;
  }
}

fn no_npm_arg_parse(flags: &mut Flags, matches: &mut ArgMatches) {
  if matches.get_flag("no-npm") {
    flags.no_npm = true;
  }
}

fn node_modules_and_vendor_dir_arg_parse(
  flags: &mut Flags,
  matches: &mut ArgMatches,
) {
  node_modules_arg_parse(flags, matches);
  flags.vendor = matches.remove_one::<bool>("vendor");
}

fn reload_arg_validate(urlstr: &str) -> Result<String, String> {
  if urlstr.is_empty() {
    return Err(String::from("Missing url. Check for extra commas."));
  }
  match Url::from_str(urlstr) {
    Ok(_) => Ok(urlstr.to_string()),
    Err(e) => Err(e.to_string()),
  }
}

fn watch_arg_parse(matches: &mut ArgMatches) -> Option<WatchFlags> {
  if matches.get_flag("watch") {
    Some(WatchFlags {
      hmr: false,
      no_clear_screen: matches.get_flag("no-clear-screen"),
      exclude: matches
        .remove_many::<String>("watch-exclude")
        .map(|f| f.collect::<Vec<String>>())
        .unwrap_or_default(),
    })
  } else {
    None
  }
}

fn watch_arg_parse_with_paths(
  matches: &mut ArgMatches,
) -> Option<WatchFlagsWithPaths> {
  if let Some(paths) = matches.remove_many::<String>("watch") {
    return Some(WatchFlagsWithPaths {
      paths: paths.collect(),
      hmr: false,
      no_clear_screen: matches.get_flag("no-clear-screen"),
      exclude: matches
        .remove_many::<String>("watch-exclude")
        .map(|f| f.collect::<Vec<String>>())
        .unwrap_or_default(),
    });
  }

  if matches.try_contains_id("hmr").is_ok() {
    return matches.remove_many::<String>("hmr").map(|paths| {
      WatchFlagsWithPaths {
        paths: paths.collect(),
        hmr: true,
        no_clear_screen: matches.get_flag("no-clear-screen"),
        exclude: matches
          .remove_many::<String>("watch-exclude")
          .map(|f| f.collect::<Vec<String>>())
          .unwrap_or_default(),
      }
    });
  }

  None
}

fn unstable_args_parse(
  flags: &mut Flags,
  matches: &mut ArgMatches,
  cfg: UnstableArgsConfig,
) {
  if matches.get_flag("unstable") {
    flags.unstable_config.legacy_flag_enabled = true;
  }

  flags.unstable_config.bare_node_builtins =
    matches.get_flag("unstable-bare-node-builtins");
  flags.unstable_config.sloppy_imports =
    matches.get_flag("unstable-sloppy-imports");

  if matches!(cfg, UnstableArgsConfig::ResolutionAndRuntime) {
    for granular_flag in crate::UNSTABLE_GRANULAR_FLAGS {
      if matches.get_flag(&format!("unstable-{}", granular_flag.name)) {
        flags
          .unstable_config
          .features
          .push(granular_flag.name.to_string());
      }
    }
  }
}

// TODO(ry) move this to utility module and add test.
/// Strips fragment part of URL. Panics on bad URL.
pub fn resolve_urls(urls: Vec<String>) -> Vec<String> {
  let mut out: Vec<String> = vec![];
  for urlstr in urls.iter() {
    if let Ok(mut url) = Url::from_str(urlstr) {
      url.set_fragment(None);
      let mut full_url = String::from(url.as_str());
      if full_url.len() > 1 && full_url.ends_with('/') {
        full_url.pop();
      }
      out.push(full_url);
    } else {
      panic!("Bad Url: {urlstr}");
    }
  }
  out
}

#[cfg(test)]
mod tests {
  use super::*;
  use pretty_assertions::assert_eq;

  /// Creates vector of strings, Vec<String>
  macro_rules! svec {
    ($($x:expr),* $(,)?) => (vec![$($x.to_string().into()),*]);
  }

  #[test]
  fn global_flags() {
    #[rustfmt::skip]
    let r = flags_from_vec(svec!["deno", "--log-level", "debug", "--quiet", "run", "script.ts"]);

    let flags = r.unwrap();
    assert_eq!(
      flags,
      Flags {
        subcommand: DenoSubcommand::Run(RunFlags::new_default(
          "script.ts".to_string()
        )),
        log_level: Some(Level::Error),
        code_cache_enabled: true,
        ..Flags::default()
      }
    );
    #[rustfmt::skip]
    let r2 = flags_from_vec(svec!["deno", "run", "--log-level", "debug", "--quiet", "script.ts"]);
    let flags2 = r2.unwrap();
    assert_eq!(flags2, flags);
  }

  #[test]
  fn upgrade() {
    let r = flags_from_vec(svec!["deno", "upgrade", "--dry-run", "--force"]);
    let flags = r.unwrap();
    assert_eq!(
      flags,
      Flags {
        subcommand: DenoSubcommand::Upgrade(UpgradeFlags {
          force: true,
          dry_run: true,
          canary: false,
          release_candidate: false,
          version: None,
          output: None,
          version_or_hash_or_channel: None,
        }),
        ..Flags::default()
      }
    );
  }

  #[test]
  fn upgrade_with_output_flag() {
    let r = flags_from_vec(svec!["deno", "upgrade", "--output", "example.txt"]);
    assert_eq!(
      r.unwrap(),
      Flags {
        subcommand: DenoSubcommand::Upgrade(UpgradeFlags {
          force: false,
          dry_run: false,
          canary: false,
          release_candidate: false,
          version: None,
          output: Some(String::from("example.txt")),
          version_or_hash_or_channel: None,
        }),
        ..Flags::default()
      }
    );
  }

  #[test]
  fn version() {
    let r = flags_from_vec(svec!["deno", "--version"]);
    assert_eq!(
      r.unwrap_err().kind(),
      clap::error::ErrorKind::DisplayVersion
    );
    let r = flags_from_vec(svec!["deno", "-V"]);
    assert_eq!(
      r.unwrap_err().kind(),
      clap::error::ErrorKind::DisplayVersion
    );
  }

  #[test]
  fn run_reload() {
    let r = flags_from_vec(svec!["deno", "run", "-r", "script.ts"]);
    let flags = r.unwrap();
    assert_eq!(
      flags,
      Flags {
        subcommand: DenoSubcommand::Run(RunFlags::new_default(
          "script.ts".to_string()
        )),
        reload: true,
        code_cache_enabled: true,
        ..Flags::default()
      }
    );
  }

  #[test]
  fn run_watch() {
    let r = flags_from_vec(svec!["deno", "run", "--watch", "script.ts"]);
    let flags = r.unwrap();
    assert_eq!(
      flags,
      Flags {
        subcommand: DenoSubcommand::Run(RunFlags {
          script: "script.ts".to_string(),
          watch: Some(WatchFlagsWithPaths {
            hmr: false,
            paths: vec![],
            no_clear_screen: false,
            exclude: vec![],
          }),
          bare: false,
        }),
        code_cache_enabled: true,
        ..Flags::default()
      }
    );

    let r = flags_from_vec(svec![
      "deno",
      "--watch",
      "--no-clear-screen",
      "script.ts"
    ]);
    let flags = r.unwrap();
    assert_eq!(
      flags,
      Flags {
        subcommand: DenoSubcommand::Run(RunFlags {
          script: "script.ts".to_string(),
          watch: Some(WatchFlagsWithPaths {
            hmr: false,
            paths: vec![],
            no_clear_screen: true,
            exclude: vec![],
          }),
          bare: true,
        }),
        code_cache_enabled: true,
        ..Flags::default()
      }
    );

    let r = flags_from_vec(svec![
      "deno",
      "run",
      "--watch-hmr",
      "--no-clear-screen",
      "script.ts"
    ]);
    let flags = r.unwrap();
    assert_eq!(
      flags,
      Flags {
        subcommand: DenoSubcommand::Run(RunFlags {
          script: "script.ts".to_string(),
          watch: Some(WatchFlagsWithPaths {
            hmr: true,
            paths: vec![],
            no_clear_screen: true,
            exclude: vec![],
          }),
          bare: false,
        }),
        code_cache_enabled: true,
        ..Flags::default()
      }
    );

    let r = flags_from_vec(svec![
      "deno",
      "run",
      "--unstable-hmr",
      "--no-clear-screen",
      "script.ts"
    ]);
    let flags = r.unwrap();
    assert_eq!(
      flags,
      Flags {
        subcommand: DenoSubcommand::Run(RunFlags {
          script: "script.ts".to_string(),
          watch: Some(WatchFlagsWithPaths {
            hmr: true,
            paths: vec![],
            no_clear_screen: true,
            exclude: vec![],
          }),
          bare: false,
        }),
        code_cache_enabled: true,
        ..Flags::default()
      }
    );

    let r = flags_from_vec(svec![
      "deno",
      "run",
      "--watch-hmr=foo.txt",
      "--no-clear-screen",
      "script.ts"
    ]);
    let flags = r.unwrap();
    assert_eq!(
      flags,
      Flags {
        subcommand: DenoSubcommand::Run(RunFlags {
          script: "script.ts".to_string(),
          watch: Some(WatchFlagsWithPaths {
            hmr: true,
            paths: vec![String::from("foo.txt")],
            no_clear_screen: true,
            exclude: vec![],
          }),
          bare: false,
        }),
        code_cache_enabled: true,
        ..Flags::default()
      }
    );

    let r =
      flags_from_vec(svec!["deno", "run", "--hmr", "--watch", "script.ts"]);
    assert!(r.is_err());
  }

  #[test]
  fn run_watch_with_external() {
    let r = flags_from_vec(svec!["deno", "--watch=file1,file2", "script.ts"]);
    let flags = r.unwrap();
    assert_eq!(
      flags,
      Flags {
        subcommand: DenoSubcommand::Run(RunFlags {
          script: "script.ts".to_string(),
          watch: Some(WatchFlagsWithPaths {
            hmr: false,
            paths: vec![String::from("file1"), String::from("file2")],
            no_clear_screen: false,
            exclude: vec![],
          }),
          bare: true,
        }),
        code_cache_enabled: true,
        ..Flags::default()
      }
    );
  }

  #[test]
  fn run_watch_with_no_clear_screen() {
    let r = flags_from_vec(svec![
      "deno",
      "run",
      "--watch",
      "--no-clear-screen",
      "script.ts"
    ]);

    let flags = r.unwrap();
    assert_eq!(
      flags,
      Flags {
        subcommand: DenoSubcommand::Run(RunFlags {
          script: "script.ts".to_string(),
          watch: Some(WatchFlagsWithPaths {
            hmr: false,
            paths: vec![],
            no_clear_screen: true,
            exclude: vec![],
          }),
          bare: false,
        }),
        code_cache_enabled: true,
        ..Flags::default()
      }
    );
  }

  #[test]
  fn run_watch_with_excluded_paths() {
    let r = flags_from_vec(svec!(
      "deno",
      "--watch",
      "--watch-exclude=foo",
      "script.ts"
    ));

    let flags = r.unwrap();
    assert_eq!(
      flags,
      Flags {
        subcommand: DenoSubcommand::Run(RunFlags {
          script: "script.ts".to_string(),
          watch: Some(WatchFlagsWithPaths {
            hmr: false,
            paths: vec![],
            no_clear_screen: false,
            exclude: vec![String::from("foo")],
          }),
          bare: true,
        }),
        code_cache_enabled: true,
        ..Flags::default()
      }
    );

    let r = flags_from_vec(svec!(
      "deno",
      "run",
      "--watch=foo",
      "--watch-exclude=bar",
      "script.ts"
    ));
    let flags = r.unwrap();
    assert_eq!(
      flags,
      Flags {
        subcommand: DenoSubcommand::Run(RunFlags {
          script: "script.ts".to_string(),
          watch: Some(WatchFlagsWithPaths {
            hmr: false,
            paths: vec![String::from("foo")],
            no_clear_screen: false,
            exclude: vec![String::from("bar")],
          }),
          bare: false,
        }),
        code_cache_enabled: true,
        ..Flags::default()
      }
    );

    let r = flags_from_vec(svec![
      "deno",
      "run",
      "--watch",
      "--watch-exclude=foo,bar",
      "script.ts"
    ]);

    let flags = r.unwrap();
    assert_eq!(
      flags,
      Flags {
        subcommand: DenoSubcommand::Run(RunFlags {
          script: "script.ts".to_string(),
          watch: Some(WatchFlagsWithPaths {
            hmr: false,
            paths: vec![],
            no_clear_screen: false,
            exclude: vec![String::from("foo"), String::from("bar")],
          }),
          bare: false,
        }),
        code_cache_enabled: true,
        ..Flags::default()
      }
    );

    let r = flags_from_vec(svec![
      "deno",
      "--watch=foo,bar",
      "--watch-exclude=baz,qux",
      "script.ts"
    ]);

    let flags = r.unwrap();
    assert_eq!(
      flags,
      Flags {
        subcommand: DenoSubcommand::Run(RunFlags {
          script: "script.ts".to_string(),
          watch: Some(WatchFlagsWithPaths {
            hmr: false,
            paths: vec![String::from("foo"), String::from("bar")],
            no_clear_screen: false,
            exclude: vec![String::from("baz"), String::from("qux"),],
          }),
          bare: true,
        }),
        code_cache_enabled: true,
        ..Flags::default()
      }
    );
  }

  #[test]
  fn run_reload_allow_write() {
    let r =
      flags_from_vec(svec!["deno", "run", "-r", "--allow-write", "script.ts"]);
    assert_eq!(
      r.unwrap(),
      Flags {
        reload: true,
        subcommand: DenoSubcommand::Run(RunFlags::new_default(
          "script.ts".to_string()
        )),
        permissions: PermissionFlags {
          allow_write: Some(vec![]),
          ..Default::default()
        },
        code_cache_enabled: true,
        ..Flags::default()
      }
    );
  }

  #[test]
  fn run_v8_flags() {
    let r = flags_from_vec(svec!["deno", "run", "--v8-flags=--help"]);
    assert_eq!(
      r.unwrap(),
      Flags {
        subcommand: DenoSubcommand::Run(RunFlags::new_default("_".to_string())),
        v8_flags: svec!["--help"],
        code_cache_enabled: true,
        ..Flags::default()
      }
    );

    let r = flags_from_vec(svec![
      "deno",
      "run",
      "--v8-flags=--expose-gc,--gc-stats=1",
      "script.ts"
    ]);
    assert_eq!(
      r.unwrap(),
      Flags {
        subcommand: DenoSubcommand::Run(RunFlags::new_default(
          "script.ts".to_string(),
        )),
        v8_flags: svec!["--expose-gc", "--gc-stats=1"],
        code_cache_enabled: true,
        ..Flags::default()
      }
    );

    let r = flags_from_vec(svec!["deno", "run", "--v8-flags=--expose-gc"]);
    assert!(r.is_ok());
  }

  #[test]
  fn serve_flags() {
    let r = flags_from_vec(svec!["deno", "serve", "main.ts"]);
    assert_eq!(
      r.unwrap(),
      Flags {
        subcommand: DenoSubcommand::Serve(ServeFlags::new_default(
          "main.ts".to_string(),
          8000,
          "0.0.0.0"
        )),
        permissions: PermissionFlags {
          allow_net: Some(vec![
            "0.0.0.0:8000".to_string(),
            "127.0.0.1:8000".to_string(),
            "localhost:8000".to_string()
          ]),
          ..Default::default()
        },
        code_cache_enabled: true,
        ..Flags::default()
      }
    );
    let r = flags_from_vec(svec!["deno", "serve", "--port", "5000", "main.ts"]);
    assert_eq!(
      r.unwrap(),
      Flags {
        subcommand: DenoSubcommand::Serve(ServeFlags::new_default(
          "main.ts".to_string(),
          5000,
          "0.0.0.0"
        )),
        permissions: PermissionFlags {
          allow_net: Some(vec![
            "0.0.0.0:5000".to_string(),
            "127.0.0.1:5000".to_string(),
            "localhost:5000".to_string()
          ]),
          ..Default::default()
        },
        code_cache_enabled: true,
        ..Flags::default()
      }
    );
    let r = flags_from_vec(svec![
      "deno",
      "serve",
      "--port",
      "5000",
      "--allow-net=example.com",
      "main.ts"
    ]);
    assert_eq!(
      r.unwrap(),
      Flags {
        subcommand: DenoSubcommand::Serve(ServeFlags::new_default(
          "main.ts".to_string(),
          5000,
          "0.0.0.0"
        )),
        permissions: PermissionFlags {
          allow_net: Some(vec![
            "example.com".to_string(),
            "0.0.0.0:5000".to_string(),
            "127.0.0.1:5000".to_string(),
            "localhost:5000".to_string()
          ]),
          ..Default::default()
        },
        code_cache_enabled: true,
        ..Flags::default()
      }
    );
    let r = flags_from_vec(svec![
      "deno",
      "serve",
      "--port",
      "5000",
      "--allow-net",
      "main.ts"
    ]);
    assert_eq!(
      r.unwrap(),
      Flags {
        subcommand: DenoSubcommand::Serve(ServeFlags::new_default(
          "main.ts".to_string(),
          5000,
          "0.0.0.0"
        )),
        permissions: PermissionFlags {
          allow_net: Some(vec![]),
          ..Default::default()
        },
        code_cache_enabled: true,
        ..Flags::default()
      }
    );
    let r = flags_from_vec(svec![
      "deno",
      "serve",
      "--port",
      "5000",
      "--host",
      "example.com",
      "main.ts"
    ]);
    assert_eq!(
      r.unwrap(),
      Flags {
        subcommand: DenoSubcommand::Serve(ServeFlags::new_default(
          "main.ts".to_string(),
          5000,
          "example.com"
        )),
        permissions: PermissionFlags {
          allow_net: Some(vec!["example.com:5000".to_owned()]),
          ..Default::default()
        },
        code_cache_enabled: true,
        ..Flags::default()
      }
    );

    let r = flags_from_vec(svec![
      "deno",
      "serve",
      "--port",
      "0",
      "--host",
      "example.com",
      "main.ts"
    ]);
    assert_eq!(
      r.unwrap(),
      Flags {
        subcommand: DenoSubcommand::Serve(ServeFlags::new_default(
          "main.ts".to_string(),
          0,
          "example.com"
        )),
        permissions: PermissionFlags {
          allow_net: Some(vec!["example.com:0".to_owned()]),
          ..Default::default()
        },
        code_cache_enabled: true,
        ..Flags::default()
      }
    );
  }

  #[test]
  fn has_permission() {
    let r = flags_from_vec(svec!["deno", "--allow-read", "x.ts"]);
    assert_eq!(r.unwrap().has_permission(), true);

    let r = flags_from_vec(svec!["deno", "run", "--deny-read", "x.ts"]);
    assert_eq!(r.unwrap().has_permission(), true);

    let r = flags_from_vec(svec!["deno", "run", "x.ts"]);
    assert_eq!(r.unwrap().has_permission(), false);
  }

  #[test]
  fn has_permission_in_argv() {
    let r = flags_from_vec(svec!["deno", "run", "x.ts", "--allow-read"]);
    assert_eq!(r.unwrap().has_permission_in_argv(), true);

    let r = flags_from_vec(svec!["deno", "x.ts", "--deny-read"]);
    assert_eq!(r.unwrap().has_permission_in_argv(), true);

    let r = flags_from_vec(svec!["deno", "run", "x.ts"]);
    assert_eq!(r.unwrap().has_permission_in_argv(), false);
  }

  #[test]
  fn script_args() {
    let r = flags_from_vec(svec![
      "deno",
      "run",
      "--allow-net",
      "gist.ts",
      "--title",
      "X"
    ]);
    assert_eq!(
      r.unwrap(),
      Flags {
        subcommand: DenoSubcommand::Run(RunFlags::new_default(
          "gist.ts".to_string()
        )),
        argv: svec!["--title", "X"],
        permissions: PermissionFlags {
          allow_net: Some(vec![]),
          ..Default::default()
        },
        code_cache_enabled: true,
        ..Flags::default()
      }
    );
  }

  #[test]
  fn allow_all() {
    let r = flags_from_vec(svec!["deno", "run", "--allow-all", "gist.ts"]);
    assert_eq!(
      r.unwrap(),
      Flags {
        subcommand: DenoSubcommand::Run(RunFlags::new_default(
          "gist.ts".to_string()
        )),
        permissions: PermissionFlags {
          allow_all: true,
          allow_net: Some(vec![]),
          allow_env: Some(vec![]),
          allow_run: Some(vec![]),
          allow_read: Some(vec![]),
          allow_sys: Some(vec![]),
          allow_write: Some(vec![]),
          allow_ffi: Some(vec![]),
          allow_hrtime: true,
          ..Default::default()
        },
        code_cache_enabled: true,
        ..Flags::default()
      }
    );
  }

  #[test]
  fn allow_read() {
    let r = flags_from_vec(svec!["deno", "run", "--allow-read", "gist.ts"]);
    assert_eq!(
      r.unwrap(),
      Flags {
        subcommand: DenoSubcommand::Run(RunFlags::new_default(
          "gist.ts".to_string()
        )),
        permissions: PermissionFlags {
          allow_read: Some(vec![]),
          ..Default::default()
        },
        code_cache_enabled: true,
        ..Flags::default()
      }
    );
  }

  #[test]
  fn short_permission_flags() {
    let r = flags_from_vec(svec!["deno", "run", "-RNESW", "gist.ts"]);
    assert_eq!(
      r.unwrap(),
      Flags {
        subcommand: DenoSubcommand::Run(RunFlags::new_default(
          "gist.ts".to_string()
        )),
        permissions: PermissionFlags {
          allow_read: Some(vec![]),
          allow_write: Some(vec![]),
          allow_env: Some(vec![]),
          allow_net: Some(vec![]),
          allow_sys: Some(vec![]),
          ..Default::default()
        },
        code_cache_enabled: true,
        ..Flags::default()
      }
    );
  }

  #[test]
  fn deny_read() {
    let r = flags_from_vec(svec!["deno", "--deny-read", "gist.ts"]);
    assert_eq!(
      r.unwrap(),
      Flags {
        subcommand: DenoSubcommand::Run(RunFlags {
          script: "gist.ts".to_string(),
          watch: None,
          bare: true,
        }),
        permissions: PermissionFlags {
          deny_read: Some(vec![]),
          ..Default::default()
        },
        code_cache_enabled: true,
        ..Flags::default()
      }
    );
  }

  #[test]
  fn allow_hrtime() {
    let r = flags_from_vec(svec!["deno", "run", "--allow-hrtime", "gist.ts"]);
    assert_eq!(
      r.unwrap(),
      Flags {
        subcommand: DenoSubcommand::Run(RunFlags::new_default(
          "gist.ts".to_string(),
        )),
        permissions: PermissionFlags {
          allow_hrtime: true,
          ..Default::default()
        },
        code_cache_enabled: true,
        ..Flags::default()
      }
    );
  }

  #[test]
  fn deny_hrtime() {
    let r = flags_from_vec(svec!["deno", "run", "--deny-hrtime", "gist.ts"]);
    assert_eq!(
      r.unwrap(),
      Flags {
        subcommand: DenoSubcommand::Run(RunFlags::new_default(
          "gist.ts".to_string(),
        )),
        permissions: PermissionFlags {
          deny_hrtime: true,
          ..Default::default()
        },
        code_cache_enabled: true,
        ..Flags::default()
      }
    );
  }

  #[test]
  fn double_hyphen() {
    // notice that flags passed after double dash will not
    // be parsed to Flags but instead forwarded to
    // script args as Deno.args
    let r = flags_from_vec(svec![
      "deno",
      "run",
      "--allow-write",
      "script.ts",
      "--",
      "-D",
      "--allow-net"
    ]);
    assert_eq!(
      r.unwrap(),
      Flags {
        subcommand: DenoSubcommand::Run(RunFlags::new_default(
          "script.ts".to_string(),
        )),
        argv: svec!["--", "-D", "--allow-net"],
        permissions: PermissionFlags {
          allow_write: Some(vec![]),
          ..Default::default()
        },
        code_cache_enabled: true,
        ..Flags::default()
      }
    );
  }

  #[test]
  fn fmt() {
    let r = flags_from_vec(svec!["deno", "fmt", "script_1.ts", "script_2.ts"]);
    assert_eq!(
      r.unwrap(),
      Flags {
        subcommand: DenoSubcommand::Fmt(FmtFlags {
          check: false,
          files: FileFlags {
            include: vec!["script_1.ts".to_string(), "script_2.ts".to_string()],
            ignore: vec![],
          },
          use_tabs: None,
          line_width: None,
          indent_width: None,
          single_quote: None,
          prose_wrap: None,
          no_semicolons: None,
          unstable_css: false,
          unstable_html: false,
          unstable_component: false,
          unstable_yaml: false,
          watch: Default::default(),
        }),
        ext: Some("ts".to_string()),
        ..Flags::default()
      }
    );

    let r = flags_from_vec(svec!["deno", "fmt", "--check"]);
    assert_eq!(
      r.unwrap(),
      Flags {
        subcommand: DenoSubcommand::Fmt(FmtFlags {
          check: true,
          files: FileFlags {
            include: vec![],
            ignore: vec![],
          },
          use_tabs: None,
          line_width: None,
          indent_width: None,
          single_quote: None,
          prose_wrap: None,
          no_semicolons: None,
          unstable_css: false,
          unstable_html: false,
          unstable_component: false,
          unstable_yaml: false,
          watch: Default::default(),
        }),
        ext: Some("ts".to_string()),
        ..Flags::default()
      }
    );

    let r = flags_from_vec(svec!["deno", "fmt"]);
    assert_eq!(
      r.unwrap(),
      Flags {
        subcommand: DenoSubcommand::Fmt(FmtFlags {
          check: false,
          files: FileFlags {
            include: vec![],
            ignore: vec![],
          },
          use_tabs: None,
          line_width: None,
          indent_width: None,
          single_quote: None,
          prose_wrap: None,
          no_semicolons: None,
          unstable_css: false,
          unstable_html: false,
          unstable_component: false,
          unstable_yaml: false,
          watch: Default::default(),
        }),
        ext: Some("ts".to_string()),
        ..Flags::default()
      }
    );

    let r = flags_from_vec(svec!["deno", "fmt", "--watch"]);
    assert_eq!(
      r.unwrap(),
      Flags {
        subcommand: DenoSubcommand::Fmt(FmtFlags {
          check: false,
          files: FileFlags {
            include: vec![],
            ignore: vec![],
          },
          use_tabs: None,
          line_width: None,
          indent_width: None,
          single_quote: None,
          prose_wrap: None,
          no_semicolons: None,
          unstable_css: false,
          unstable_html: false,
          unstable_component: false,
          unstable_yaml: false,
          watch: Some(Default::default()),
        }),
        ext: Some("ts".to_string()),
        ..Flags::default()
      }
    );

    let r = flags_from_vec(svec![
      "deno",
      "fmt",
      "--watch",
      "--no-clear-screen",
      "--unstable-css",
      "--unstable-html",
      "--unstable-component",
      "--unstable-yaml"
    ]);
    assert_eq!(
      r.unwrap(),
      Flags {
        subcommand: DenoSubcommand::Fmt(FmtFlags {
          check: false,
          files: FileFlags {
            include: vec![],
            ignore: vec![],
          },
          use_tabs: None,
          line_width: None,
          indent_width: None,
          single_quote: None,
          prose_wrap: None,
          no_semicolons: None,
          unstable_css: true,
          unstable_html: true,
          unstable_component: true,
          unstable_yaml: true,
          watch: Some(WatchFlags {
            hmr: false,
            no_clear_screen: true,
            exclude: vec![],
          })
        }),
        ext: Some("ts".to_string()),
        ..Flags::default()
      }
    );

    let r = flags_from_vec(svec![
      "deno",
      "fmt",
      "--check",
      "--watch",
      "foo.ts",
      "--ignore=bar.js"
    ]);
    assert_eq!(
      r.unwrap(),
      Flags {
        subcommand: DenoSubcommand::Fmt(FmtFlags {
          check: true,
          files: FileFlags {
            include: vec!["foo.ts".to_string()],
            ignore: vec!["bar.js".to_string()],
          },
          use_tabs: None,
          line_width: None,
          indent_width: None,
          single_quote: None,
          prose_wrap: None,
          no_semicolons: None,
          unstable_css: false,
          unstable_html: false,
          unstable_component: false,
          unstable_yaml: false,
          watch: Some(Default::default()),
        }),
        ext: Some("ts".to_string()),
        ..Flags::default()
      }
    );

    let r = flags_from_vec(svec!["deno", "fmt", "--config", "deno.jsonc"]);
    assert_eq!(
      r.unwrap(),
      Flags {
        subcommand: DenoSubcommand::Fmt(FmtFlags {
          check: false,
          files: FileFlags {
            include: vec![],
            ignore: vec![],
          },
          use_tabs: None,
          line_width: None,
          indent_width: None,
          single_quote: None,
          prose_wrap: None,
          no_semicolons: None,
          unstable_css: false,
          unstable_html: false,
          unstable_component: false,
          unstable_yaml: false,
          watch: Default::default(),
        }),
        ext: Some("ts".to_string()),
        config_flag: ConfigFlag::Path("deno.jsonc".to_string()),
        ..Flags::default()
      }
    );

    let r = flags_from_vec(svec![
      "deno",
      "fmt",
      "--config",
      "deno.jsonc",
      "--watch",
      "foo.ts"
    ]);
    assert_eq!(
      r.unwrap(),
      Flags {
        subcommand: DenoSubcommand::Fmt(FmtFlags {
          check: false,
          files: FileFlags {
            include: vec!["foo.ts".to_string()],
            ignore: vec![],
          },
          use_tabs: None,
          line_width: None,
          indent_width: None,
          single_quote: None,
          prose_wrap: None,
          no_semicolons: None,
          unstable_css: false,
          unstable_html: false,
          unstable_component: false,
          unstable_yaml: false,
          watch: Some(Default::default()),
        }),
        config_flag: ConfigFlag::Path("deno.jsonc".to_string()),
        ext: Some("ts".to_string()),
        ..Flags::default()
      }
    );

    let r = flags_from_vec(svec![
      "deno",
      "fmt",
      "--use-tabs",
      "--line-width",
      "60",
      "--indent-width",
      "4",
      "--single-quote",
      "--prose-wrap",
      "never",
      "--no-semicolons",
    ]);
    assert_eq!(
      r.unwrap(),
      Flags {
        subcommand: DenoSubcommand::Fmt(FmtFlags {
          check: false,
          files: FileFlags {
            include: vec![],
            ignore: vec![],
          },
          use_tabs: Some(true),
          line_width: Some(NonZeroU32::new(60).unwrap()),
          indent_width: Some(NonZeroU8::new(4).unwrap()),
          single_quote: Some(true),
          prose_wrap: Some("never".to_string()),
          no_semicolons: Some(true),
          unstable_css: false,
          unstable_html: false,
          unstable_component: false,
          unstable_yaml: false,
          watch: Default::default(),
        }),
        ext: Some("ts".to_string()),
        ..Flags::default()
      }
    );

    // try providing =false to the booleans
    let r = flags_from_vec(svec![
      "deno",
      "fmt",
      "--use-tabs=false",
      "--single-quote=false",
      "--no-semicolons=false",
    ]);
    assert_eq!(
      r.unwrap(),
      Flags {
        subcommand: DenoSubcommand::Fmt(FmtFlags {
          check: false,
          files: FileFlags {
            include: vec![],
            ignore: vec![],
          },
          use_tabs: Some(false),
          line_width: None,
          indent_width: None,
          single_quote: Some(false),
          prose_wrap: None,
          no_semicolons: Some(false),
          unstable_css: false,
          unstable_html: false,
          unstable_component: false,
          unstable_yaml: false,
          watch: Default::default(),
        }),
        ext: Some("ts".to_string()),
        ..Flags::default()
      }
    );
  }

  #[test]
  fn lint() {
    let r = flags_from_vec(svec!["deno", "lint", "script_1.ts", "script_2.ts"]);
    assert_eq!(
      r.unwrap(),
      Flags {
        subcommand: DenoSubcommand::Lint(LintFlags {
          files: FileFlags {
            include: vec!["script_1.ts".to_string(), "script_2.ts".to_string(),],
            ignore: vec![],
          },
          fix: false,
          rules: false,
          maybe_rules_tags: None,
          maybe_rules_include: None,
          maybe_rules_exclude: None,
          json: false,
          compact: false,
          watch: Default::default(),
          ext: None,
        }),
        ..Flags::default()
      }
    );

    let r = flags_from_vec(svec![
      "deno",
      "lint",
      "--watch",
      "script_1.ts",
      "script_2.ts"
    ]);
    assert_eq!(
      r.unwrap(),
      Flags {
        subcommand: DenoSubcommand::Lint(LintFlags {
          files: FileFlags {
            include: vec!["script_1.ts".to_string(), "script_2.ts".to_string()],
            ignore: vec![],
          },
          fix: false,
          rules: false,
          maybe_rules_tags: None,
          maybe_rules_include: None,
          maybe_rules_exclude: None,
          json: false,
          compact: false,
          watch: Some(Default::default()),
          ext: None,
        }),
        ..Flags::default()
      }
    );

    let r = flags_from_vec(svec![
      "deno",
      "lint",
      "--watch",
      "--no-clear-screen",
      "script_1.ts",
      "script_2.ts"
    ]);
    assert_eq!(
      r.unwrap(),
      Flags {
        subcommand: DenoSubcommand::Lint(LintFlags {
          files: FileFlags {
            include: vec!["script_1.ts".to_string(), "script_2.ts".to_string()],
            ignore: vec![],
          },
          fix: false,
          rules: false,
          maybe_rules_tags: None,
          maybe_rules_include: None,
          maybe_rules_exclude: None,
          json: false,
          compact: false,
          watch: Some(WatchFlags {
            hmr: false,
            no_clear_screen: true,
            exclude: vec![],
          }),
          ext: None,
        }),
        ..Flags::default()
      }
    );

    let r = flags_from_vec(svec![
      "deno",
      "lint",
      "--fix",
      "--ignore=script_1.ts,script_2.ts"
    ]);
    assert_eq!(
      r.unwrap(),
      Flags {
        subcommand: DenoSubcommand::Lint(LintFlags {
          files: FileFlags {
            include: vec![],
            ignore: vec!["script_1.ts".to_string(), "script_2.ts".to_string()],
          },
          fix: true,
          rules: false,
          maybe_rules_tags: None,
          maybe_rules_include: None,
          maybe_rules_exclude: None,
          json: false,
          compact: false,
          watch: Default::default(),
          ext: None,
        }),
        ..Flags::default()
      }
    );

    let r = flags_from_vec(svec!["deno", "lint", "--rules"]);
    assert_eq!(
      r.unwrap(),
      Flags {
        subcommand: DenoSubcommand::Lint(LintFlags {
          files: FileFlags {
            include: vec![],
            ignore: vec![],
          },
          fix: false,
          rules: true,
          maybe_rules_tags: None,
          maybe_rules_include: None,
          maybe_rules_exclude: None,
          json: false,
          compact: false,
          watch: Default::default(),
          ext: None,
        }),
        ..Flags::default()
      }
    );

    let r = flags_from_vec(svec![
      "deno",
      "lint",
      "--rules",
      "--rules-tags=recommended"
    ]);
    assert_eq!(
      r.unwrap(),
      Flags {
        subcommand: DenoSubcommand::Lint(LintFlags {
          files: FileFlags {
            include: vec![],
            ignore: vec![],
          },
          fix: false,
          rules: true,
          maybe_rules_tags: Some(svec!["recommended"]),
          maybe_rules_include: None,
          maybe_rules_exclude: None,
          json: false,
          compact: false,
          watch: Default::default(),
          ext: None,
        }),
        ..Flags::default()
      }
    );

    let r = flags_from_vec(svec![
      "deno",
      "lint",
      "--rules-tags=",
      "--rules-include=ban-untagged-todo,no-undef",
      "--rules-exclude=no-const-assign"
    ]);
    assert_eq!(
      r.unwrap(),
      Flags {
        subcommand: DenoSubcommand::Lint(LintFlags {
          files: FileFlags {
            include: vec![],
            ignore: vec![],
          },
          fix: false,
          rules: false,
          maybe_rules_tags: Some(svec![""]),
          maybe_rules_include: Some(svec!["ban-untagged-todo", "no-undef"]),
          maybe_rules_exclude: Some(svec!["no-const-assign"]),
          json: false,
          compact: false,
          watch: Default::default(),
          ext: None,
        }),
        ..Flags::default()
      }
    );

    let r = flags_from_vec(svec!["deno", "lint", "--json", "script_1.ts"]);
    assert_eq!(
      r.unwrap(),
      Flags {
        subcommand: DenoSubcommand::Lint(LintFlags {
          files: FileFlags {
            include: vec!["script_1.ts".to_string()],
            ignore: vec![],
          },
          fix: false,
          rules: false,
          maybe_rules_tags: None,
          maybe_rules_include: None,
          maybe_rules_exclude: None,
          json: true,
          compact: false,
          watch: Default::default(),
          ext: None,
        }),
        ..Flags::default()
      }
    );

    let r = flags_from_vec(svec![
      "deno",
      "lint",
      "--config",
      "Deno.jsonc",
      "--json",
      "script_1.ts"
    ]);
    assert_eq!(
      r.unwrap(),
      Flags {
        subcommand: DenoSubcommand::Lint(LintFlags {
          files: FileFlags {
            include: vec!["script_1.ts".to_string()],
            ignore: vec![],
          },
          fix: false,
          rules: false,
          maybe_rules_tags: None,
          maybe_rules_include: None,
          maybe_rules_exclude: None,
          json: true,
          compact: false,
          watch: Default::default(),
          ext: None,
        }),
        config_flag: ConfigFlag::Path("Deno.jsonc".to_string()),
        ..Flags::default()
      }
    );

    let r = flags_from_vec(svec![
      "deno",
      "lint",
      "--config",
      "Deno.jsonc",
      "--compact",
      "script_1.ts"
    ]);
    assert_eq!(
      r.unwrap(),
      Flags {
        subcommand: DenoSubcommand::Lint(LintFlags {
          files: FileFlags {
            include: vec!["script_1.ts".to_string()],
            ignore: vec![],
          },
          fix: false,
          rules: false,
          maybe_rules_tags: None,
          maybe_rules_include: None,
          maybe_rules_exclude: None,
          json: false,
          compact: true,
          watch: Default::default(),
          ext: None,
        }),
        config_flag: ConfigFlag::Path("Deno.jsonc".to_string()),
        ..Flags::default()
      }
    );
  }

  #[test]
  fn types() {
    let r = flags_from_vec(svec!["deno", "types"]);
    assert_eq!(
      r.unwrap(),
      Flags {
        subcommand: DenoSubcommand::Types,
        ..Flags::default()
      }
    );
  }

  #[test]
  fn cache() {
    let r = flags_from_vec(svec!["deno", "cache", "script.ts"]);
    assert_eq!(
      r.unwrap(),
      Flags {
        subcommand: DenoSubcommand::Cache(CacheFlags {
          files: svec!["script.ts"],
        }),
        ..Flags::default()
      }
    );
  }

  #[test]
  fn check() {
    let r = flags_from_vec(svec!["deno", "check", "script.ts"]);
    assert_eq!(
      r.unwrap(),
      Flags {
        subcommand: DenoSubcommand::Check(CheckFlags {
          files: svec!["script.ts"],
        }),
        type_check_mode: TypeCheckMode::Local,
        ..Flags::default()
      }
    );

    for all_flag in ["--remote", "--all"] {
      let r = flags_from_vec(svec!["deno", "check", all_flag, "script.ts"]);
      assert_eq!(
        r.unwrap(),
        Flags {
          subcommand: DenoSubcommand::Check(CheckFlags {
            files: svec!["script.ts"],
          }),
          type_check_mode: TypeCheckMode::All,
          ..Flags::default()
        }
      );

      let r = flags_from_vec(svec![
        "deno",
        "check",
        all_flag,
        "--no-remote",
        "script.ts"
      ]);
      assert_eq!(
        r.unwrap_err().kind(),
        clap::error::ErrorKind::ArgumentConflict
      );
    }
  }

  #[test]
  fn info() {
    let r = flags_from_vec(svec!["deno", "info", "script.ts"]);
    assert_eq!(
      r.unwrap(),
      Flags {
        subcommand: DenoSubcommand::Info(InfoFlags {
          json: false,
          file: Some("script.ts".to_string()),
        }),
        ..Flags::default()
      }
    );

    let r = flags_from_vec(svec!["deno", "info", "--reload", "script.ts"]);
    assert_eq!(
      r.unwrap(),
      Flags {
        subcommand: DenoSubcommand::Info(InfoFlags {
          json: false,
          file: Some("script.ts".to_string()),
        }),
        reload: true,
        ..Flags::default()
      }
    );

    let r = flags_from_vec(svec!["deno", "info", "--json", "script.ts"]);
    assert_eq!(
      r.unwrap(),
      Flags {
        subcommand: DenoSubcommand::Info(InfoFlags {
          json: true,
          file: Some("script.ts".to_string()),
        }),
        ..Flags::default()
      }
    );

    let r = flags_from_vec(svec!["deno", "info"]);
    assert_eq!(
      r.unwrap(),
      Flags {
        subcommand: DenoSubcommand::Info(InfoFlags {
          json: false,
          file: None
        }),
        ..Flags::default()
      }
    );

    let r = flags_from_vec(svec!["deno", "info", "--json"]);
    assert_eq!(
      r.unwrap(),
      Flags {
        subcommand: DenoSubcommand::Info(InfoFlags {
          json: true,
          file: None
        }),
        ..Flags::default()
      }
    );

    let r = flags_from_vec(svec![
      "deno",
      "info",
      "--no-npm",
      "--no-remote",
      "--config",
      "tsconfig.json"
    ]);
    assert_eq!(
      r.unwrap(),
      Flags {
        subcommand: DenoSubcommand::Info(InfoFlags {
          json: false,
          file: None
        }),
        config_flag: ConfigFlag::Path("tsconfig.json".to_owned()),
        no_npm: true,
        no_remote: true,
        ..Flags::default()
      }
    );
  }

  #[test]
  fn tsconfig() {
    let r =
      flags_from_vec(svec!["deno", "run", "-c", "tsconfig.json", "script.ts"]);
    assert_eq!(
      r.unwrap(),
      Flags {
        subcommand: DenoSubcommand::Run(RunFlags::new_default(
          "script.ts".to_string(),
        )),
        config_flag: ConfigFlag::Path("tsconfig.json".to_owned()),
        code_cache_enabled: true,
        ..Flags::default()
      }
    );
  }

  #[test]
  fn eval() {
    let r = flags_from_vec(svec!["deno", "eval", "'console.log(\"hello\")'"]);
    assert_eq!(
      r.unwrap(),
      Flags {
        subcommand: DenoSubcommand::Eval(EvalFlags {
          print: false,
          code: "'console.log(\"hello\")'".to_string(),
        }),
        permissions: PermissionFlags {
          allow_all: true,
          allow_net: Some(vec![]),
          allow_env: Some(vec![]),
          allow_run: Some(vec![]),
          allow_read: Some(vec![]),
          allow_sys: Some(vec![]),
          allow_write: Some(vec![]),
          allow_ffi: Some(vec![]),
          allow_hrtime: true,
          ..Default::default()
        },
        ..Flags::default()
      }
    );
  }

  #[test]
  fn eval_p() {
    let r = flags_from_vec(svec!["deno", "eval", "-p", "1+2"]);
    assert_eq!(
      r.unwrap(),
      Flags {
        subcommand: DenoSubcommand::Eval(EvalFlags {
          print: true,
          code: "1+2".to_string(),
        }),
        permissions: PermissionFlags {
          allow_all: true,
          allow_net: Some(vec![]),
          allow_env: Some(vec![]),
          allow_run: Some(vec![]),
          allow_read: Some(vec![]),
          allow_sys: Some(vec![]),
          allow_write: Some(vec![]),
          allow_ffi: Some(vec![]),
          allow_hrtime: true,
          ..Default::default()
        },
        ..Flags::default()
      }
    );
  }

  #[test]
  fn eval_typescript() {
    let r =
      flags_from_vec(svec!["deno", "eval", "-T", "'console.log(\"hello\")'"]);
    assert_eq!(
      r.unwrap(),
      Flags {
        subcommand: DenoSubcommand::Eval(EvalFlags {
          print: false,
          code: "'console.log(\"hello\")'".to_string(),
        }),
        permissions: PermissionFlags {
          allow_all: true,
          allow_net: Some(vec![]),
          allow_env: Some(vec![]),
          allow_run: Some(vec![]),
          allow_read: Some(vec![]),
          allow_sys: Some(vec![]),
          allow_write: Some(vec![]),
          allow_ffi: Some(vec![]),
          allow_hrtime: true,
          ..Default::default()
        },
        ext: Some("ts".to_string()),
        ..Flags::default()
      }
    );
  }

  #[test]
  fn eval_with_flags() {
    #[rustfmt::skip]
    let r = flags_from_vec(svec!["deno", "eval", "--import-map", "import_map.json", "--no-remote", "--config", "tsconfig.json", "--no-check", "--reload", "--lock", "lock.json", "--cert", "example.crt", "--cached-only", "--location", "https:foo", "--v8-flags=--help", "--seed", "1", "--inspect=127.0.0.1:9229", "--env=.example.env", "42"]);
    assert_eq!(
      r.unwrap(),
      Flags {
        subcommand: DenoSubcommand::Eval(EvalFlags {
          print: false,
          code: "42".to_string(),
        }),
        import_map_path: Some("import_map.json".to_string()),
        no_remote: true,
        config_flag: ConfigFlag::Path("tsconfig.json".to_owned()),
        type_check_mode: TypeCheckMode::None,
        reload: true,
        lock: Some(String::from("lock.json")),
        ca_data: Some(CaData::File("example.crt".to_string())),
        cached_only: true,
        location: Some(Url::parse("https://foo/").unwrap()),
        v8_flags: svec!["--help", "--random-seed=1"],
        seed: Some(1),
        inspect: Some("127.0.0.1:9229".parse().unwrap()),
        permissions: PermissionFlags {
          allow_all: true,
          allow_net: Some(vec![]),
          allow_env: Some(vec![]),
          allow_run: Some(vec![]),
          allow_read: Some(vec![]),
          allow_sys: Some(vec![]),
          allow_write: Some(vec![]),
          allow_ffi: Some(vec![]),
          allow_hrtime: true,
          ..Default::default()
        },
        env_file: Some(".example.env".to_owned()),
        ..Flags::default()
      }
    );
  }

  #[test]
  fn eval_args() {
    let r = flags_from_vec(svec![
      "deno",
      "eval",
      "console.log(Deno.args)",
      "arg1",
      "arg2"
    ]);
    assert_eq!(
      r.unwrap(),
      Flags {
        subcommand: DenoSubcommand::Eval(EvalFlags {
          print: false,
          code: "console.log(Deno.args)".to_string(),
        }),
        argv: svec!["arg1", "arg2"],
        permissions: PermissionFlags {
          allow_all: true,
          allow_net: Some(vec![]),
          allow_env: Some(vec![]),
          allow_run: Some(vec![]),
          allow_read: Some(vec![]),
          allow_sys: Some(vec![]),
          allow_write: Some(vec![]),
          allow_ffi: Some(vec![]),
          allow_hrtime: true,
          ..Default::default()
        },
        ..Flags::default()
      }
    );
  }

  #[test]
  fn repl() {
    let r = flags_from_vec(svec!["deno"]);
    assert_eq!(
      r.unwrap(),
      Flags {
        subcommand: DenoSubcommand::Repl(ReplFlags {
          eval_files: None,
          eval: None,
          is_default_command: true,
        }),
        unsafely_ignore_certificate_errors: None,
        permissions: PermissionFlags {
          allow_net: Some(vec![]),
          allow_env: Some(vec![]),
          deny_env: None,
          allow_run: Some(vec![]),
          deny_run: None,
          allow_read: Some(vec![]),
          deny_read: None,
          allow_sys: Some(vec![]),
          deny_sys: None,
          allow_write: Some(vec![]),
          deny_write: None,
          allow_ffi: Some(vec![]),
          deny_ffi: None,
          allow_hrtime: true,
          ..Default::default()
        },
        ..Flags::default()
      }
    );
  }

  #[test]
  fn repl_strace_ops() {
    // Lightly test this undocumented flag
    let r = flags_from_vec(svec!["deno", "repl", "--strace-ops"]);
    assert_eq!(r.unwrap().strace_ops, Some(vec![]));
    let r =
      flags_from_vec(svec!["deno", "repl", "--strace-ops=http,websocket"]);
    assert_eq!(
      r.unwrap().strace_ops,
      Some(vec!["http".to_string(), "websocket".to_string()])
    );
  }

  #[test]
  fn repl_with_flags() {
    #[rustfmt::skip]
    let r = flags_from_vec(svec!["deno", "repl", "-A", "--import-map", "import_map.json", "--no-remote", "--config", "tsconfig.json", "--no-check", "--reload", "--lock", "lock.json", "--cert", "example.crt", "--cached-only", "--location", "https:foo", "--v8-flags=--help", "--seed", "1", "--inspect=127.0.0.1:9229", "--unsafely-ignore-certificate-errors", "--env=.example.env"]);
    assert_eq!(
      r.unwrap(),
      Flags {
        subcommand: DenoSubcommand::Repl(ReplFlags {
          eval_files: None,
          eval: None,
          is_default_command: false,
        }),
        import_map_path: Some("import_map.json".to_string()),
        no_remote: true,
        config_flag: ConfigFlag::Path("tsconfig.json".to_owned()),
        type_check_mode: TypeCheckMode::None,
        reload: true,
        lock: Some(String::from("lock.json")),
        ca_data: Some(CaData::File("example.crt".to_string())),
        cached_only: true,
        location: Some(Url::parse("https://foo/").unwrap()),
        v8_flags: svec!["--help", "--random-seed=1"],
        seed: Some(1),
        inspect: Some("127.0.0.1:9229".parse().unwrap()),
        permissions: PermissionFlags {
          allow_all: true,
          allow_net: Some(vec![]),
          allow_env: Some(vec![]),
          allow_run: Some(vec![]),
          allow_read: Some(vec![]),
          allow_sys: Some(vec![]),
          allow_write: Some(vec![]),
          allow_ffi: Some(vec![]),
          allow_hrtime: true,
          ..Default::default()
        },
        env_file: Some(".example.env".to_owned()),
        unsafely_ignore_certificate_errors: Some(vec![]),
        ..Flags::default()
      }
    );
  }

  #[test]
  fn repl_with_eval_flag() {
    #[rustfmt::skip]
    let r = flags_from_vec(svec!["deno", "repl", "--allow-write", "--eval", "console.log('hello');"]);
    assert_eq!(
      r.unwrap(),
      Flags {
        subcommand: DenoSubcommand::Repl(ReplFlags {
          eval_files: None,
          eval: Some("console.log('hello');".to_string()),
          is_default_command: false,
        }),
        permissions: PermissionFlags {
          allow_write: Some(vec![]),
          ..Default::default()
        },
        type_check_mode: TypeCheckMode::None,
        ..Flags::default()
      }
    );
  }

  #[test]
  fn repl_with_eval_file_flag() {
    #[rustfmt::skip]
    let r = flags_from_vec(svec!["deno", "repl", "--eval-file=./a.js,./b.ts,https://examples.deno.land/hello-world.ts"]);
    assert_eq!(
      r.unwrap(),
      Flags {
        subcommand: DenoSubcommand::Repl(ReplFlags {
          eval_files: Some(vec![
            "./a.js".to_string(),
            "./b.ts".to_string(),
            "https://examples.deno.land/hello-world.ts".to_string()
          ]),
          eval: None,
          is_default_command: false,
        }),
        type_check_mode: TypeCheckMode::None,
        ..Flags::default()
      }
    );
  }

  #[test]
  fn allow_read_allowlist() {
    use test_util::TempDir;
    let temp_dir_guard = TempDir::new();
    let temp_dir = temp_dir_guard.path().to_string();

    let r = flags_from_vec(svec![
      "deno",
      "run",
      format!("--allow-read=.,{}", temp_dir),
      "script.ts"
    ]);
    assert_eq!(
      r.unwrap(),
      Flags {
        permissions: PermissionFlags {
          allow_read: Some(vec![String::from("."), temp_dir]),
          ..Default::default()
        },
        subcommand: DenoSubcommand::Run(RunFlags::new_default(
          "script.ts".to_string(),
        )),
        code_cache_enabled: true,
        ..Flags::default()
      }
    );
  }

  #[test]
  fn deny_read_denylist() {
    use test_util::TempDir;
    let temp_dir_guard = TempDir::new();
    let temp_dir = temp_dir_guard.path().to_string();

    let r = flags_from_vec(svec![
      "deno",
      "run",
      format!("--deny-read=.,{}", temp_dir),
      "script.ts"
    ]);
    assert_eq!(
      r.unwrap(),
      Flags {
        permissions: PermissionFlags {
          deny_read: Some(vec![String::from("."), temp_dir]),
          ..Default::default()
        },
        subcommand: DenoSubcommand::Run(RunFlags::new_default(
          "script.ts".to_string(),
        )),
        code_cache_enabled: true,
        ..Flags::default()
      }
    );
  }

  #[test]
  fn allow_write_allowlist() {
    use test_util::TempDir;
    let temp_dir_guard = TempDir::new();
    let temp_dir = temp_dir_guard.path().to_string();

    let r = flags_from_vec(svec![
      "deno",
      "run",
      format!("--allow-write=.,{}", temp_dir),
      "script.ts"
    ]);
    assert_eq!(
      r.unwrap(),
      Flags {
        permissions: PermissionFlags {
          allow_write: Some(vec![String::from("."), temp_dir]),
          ..Default::default()
        },
        subcommand: DenoSubcommand::Run(RunFlags::new_default(
          "script.ts".to_string(),
        )),
        code_cache_enabled: true,
        ..Flags::default()
      }
    );
  }

  #[test]
  fn deny_write_denylist() {
    use test_util::TempDir;
    let temp_dir_guard = TempDir::new();
    let temp_dir = temp_dir_guard.path().to_string();

    let r = flags_from_vec(svec![
      "deno",
      "run",
      format!("--deny-write=.,{}", temp_dir),
      "script.ts"
    ]);
    assert_eq!(
      r.unwrap(),
      Flags {
        permissions: PermissionFlags {
          deny_write: Some(vec![String::from("."), temp_dir]),
          ..Default::default()
        },
        subcommand: DenoSubcommand::Run(RunFlags::new_default(
          "script.ts".to_string(),
        )),
        code_cache_enabled: true,
        ..Flags::default()
      }
    );
  }

  #[test]
  fn allow_net_allowlist() {
    let r = flags_from_vec(svec![
      "deno",
      "run",
      "--allow-net=127.0.0.1",
      "script.ts"
    ]);
    assert_eq!(
      r.unwrap(),
      Flags {
        subcommand: DenoSubcommand::Run(RunFlags::new_default(
          "script.ts".to_string(),
        )),
        permissions: PermissionFlags {
          allow_net: Some(svec!["127.0.0.1"]),
          ..Default::default()
        },
        code_cache_enabled: true,
        ..Flags::default()
      }
    );
  }

  #[test]
  fn deny_net_denylist() {
    let r = flags_from_vec(svec!["deno", "--deny-net=127.0.0.1", "script.ts"]);
    assert_eq!(
      r.unwrap(),
      Flags {
        subcommand: DenoSubcommand::Run(RunFlags {
          script: "script.ts".to_string(),
          watch: None,
          bare: true,
        }),
        permissions: PermissionFlags {
          deny_net: Some(svec!["127.0.0.1"]),
          ..Default::default()
        },
        code_cache_enabled: true,
        ..Flags::default()
      }
    );
  }

  #[test]
  fn allow_env_allowlist() {
    let r =
      flags_from_vec(svec!["deno", "run", "--allow-env=HOME", "script.ts"]);
    assert_eq!(
      r.unwrap(),
      Flags {
        subcommand: DenoSubcommand::Run(RunFlags::new_default(
          "script.ts".to_string(),
        )),
        permissions: PermissionFlags {
          allow_env: Some(svec!["HOME"]),
          ..Default::default()
        },
        code_cache_enabled: true,
        ..Flags::default()
      }
    );
  }

  #[test]
  fn deny_env_denylist() {
    let r =
      flags_from_vec(svec!["deno", "run", "--deny-env=HOME", "script.ts"]);
    assert_eq!(
      r.unwrap(),
      Flags {
        subcommand: DenoSubcommand::Run(RunFlags::new_default(
          "script.ts".to_string(),
        )),
        permissions: PermissionFlags {
          deny_env: Some(svec!["HOME"]),
          ..Default::default()
        },
        code_cache_enabled: true,
        ..Flags::default()
      }
    );
  }

  #[test]
  fn allow_env_allowlist_multiple() {
    let r = flags_from_vec(svec![
      "deno",
      "run",
      "--allow-env=HOME,PATH",
      "script.ts"
    ]);
    assert_eq!(
      r.unwrap(),
      Flags {
        subcommand: DenoSubcommand::Run(RunFlags::new_default(
          "script.ts".to_string(),
        )),
        permissions: PermissionFlags {
          allow_env: Some(svec!["HOME", "PATH"]),
          ..Default::default()
        },
        code_cache_enabled: true,
        ..Flags::default()
      }
    );
  }

  #[test]
  fn deny_env_denylist_multiple() {
    let r =
      flags_from_vec(svec!["deno", "run", "--deny-env=HOME,PATH", "script.ts"]);
    assert_eq!(
      r.unwrap(),
      Flags {
        subcommand: DenoSubcommand::Run(RunFlags::new_default(
          "script.ts".to_string(),
        )),
        permissions: PermissionFlags {
          deny_env: Some(svec!["HOME", "PATH"]),
          ..Default::default()
        },
        code_cache_enabled: true,
        ..Flags::default()
      }
    );
  }

  #[test]
  fn allow_env_allowlist_validator() {
    let r =
      flags_from_vec(svec!["deno", "run", "--allow-env=HOME", "script.ts"]);
    assert!(r.is_ok());
    let r = flags_from_vec(svec!["deno", "--allow-env=H=ME", "script.ts"]);
    assert!(r.is_err());
    let r =
      flags_from_vec(svec!["deno", "run", "--allow-env=H\0ME", "script.ts"]);
    assert!(r.is_err());
  }

  #[test]
  fn deny_env_denylist_validator() {
    let r =
      flags_from_vec(svec!["deno", "run", "--deny-env=HOME", "script.ts"]);
    assert!(r.is_ok());
    let r =
      flags_from_vec(svec!["deno", "run", "--deny-env=H=ME", "script.ts"]);
    assert!(r.is_err());
    let r = flags_from_vec(svec!["deno", "--deny-env=H\0ME", "script.ts"]);
    assert!(r.is_err());
  }

  #[test]
  fn allow_sys() {
    let r = flags_from_vec(svec!["deno", "run", "--allow-sys", "script.ts"]);
    assert_eq!(
      r.unwrap(),
      Flags {
        subcommand: DenoSubcommand::Run(RunFlags::new_default(
          "script.ts".to_string(),
        )),
        permissions: PermissionFlags {
          allow_sys: Some(vec![]),
          ..Default::default()
        },
        code_cache_enabled: true,
        ..Flags::default()
      }
    );
  }

  #[test]
  fn deny_sys() {
    let r = flags_from_vec(svec!["deno", "run", "--deny-sys", "script.ts"]);
    assert_eq!(
      r.unwrap(),
      Flags {
        subcommand: DenoSubcommand::Run(RunFlags::new_default(
          "script.ts".to_string(),
        )),
        permissions: PermissionFlags {
          deny_sys: Some(vec![]),
          ..Default::default()
        },
        code_cache_enabled: true,
        ..Flags::default()
      }
    );
  }

  #[test]
  fn allow_sys_allowlist() {
    let r =
      flags_from_vec(svec!["deno", "run", "--allow-sys=hostname", "script.ts"]);
    assert_eq!(
      r.unwrap(),
      Flags {
        subcommand: DenoSubcommand::Run(RunFlags::new_default(
          "script.ts".to_string(),
        )),
        permissions: PermissionFlags {
          allow_sys: Some(svec!["hostname"]),
          ..Default::default()
        },
        code_cache_enabled: true,
        ..Flags::default()
      }
    );
  }

  #[test]
  fn deny_sys_denylist() {
    let r = flags_from_vec(svec!["deno", "--deny-sys=hostname", "script.ts"]);
    assert_eq!(
      r.unwrap(),
      Flags {
        subcommand: DenoSubcommand::Run(RunFlags {
          script: "script.ts".to_string(),
          watch: None,
          bare: true,
        }),
        permissions: PermissionFlags {
          deny_sys: Some(svec!["hostname"]),
          ..Default::default()
        },
        code_cache_enabled: true,
        ..Flags::default()
      }
    );
  }

  #[test]
  fn allow_sys_allowlist_multiple() {
    let r = flags_from_vec(svec![
      "deno",
      "run",
      "--allow-sys=hostname,osRelease",
      "script.ts"
    ]);
    assert_eq!(
      r.unwrap(),
      Flags {
        subcommand: DenoSubcommand::Run(RunFlags::new_default(
          "script.ts".to_string(),
        )),
        permissions: PermissionFlags {
          allow_sys: Some(svec!["hostname", "osRelease"]),
          ..Default::default()
        },
        code_cache_enabled: true,
        ..Flags::default()
      }
    );
  }

  #[test]
  fn deny_sys_denylist_multiple() {
    let r = flags_from_vec(svec![
      "deno",
      "run",
      "--deny-sys=hostname,osRelease",
      "script.ts"
    ]);
    assert_eq!(
      r.unwrap(),
      Flags {
        subcommand: DenoSubcommand::Run(RunFlags::new_default(
          "script.ts".to_string(),
        )),
        permissions: PermissionFlags {
          deny_sys: Some(svec!["hostname", "osRelease"]),
          ..Default::default()
        },
        code_cache_enabled: true,
        ..Flags::default()
      }
    );
  }

  #[test]
  fn allow_sys_allowlist_validator() {
    let r =
      flags_from_vec(svec!["deno", "run", "--allow-sys=hostname", "script.ts"]);
    assert!(r.is_ok());
    let r = flags_from_vec(svec![
      "deno",
      "run",
      "--allow-sys=hostname,osRelease",
      "script.ts"
    ]);
    assert!(r.is_ok());
    let r =
      flags_from_vec(svec!["deno", "run", "--allow-sys=foo", "script.ts"]);
    assert!(r.is_err());
    let r = flags_from_vec(svec![
      "deno",
      "run",
      "--allow-sys=hostname,foo",
      "script.ts"
    ]);
    assert!(r.is_err());
  }

  #[test]
  fn deny_sys_denylist_validator() {
    let r =
      flags_from_vec(svec!["deno", "run", "--deny-sys=hostname", "script.ts"]);
    assert!(r.is_ok());
    let r = flags_from_vec(svec![
      "deno",
      "run",
      "--deny-sys=hostname,osRelease",
      "script.ts"
    ]);
    assert!(r.is_ok());
    let r = flags_from_vec(svec!["deno", "run", "--deny-sys=foo", "script.ts"]);
    assert!(r.is_err());
    let r = flags_from_vec(svec![
      "deno",
      "run",
      "--deny-sys=hostname,foo",
      "script.ts"
    ]);
    assert!(r.is_err());
  }

  #[test]
  fn reload_validator() {
    let r = flags_from_vec(svec![
      "deno",
      "run",
      "--reload=http://deno.land/",
      "script.ts"
    ]);
    assert!(r.is_ok(), "should accept valid urls");

    let r = flags_from_vec(svec![
      "deno",
      "run",
      "--reload=http://deno.land/a,http://deno.land/b",
      "script.ts"
    ]);
    assert!(r.is_ok(), "should accept accept multiple valid urls");

    let r = flags_from_vec(svec![
      "deno",
      "run",
      "--reload=./relativeurl/",
      "script.ts"
    ]);
    assert!(r.is_err(), "Should reject relative urls that start with ./");

    let r = flags_from_vec(svec![
      "deno",
      "run",
      "--reload=relativeurl/",
      "script.ts"
    ]);
    assert!(r.is_err(), "Should reject relative urls");

    let r =
      flags_from_vec(svec!["deno", "run", "--reload=/absolute", "script.ts"]);
    assert!(r.is_err(), "Should reject absolute urls");

    let r = flags_from_vec(svec!["deno", "--reload=/", "script.ts"]);
    assert!(r.is_err(), "Should reject absolute root url");

    let r = flags_from_vec(svec!["deno", "run", "--reload=", "script.ts"]);
    assert!(r.is_err(), "Should reject when nothing is provided");

    let r = flags_from_vec(svec!["deno", "run", "--reload=,", "script.ts"]);
    assert!(r.is_err(), "Should reject when a single comma is provided");

    let r = flags_from_vec(svec![
      "deno",
      "run",
      "--reload=,http://deno.land/a",
      "script.ts"
    ]);
    assert!(r.is_err(), "Should reject a leading comma");

    let r = flags_from_vec(svec![
      "deno",
      "run",
      "--reload=http://deno.land/a,",
      "script.ts"
    ]);
    assert!(r.is_err(), "Should reject a trailing comma");

    let r = flags_from_vec(svec![
      "deno",
      "run",
      "--reload=http://deno.land/a,,http://deno.land/b",
      "script.ts"
    ]);
    assert!(r.is_err(), "Should reject adjacent commas");
  }

  #[test]
  fn bundle() {
    let r = flags_from_vec(svec!["deno", "bundle", "source.ts"]);
    assert_eq!(
      r.unwrap(),
      Flags {
        subcommand: DenoSubcommand::Bundle(BundleFlags {
          source_file: "source.ts".to_string(),
          out_file: None,
          watch: Default::default(),
        }),
        type_check_mode: TypeCheckMode::Local,
        ..Flags::default()
      }
    );
  }

  #[test]
  fn bundle_with_config() {
    let r = flags_from_vec(svec![
      "deno",
      "bundle",
      "--no-remote",
      "--config",
      "tsconfig.json",
      "source.ts",
      "bundle.js"
    ]);
    assert_eq!(
      r.unwrap(),
      Flags {
        subcommand: DenoSubcommand::Bundle(BundleFlags {
          source_file: "source.ts".to_string(),
          out_file: Some("bundle.js".to_string()),
          watch: Default::default(),
        }),
        permissions: PermissionFlags {
          allow_write: Some(vec![]),
          ..Default::default()
        },
        no_remote: true,
        type_check_mode: TypeCheckMode::Local,
        config_flag: ConfigFlag::Path("tsconfig.json".to_owned()),
        ..Flags::default()
      }
    );
  }

  #[test]
  fn bundle_with_output() {
    let r = flags_from_vec(svec!["deno", "bundle", "source.ts", "bundle.js"]);
    assert_eq!(
      r.unwrap(),
      Flags {
        subcommand: DenoSubcommand::Bundle(BundleFlags {
          source_file: "source.ts".to_string(),
          out_file: Some("bundle.js".to_string()),
          watch: Default::default(),
        }),
        type_check_mode: TypeCheckMode::Local,
        permissions: PermissionFlags {
          allow_write: Some(vec![]),
          ..Default::default()
        },
        ..Flags::default()
      }
    );
  }

  #[test]
  fn bundle_with_lock() {
    let r =
      flags_from_vec(svec!["deno", "bundle", "--lock=lock.json", "source.ts"]);
    assert_eq!(
      r.unwrap(),
      Flags {
        subcommand: DenoSubcommand::Bundle(BundleFlags {
          source_file: "source.ts".to_string(),
          out_file: None,
          watch: Default::default(),
        }),
        type_check_mode: TypeCheckMode::Local,
        lock: Some(String::from("lock.json")),
        ..Flags::default()
      }
    );
  }

  #[test]
  fn bundle_with_reload() {
    let r = flags_from_vec(svec!["deno", "bundle", "--reload", "source.ts"]);
    assert_eq!(
      r.unwrap(),
      Flags {
        reload: true,
        subcommand: DenoSubcommand::Bundle(BundleFlags {
          source_file: "source.ts".to_string(),
          out_file: None,
          watch: Default::default(),
        }),
        type_check_mode: TypeCheckMode::Local,
        ..Flags::default()
      }
    );
  }

  #[test]
  fn bundle_nocheck() {
    let r = flags_from_vec(svec!["deno", "bundle", "--no-check", "script.ts"])
      .unwrap();
    assert_eq!(
      r,
      Flags {
        subcommand: DenoSubcommand::Bundle(BundleFlags {
          source_file: "script.ts".to_string(),
          out_file: None,
          watch: Default::default(),
        }),
        type_check_mode: TypeCheckMode::None,
        ..Flags::default()
      }
    );
  }

  #[test]
  fn bundle_watch() {
    let r = flags_from_vec(svec!["deno", "bundle", "--watch", "source.ts"]);
    assert_eq!(
      r.unwrap(),
      Flags {
        subcommand: DenoSubcommand::Bundle(BundleFlags {
          source_file: "source.ts".to_string(),
          out_file: None,
          watch: Some(Default::default()),
        }),
        type_check_mode: TypeCheckMode::Local,
        ..Flags::default()
      }
    )
  }

  #[test]
  fn bundle_watch_with_no_clear_screen() {
    let r = flags_from_vec(svec![
      "deno",
      "bundle",
      "--watch",
      "--no-clear-screen",
      "source.ts"
    ]);
    assert_eq!(
      r.unwrap(),
      Flags {
        subcommand: DenoSubcommand::Bundle(BundleFlags {
          source_file: "source.ts".to_string(),
          out_file: None,
          watch: Some(WatchFlags {
            hmr: false,
            no_clear_screen: true,
            exclude: vec![],
          }),
        }),
        type_check_mode: TypeCheckMode::Local,
        ..Flags::default()
      }
    )
  }

  #[test]
  fn run_import_map() {
    let r = flags_from_vec(svec![
      "deno",
      "run",
      "--import-map=import_map.json",
      "script.ts"
    ]);
    assert_eq!(
      r.unwrap(),
      Flags {
        subcommand: DenoSubcommand::Run(RunFlags::new_default(
          "script.ts".to_string(),
        )),
        import_map_path: Some("import_map.json".to_owned()),
        code_cache_enabled: true,
        ..Flags::default()
      }
    );
  }

  #[test]
  fn info_import_map() {
    let r = flags_from_vec(svec![
      "deno",
      "info",
      "--import-map=import_map.json",
      "script.ts"
    ]);
    assert_eq!(
      r.unwrap(),
      Flags {
        subcommand: DenoSubcommand::Info(InfoFlags {
          file: Some("script.ts".to_string()),
          json: false,
        }),
        import_map_path: Some("import_map.json".to_owned()),
        ..Flags::default()
      }
    );
  }

  #[test]
  fn cache_import_map() {
    let r = flags_from_vec(svec![
      "deno",
      "cache",
      "--import-map=import_map.json",
      "script.ts"
    ]);
    assert_eq!(
      r.unwrap(),
      Flags {
        subcommand: DenoSubcommand::Cache(CacheFlags {
          files: svec!["script.ts"],
        }),
        import_map_path: Some("import_map.json".to_owned()),
        ..Flags::default()
      }
    );
  }

  #[test]
  fn doc_import_map() {
    let r = flags_from_vec(svec![
      "deno",
      "doc",
      "--import-map=import_map.json",
      "script.ts"
    ]);
    assert_eq!(
      r.unwrap(),
      Flags {
        subcommand: DenoSubcommand::Doc(DocFlags {
          source_files: DocSourceFileFlag::Paths(vec!["script.ts".to_owned()]),
          private: false,
          json: false,
          html: None,
          lint: false,
          filter: None,
        }),
        import_map_path: Some("import_map.json".to_owned()),
        ..Flags::default()
      }
    );
  }

  #[test]
  fn run_env_default() {
    let r = flags_from_vec(svec!["deno", "run", "--env", "script.ts"]);
    assert_eq!(
      r.unwrap(),
      Flags {
        subcommand: DenoSubcommand::Run(RunFlags::new_default(
          "script.ts".to_string(),
        )),
        env_file: Some(".env".to_owned()),
        code_cache_enabled: true,
        ..Flags::default()
      }
    );
  }

  #[test]
  fn run_env_file_default() {
    let r = flags_from_vec(svec!["deno", "run", "--env-file", "script.ts"]);
    assert_eq!(
      r.unwrap(),
      Flags {
        subcommand: DenoSubcommand::Run(RunFlags::new_default(
          "script.ts".to_string(),
        )),
        env_file: Some(".env".to_owned()),
        code_cache_enabled: true,
        ..Flags::default()
      }
    );
  }

  #[test]
  fn run_no_code_cache() {
    let r = flags_from_vec(svec!["deno", "--no-code-cache", "script.ts"]);
    assert_eq!(
      r.unwrap(),
      Flags {
        subcommand: DenoSubcommand::Run(RunFlags {
          script: "script.ts".to_string(),
          watch: None,
          bare: true,
        }),
        ..Flags::default()
      }
    );
  }

  #[test]
  fn run_env_defined() {
    let r =
      flags_from_vec(svec!["deno", "run", "--env=.another_env", "script.ts"]);
    assert_eq!(
      r.unwrap(),
      Flags {
        subcommand: DenoSubcommand::Run(RunFlags::new_default(
          "script.ts".to_string(),
        )),
        env_file: Some(".another_env".to_owned()),
        code_cache_enabled: true,
        ..Flags::default()
      }
    );
  }

  #[test]
  fn run_env_file_defined() {
    let r = flags_from_vec(svec![
      "deno",
      "run",
      "--env-file=.another_env",
      "script.ts"
    ]);
    assert_eq!(
      r.unwrap(),
      Flags {
        subcommand: DenoSubcommand::Run(RunFlags::new_default(
          "script.ts".to_string(),
        )),
        env_file: Some(".another_env".to_owned()),
        code_cache_enabled: true,
        ..Flags::default()
      }
    );
  }

  #[test]
  fn cache_multiple() {
    let r =
      flags_from_vec(svec!["deno", "cache", "script.ts", "script_two.ts"]);
    assert_eq!(
      r.unwrap(),
      Flags {
        subcommand: DenoSubcommand::Cache(CacheFlags {
          files: svec!["script.ts", "script_two.ts"],
        }),
        ..Flags::default()
      }
    );
  }

  #[test]
  fn run_seed() {
    let r = flags_from_vec(svec!["deno", "run", "--seed", "250", "script.ts"]);
    assert_eq!(
      r.unwrap(),
      Flags {
        subcommand: DenoSubcommand::Run(RunFlags::new_default(
          "script.ts".to_string(),
        )),
        seed: Some(250_u64),
        v8_flags: svec!["--random-seed=250"],
        code_cache_enabled: true,
        ..Flags::default()
      }
    );
  }

  #[test]
  fn run_seed_with_v8_flags() {
    let r = flags_from_vec(svec![
      "deno",
      "run",
      "--seed",
      "250",
      "--v8-flags=--expose-gc",
      "script.ts"
    ]);
    assert_eq!(
      r.unwrap(),
      Flags {
        subcommand: DenoSubcommand::Run(RunFlags::new_default(
          "script.ts".to_string(),
        )),
        seed: Some(250_u64),
        v8_flags: svec!["--expose-gc", "--random-seed=250"],
        code_cache_enabled: true,
        ..Flags::default()
      }
    );
  }

  #[test]
  fn install() {
    let r = flags_from_vec(svec![
      "deno",
      "install",
      "-g",
      "jsr:@std/http/file-server"
    ]);
    assert_eq!(
      r.unwrap(),
      Flags {
        subcommand: DenoSubcommand::Install(InstallFlags {
          kind: InstallKind::Global(InstallFlagsGlobal {
            name: None,
            module_url: "jsr:@std/http/file-server".to_string(),
            args: vec![],
            root: None,
            force: false,
          }),
          global: true,
        }),
        ..Flags::default()
      }
    );

    let r = flags_from_vec(svec![
      "deno",
      "install",
      "-g",
      "jsr:@std/http/file-server"
    ]);
    assert_eq!(
      r.unwrap(),
      Flags {
        subcommand: DenoSubcommand::Install(InstallFlags {
          kind: InstallKind::Global(InstallFlagsGlobal {
            name: None,
            module_url: "jsr:@std/http/file-server".to_string(),
            args: vec![],
            root: None,
            force: false,
          }),
          global: true,
        }),
        ..Flags::default()
      }
    );
  }

  #[test]
  fn install_with_flags() {
    #[rustfmt::skip]
    let r = flags_from_vec(svec!["deno", "install", "--global", "--import-map", "import_map.json", "--no-remote", "--config", "tsconfig.json", "--no-check", "--unsafely-ignore-certificate-errors", "--reload", "--lock", "lock.json", "--cert", "example.crt", "--cached-only", "--allow-read", "--allow-net", "--v8-flags=--help", "--seed", "1", "--inspect=127.0.0.1:9229", "--name", "file_server", "--root", "/foo", "--force", "--env=.example.env", "jsr:@std/http/file-server", "foo", "bar"]);
    assert_eq!(
      r.unwrap(),
      Flags {
        subcommand: DenoSubcommand::Install(InstallFlags {
          kind: InstallKind::Global(InstallFlagsGlobal {
            name: Some("file_server".to_string()),
            module_url: "jsr:@std/http/file-server".to_string(),
            args: svec!["foo", "bar"],
            root: Some("/foo".to_string()),
            force: true,
          }),
          global: true,
        }),
        import_map_path: Some("import_map.json".to_string()),
        no_remote: true,
        config_flag: ConfigFlag::Path("tsconfig.json".to_owned()),
        type_check_mode: TypeCheckMode::None,
        reload: true,
        lock: Some(String::from("lock.json")),
        ca_data: Some(CaData::File("example.crt".to_string())),
        cached_only: true,
        v8_flags: svec!["--help", "--random-seed=1"],
        seed: Some(1),
        inspect: Some("127.0.0.1:9229".parse().unwrap()),
        unsafely_ignore_certificate_errors: Some(vec![]),
        permissions: PermissionFlags {
          allow_net: Some(vec![]),
          allow_read: Some(vec![]),
          ..Default::default()
        },
        env_file: Some(".example.env".to_owned()),
        ..Flags::default()
      }
    );
  }

  #[test]
  fn uninstall() {
    let r = flags_from_vec(svec!["deno", "uninstall", "file_server"]);
    assert_eq!(
      r.unwrap(),
      Flags {
        subcommand: DenoSubcommand::Uninstall(UninstallFlags {
          kind: UninstallKind::Global(UninstallFlagsGlobal {
            name: "file_server".to_string(),
            root: None,
          }),
          global: false,
        }),
        ..Flags::default()
      }
    );

    let r = flags_from_vec(svec!["deno", "uninstall", "-g", "file_server"]);
    assert_eq!(
      r.unwrap(),
      Flags {
        subcommand: DenoSubcommand::Uninstall(UninstallFlags {
          kind: UninstallKind::Global(UninstallFlagsGlobal {
            name: "file_server".to_string(),
            root: None,
          }),
          global: true,
        }),
        ..Flags::default()
      }
    );
  }

  #[test]
  fn uninstall_with_help_flag() {
    let r = flags_from_vec(svec!["deno", "uninstall", "--help"]);
    assert!(r.is_ok());
  }

  #[test]
  fn log_level() {
    let r =
      flags_from_vec(svec!["deno", "run", "--log-level=debug", "script.ts"]);
    assert_eq!(
      r.unwrap(),
      Flags {
        subcommand: DenoSubcommand::Run(RunFlags::new_default(
          "script.ts".to_string(),
        )),
        log_level: Some(Level::Debug),
        code_cache_enabled: true,
        ..Flags::default()
      }
    );
  }

  #[test]
  fn quiet() {
    let r = flags_from_vec(svec!["deno", "-q", "script.ts"]);
    assert_eq!(
      r.unwrap(),
      Flags {
        subcommand: DenoSubcommand::Run(RunFlags {
          script: "script.ts".to_string(),
          watch: None,
          bare: true,
        }),
        log_level: Some(Level::Error),
        code_cache_enabled: true,
        ..Flags::default()
      }
    );
  }

  #[test]
  fn completions() {
    let r = flags_from_vec(svec!["deno", "completions", "zsh"]).unwrap();

    match r.subcommand {
      DenoSubcommand::Completions(CompletionsFlags { buf }) => {
        assert!(!buf.is_empty())
      }
      _ => unreachable!(),
    }
  }

  #[test]
  fn run_with_args() {
    let r = flags_from_vec(svec![
      "deno",
      "run",
      "script.ts",
      "--allow-read",
      "--allow-net"
    ]);
    assert_eq!(
      r.unwrap(),
      Flags {
        subcommand: DenoSubcommand::Run(RunFlags::new_default(
          "script.ts".to_string(),
        )),
        argv: svec!["--allow-read", "--allow-net"],
        code_cache_enabled: true,
        ..Flags::default()
      }
    );
    let r = flags_from_vec(svec![
      "deno",
      "run",
      "--location",
      "https:foo",
      "--allow-read",
      "script.ts",
      "--allow-net",
      "-r",
      "--help",
      "--foo",
      "bar"
    ]);
    assert_eq!(
      r.unwrap(),
      Flags {
        subcommand: DenoSubcommand::Run(RunFlags::new_default(
          "script.ts".to_string(),
        )),
        location: Some(Url::parse("https://foo/").unwrap()),
        permissions: PermissionFlags {
          allow_read: Some(vec![]),
          ..Default::default()
        },
        argv: svec!["--allow-net", "-r", "--help", "--foo", "bar"],
        code_cache_enabled: true,
        ..Flags::default()
      }
    );

    let r = flags_from_vec(svec!["deno", "run", "script.ts", "foo", "bar"]);
    assert_eq!(
      r.unwrap(),
      Flags {
        subcommand: DenoSubcommand::Run(RunFlags::new_default(
          "script.ts".to_string(),
        )),
        argv: svec!["foo", "bar"],
        code_cache_enabled: true,
        ..Flags::default()
      }
    );
    let r = flags_from_vec(svec!["deno", "run", "script.ts", "-"]);
    assert_eq!(
      r.unwrap(),
      Flags {
        subcommand: DenoSubcommand::Run(RunFlags::new_default(
          "script.ts".to_string(),
        )),
        argv: svec!["-"],
        code_cache_enabled: true,
        ..Flags::default()
      }
    );

    let r =
      flags_from_vec(svec!["deno", "run", "script.ts", "-", "foo", "bar"]);
    assert_eq!(
      r.unwrap(),
      Flags {
        subcommand: DenoSubcommand::Run(RunFlags::new_default(
          "script.ts".to_string(),
        )),
        argv: svec!["-", "foo", "bar"],
        code_cache_enabled: true,
        ..Flags::default()
      }
    );
  }

  #[test]
  fn no_check() {
    let r = flags_from_vec(svec!["deno", "--no-check", "script.ts"]);
    assert_eq!(
      r.unwrap(),
      Flags {
        subcommand: DenoSubcommand::Run(RunFlags {
          script: "script.ts".to_string(),
          watch: None,
          bare: true,
        }),
        type_check_mode: TypeCheckMode::None,
        code_cache_enabled: true,
        ..Flags::default()
      }
    );
  }

  #[test]
  fn no_check_remote() {
    let r =
      flags_from_vec(svec!["deno", "run", "--no-check=remote", "script.ts"]);
    assert_eq!(
      r.unwrap(),
      Flags {
        subcommand: DenoSubcommand::Run(RunFlags::new_default(
          "script.ts".to_string(),
        )),
        type_check_mode: TypeCheckMode::Local,
        code_cache_enabled: true,
        ..Flags::default()
      }
    );
  }

  #[test]
  fn repl_with_unsafely_ignore_certificate_errors() {
    let r = flags_from_vec(svec![
      "deno",
      "repl",
      "--eval",
      "console.log('hello');",
      "--unsafely-ignore-certificate-errors"
    ]);
    assert_eq!(
      r.unwrap(),
      Flags {
        subcommand: DenoSubcommand::Repl(ReplFlags {
          eval_files: None,
          eval: Some("console.log('hello');".to_string()),
          is_default_command: false,
        }),
        unsafely_ignore_certificate_errors: Some(vec![]),
        type_check_mode: TypeCheckMode::None,
        ..Flags::default()
      }
    );
  }

  #[test]
  fn run_with_unsafely_ignore_certificate_errors() {
    let r = flags_from_vec(svec![
      "deno",
      "run",
      "--unsafely-ignore-certificate-errors",
      "script.ts"
    ]);
    assert_eq!(
      r.unwrap(),
      Flags {
        subcommand: DenoSubcommand::Run(RunFlags::new_default(
          "script.ts".to_string(),
        )),
        unsafely_ignore_certificate_errors: Some(vec![]),
        code_cache_enabled: true,
        ..Flags::default()
      }
    );
  }

  #[test]
  fn run_with_unsafely_treat_insecure_origin_as_secure_with_ipv6_address() {
    let r = flags_from_vec(svec![
      "deno",
      "run",
      "--unsafely-ignore-certificate-errors=deno.land,localhost,[::],127.0.0.1,[::1],1.2.3.4",
      "script.ts"
    ]);
    assert_eq!(
      r.unwrap(),
      Flags {
        subcommand: DenoSubcommand::Run(RunFlags::new_default(
          "script.ts".to_string(),
        )),
        unsafely_ignore_certificate_errors: Some(svec![
          "deno.land",
          "localhost",
          "[::]",
          "127.0.0.1",
          "[::1]",
          "1.2.3.4"
        ]),
        code_cache_enabled: true,
        ..Flags::default()
      }
    );
  }

  #[test]
  fn repl_with_unsafely_treat_insecure_origin_as_secure_with_ipv6_address() {
    let r = flags_from_vec(svec![
      "deno",
      "repl",
      "--unsafely-ignore-certificate-errors=deno.land,localhost,[::],127.0.0.1,[::1],1.2.3.4"]);
    assert_eq!(
      r.unwrap(),
      Flags {
        subcommand: DenoSubcommand::Repl(ReplFlags {
          eval_files: None,
          eval: None,
          is_default_command: false,
        }),
        unsafely_ignore_certificate_errors: Some(svec![
          "deno.land",
          "localhost",
          "[::]",
          "127.0.0.1",
          "[::1]",
          "1.2.3.4"
        ]),
        type_check_mode: TypeCheckMode::None,
        ..Flags::default()
      }
    );
  }

  #[test]
  fn no_remote() {
    let r = flags_from_vec(svec!["deno", "run", "--no-remote", "script.ts"]);
    assert_eq!(
      r.unwrap(),
      Flags {
        subcommand: DenoSubcommand::Run(RunFlags::new_default(
          "script.ts".to_string(),
        )),
        no_remote: true,
        code_cache_enabled: true,
        ..Flags::default()
      }
    );
  }

  #[test]
  fn no_npm() {
    let r = flags_from_vec(svec!["deno", "run", "--no-npm", "script.ts"]);
    assert_eq!(
      r.unwrap(),
      Flags {
        subcommand: DenoSubcommand::Run(RunFlags::new_default(
          "script.ts".to_string(),
        )),
        no_npm: true,
        code_cache_enabled: true,
        ..Flags::default()
      }
    );
  }

  #[test]
  fn local_npm() {
    let r = flags_from_vec(svec!["deno", "--node-modules-dir", "script.ts"]);
    assert_eq!(
      r.unwrap(),
      Flags {
        subcommand: DenoSubcommand::Run(RunFlags {
          script: "script.ts".to_string(),
          watch: None,
          bare: true,
        }),
        node_modules_dir: None,
        code_cache_enabled: true,
        ..Flags::default()
      }
    );
  }

  #[test]
  fn vendor_flag() {
    let r = flags_from_vec(svec!["deno", "run", "--vendor", "script.ts"]);
    assert_eq!(
      r.unwrap(),
      Flags {
        subcommand: DenoSubcommand::Run(RunFlags::new_default(
          "script.ts".to_string(),
        )),
        vendor: Some(true),
        code_cache_enabled: true,
        ..Flags::default()
      }
    );

    let r = flags_from_vec(svec!["deno", "run", "--vendor=false", "script.ts"]);
    assert_eq!(
      r.unwrap(),
      Flags {
        subcommand: DenoSubcommand::Run(RunFlags::new_default(
          "script.ts".to_string(),
        )),
        vendor: Some(false),
        code_cache_enabled: true,
        ..Flags::default()
      }
    );
  }

  #[test]
  fn cached_only() {
    let r = flags_from_vec(svec!["deno", "run", "--cached-only", "script.ts"]);
    assert_eq!(
      r.unwrap(),
      Flags {
        subcommand: DenoSubcommand::Run(RunFlags::new_default(
          "script.ts".to_string(),
        )),
        cached_only: true,
        code_cache_enabled: true,
        ..Flags::default()
      }
    );
  }

  #[test]
  fn allow_net_allowlist_with_ports() {
    let r = flags_from_vec(svec![
      "deno",
      "run",
      "--allow-net=deno.land,:8000,:4545",
      "script.ts"
    ]);
    assert_eq!(
      r.unwrap(),
      Flags {
        subcommand: DenoSubcommand::Run(RunFlags::new_default(
          "script.ts".to_string(),
        )),
        permissions: PermissionFlags {
          allow_net: Some(svec![
            "deno.land",
            "0.0.0.0:8000",
            "127.0.0.1:8000",
            "localhost:8000",
            "0.0.0.0:4545",
            "127.0.0.1:4545",
            "localhost:4545"
          ]),
          ..Default::default()
        },
        code_cache_enabled: true,
        ..Flags::default()
      }
    );
  }

  #[test]
  fn deny_net_denylist_with_ports() {
    let r = flags_from_vec(svec![
      "deno",
      "run",
      "--deny-net=deno.land,:8000,:4545",
      "script.ts"
    ]);
    assert_eq!(
      r.unwrap(),
      Flags {
        subcommand: DenoSubcommand::Run(RunFlags::new_default(
          "script.ts".to_string(),
        )),
        permissions: PermissionFlags {
          deny_net: Some(svec![
            "deno.land",
            "0.0.0.0:8000",
            "127.0.0.1:8000",
            "localhost:8000",
            "0.0.0.0:4545",
            "127.0.0.1:4545",
            "localhost:4545"
          ]),
          ..Default::default()
        },
        code_cache_enabled: true,
        ..Flags::default()
      }
    );
  }

  #[test]
  fn allow_net_allowlist_with_ipv6_address() {
    let r = flags_from_vec(svec![
      "deno",
      "run",
      "--allow-net=deno.land,deno.land:80,[::],127.0.0.1,[::1],1.2.3.4:5678,:5678,[::1]:8080",
      "script.ts"
    ]);
    assert_eq!(
      r.unwrap(),
      Flags {
        subcommand: DenoSubcommand::Run(RunFlags::new_default(
          "script.ts".to_string(),
        )),
        permissions: PermissionFlags {
          allow_net: Some(svec![
            "deno.land",
            "deno.land:80",
            "[::]",
            "127.0.0.1",
            "[::1]",
            "1.2.3.4:5678",
            "0.0.0.0:5678",
            "127.0.0.1:5678",
            "localhost:5678",
            "[::1]:8080"
          ]),
          ..Default::default()
        },
        code_cache_enabled: true,
        ..Flags::default()
      }
    );
  }

  #[test]
  fn deny_net_denylist_with_ipv6_address() {
    let r = flags_from_vec(svec![
      "deno",
      "run",
      "--deny-net=deno.land,deno.land:80,[::],127.0.0.1,[::1],1.2.3.4:5678,:5678,[::1]:8080",
      "script.ts"
    ]);
    assert_eq!(
      r.unwrap(),
      Flags {
        subcommand: DenoSubcommand::Run(RunFlags::new_default(
          "script.ts".to_string(),
        )),
        permissions: PermissionFlags {
          deny_net: Some(svec![
            "deno.land",
            "deno.land:80",
            "[::]",
            "127.0.0.1",
            "[::1]",
            "1.2.3.4:5678",
            "0.0.0.0:5678",
            "127.0.0.1:5678",
            "localhost:5678",
            "[::1]:8080"
          ]),
          ..Default::default()
        },
        code_cache_enabled: true,
        ..Flags::default()
      }
    );
  }

  #[test]
  fn test_no_colon_in_value_name() {
    let app =
      runtime_args(Command::new("test_inspect_completion_value"), true, true);
    let inspect_args = app
      .get_arguments()
      .filter(|arg| arg.get_id() == "inspect")
      .collect::<Vec<_>>();
    // The value_name cannot have a : otherwise it breaks shell completions for zsh.
    let value_name = "HOST_AND_PORT";
    let arg = inspect_args
      .iter()
      .any(|v| v.get_value_names().unwrap() == [value_name]);

    assert_eq!(arg, true);
  }

  #[test]
  fn test_with_flags() {
    #[rustfmt::skip]
    let r = flags_from_vec(svec!["deno", "test", "--unstable", "--no-npm", "--no-remote", "--trace-leaks", "--no-run", "--filter", "- foo", "--coverage=cov", "--clean", "--location", "https:foo", "--allow-net", "--permit-no-files", "dir1/", "dir2/", "--", "arg1", "arg2"]);
    assert_eq!(
      r.unwrap(),
      Flags {
        subcommand: DenoSubcommand::Test(TestFlags {
          no_run: true,
          doc: false,
          fail_fast: None,
          filter: Some("- foo".to_string()),
          permit_no_files: true,
          files: FileFlags {
            include: vec!["dir1/".to_string(), "dir2/".to_string()],
            ignore: vec![],
          },
          shuffle: None,
          concurrent_jobs: None,
          trace_leaks: true,
          coverage_dir: Some("cov".to_string()),
          clean: true,
          watch: Default::default(),
          reporter: Default::default(),
          junit_path: None,
          hide_stacktraces: false,
        }),
        unstable_config: UnstableConfig {
          legacy_flag_enabled: true,
          ..Default::default()
        },
        no_npm: true,
        no_remote: true,
        location: Some(Url::parse("https://foo/").unwrap()),
        type_check_mode: TypeCheckMode::Local,
        permissions: PermissionFlags {
          no_prompt: true,
          allow_net: Some(vec![]),
          ..Default::default()
        },
        argv: svec!["arg1", "arg2"],
        ..Flags::default()
      }
    );
  }

  #[test]
  fn run_with_cafile() {
    let r = flags_from_vec(svec![
      "deno",
      "run",
      "--cert",
      "example.crt",
      "script.ts"
    ]);
    assert_eq!(
      r.unwrap(),
      Flags {
        subcommand: DenoSubcommand::Run(RunFlags::new_default(
          "script.ts".to_string(),
        )),
        ca_data: Some(CaData::File("example.crt".to_owned())),
        code_cache_enabled: true,
        ..Flags::default()
      }
    );
  }

  #[test]
  fn run_with_enable_testing_features() {
    let r = flags_from_vec(svec![
      "deno",
      "run",
      "--enable-testing-features-do-not-use",
      "script.ts"
    ]);
    assert_eq!(
      r.unwrap(),
      Flags {
        subcommand: DenoSubcommand::Run(RunFlags::new_default(
          "script.ts".to_string(),
        )),
        enable_testing_features: true,
        code_cache_enabled: true,
        ..Flags::default()
      }
    );
  }

  #[test]
<<<<<<< HEAD
  fn test_with_concurrent_jobs() {
    let r = flags_from_vec(svec!["deno", "test", "--jobs=4"]);
    assert_eq!(
      r.unwrap(),
      Flags {
        subcommand: DenoSubcommand::Test(TestFlags {
          no_run: false,
          reporter: Default::default(),
          doc: false,
          fail_fast: None,
          filter: None,
          permit_no_files: false,
          shuffle: None,
          files: FileFlags {
            include: vec![],
            ignore: vec![],
          },
          concurrent_jobs: Some(NonZeroUsize::new(4).unwrap()),
          trace_leaks: false,
          coverage_dir: None,
          clean: false,
          watch: Default::default(),
          junit_path: None,
          hide_stacktraces: false,
        }),
        type_check_mode: TypeCheckMode::Local,
        permissions: PermissionFlags {
          no_prompt: true,
          ..Default::default()
        },
        ..Flags::default()
      }
    );

    let r = flags_from_vec(svec!["deno", "test", "--jobs=0"]);
    assert!(r.is_err());
  }

  #[test]
=======
>>>>>>> 4c35668d
  fn test_with_fail_fast() {
    let r = flags_from_vec(svec!["deno", "test", "--fail-fast=3"]);
    assert_eq!(
      r.unwrap(),
      Flags {
        subcommand: DenoSubcommand::Test(TestFlags {
          no_run: false,
          doc: false,
          fail_fast: Some(NonZeroUsize::new(3).unwrap()),
          filter: None,
          permit_no_files: false,
          shuffle: None,
          files: FileFlags {
            include: vec![],
            ignore: vec![],
          },
          concurrent_jobs: None,
          trace_leaks: false,
          coverage_dir: None,
          clean: false,
          watch: Default::default(),
          reporter: Default::default(),
          junit_path: None,
          hide_stacktraces: false,
        }),
        type_check_mode: TypeCheckMode::Local,
        permissions: PermissionFlags {
          no_prompt: true,
          ..Default::default()
        },
        ..Flags::default()
      }
    );

    let r = flags_from_vec(svec!["deno", "test", "--fail-fast=0"]);
    assert!(r.is_err());
  }

  #[test]
  fn test_with_enable_testing_features() {
    let r = flags_from_vec(svec![
      "deno",
      "test",
      "--enable-testing-features-do-not-use"
    ]);
    assert_eq!(
      r.unwrap(),
      Flags {
        subcommand: DenoSubcommand::Test(TestFlags {
          no_run: false,
          doc: false,
          fail_fast: None,
          filter: None,
          permit_no_files: false,
          shuffle: None,
          files: FileFlags {
            include: vec![],
            ignore: vec![],
          },
          concurrent_jobs: None,
          trace_leaks: false,
          coverage_dir: None,
          clean: false,
          watch: Default::default(),
          reporter: Default::default(),
          junit_path: None,
          hide_stacktraces: false,
        }),
        permissions: PermissionFlags {
          no_prompt: true,
          ..Default::default()
        },
        type_check_mode: TypeCheckMode::Local,
        enable_testing_features: true,
        ..Flags::default()
      }
    );
  }

  #[test]
  fn test_reporter() {
    let r = flags_from_vec(svec!["deno", "test", "--reporter=pretty"]);
    assert_eq!(
      r.unwrap(),
      Flags {
        subcommand: DenoSubcommand::Test(TestFlags {
          reporter: TestReporterConfig::Pretty,
          ..Default::default()
        }),
        permissions: PermissionFlags {
          no_prompt: true,
          ..Default::default()
        },
        type_check_mode: TypeCheckMode::Local,
        ..Flags::default()
      }
    );

    let r = flags_from_vec(svec!["deno", "test", "--reporter=dot"]);
    assert_eq!(
      r.unwrap(),
      Flags {
        subcommand: DenoSubcommand::Test(TestFlags {
          reporter: TestReporterConfig::Dot,
          ..Default::default()
        }),
        permissions: PermissionFlags {
          no_prompt: true,
          ..Default::default()
        },
        type_check_mode: TypeCheckMode::Local,
        log_level: Some(Level::Error),
        ..Flags::default()
      }
    );

    let r = flags_from_vec(svec!["deno", "test", "--reporter=junit"]);
    assert_eq!(
      r.unwrap(),
      Flags {
        subcommand: DenoSubcommand::Test(TestFlags {
          reporter: TestReporterConfig::Junit,
          ..Default::default()
        }),
        permissions: PermissionFlags {
          no_prompt: true,
          ..Default::default()
        },
        type_check_mode: TypeCheckMode::Local,
        ..Flags::default()
      }
    );

    let r = flags_from_vec(svec!["deno", "test", "--reporter=tap"]);
    assert_eq!(
      r.unwrap(),
      Flags {
        subcommand: DenoSubcommand::Test(TestFlags {
          reporter: TestReporterConfig::Tap,
          ..Default::default()
        }),
        permissions: PermissionFlags {
          no_prompt: true,
          ..Default::default()
        },
        type_check_mode: TypeCheckMode::Local,
        log_level: Some(Level::Error),
        ..Flags::default()
      }
    );

    let r = flags_from_vec(svec![
      "deno",
      "test",
      "--reporter=dot",
      "--junit-path=report.xml"
    ]);
    assert_eq!(
      r.unwrap(),
      Flags {
        subcommand: DenoSubcommand::Test(TestFlags {
          reporter: TestReporterConfig::Dot,
          junit_path: Some("report.xml".to_string()),
          ..Default::default()
        }),
        permissions: PermissionFlags {
          no_prompt: true,
          ..Default::default()
        },
        type_check_mode: TypeCheckMode::Local,
        log_level: Some(Level::Error),
        ..Flags::default()
      }
    );

    let r = flags_from_vec(svec!["deno", "test", "--junit-path"]);
    assert!(r.is_err());
  }

  #[test]
  fn test_shuffle() {
    let r = flags_from_vec(svec!["deno", "test", "--shuffle=1"]);
    assert_eq!(
      r.unwrap(),
      Flags {
        subcommand: DenoSubcommand::Test(TestFlags {
          no_run: false,
          doc: false,
          fail_fast: None,
          filter: None,
          permit_no_files: false,
          shuffle: Some(1),
          files: FileFlags {
            include: vec![],
            ignore: vec![],
          },
          concurrent_jobs: None,
          trace_leaks: false,
          coverage_dir: None,
          clean: false,
          watch: Default::default(),
          reporter: Default::default(),
          junit_path: None,
          hide_stacktraces: false,
        }),
        permissions: PermissionFlags {
          no_prompt: true,
          ..Default::default()
        },
        type_check_mode: TypeCheckMode::Local,
        ..Flags::default()
      }
    );
  }

  #[test]
  fn test_watch() {
    let r = flags_from_vec(svec!["deno", "test", "--watch"]);
    assert_eq!(
      r.unwrap(),
      Flags {
        subcommand: DenoSubcommand::Test(TestFlags {
          no_run: false,
          doc: false,
          fail_fast: None,
          filter: None,
          permit_no_files: false,
          shuffle: None,
          files: FileFlags {
            include: vec![],
            ignore: vec![],
          },
          concurrent_jobs: None,
          trace_leaks: false,
          coverage_dir: None,
          clean: false,
          watch: Some(Default::default()),
          reporter: Default::default(),
          junit_path: None,
          hide_stacktraces: false,
        }),
        permissions: PermissionFlags {
          no_prompt: true,
          ..Default::default()
        },
        type_check_mode: TypeCheckMode::Local,
        ..Flags::default()
      }
    );
  }
  #[test]
  fn test_watch_explicit_cwd() {
    let r = flags_from_vec(svec!["deno", "test", "--watch", "./"]);
    assert_eq!(
      r.unwrap(),
      Flags {
        subcommand: DenoSubcommand::Test(TestFlags {
          no_run: false,
          doc: false,
          fail_fast: None,
          filter: None,
          permit_no_files: false,
          shuffle: None,
          files: FileFlags {
            include: vec!["./".to_string()],
            ignore: vec![],
          },
          concurrent_jobs: None,
          trace_leaks: false,
          coverage_dir: None,
          clean: false,
          watch: Some(Default::default()),
          reporter: Default::default(),
          junit_path: None,
          hide_stacktraces: false,
        }),
        permissions: PermissionFlags {
          no_prompt: true,
          ..Default::default()
        },
        type_check_mode: TypeCheckMode::Local,
        ..Flags::default()
      }
    );
  }

  #[test]
  fn test_watch_with_no_clear_screen() {
    let r =
      flags_from_vec(svec!["deno", "test", "--watch", "--no-clear-screen"]);
    assert_eq!(
      r.unwrap(),
      Flags {
        subcommand: DenoSubcommand::Test(TestFlags {
          no_run: false,
          doc: false,
          fail_fast: None,
          filter: None,
          permit_no_files: false,
          shuffle: None,
          files: FileFlags {
            include: vec![],
            ignore: vec![],
          },
          concurrent_jobs: None,
          trace_leaks: false,
          coverage_dir: None,
          clean: false,
          watch: Some(WatchFlagsWithPaths {
            hmr: false,
            no_clear_screen: true,
            exclude: vec![],
            paths: vec![],
          }),
          reporter: Default::default(),
          junit_path: None,
          hide_stacktraces: false,
        }),
        type_check_mode: TypeCheckMode::Local,
        permissions: PermissionFlags {
          no_prompt: true,
          ..Default::default()
        },
        ..Flags::default()
      }
    );
  }

  #[test]
  fn test_watch_with_paths() {
    let r = flags_from_vec(svec!("deno", "test", "--watch=foo"));

    let flags = r.unwrap();
    assert_eq!(
      flags,
      Flags {
        subcommand: DenoSubcommand::Test(TestFlags {
          watch: Some(WatchFlagsWithPaths {
            hmr: false,
            paths: vec![String::from("foo")],
            no_clear_screen: false,
            exclude: vec![],
          }),
          ..TestFlags::default()
        }),
        type_check_mode: TypeCheckMode::Local,
        permissions: PermissionFlags {
          no_prompt: true,
          ..Default::default()
        },
        ..Flags::default()
      }
    );

    let r = flags_from_vec(svec!["deno", "test", "--watch=foo,bar"]);

    let flags = r.unwrap();
    assert_eq!(
      flags,
      Flags {
        subcommand: DenoSubcommand::Test(TestFlags {
          watch: Some(WatchFlagsWithPaths {
            hmr: false,
            paths: vec![String::from("foo"), String::from("bar")],
            no_clear_screen: false,
            exclude: vec![],
          }),
          ..TestFlags::default()
        }),
        type_check_mode: TypeCheckMode::Local,
        permissions: PermissionFlags {
          no_prompt: true,
          ..Default::default()
        },
        ..Flags::default()
      }
    );
  }

  #[test]
  fn test_watch_with_excluded_paths() {
    let r =
      flags_from_vec(svec!("deno", "test", "--watch", "--watch-exclude=foo",));

    let flags = r.unwrap();
    assert_eq!(
      flags,
      Flags {
        subcommand: DenoSubcommand::Test(TestFlags {
          watch: Some(WatchFlagsWithPaths {
            hmr: false,
            paths: vec![],
            no_clear_screen: false,
            exclude: vec![String::from("foo")],
          }),
          ..TestFlags::default()
        }),
        type_check_mode: TypeCheckMode::Local,
        permissions: PermissionFlags {
          no_prompt: true,
          ..Default::default()
        },
        ..Flags::default()
      }
    );

    let r = flags_from_vec(svec!(
      "deno",
      "test",
      "--watch=foo",
      "--watch-exclude=bar",
    ));
    let flags = r.unwrap();
    assert_eq!(
      flags,
      Flags {
        subcommand: DenoSubcommand::Test(TestFlags {
          watch: Some(WatchFlagsWithPaths {
            hmr: false,
            paths: vec![String::from("foo")],
            no_clear_screen: false,
            exclude: vec![String::from("bar")],
          }),
          ..TestFlags::default()
        }),
        type_check_mode: TypeCheckMode::Local,
        permissions: PermissionFlags {
          no_prompt: true,
          ..Default::default()
        },
        ..Flags::default()
      }
    );

    let r = flags_from_vec(svec![
      "deno",
      "test",
      "--watch",
      "--watch-exclude=foo,bar",
    ]);

    let flags = r.unwrap();
    assert_eq!(
      flags,
      Flags {
        subcommand: DenoSubcommand::Test(TestFlags {
          watch: Some(WatchFlagsWithPaths {
            hmr: false,
            paths: vec![],
            no_clear_screen: false,
            exclude: vec![String::from("foo"), String::from("bar")],
          }),
          ..TestFlags::default()
        }),
        type_check_mode: TypeCheckMode::Local,
        permissions: PermissionFlags {
          no_prompt: true,
          ..Default::default()
        },
        ..Flags::default()
      }
    );

    let r = flags_from_vec(svec![
      "deno",
      "test",
      "--watch=foo,bar",
      "--watch-exclude=baz,qux",
    ]);

    let flags = r.unwrap();
    assert_eq!(
      flags,
      Flags {
        subcommand: DenoSubcommand::Test(TestFlags {
          watch: Some(WatchFlagsWithPaths {
            hmr: false,
            paths: vec![String::from("foo"), String::from("bar")],
            no_clear_screen: false,
            exclude: vec![String::from("baz"), String::from("qux"),],
          }),
          ..TestFlags::default()
        }),
        type_check_mode: TypeCheckMode::Local,
        permissions: PermissionFlags {
          no_prompt: true,
          ..Default::default()
        },
        ..Flags::default()
      }
    );
  }

  #[test]
  fn test_coverage_default_dir() {
    let r = flags_from_vec(svec!["deno", "test", "--coverage"]);
    assert_eq!(
      r.unwrap(),
      Flags {
        subcommand: DenoSubcommand::Test(TestFlags {
          coverage_dir: Some("coverage".to_string()),
          ..TestFlags::default()
        }),
        type_check_mode: TypeCheckMode::Local,
        permissions: PermissionFlags {
          no_prompt: true,
          ..Default::default()
        },
        ..Flags::default()
      }
    );
  }

  #[test]
  fn test_hide_stacktraces() {
    let r = flags_from_vec(svec!["deno", "test", "--hide-stacktraces"]);
    assert_eq!(
      r.unwrap(),
      Flags {
        subcommand: DenoSubcommand::Test(TestFlags {
          hide_stacktraces: true,
          ..TestFlags::default()
        }),
        type_check_mode: TypeCheckMode::Local,
        permissions: PermissionFlags {
          no_prompt: true,
          ..Default::default()
        },
        ..Flags::default()
      }
    );
  }

  #[test]
  fn bundle_with_cafile() {
    let r = flags_from_vec(svec![
      "deno",
      "bundle",
      "--cert",
      "example.crt",
      "source.ts"
    ]);
    assert_eq!(
      r.unwrap(),
      Flags {
        subcommand: DenoSubcommand::Bundle(BundleFlags {
          source_file: "source.ts".to_string(),
          out_file: None,
          watch: Default::default(),
        }),
        type_check_mode: TypeCheckMode::Local,
        ca_data: Some(CaData::File("example.crt".to_owned())),
        ..Flags::default()
      }
    );
  }

  #[test]
  fn upgrade_with_ca_file() {
    let r = flags_from_vec(svec!["deno", "upgrade", "--cert", "example.crt"]);
    assert_eq!(
      r.unwrap(),
      Flags {
        subcommand: DenoSubcommand::Upgrade(UpgradeFlags {
          force: false,
          dry_run: false,
          canary: false,
          release_candidate: false,
          version: None,
          output: None,
          version_or_hash_or_channel: None,
        }),
        ca_data: Some(CaData::File("example.crt".to_owned())),
        ..Flags::default()
      }
    );
  }

  #[test]
  fn upgrade_release_candidate() {
    let r = flags_from_vec(svec!["deno", "upgrade", "--rc"]);
    assert_eq!(
      r.unwrap(),
      Flags {
        subcommand: DenoSubcommand::Upgrade(UpgradeFlags {
          force: false,
          dry_run: false,
          canary: false,
          release_candidate: true,
          version: None,
          output: None,
          version_or_hash_or_channel: None,
        }),
        ..Flags::default()
      }
    );

    let r = flags_from_vec(svec!["deno", "upgrade", "--rc", "--canary"]);
    assert!(r.is_err());

    let r = flags_from_vec(svec!["deno", "upgrade", "--rc", "--version"]);
    assert!(r.is_err());
  }

  #[test]
  fn cache_with_cafile() {
    let r = flags_from_vec(svec![
      "deno",
      "cache",
      "--cert",
      "example.crt",
      "script.ts",
      "script_two.ts"
    ]);
    assert_eq!(
      r.unwrap(),
      Flags {
        subcommand: DenoSubcommand::Cache(CacheFlags {
          files: svec!["script.ts", "script_two.ts"],
        }),
        ca_data: Some(CaData::File("example.crt".to_owned())),
        ..Flags::default()
      }
    );
  }

  #[test]
  fn info_with_cafile() {
    let r = flags_from_vec(svec![
      "deno",
      "info",
      "--cert",
      "example.crt",
      "https://example.com"
    ]);
    assert_eq!(
      r.unwrap(),
      Flags {
        subcommand: DenoSubcommand::Info(InfoFlags {
          json: false,
          file: Some("https://example.com".to_string()),
        }),
        ca_data: Some(CaData::File("example.crt".to_owned())),
        ..Flags::default()
      }
    );
  }

  #[test]
  fn doc() {
    let r = flags_from_vec(svec!["deno", "doc", "--json", "path/to/module.ts"]);
    assert_eq!(
      r.unwrap(),
      Flags {
        subcommand: DenoSubcommand::Doc(DocFlags {
          private: false,
          json: true,
          html: None,
          lint: false,
          source_files: DocSourceFileFlag::Paths(svec!["path/to/module.ts"]),
          filter: None,
        }),
        ..Flags::default()
      }
    );

    let r = flags_from_vec(svec!["deno", "doc", "--html", "path/to/module.ts"]);
    assert!(r.is_ok());

    let r = flags_from_vec(svec![
      "deno",
      "doc",
      "--html",
      "--name=My library",
      "path/to/module.ts"
    ]);
    assert_eq!(
      r.unwrap(),
      Flags {
        subcommand: DenoSubcommand::Doc(DocFlags {
          private: false,
          json: false,
          lint: false,
          html: Some(DocHtmlFlag {
            name: Some("My library".to_string()),
            category_docs_path: None,
            symbol_redirect_map_path: None,
            default_symbol_map_path: None,
            strip_trailing_html: false,
            output: String::from("./docs/"),
          }),
          source_files: DocSourceFileFlag::Paths(svec!["path/to/module.ts"]),
          filter: None,
        }),
        ..Flags::default()
      }
    );

    let r = flags_from_vec(svec![
      "deno",
      "doc",
      "--html",
      "--name=My library",
      "--lint",
      "--output=./foo",
      "path/to/module.ts"
    ]);
    assert_eq!(
      r.unwrap(),
      Flags {
        subcommand: DenoSubcommand::Doc(DocFlags {
          private: false,
          json: false,
          html: Some(DocHtmlFlag {
            name: Some("My library".to_string()),
            category_docs_path: None,
            symbol_redirect_map_path: None,
            default_symbol_map_path: None,
            strip_trailing_html: false,
            output: String::from("./foo"),
          }),
          lint: true,
          source_files: DocSourceFileFlag::Paths(svec!["path/to/module.ts"]),
          filter: None,
        }),
        ..Flags::default()
      }
    );

    let r =
      flags_from_vec(svec!["deno", "doc", "--html", "--name=My library",]);
    assert!(r.is_err());

    let r = flags_from_vec(svec![
      "deno",
      "doc",
      "--filter",
      "SomeClass.someField",
      "path/to/module.ts",
    ]);
    assert_eq!(
      r.unwrap(),
      Flags {
        subcommand: DenoSubcommand::Doc(DocFlags {
          private: false,
          json: false,
          html: None,
          lint: false,
          source_files: DocSourceFileFlag::Paths(vec![
            "path/to/module.ts".to_string()
          ]),
          filter: Some("SomeClass.someField".to_string()),
        }),
        ..Flags::default()
      }
    );

    let r = flags_from_vec(svec!["deno", "doc"]);
    assert_eq!(
      r.unwrap(),
      Flags {
        subcommand: DenoSubcommand::Doc(DocFlags {
          private: false,
          json: false,
          html: None,
          lint: false,
          source_files: Default::default(),
          filter: None,
        }),
        ..Flags::default()
      }
    );

    let r = flags_from_vec(svec![
      "deno",
      "doc",
      "--filter",
      "Deno.Listener",
      "--builtin"
    ]);
    assert_eq!(
      r.unwrap(),
      Flags {
        subcommand: DenoSubcommand::Doc(DocFlags {
          private: false,
          lint: false,
          json: false,
          html: None,
          source_files: DocSourceFileFlag::Builtin,
          filter: Some("Deno.Listener".to_string()),
        }),
        ..Flags::default()
      }
    );

    let r = flags_from_vec(svec![
      "deno",
      "doc",
      "--no-npm",
      "--no-remote",
      "--private",
      "path/to/module.js"
    ]);
    assert_eq!(
      r.unwrap(),
      Flags {
        subcommand: DenoSubcommand::Doc(DocFlags {
          private: true,
          lint: false,
          json: false,
          html: None,
          source_files: DocSourceFileFlag::Paths(svec!["path/to/module.js"]),
          filter: None,
        }),
        no_npm: true,
        no_remote: true,
        ..Flags::default()
      }
    );

    let r = flags_from_vec(svec![
      "deno",
      "doc",
      "path/to/module.js",
      "path/to/module2.js"
    ]);
    assert_eq!(
      r.unwrap(),
      Flags {
        subcommand: DenoSubcommand::Doc(DocFlags {
          private: false,
          lint: false,
          json: false,
          html: None,
          source_files: DocSourceFileFlag::Paths(vec![
            "path/to/module.js".to_string(),
            "path/to/module2.js".to_string()
          ]),
          filter: None,
        }),
        ..Flags::default()
      }
    );

    let r = flags_from_vec(svec![
      "deno",
      "doc",
      "path/to/module.js",
      "--builtin",
      "path/to/module2.js"
    ]);
    assert_eq!(
      r.unwrap(),
      Flags {
        subcommand: DenoSubcommand::Doc(DocFlags {
          private: false,
          json: false,
          html: None,
          lint: false,
          source_files: DocSourceFileFlag::Paths(vec![
            "path/to/module.js".to_string(),
            "path/to/module2.js".to_string()
          ]),
          filter: None,
        }),
        ..Flags::default()
      }
    );

    let r = flags_from_vec(svec!["deno", "doc", "--lint",]);
    assert!(r.is_err());

    let r = flags_from_vec(svec![
      "deno",
      "doc",
      "--lint",
      "path/to/module.js",
      "path/to/module2.js"
    ]);
    assert_eq!(
      r.unwrap(),
      Flags {
        subcommand: DenoSubcommand::Doc(DocFlags {
          private: false,
          lint: true,
          json: false,
          html: None,
          source_files: DocSourceFileFlag::Paths(vec![
            "path/to/module.js".to_string(),
            "path/to/module2.js".to_string()
          ]),
          filter: None,
        }),
        ..Flags::default()
      }
    );
  }

  #[test]
  fn inspect_default_host() {
    let r = flags_from_vec(svec!["deno", "run", "--inspect", "foo.js"]);
    assert_eq!(
      r.unwrap(),
      Flags {
        subcommand: DenoSubcommand::Run(RunFlags::new_default(
          "foo.js".to_string(),
        )),
        inspect: Some("127.0.0.1:9229".parse().unwrap()),
        code_cache_enabled: true,
        ..Flags::default()
      }
    );
  }

  #[test]
  fn inspect_wait() {
    let r = flags_from_vec(svec!["deno", "--inspect-wait", "foo.js"]);
    assert_eq!(
      r.unwrap(),
      Flags {
        subcommand: DenoSubcommand::Run(RunFlags {
          script: "foo.js".to_string(),
          watch: None,
          bare: true,
        }),
        inspect_wait: Some("127.0.0.1:9229".parse().unwrap()),
        code_cache_enabled: true,
        ..Flags::default()
      }
    );

    let r = flags_from_vec(svec![
      "deno",
      "run",
      "--inspect-wait=127.0.0.1:3567",
      "foo.js"
    ]);
    assert_eq!(
      r.unwrap(),
      Flags {
        subcommand: DenoSubcommand::Run(RunFlags::new_default(
          "foo.js".to_string(),
        )),
        inspect_wait: Some("127.0.0.1:3567".parse().unwrap()),
        code_cache_enabled: true,
        ..Flags::default()
      }
    );
  }

  #[test]
  fn compile() {
    let r = flags_from_vec(svec![
      "deno",
      "compile",
      "https://examples.deno.land/color-logging.ts"
    ]);
    assert_eq!(
      r.unwrap(),
      Flags {
        subcommand: DenoSubcommand::Compile(CompileFlags {
          source_file: "https://examples.deno.land/color-logging.ts"
            .to_string(),
          output: None,
          args: vec![],
          target: None,
          no_terminal: false,
          icon: None,
          include: vec![]
        }),
        type_check_mode: TypeCheckMode::Local,
        ..Flags::default()
      }
    );
  }

  #[test]
  fn compile_with_flags() {
    #[rustfmt::skip]
    let r = flags_from_vec(svec!["deno", "compile", "--import-map", "import_map.json", "--no-remote", "--config", "tsconfig.json", "--no-check", "--unsafely-ignore-certificate-errors", "--reload", "--lock", "lock.json", "--cert", "example.crt", "--cached-only", "--location", "https:foo", "--allow-read", "--allow-net", "--v8-flags=--help", "--seed", "1", "--no-terminal", "--icon", "favicon.ico", "--output", "colors", "--env=.example.env", "https://examples.deno.land/color-logging.ts", "foo", "bar", "-p", "8080"]);
    assert_eq!(
      r.unwrap(),
      Flags {
        subcommand: DenoSubcommand::Compile(CompileFlags {
          source_file: "https://examples.deno.land/color-logging.ts"
            .to_string(),
          output: Some(String::from("colors")),
          args: svec!["foo", "bar", "-p", "8080"],
          target: None,
          no_terminal: true,
          icon: Some(String::from("favicon.ico")),
          include: vec![]
        }),
        import_map_path: Some("import_map.json".to_string()),
        no_remote: true,
        config_flag: ConfigFlag::Path("tsconfig.json".to_owned()),
        type_check_mode: TypeCheckMode::None,
        reload: true,
        lock: Some(String::from("lock.json")),
        ca_data: Some(CaData::File("example.crt".to_string())),
        cached_only: true,
        location: Some(Url::parse("https://foo/").unwrap()),
        permissions: PermissionFlags {
          allow_read: Some(vec![]),
          allow_net: Some(vec![]),
          ..Default::default()
        },
        unsafely_ignore_certificate_errors: Some(vec![]),
        v8_flags: svec!["--help", "--random-seed=1"],
        seed: Some(1),
        env_file: Some(".example.env".to_owned()),
        ..Flags::default()
      }
    );
  }

  #[test]
  fn coverage() {
    let r = flags_from_vec(svec!["deno", "coverage", "foo.json"]);
    assert_eq!(
      r.unwrap(),
      Flags {
        subcommand: DenoSubcommand::Coverage(CoverageFlags {
          files: FileFlags {
            include: vec!["foo.json".to_string()],
            ignore: vec![],
          },
          include: vec![r"^file:".to_string()],
          exclude: vec![r"test\.(js|mjs|ts|jsx|tsx)$".to_string()],
          ..CoverageFlags::default()
        }),
        ..Flags::default()
      }
    );
  }

  #[test]
  fn coverage_with_lcov_and_out_file() {
    let r = flags_from_vec(svec![
      "deno",
      "coverage",
      "--lcov",
      "--output=foo.lcov",
      "foo.json"
    ]);
    assert_eq!(
      r.unwrap(),
      Flags {
        subcommand: DenoSubcommand::Coverage(CoverageFlags {
          files: FileFlags {
            include: vec!["foo.json".to_string()],
            ignore: vec![],
          },
          include: vec![r"^file:".to_string()],
          exclude: vec![r"test\.(js|mjs|ts|jsx|tsx)$".to_string()],
          r#type: CoverageType::Lcov,
          output: Some(String::from("foo.lcov")),
        }),
        ..Flags::default()
      }
    );
  }

  #[test]
  fn coverage_with_default_files() {
    let r = flags_from_vec(svec!["deno", "coverage",]);
    assert_eq!(
      r.unwrap(),
      Flags {
        subcommand: DenoSubcommand::Coverage(CoverageFlags {
          files: FileFlags {
            include: vec!["coverage".to_string()],
            ignore: vec![],
          },
          include: vec![r"^file:".to_string()],
          exclude: vec![r"test\.(js|mjs|ts|jsx|tsx)$".to_string()],
          ..CoverageFlags::default()
        }),
        ..Flags::default()
      }
    );
  }

  #[test]
  fn location_with_bad_scheme() {
    #[rustfmt::skip]
    let r = flags_from_vec(svec!["deno", "run", "--location", "foo:", "mod.ts"]);
    assert!(r.is_err());
    assert!(r
      .unwrap_err()
      .to_string()
      .contains("Expected protocol \"http\" or \"https\""));
  }

  #[test]
  fn test_config_path_args() {
    let flags = flags_from_vec(svec!["deno", "run", "foo.js"]).unwrap();
    let cwd = std::env::current_dir().unwrap();

    assert_eq!(flags.config_path_args(&cwd), Some(vec![cwd.clone()]));

    let flags = flags_from_vec(svec!["deno", "run", "sub_dir/foo.js"]).unwrap();
    let cwd = std::env::current_dir().unwrap();
    assert_eq!(
      flags.config_path_args(&cwd),
      Some(vec![cwd.join("sub_dir").clone()])
    );

    let flags =
      flags_from_vec(svec!["deno", "https://example.com/foo.js"]).unwrap();
    assert_eq!(flags.config_path_args(&cwd), None);

    let flags =
      flags_from_vec(svec!["deno", "lint", "dir/a/a.js", "dir/b/b.js"])
        .unwrap();
    assert_eq!(
      flags.config_path_args(&cwd),
      Some(vec![cwd.join("dir/a/a.js"), cwd.join("dir/b/b.js")])
    );

    let flags = flags_from_vec(svec!["deno", "lint"]).unwrap();
    assert_eq!(flags.config_path_args(&cwd), Some(vec![cwd.clone()]));

    let flags = flags_from_vec(svec![
      "deno",
      "fmt",
      "dir/a/a.js",
      "dir/a/a2.js",
      "dir/b.js"
    ])
    .unwrap();
    assert_eq!(
      flags.config_path_args(&cwd),
      Some(vec![
        cwd.join("dir/a/a.js"),
        cwd.join("dir/a/a2.js"),
        cwd.join("dir/b.js")
      ])
    );
  }

  #[test]
  fn test_no_clear_watch_flag_without_watch_flag() {
    let r = flags_from_vec(svec!["deno", "run", "--no-clear-screen", "foo.js"]);
    assert!(r.is_err());
    let error_message = r.unwrap_err().to_string();
    assert!(&error_message
      .contains("error: the following required arguments were not provided:"));
    assert!(&error_message.contains("--watch[=<FILES>...]"));
  }

  #[test]
  fn vendor_minimal() {
    let r = flags_from_vec(svec!["deno", "vendor", "mod.ts",]);
    assert_eq!(
      r.unwrap(),
      Flags {
        subcommand: DenoSubcommand::Vendor(VendorFlags {
          specifiers: svec!["mod.ts"],
          force: false,
          output_path: None,
        }),
        ..Flags::default()
      }
    );
  }

  #[test]
  fn vendor_all() {
    let r = flags_from_vec(svec![
      "deno",
      "vendor",
      "--config",
      "deno.json",
      "--import-map",
      "import_map.json",
      "--lock",
      "lock.json",
      "--force",
      "--output",
      "out_dir",
      "--reload",
      "mod.ts",
      "deps.test.ts",
    ]);
    assert_eq!(
      r.unwrap(),
      Flags {
        subcommand: DenoSubcommand::Vendor(VendorFlags {
          specifiers: svec!["mod.ts", "deps.test.ts"],
          force: true,
          output_path: Some(String::from("out_dir")),
        }),
        config_flag: ConfigFlag::Path("deno.json".to_owned()),
        import_map_path: Some("import_map.json".to_string()),
        lock: Some(String::from("lock.json")),
        reload: true,
        ..Flags::default()
      }
    );
  }

  #[test]
  fn task_subcommand() {
    let r = flags_from_vec(svec!["deno", "task", "build", "hello", "world",]);
    assert_eq!(
      r.unwrap(),
      Flags {
        subcommand: DenoSubcommand::Task(TaskFlags {
          cwd: None,
          task: Some("build".to_string()),
          is_run: false,
        }),
        argv: svec!["hello", "world"],
        ..Flags::default()
      }
    );

    let r = flags_from_vec(svec!["deno", "task", "build"]);
    assert_eq!(
      r.unwrap(),
      Flags {
        subcommand: DenoSubcommand::Task(TaskFlags {
          cwd: None,
          task: Some("build".to_string()),
          is_run: false,
        }),
        ..Flags::default()
      }
    );

    let r = flags_from_vec(svec!["deno", "task", "--cwd", "foo", "build"]);
    assert_eq!(
      r.unwrap(),
      Flags {
        subcommand: DenoSubcommand::Task(TaskFlags {
          cwd: Some("foo".to_string()),
          task: Some("build".to_string()),
          is_run: false,
        }),
        ..Flags::default()
      }
    );
  }

  #[test]
  fn task_subcommand_double_hyphen() {
    let r = flags_from_vec(svec![
      "deno",
      "task",
      "-c",
      "deno.json",
      "build",
      "--",
      "hello",
      "world",
    ]);
    assert_eq!(
      r.unwrap(),
      Flags {
        subcommand: DenoSubcommand::Task(TaskFlags {
          cwd: None,
          task: Some("build".to_string()),
          is_run: false,
        }),
        argv: svec!["--", "hello", "world"],
        config_flag: ConfigFlag::Path("deno.json".to_owned()),
        ..Flags::default()
      }
    );

    let r = flags_from_vec(svec![
      "deno", "task", "--cwd", "foo", "build", "--", "hello", "world"
    ]);
    assert_eq!(
      r.unwrap(),
      Flags {
        subcommand: DenoSubcommand::Task(TaskFlags {
          cwd: Some("foo".to_string()),
          task: Some("build".to_string()),
          is_run: false,
        }),
        argv: svec!["--", "hello", "world"],
        ..Flags::default()
      }
    );
  }

  #[test]
  fn task_subcommand_double_hyphen_only() {
    // edge case, but it should forward
    let r = flags_from_vec(svec!["deno", "task", "build", "--"]);
    assert_eq!(
      r.unwrap(),
      Flags {
        subcommand: DenoSubcommand::Task(TaskFlags {
          cwd: None,
          task: Some("build".to_string()),
          is_run: false,
        }),
        argv: svec!["--"],
        ..Flags::default()
      }
    );
  }

  #[test]
  fn task_following_arg() {
    let r = flags_from_vec(svec!["deno", "task", "build", "-1", "--test"]);
    assert_eq!(
      r.unwrap(),
      Flags {
        subcommand: DenoSubcommand::Task(TaskFlags {
          cwd: None,
          task: Some("build".to_string()),
          is_run: false,
        }),
        argv: svec!["-1", "--test"],
        ..Flags::default()
      }
    );
  }

  #[test]
  fn task_following_double_hyphen_arg() {
    let r = flags_from_vec(svec!["deno", "task", "build", "--test"]);
    assert_eq!(
      r.unwrap(),
      Flags {
        subcommand: DenoSubcommand::Task(TaskFlags {
          cwd: None,
          task: Some("build".to_string()),
          is_run: false,
        }),
        argv: svec!["--test"],
        ..Flags::default()
      }
    );
  }

  #[test]
  fn task_with_global_flags() {
    // can fail if the custom parser in task_parse() starts at the wrong index
    let r = flags_from_vec(svec!["deno", "--quiet", "task", "build"]);
    assert_eq!(
      r.unwrap(),
      Flags {
        subcommand: DenoSubcommand::Task(TaskFlags {
          cwd: None,
          task: Some("build".to_string()),
          is_run: false,
        }),
        log_level: Some(log::Level::Error),
        ..Flags::default()
      }
    );
  }

  #[test]
  fn task_subcommand_empty() {
    let r = flags_from_vec(svec!["deno", "task"]);
    assert_eq!(
      r.unwrap(),
      Flags {
        subcommand: DenoSubcommand::Task(TaskFlags {
          cwd: None,
          task: None,
          is_run: false,
        }),
        ..Flags::default()
      }
    );
  }

  #[test]
  fn task_subcommand_config() {
    let r = flags_from_vec(svec!["deno", "task", "--config", "deno.jsonc"]);
    assert_eq!(
      r.unwrap(),
      Flags {
        subcommand: DenoSubcommand::Task(TaskFlags {
          cwd: None,
          task: None,
          is_run: false,
        }),
        config_flag: ConfigFlag::Path("deno.jsonc".to_string()),
        ..Flags::default()
      }
    );
  }

  #[test]
  fn task_subcommand_config_short() {
    let r = flags_from_vec(svec!["deno", "task", "-c", "deno.jsonc"]);
    assert_eq!(
      r.unwrap(),
      Flags {
        subcommand: DenoSubcommand::Task(TaskFlags {
          cwd: None,
          task: None,
          is_run: false,
        }),
        config_flag: ConfigFlag::Path("deno.jsonc".to_string()),
        ..Flags::default()
      }
    );
  }

  #[test]
  fn task_subcommand_noconfig_invalid() {
    let r = flags_from_vec(svec!["deno", "task", "--no-config"]);
    assert_eq!(
      r.unwrap_err().kind(),
      clap::error::ErrorKind::UnknownArgument
    );
  }

  #[test]
  fn bench_with_flags() {
    let r = flags_from_vec(svec![
      "deno",
      "bench",
      "--json",
      "--unstable",
      "--no-npm",
      "--no-remote",
      "--no-run",
      "--filter",
      "- foo",
      "--location",
      "https:foo",
      "--allow-net",
      "dir1/",
      "dir2/",
      "--",
      "arg1",
      "arg2"
    ]);
    assert_eq!(
      r.unwrap(),
      Flags {
        subcommand: DenoSubcommand::Bench(BenchFlags {
          filter: Some("- foo".to_string()),
          json: true,
          no_run: true,
          files: FileFlags {
            include: vec!["dir1/".to_string(), "dir2/".to_string()],
            ignore: vec![],
          },
          watch: Default::default(),
        }),
        unstable_config: UnstableConfig {
          legacy_flag_enabled: true,
          ..Default::default()
        },
        no_npm: true,
        no_remote: true,
        type_check_mode: TypeCheckMode::Local,
        location: Some(Url::parse("https://foo/").unwrap()),
        permissions: PermissionFlags {
          allow_net: Some(vec![]),
          no_prompt: true,
          ..Default::default()
        },
        argv: svec!["arg1", "arg2"],
        ..Flags::default()
      }
    );
  }

  #[test]
  fn bench_watch() {
    let r = flags_from_vec(svec!["deno", "bench", "--watch"]);
    assert_eq!(
      r.unwrap(),
      Flags {
        subcommand: DenoSubcommand::Bench(BenchFlags {
          filter: None,
          json: false,
          no_run: false,
          files: FileFlags {
            include: vec![],
            ignore: vec![],
          },
          watch: Some(Default::default()),
        }),
        permissions: PermissionFlags {
          no_prompt: true,
          ..Default::default()
        },
        type_check_mode: TypeCheckMode::Local,
        ..Flags::default()
      }
    );
  }

  #[test]
  fn run_with_check() {
    let r = flags_from_vec(svec!["deno", "run", "--check", "script.ts",]);
    assert_eq!(
      r.unwrap(),
      Flags {
        subcommand: DenoSubcommand::Run(RunFlags::new_default(
          "script.ts".to_string(),
        )),
        type_check_mode: TypeCheckMode::Local,
        code_cache_enabled: true,
        ..Flags::default()
      }
    );

    let r = flags_from_vec(svec!["deno", "run", "--check=all", "script.ts",]);
    assert_eq!(
      r.unwrap(),
      Flags {
        subcommand: DenoSubcommand::Run(RunFlags::new_default(
          "script.ts".to_string(),
        )),
        type_check_mode: TypeCheckMode::All,
        code_cache_enabled: true,
        ..Flags::default()
      }
    );

    let r = flags_from_vec(svec!["deno", "--check=foo", "script.ts",]);
    assert_eq!(
      r.unwrap(),
      Flags {
        subcommand: DenoSubcommand::Run(RunFlags {
          script: "script.ts".to_string(),
          watch: None,
          bare: true,
        }),
        type_check_mode: TypeCheckMode::None,
        code_cache_enabled: true,
        ..Flags::default()
      }
    );

    let r = flags_from_vec(svec![
      "deno",
      "run",
      "--no-check",
      "--check",
      "script.ts",
    ]);
    assert!(r.is_err());
  }

  #[test]
  fn no_config() {
    let r = flags_from_vec(svec!["deno", "run", "--no-config", "script.ts",]);
    assert_eq!(
      r.unwrap(),
      Flags {
        subcommand: DenoSubcommand::Run(RunFlags::new_default(
          "script.ts".to_string(),
        )),
        config_flag: ConfigFlag::Disabled,
        code_cache_enabled: true,
        ..Flags::default()
      }
    );

    let r = flags_from_vec(svec![
      "deno",
      "run",
      "--config",
      "deno.json",
      "--no-config",
      "script.ts",
    ]);
    assert!(r.is_err());
  }

  #[test]
  fn init() {
    let r = flags_from_vec(svec!["deno", "init"]);
    assert_eq!(
      r.unwrap(),
      Flags {
        subcommand: DenoSubcommand::Init(InitFlags {
          dir: None,
          lib: false,
          serve: false,
        }),
        ..Flags::default()
      }
    );

    let r = flags_from_vec(svec!["deno", "init", "foo"]);
    assert_eq!(
      r.unwrap(),
      Flags {
        subcommand: DenoSubcommand::Init(InitFlags {
          dir: Some(String::from("foo")),
          lib: false,
          serve: false,
        }),
        ..Flags::default()
      }
    );

    let r = flags_from_vec(svec!["deno", "init", "--quiet"]);
    assert_eq!(
      r.unwrap(),
      Flags {
        subcommand: DenoSubcommand::Init(InitFlags {
          dir: None,
          lib: false,
          serve: false,
        }),
        log_level: Some(Level::Error),
        ..Flags::default()
      }
    );

    let r = flags_from_vec(svec!["deno", "init", "--lib"]);
    assert_eq!(
      r.unwrap(),
      Flags {
        subcommand: DenoSubcommand::Init(InitFlags {
          dir: None,
          lib: true,
          serve: false,
        }),
        ..Flags::default()
      }
    );

    let r = flags_from_vec(svec!["deno", "init", "--serve"]);
    assert_eq!(
      r.unwrap(),
      Flags {
        subcommand: DenoSubcommand::Init(InitFlags {
          dir: None,
          lib: false,
          serve: true,
        }),
        ..Flags::default()
      }
    );

    let r = flags_from_vec(svec!["deno", "init", "foo", "--lib"]);
    assert_eq!(
      r.unwrap(),
      Flags {
        subcommand: DenoSubcommand::Init(InitFlags {
          dir: Some(String::from("foo")),
          lib: true,
          serve: false,
        }),
        ..Flags::default()
      }
    );
  }

  #[test]
  fn jupyter() {
    let r = flags_from_vec(svec!["deno", "jupyter"]);
    assert_eq!(
      r.unwrap(),
      Flags {
        subcommand: DenoSubcommand::Jupyter(JupyterFlags {
          install: false,
          kernel: false,
          conn_file: None,
        }),
        ..Flags::default()
      }
    );

    let r = flags_from_vec(svec!["deno", "jupyter", "--install"]);
    assert_eq!(
      r.unwrap(),
      Flags {
        subcommand: DenoSubcommand::Jupyter(JupyterFlags {
          install: true,
          kernel: false,
          conn_file: None,
        }),
        ..Flags::default()
      }
    );

    let r = flags_from_vec(svec![
      "deno",
      "jupyter",
      "--kernel",
      "--conn",
      "path/to/conn/file"
    ]);
    assert_eq!(
      r.unwrap(),
      Flags {
        subcommand: DenoSubcommand::Jupyter(JupyterFlags {
          install: false,
          kernel: true,
          conn_file: Some(String::from("path/to/conn/file")),
        }),
        ..Flags::default()
      }
    );

    let r = flags_from_vec(svec![
      "deno",
      "jupyter",
      "--install",
      "--conn",
      "path/to/conn/file"
    ]);
    r.unwrap_err();
    let r = flags_from_vec(svec!["deno", "jupyter", "--kernel",]);
    r.unwrap_err();
    let r = flags_from_vec(svec!["deno", "jupyter", "--install", "--kernel",]);
    r.unwrap_err();
  }

  #[test]
  fn publish_args() {
    let r = flags_from_vec(svec![
      "deno",
      "publish",
      "--no-provenance",
      "--dry-run",
      "--allow-slow-types",
      "--allow-dirty",
      "--token=asdf",
    ]);
    assert_eq!(
      r.unwrap(),
      Flags {
        subcommand: DenoSubcommand::Publish(PublishFlags {
          token: Some("asdf".to_string()),
          dry_run: true,
          allow_slow_types: true,
          allow_dirty: true,
          no_provenance: true,
        }),
        type_check_mode: TypeCheckMode::Local,
        ..Flags::default()
      }
    );
  }

  #[test]
  fn add_subcommand() {
    let r = flags_from_vec(svec!["deno", "add"]);
    r.unwrap_err();

    let r = flags_from_vec(svec!["deno", "add", "@david/which"]);
    assert_eq!(
      r.unwrap(),
      Flags {
        subcommand: DenoSubcommand::Add(AddFlags {
          packages: svec!["@david/which"],
        }),
        ..Flags::default()
      }
    );

    let r = flags_from_vec(svec!["deno", "add", "@david/which", "@luca/hello"]);
    assert_eq!(
      r.unwrap(),
      Flags {
        subcommand: DenoSubcommand::Add(AddFlags {
          packages: svec!["@david/which", "@luca/hello"],
        }),
        ..Flags::default()
      }
    );
  }

  #[test]
  fn remove_subcommand() {
    let r = flags_from_vec(svec!["deno", "remove"]);
    r.unwrap_err();

    let r = flags_from_vec(svec!["deno", "remove", "@david/which"]);
    assert_eq!(
      r.unwrap(),
      Flags {
        subcommand: DenoSubcommand::Remove(RemoveFlags {
          packages: svec!["@david/which"],
        }),
        ..Flags::default()
      }
    );

    let r =
      flags_from_vec(svec!["deno", "remove", "@david/which", "@luca/hello"]);
    assert_eq!(
      r.unwrap(),
      Flags {
        subcommand: DenoSubcommand::Remove(RemoveFlags {
          packages: svec!["@david/which", "@luca/hello"],
        }),
        ..Flags::default()
      }
    );
  }

  #[test]
  fn run_with_frozen_lockfile() {
    let cases = [
      (Some("--frozen"), Some(true)),
      (Some("--frozen=true"), Some(true)),
      (Some("--frozen=false"), Some(false)),
      (None, None),
    ];
    for (flag, frozen) in cases {
      let mut args = svec!["deno", "run"];
      if let Some(f) = flag {
        args.push(f.into());
      }
      args.push("script.ts".into());
      let r = flags_from_vec(args);
      assert_eq!(
        r.unwrap(),
        Flags {
          subcommand: DenoSubcommand::Run(RunFlags::new_default(
            "script.ts".to_string(),
          )),
          frozen_lockfile: frozen,
          code_cache_enabled: true,
          ..Flags::default()
        }
      );
    }
  }

  #[test]
  fn allow_scripts() {
    let cases = [
      (Some("--allow-scripts"), Ok(PackagesAllowedScripts::All)),
      (None, Ok(PackagesAllowedScripts::None)),
      (
        Some("--allow-scripts=npm:foo"),
        Ok(PackagesAllowedScripts::Some(svec!["npm:foo"])),
      ),
      (
        Some("--allow-scripts=npm:foo,npm:bar"),
        Ok(PackagesAllowedScripts::Some(svec!["npm:foo", "npm:bar"])),
      ),
      (Some("--allow-scripts=foo"), Err("Invalid package")),
    ];
    for (flag, value) in cases {
      let mut args = svec!["deno", "cache"];
      if let Some(flag) = flag {
        args.push(flag.into());
      }
      args.push("script.ts".into());
      let r = flags_from_vec(args);
      match value {
        Ok(value) => {
          assert_eq!(
            r.unwrap(),
            Flags {
              subcommand: DenoSubcommand::Cache(CacheFlags {
                files: svec!["script.ts"],
              }),
              allow_scripts: value,
              ..Flags::default()
            }
          );
        }
        Err(e) => {
          let err = r.unwrap_err();
          assert!(
            err.to_string().contains(e),
            "expected to contain '{e}' got '{err}'"
          );
        }
      }
    }
  }

  #[test]
  fn bare_run() {
    let r = flags_from_vec(svec!["deno", "--no-config", "script.ts"]);
    assert_eq!(
      r.unwrap(),
      Flags {
        subcommand: DenoSubcommand::Run(RunFlags {
          script: "script.ts".to_string(),
          watch: None,
          bare: true,
        }),
        config_flag: ConfigFlag::Disabled,
        code_cache_enabled: true,
        ..Flags::default()
      }
    );
  }

  #[test]
  fn bare_global() {
    let r = flags_from_vec(svec!["deno", "--log-level=debug"]);
    assert_eq!(
      r.unwrap(),
      Flags {
        subcommand: DenoSubcommand::Repl(ReplFlags {
          eval_files: None,
          eval: None,
          is_default_command: true,
        }),
        log_level: Some(Level::Debug),
        permissions: PermissionFlags {
          allow_all: false,
          allow_net: Some(vec![]),
          allow_env: Some(vec![]),
          allow_run: Some(vec![]),
          allow_read: Some(vec![]),
          allow_sys: Some(vec![]),
          allow_write: Some(vec![]),
          allow_ffi: Some(vec![]),
          allow_hrtime: true,
          ..Default::default()
        },
        ..Flags::default()
      }
    );
  }

  #[test]
  fn bare_with_flag_no_file() {
    let r = flags_from_vec(svec!["deno", "--no-config"]);

    let err = r.unwrap_err();
    assert!(err.to_string().contains("error: [SCRIPT_ARG] may only be omitted with --v8-flags=--help, else to use the repl with arguments, please use the `deno repl` subcommand"));
    assert!(err
      .to_string()
      .contains("Usage: deno [OPTIONS] [COMMAND] [SCRIPT_ARG]..."));
  }

  #[test]
  fn equal_help_output() {
    for command in clap_root().get_subcommands() {
      if command.get_name() == "help" {
        continue;
      }

      let long_flag = if let DenoSubcommand::Help(help) =
        flags_from_vec(svec!["deno", command.get_name(), "--help"])
          .unwrap()
          .subcommand
      {
        help.help.to_string()
      } else {
        unreachable!()
      };
      let short_flag = if let DenoSubcommand::Help(help) =
        flags_from_vec(svec!["deno", command.get_name(), "-h"])
          .unwrap()
          .subcommand
      {
        help.help.to_string()
      } else {
        unreachable!()
      };
      let subcommand = if let DenoSubcommand::Help(help) =
        flags_from_vec(svec!["deno", "help", command.get_name()])
          .unwrap()
          .subcommand
      {
        help.help.to_string()
      } else {
        unreachable!()
      };
      assert_eq!(long_flag, short_flag, "{} subcommand", command.get_name());
      assert_eq!(long_flag, subcommand, "{} subcommand", command.get_name());
    }
  }
}<|MERGE_RESOLUTION|>--- conflicted
+++ resolved
@@ -8857,48 +8857,6 @@
   }
 
   #[test]
-<<<<<<< HEAD
-  fn test_with_concurrent_jobs() {
-    let r = flags_from_vec(svec!["deno", "test", "--jobs=4"]);
-    assert_eq!(
-      r.unwrap(),
-      Flags {
-        subcommand: DenoSubcommand::Test(TestFlags {
-          no_run: false,
-          reporter: Default::default(),
-          doc: false,
-          fail_fast: None,
-          filter: None,
-          permit_no_files: false,
-          shuffle: None,
-          files: FileFlags {
-            include: vec![],
-            ignore: vec![],
-          },
-          concurrent_jobs: Some(NonZeroUsize::new(4).unwrap()),
-          trace_leaks: false,
-          coverage_dir: None,
-          clean: false,
-          watch: Default::default(),
-          junit_path: None,
-          hide_stacktraces: false,
-        }),
-        type_check_mode: TypeCheckMode::Local,
-        permissions: PermissionFlags {
-          no_prompt: true,
-          ..Default::default()
-        },
-        ..Flags::default()
-      }
-    );
-
-    let r = flags_from_vec(svec!["deno", "test", "--jobs=0"]);
-    assert!(r.is_err());
-  }
-
-  #[test]
-=======
->>>>>>> 4c35668d
   fn test_with_fail_fast() {
     let r = flags_from_vec(svec!["deno", "test", "--fail-fast=3"]);
     assert_eq!(
