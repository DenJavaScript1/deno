// Copyright 2018-2023 the Deno authors. All rights reserved. MIT license.

use clap::Arg;
use clap::ArgMatches;
use clap::ColorChoice;
use clap::Command;
use clap::ValueHint;
use deno_core::error::AnyError;
use deno_core::url::Url;
use deno_runtime::permissions::parse_sys_kind;
use log::debug;
use log::Level;
use once_cell::sync::Lazy;
use std::env;
use std::net::SocketAddr;
use std::num::NonZeroU32;
use std::num::NonZeroU8;
use std::num::NonZeroUsize;
use std::path::PathBuf;
use std::str::FromStr;

use super::flags_allow_net;

static LONG_VERSION: Lazy<String> = Lazy::new(|| {
  format!(
    "{} ({}, {})\nv8 {}\ntypescript {}",
    crate::version::deno(),
    if crate::version::is_canary() {
      "canary"
    } else {
      env!("PROFILE")
    },
    env!("TARGET"),
    deno_core::v8_version(),
    crate::version::TYPESCRIPT
  )
});

static SHORT_VERSION: Lazy<String> = Lazy::new(|| {
  crate::version::deno()
    .split('+')
    .next()
    .unwrap()
    .to_string()
});

#[derive(Clone, Debug, Default, Eq, PartialEq)]
pub struct FileFlags {
  pub ignore: Vec<PathBuf>,
  pub include: Vec<PathBuf>,
}

#[derive(Clone, Debug, Default, Eq, PartialEq)]
pub struct BenchFlags {
  pub files: FileFlags,
  pub filter: Option<String>,
  pub json: bool
}

#[derive(Clone, Debug, Eq, PartialEq)]
pub struct BundleFlags {
  pub source_file: String,
  pub out_file: Option<PathBuf>,
}

#[derive(Clone, Debug, Eq, PartialEq)]
pub struct CacheFlags {
  pub files: Vec<String>,
}

#[derive(Clone, Debug, Eq, PartialEq)]
pub struct CheckFlags {
  pub files: Vec<String>,
}

#[derive(Clone, Debug, Eq, PartialEq)]
pub struct CompileFlags {
  pub source_file: String,
  pub output: Option<PathBuf>,
  pub args: Vec<String>,
  pub target: Option<String>,
}

#[derive(Clone, Debug, Eq, PartialEq)]
pub struct CompletionsFlags {
  pub buf: Box<[u8]>,
}

#[derive(Clone, Debug, Eq, PartialEq)]
pub struct CoverageFlags {
  pub files: FileFlags,
  pub output: Option<PathBuf>,
  pub include: Vec<String>,
  pub exclude: Vec<String>,
  pub lcov: bool,
}

#[derive(Clone, Debug, Eq, PartialEq)]
pub enum DocSourceFileFlag {
  Builtin,
  Path(String),
}

impl Default for DocSourceFileFlag {
  fn default() -> Self {
    Self::Builtin
  }
}

#[derive(Clone, Debug, Eq, PartialEq)]
pub struct DocFlags {
  pub private: bool,
  pub json: bool,
  pub source_file: DocSourceFileFlag,
  pub filter: Option<String>,
}

#[derive(Clone, Debug, Eq, PartialEq)]
pub struct EvalFlags {
  pub print: bool,
  pub code: String,
  pub ext: String,
}

#[derive(Clone, Debug, Eq, PartialEq)]
pub struct FmtFlags {
  pub check: bool,
  pub ext: String,
  pub files: FileFlags,
  pub use_tabs: Option<bool>,
  pub line_width: Option<NonZeroU32>,
  pub indent_width: Option<NonZeroU8>,
  pub single_quote: Option<bool>,
  pub prose_wrap: Option<String>,
  pub no_semicolons: Option<bool>,
}

#[derive(Clone, Debug, Eq, PartialEq)]
pub struct InitFlags {
  pub dir: Option<String>,
}

#[derive(Clone, Debug, Eq, PartialEq)]
pub struct InfoFlags {
  pub json: bool,
  pub file: Option<String>,
}

#[derive(Clone, Debug, Eq, PartialEq)]
pub struct InstallFlags {
  pub module_url: String,
  pub args: Vec<String>,
  pub name: Option<String>,
  pub root: Option<PathBuf>,
  pub force: bool,
}

#[derive(Clone, Debug, Eq, PartialEq)]
pub struct UninstallFlags {
  pub name: String,
  pub root: Option<PathBuf>,
}

#[derive(Clone, Debug, Eq, PartialEq)]
pub struct LintFlags {
  pub files: FileFlags,
  pub rules: bool,
  pub maybe_rules_tags: Option<Vec<String>>,
  pub maybe_rules_include: Option<Vec<String>>,
  pub maybe_rules_exclude: Option<Vec<String>>,
  pub json: bool,
  pub compact: bool,
}

#[derive(Clone, Debug, Eq, PartialEq)]
pub struct ReplFlags {
  pub eval_files: Option<Vec<String>>,
  pub eval: Option<String>,
  pub is_default_command: bool,
}

#[derive(Clone, Debug, Eq, PartialEq)]
pub struct RunFlags {
  pub script: String,
}

impl RunFlags {
  pub fn is_stdin(&self) -> bool {
    self.script == "-"
  }
}

#[derive(Clone, Debug, Eq, PartialEq)]
pub struct TaskFlags {
  pub cwd: Option<String>,
  pub task: String,
}

#[derive(Clone, Debug, Default, Eq, PartialEq)]
pub struct TestFlags {
  pub doc: bool,
  pub no_run: bool,
  pub fail_fast: Option<NonZeroUsize>,
  pub files: FileFlags,
  pub allow_none: bool,
  pub filter: Option<String>,
  pub shuffle: Option<u64>,
  pub concurrent_jobs: Option<NonZeroUsize>,
  pub trace_ops: bool,
}

#[derive(Clone, Debug, Eq, PartialEq)]
pub struct UpgradeFlags {
  pub dry_run: bool,
  pub force: bool,
  pub canary: bool,
  pub version: Option<String>,
  pub output: Option<PathBuf>,
}

#[derive(Clone, Debug, Eq, PartialEq)]
pub struct VendorFlags {
  pub specifiers: Vec<String>,
  pub output_path: Option<PathBuf>,
  pub force: bool,
}

#[derive(Clone, Debug, Eq, PartialEq)]
pub enum DenoSubcommand {
  Bench(BenchFlags),
  Bundle(BundleFlags),
  Cache(CacheFlags),
  Check(CheckFlags),
  Compile(CompileFlags),
  Completions(CompletionsFlags),
  Coverage(CoverageFlags),
  Doc(DocFlags),
  Eval(EvalFlags),
  Fmt(FmtFlags),
  Init(InitFlags),
  Info(InfoFlags),
  Install(InstallFlags),
  Uninstall(UninstallFlags),
  Lsp,
  Lint(LintFlags),
  Repl(ReplFlags),
  Run(RunFlags),
  Task(TaskFlags),
  Test(TestFlags),
  Types,
  Upgrade(UpgradeFlags),
  Vendor(VendorFlags),
}

impl Default for DenoSubcommand {
  fn default() -> DenoSubcommand {
    DenoSubcommand::Repl(ReplFlags {
      eval_files: None,
      eval: None,
      is_default_command: true,
    })
  }
}

#[derive(Debug, Clone, Copy, Eq, PartialEq)]
pub enum TypeCheckMode {
  /// Type-check all modules.
  All,
  /// Skip type-checking of all modules. The default value for "deno run" and
  /// several other subcommands.
  None,
  /// Only type-check local modules. The default value for "deno test" and
  /// several other subcommands.
  Local,
}

impl Default for TypeCheckMode {
  fn default() -> Self {
    Self::None
  }
}

#[derive(Clone, Debug, Eq, PartialEq)]
pub enum ConfigFlag {
  Discover,
  Path(String),
  Disabled,
}

impl Default for ConfigFlag {
  fn default() -> Self {
    Self::Discover
  }
}

#[derive(Clone, Debug, Eq, PartialEq)]
pub enum CaData {
  /// The string is a file path
  File(String),
  /// This variant is not exposed as an option in the CLI, it is used internally
  /// for standalone binaries.
  Bytes(Vec<u8>),
}

#[derive(Clone, Debug, Eq, PartialEq, Default)]
pub struct Flags {
  /// Vector of CLI arguments - these are user script arguments, all Deno
  /// specific flags are removed.
  pub argv: Vec<String>,
  pub subcommand: DenoSubcommand,

  pub allow_all: bool,
  pub allow_env: Option<Vec<String>>,
  pub allow_hrtime: bool,
  pub allow_net: Option<Vec<String>>,
  pub allow_ffi: Option<Vec<PathBuf>>,
  pub allow_read: Option<Vec<PathBuf>>,
  pub allow_run: Option<Vec<String>>,
  pub allow_sys: Option<Vec<String>>,
  pub allow_write: Option<Vec<PathBuf>>,
  pub ca_stores: Option<Vec<String>>,
  pub ca_data: Option<CaData>,
  pub cache_blocklist: Vec<String>,
  /// This is not exposed as an option in the CLI, it is used internally when
  /// the language server is configured with an explicit cache option.
  pub cache_path: Option<PathBuf>,
  pub cached_only: bool,
  pub type_check_mode: TypeCheckMode,
  pub config_flag: ConfigFlag,
  pub node_modules_dir: bool,
  pub coverage_dir: Option<String>,
  pub enable_testing_features: bool,
  pub ignore: Vec<PathBuf>,
  pub import_map_path: Option<String>,
  pub inspect_brk: Option<SocketAddr>,
  pub inspect_wait: Option<SocketAddr>,
  pub inspect: Option<SocketAddr>,
  pub location: Option<Url>,
  pub lock_write: bool,
  pub lock: Option<PathBuf>,
  pub log_level: Option<Level>,
  pub no_remote: bool,
  pub no_lock: bool,
  pub no_npm: bool,
  pub no_prompt: bool,
  pub reload: bool,
  pub seed: Option<u64>,
  pub unstable: bool,
  pub unsafely_ignore_certificate_errors: Option<Vec<String>>,
  pub v8_flags: Vec<String>,
  pub version: bool,
  pub watch: Option<Vec<PathBuf>>,
  pub no_clear_screen: bool,
}

fn join_paths(allowlist: &[PathBuf], d: &str) -> String {
  allowlist
    .iter()
    .map(|path| path.to_str().unwrap().to_string())
    .collect::<Vec<String>>()
    .join(d)
}

impl Flags {
  /// Return list of permission arguments that are equivalent
  /// to the ones used to create `self`.
  pub fn to_permission_args(&self) -> Vec<String> {
    let mut args = vec![];

    if self.allow_all {
      args.push("--allow-all".to_string());
      return args;
    }

    match &self.allow_read {
      Some(read_allowlist) if read_allowlist.is_empty() => {
        args.push("--allow-read".to_string());
      }
      Some(read_allowlist) => {
        let s = format!("--allow-read={}", join_paths(read_allowlist, ","));
        args.push(s);
      }
      _ => {}
    }

    match &self.allow_write {
      Some(write_allowlist) if write_allowlist.is_empty() => {
        args.push("--allow-write".to_string());
      }
      Some(write_allowlist) => {
        let s = format!("--allow-write={}", join_paths(write_allowlist, ","));
        args.push(s);
      }
      _ => {}
    }

    match &self.allow_net {
      Some(net_allowlist) if net_allowlist.is_empty() => {
        args.push("--allow-net".to_string());
      }
      Some(net_allowlist) => {
        let s = format!("--allow-net={}", net_allowlist.join(","));
        args.push(s);
      }
      _ => {}
    }

    match &self.unsafely_ignore_certificate_errors {
      Some(ic_allowlist) if ic_allowlist.is_empty() => {
        args.push("--unsafely-ignore-certificate-errors".to_string());
      }
      Some(ic_allowlist) => {
        let s = format!(
          "--unsafely-ignore-certificate-errors={}",
          ic_allowlist.join(",")
        );
        args.push(s);
      }
      _ => {}
    }

    match &self.allow_env {
      Some(env_allowlist) if env_allowlist.is_empty() => {
        args.push("--allow-env".to_string());
      }
      Some(env_allowlist) => {
        let s = format!("--allow-env={}", env_allowlist.join(","));
        args.push(s);
      }
      _ => {}
    }

    match &self.allow_run {
      Some(run_allowlist) if run_allowlist.is_empty() => {
        args.push("--allow-run".to_string());
      }
      Some(run_allowlist) => {
        let s = format!("--allow-run={}", run_allowlist.join(","));
        args.push(s);
      }
      _ => {}
    }

    match &self.allow_sys {
      Some(sys_allowlist) if sys_allowlist.is_empty() => {
        args.push("--allow-sys".to_string());
      }
      Some(sys_allowlist) => {
        let s = format!("--allow-sys={}", sys_allowlist.join(","));
        args.push(s)
      }
      _ => {}
    }

    match &self.allow_ffi {
      Some(ffi_allowlist) if ffi_allowlist.is_empty() => {
        args.push("--allow-ffi".to_string());
      }
      Some(ffi_allowlist) => {
        let s = format!("--allow-ffi={}", join_paths(ffi_allowlist, ","));
        args.push(s);
      }
      _ => {}
    }

    if self.allow_hrtime {
      args.push("--allow-hrtime".to_string());
    }

    args
  }

  /// Extract path arguments for config search paths.
  /// If it returns Some(vec), the config should be discovered
  /// from the current dir after trying to discover from each entry in vec.
  /// If it returns None, the config file shouldn't be discovered at all.
  pub fn config_path_args(&self) -> Option<Vec<PathBuf>> {
    use DenoSubcommand::*;

    match &self.subcommand {
      Fmt(FmtFlags { files, .. }) => Some(files.include.clone()),
      Lint(LintFlags { files, .. }) => Some(files.include.clone()),
      Run(RunFlags { script }) => {
        if let Ok(module_specifier) = deno_core::resolve_url_or_path(script) {
          if module_specifier.scheme() == "file"
            || module_specifier.scheme() == "npm"
          {
            if let Ok(p) = module_specifier.to_file_path() {
              Some(vec![p])
            } else {
              Some(vec![])
            }
          } else {
            // When the entrypoint doesn't have file: scheme (it's the remote
            // script), then we don't auto discover config file.
            None
          }
        } else {
          Some(vec![])
        }
      }
      _ => Some(vec![]),
    }
  }

  pub fn has_permission(&self) -> bool {
    self.allow_all
      || self.allow_hrtime
      || self.allow_env.is_some()
      || self.allow_ffi.is_some()
      || self.allow_net.is_some()
      || self.allow_read.is_some()
      || self.allow_run.is_some()
      || self.allow_sys.is_some()
      || self.allow_write.is_some()
  }

  pub fn has_permission_in_argv(&self) -> bool {
    self.argv.iter().any(|arg| {
      arg == "--allow-all"
        || arg == "--allow-hrtime"
        || arg.starts_with("--allow-env")
        || arg.starts_with("--allow-ffi")
        || arg.starts_with("--allow-net")
        || arg.starts_with("--allow-read")
        || arg.starts_with("--allow-run")
        || arg.starts_with("--allow-sys")
        || arg.starts_with("--allow-write")
    })
  }
}

static ENV_VARIABLES_HELP: &str = r#"ENVIRONMENT VARIABLES:
    DENO_AUTH_TOKENS     A semi-colon separated list of bearer tokens and
                         hostnames to use when fetching remote modules from
                         private repositories
                         (e.g. "abcde12345@deno.land;54321edcba@github.com")
    DENO_TLS_CA_STORE    Comma-separated list of order dependent certificate
                         stores. Possible values: "system", "mozilla".
                         Defaults to "mozilla".
    DENO_CERT            Load certificate authority from PEM encoded file
    DENO_DIR             Set the cache directory
    DENO_INSTALL_ROOT    Set deno install's output directory
                         (defaults to $HOME/.deno/bin)
    DENO_NO_PROMPT       Set to disable permission prompts on access
                         (alternative to passing --no-prompt on invocation)
    DENO_NO_UPDATE_CHECK Set to disable checking if a newer Deno version is
                         available
    DENO_V8_FLAGS        Set V8 command line options
    DENO_WEBGPU_TRACE    Directory to use for wgpu traces
    DENO_JOBS            Number of parallel workers used for the --parallel
                         flag with the test subcommand. Defaults to number
                         of available CPUs.
    HTTP_PROXY           Proxy address for HTTP requests
                         (module downloads, fetch)
    HTTPS_PROXY          Proxy address for HTTPS requests
                         (module downloads, fetch)
    NPM_CONFIG_REGISTRY  URL to use for the npm registry.
    NO_COLOR             Set to disable color
    NO_PROXY             Comma-separated list of hosts which do not use a proxy
                         (module downloads, fetch)"#;

static DENO_HELP: Lazy<String> = Lazy::new(|| {
  format!(
    "A modern JavaScript and TypeScript runtime

Docs: https://deno.land/manual@v{}
Modules: https://deno.land/std/ https://deno.land/x/
Bugs: https://github.com/denoland/deno/issues

To start the REPL:

  deno

To execute a script:

  deno run https://deno.land/std/examples/welcome.ts

To evaluate code in the shell:

  deno eval \"console.log(30933 + 404)\"
",
    SHORT_VERSION.as_str()
  )
});

/// Main entry point for parsing deno's command line flags.
pub fn flags_from_vec(args: Vec<String>) -> clap::Result<Flags> {
  let version = crate::version::deno();
  let mut app = clap_root(&version);
  let matches = app.try_get_matches_from_mut(&args)?;

  let mut flags = Flags::default();

  if matches.is_present("unstable") {
    flags.unstable = true;
  }

  if matches.is_present("quiet") {
    flags.log_level = Some(Level::Error);
  } else {
    match matches.value_of("log-level") {
      Some("debug") => flags.log_level = Some(Level::Debug),
      Some("info") => flags.log_level = Some(Level::Info),
      _ => {}
    }
  }

  match matches.subcommand() {
    Some(("bench", m)) => bench_parse(&mut flags, m),
    Some(("bundle", m)) => bundle_parse(&mut flags, m),
    Some(("cache", m)) => cache_parse(&mut flags, m),
    Some(("check", m)) => check_parse(&mut flags, m),
    Some(("compile", m)) => compile_parse(&mut flags, m),
    Some(("completions", m)) => completions_parse(&mut flags, m, app),
    Some(("coverage", m)) => coverage_parse(&mut flags, m),
    Some(("doc", m)) => doc_parse(&mut flags, m),
    Some(("eval", m)) => eval_parse(&mut flags, m),
    Some(("fmt", m)) => fmt_parse(&mut flags, m),
    Some(("init", m)) => init_parse(&mut flags, m),
    Some(("info", m)) => info_parse(&mut flags, m),
    Some(("install", m)) => install_parse(&mut flags, m),
    Some(("lint", m)) => lint_parse(&mut flags, m),
    Some(("lsp", m)) => lsp_parse(&mut flags, m),
    Some(("repl", m)) => repl_parse(&mut flags, m),
    Some(("run", m)) => run_parse(&mut flags, m),
    Some(("task", m)) => task_parse(&mut flags, m, &args),
    Some(("test", m)) => test_parse(&mut flags, m),
    Some(("types", m)) => types_parse(&mut flags, m),
    Some(("uninstall", m)) => uninstall_parse(&mut flags, m),
    Some(("upgrade", m)) => upgrade_parse(&mut flags, m),
    Some(("vendor", m)) => vendor_parse(&mut flags, m),
    _ => handle_repl_flags(
      &mut flags,
      ReplFlags {
        eval_files: None,
        eval: None,
        is_default_command: true,
      },
    ),
  }

  Ok(flags)
}

fn handle_repl_flags(flags: &mut Flags, repl_flags: ReplFlags) {
  // If user runs just `deno` binary we enter REPL and allow all permissions.
  if repl_flags.is_default_command {
    flags.allow_net = Some(vec![]);
    flags.allow_env = Some(vec![]);
    flags.allow_run = Some(vec![]);
    flags.allow_read = Some(vec![]);
    flags.allow_sys = Some(vec![]);
    flags.allow_write = Some(vec![]);
    flags.allow_ffi = Some(vec![]);
    flags.allow_hrtime = true;
  }
  flags.subcommand = DenoSubcommand::Repl(repl_flags);
}

fn clap_root(version: &str) -> Command {
  clap::Command::new("deno")
    .bin_name("deno")
    .color(ColorChoice::Never)
    .max_term_width(80)
    .version(version)
    .long_version(LONG_VERSION.as_str())
    .arg(
      Arg::new("unstable")
        .long("unstable")
        .help("Enable unstable features and APIs")
        .global(true),
    )
    .arg(
      Arg::new("log-level")
        .short('L')
        .long("log-level")
        .help("Set log level")
        .hide(true)
        .takes_value(true)
        .possible_values(["debug", "info"])
        .global(true),
    )
    .arg(
      Arg::new("quiet")
        .short('q')
        .long("quiet")
        .help("Suppress diagnostic output")
        .global(true),
    )
    .subcommand(bench_subcommand())
    .subcommand(bundle_subcommand())
    .subcommand(cache_subcommand())
    .subcommand(check_subcommand())
    .subcommand(compile_subcommand())
    .subcommand(completions_subcommand())
    .subcommand(coverage_subcommand())
    .subcommand(doc_subcommand())
    .subcommand(eval_subcommand())
    .subcommand(fmt_subcommand())
    .subcommand(init_subcommand())
    .subcommand(info_subcommand())
    .subcommand(install_subcommand())
    .subcommand(uninstall_subcommand())
    .subcommand(lsp_subcommand())
    .subcommand(lint_subcommand())
    .subcommand(repl_subcommand())
    .subcommand(run_subcommand())
    .subcommand(task_subcommand())
    .subcommand(test_subcommand())
    .subcommand(types_subcommand())
    .subcommand(upgrade_subcommand())
    .subcommand(vendor_subcommand())
    .long_about(DENO_HELP.as_str())
    .after_help(ENV_VARIABLES_HELP)
}

fn bench_subcommand<'a>() -> Command<'a> {
  runtime_args(Command::new("bench"), true, false)
    .trailing_var_arg(true)
    .arg(
      Arg::new("json")
        .long("json")
        .help("Output benchmark result in JSON format")
        .takes_value(false),
    )
    .arg(
      Arg::new("ignore")
        .long("ignore")
        .takes_value(true)
        .use_value_delimiter(true)
        .require_equals(true)
        .help("Ignore files"),
    )
    .arg(
      Arg::new("filter")
        .allow_hyphen_values(true)
        .long("filter")
        .takes_value(true)
        .help("Run benchmarks with this string or pattern in the bench name"),
    )
    .arg(
      Arg::new("files")
        .help("List of file names to run")
        .takes_value(true)
        .multiple_values(true)
        .multiple_occurrences(true),
    )
    .arg(watch_arg(false))
    .arg(no_clear_screen_arg())
    .arg(script_arg().last(true))
    .about("Run benchmarks")
    .long_about(
      "Run benchmarks using Deno's built-in bench tool.

Evaluate the given modules, run all benches declared with 'Deno.bench()' \
and report results to standard output:

  deno bench src/fetch_bench.ts src/signal_bench.ts

Output benchmark result in JSON format:

  deno bench --json src/fetch_bench.ts src/signal_bench.ts

Directory arguments are expanded to all contained files matching the \
glob {*_,*.,}bench.{js,mjs,ts,mts,jsx,tsx}:

  deno bench src/",
    )
}

fn bundle_subcommand<'a>() -> Command<'a> {
  compile_args(Command::new("bundle"))
    .arg(
      Arg::new("source_file")
        .takes_value(true)
        .required(true)
        .value_hint(ValueHint::FilePath),
    )
    .arg(
      Arg::new("out_file")
        .takes_value(true)
        .required(false)
        .value_hint(ValueHint::FilePath),
    )
    .arg(watch_arg(false))
    .arg(no_clear_screen_arg())
    .about("Bundle module and dependencies into single file")
    .long_about(
      "Output a single JavaScript file with all dependencies.

  deno bundle https://deno.land/std/examples/colors.ts colors.bundle.js

If no output file is given, the output is written to standard output:

  deno bundle https://deno.land/std/examples/colors.ts",
    )
}

fn cache_subcommand<'a>() -> Command<'a> {
  compile_args(Command::new("cache"))
    .arg(
      Arg::new("file")
        .takes_value(true)
        .required(true)
        .min_values(1)
        .value_hint(ValueHint::FilePath),
    )
    .about("Cache the dependencies")
    .long_about(
      "Cache and compile remote dependencies recursively.

Download and compile a module with all of its static dependencies and save \
them in the local cache, without running any code:

  deno cache https://deno.land/std/http/file_server.ts

Future runs of this module will trigger no downloads or compilation unless \
--reload is specified.",
    )
}

fn check_subcommand<'a>() -> Command<'a> {
  compile_args_without_check_args(Command::new("check"))
    .arg(
      Arg::new("all")
        .long("all")
        .help("Type-check all code, including remote modules and npm packages")
        .conflicts_with("no-remote")
    )
    .arg(
      // past alias for --all
      Arg::new("remote")
        .long("remote")
        .help("Type-check all modules, including remote")
        .conflicts_with("no-remote")
        .hide(true)
      )
    .arg(
      Arg::new("file")
        .takes_value(true)
        .required(true)
        .min_values(1)
        .value_hint(ValueHint::FilePath),
    )
    .about("Type-check the dependencies")
    .long_about(
      "Download and type-check without execution.

  deno check https://deno.land/std/http/file_server.ts

Unless --reload is specified, this command will not re-download already cached dependencies.",
    )
}

fn compile_subcommand<'a>() -> Command<'a> {
  runtime_args(Command::new("compile"), true, false)
    .trailing_var_arg(true)
    .arg(script_arg().required(true))
    .arg(
      Arg::new("output")
        .long("output")
        .short('o')
        .help("Output file (defaults to $PWD/<inferred-name>)")
        .takes_value(true)
        .value_hint(ValueHint::FilePath),
    )
    .arg(
      Arg::new("target")
        .long("target")
        .help("Target OS architecture")
        .takes_value(true)
        .possible_values([
          "x86_64-unknown-linux-gnu",
          "x86_64-pc-windows-msvc",
          "x86_64-apple-darwin",
          "aarch64-apple-darwin",
        ]),
    )
    .about("UNSTABLE: Compile the script into a self contained executable")
    .long_about(
      "UNSTABLE: Compiles the given script into a self contained executable.

  deno compile -A https://deno.land/std/http/file_server.ts
  deno compile --output color_util https://deno.land/std/examples/colors.ts

Any flags passed which affect runtime behavior, such as '--unstable', \
'--allow-*', '--v8-flags', etc. are encoded into the output executable and \
used at runtime as if they were passed to a similar 'deno run' command.

The executable name is inferred by default: Attempt to take the file stem of \
the URL path. The above example would become 'file_server'. If the file stem \
is something generic like 'main', 'mod', 'index' or 'cli', and the path has no \
parent, take the file name of the parent path. Otherwise settle with the \
generic name. If the resulting name has an '@...' suffix, strip it.

Cross-compiling to different target architectures is supported using the \
`--target` flag. On the first invocation with deno will download proper \
binary and cache it in $DENO_DIR. The aarch64-apple-darwin target is not \
supported in canary.
",
    )
}

fn completions_subcommand<'a>() -> Command<'a> {
  Command::new("completions")
    .disable_help_subcommand(true)
    .arg(
      Arg::new("shell")
        .possible_values(["bash", "fish", "powershell", "zsh", "fig"])
        .required(true),
    )
    .about("Generate shell completions")
    .long_about(
      "Output shell completion script to standard output.

  deno completions bash > /usr/local/etc/bash_completion.d/deno.bash
  source /usr/local/etc/bash_completion.d/deno.bash",
    )
}

fn coverage_subcommand<'a>() -> Command<'a> {
  Command::new("coverage")
    .about("Print coverage reports")
    .long_about(
      "Print coverage reports from coverage profiles.

Collect a coverage profile with deno test:

  deno test --coverage=cov_profile

Print a report to stdout:

  deno coverage cov_profile

Include urls that start with the file schema:

  deno coverage --include=\"^file:\" cov_profile

Exclude urls ending with test.ts and test.js:

  deno coverage --exclude=\"test\\.(ts|js)\" cov_profile

Include urls that start with the file schema and exclude files ending with \
test.ts and test.js, for an url to match it must match the include pattern and \
not match the exclude pattern:

  deno coverage --include=\"^file:\" --exclude=\"test\\.(ts|js)\" cov_profile

Write a report using the lcov format:

  deno coverage --lcov --output=cov.lcov cov_profile/

Generate html reports from lcov:

  genhtml -o html_cov cov.lcov
",
    )
    .arg(
      Arg::new("ignore")
        .long("ignore")
        .takes_value(true)
        .use_value_delimiter(true)
        .require_equals(true)
        .help("Ignore coverage files")
        .value_hint(ValueHint::AnyPath),
    )
    .arg(
      Arg::new("include")
        .long("include")
        .takes_value(true)
        .value_name("regex")
        .multiple_values(true)
        .multiple_occurrences(true)
        .require_equals(true)
        .default_value(r"^file:")
        .help("Include source files in the report"),
    )
    .arg(
      Arg::new("exclude")
        .long("exclude")
        .takes_value(true)
        .value_name("regex")
        .multiple_values(true)
        .multiple_occurrences(true)
        .require_equals(true)
        .default_value(r"test\.(js|mjs|ts|jsx|tsx)$")
        .help("Exclude source files from the report"),
    )
    .arg(
      Arg::new("lcov")
        .long("lcov")
        .help("Output coverage report in lcov format")
        .takes_value(false),
    )
    .arg(
      Arg::new("output")
        .requires("lcov")
        .long("output")
        .help("Output file (defaults to stdout) for lcov")
        .long_help(
          "Exports the coverage report in lcov format to the given file. \
    Filename should be passed along with '=' For example '--output=foo.lcov' \
    If no --output arg is specified then the report is written to stdout.",
        )
        .takes_value(true)
        .require_equals(true)
        .value_hint(ValueHint::FilePath),
    )
    .arg(
      Arg::new("files")
        .takes_value(true)
        .multiple_values(true)
        .multiple_occurrences(true)
        .required(true)
        .value_hint(ValueHint::AnyPath),
    )
}

fn doc_subcommand<'a>() -> Command<'a> {
  Command::new("doc")
    .about("Show documentation for a module")
    .long_about(
      "Show documentation for a module.

Output documentation to standard output:

    deno doc ./path/to/module.ts

Output private documentation to standard output:

    deno doc --private ./path/to/module.ts

Output documentation in JSON format:

    deno doc --json ./path/to/module.ts

Target a specific symbol:

    deno doc ./path/to/module.ts MyClass.someField

Show documentation for runtime built-ins:

    deno doc
    deno doc --builtin Deno.Listener",
    )
    .arg(import_map_arg())
    .arg(reload_arg())
    .arg(
      Arg::new("json")
        .long("json")
        .help("Output documentation in JSON format")
        .takes_value(false),
    )
    .arg(
      Arg::new("private")
        .long("private")
        .help("Output private documentation")
        .takes_value(false),
    )
    // TODO(nayeemrmn): Make `--builtin` a proper option. Blocked by
    // https://github.com/clap-rs/clap/issues/1794. Currently `--builtin` is
    // just a possible value of `source_file` so leading hyphens must be
    // enabled.
    .allow_hyphen_values(true)
    .arg(
      Arg::new("source_file")
        .takes_value(true)
        .value_hint(ValueHint::FilePath),
    )
    .arg(
      Arg::new("filter")
        .help("Dot separated path to symbol")
        .takes_value(true)
        .required(false)
        .conflicts_with("json"),
    )
}

fn eval_subcommand<'a>() -> Command<'a> {
  runtime_args(Command::new("eval"), false, true)
    .about("Eval script")
    .long_about(
      "Evaluate JavaScript from the command line.

  deno eval \"console.log('hello world')\"

To evaluate as TypeScript:

  deno eval --ext=ts \"const v: string = 'hello'; console.log(v)\"

This command has implicit access to all permissions (--allow-all).",
    )
    .arg(
      // TODO(@satyarohith): remove this argument in 2.0.
      Arg::new("ts")
        .long("ts")
        .short('T')
        .help("Treat eval input as TypeScript")
        .takes_value(false)
        .multiple_occurrences(false)
        .multiple_values(false)
        .hide(true),
    )
    .arg(
      Arg::new("ext")
        .long("ext")
        .help("Set standard input (stdin) content type")
        .takes_value(true)
        .default_value("js")
        .possible_values(["ts", "tsx", "js", "jsx"]),
    )
    .arg(
      Arg::new("print")
        .long("print")
        .short('p')
        .help("print result to stdout")
        .takes_value(false)
        .multiple_occurrences(false)
        .multiple_values(false),
    )
    .arg(
      Arg::new("code_arg")
        .multiple_values(true)
        .multiple_occurrences(true)
        .help("Code arg")
        .value_name("CODE_ARG")
        .required(true),
    )
}

fn fmt_subcommand<'a>() -> Command<'a> {
  Command::new("fmt")
    .about("Format source files")
    .long_about(
      "Auto-format JavaScript, TypeScript, Markdown, and JSON files.

  deno fmt
  deno fmt myfile1.ts myfile2.ts
  deno fmt --check

Format stdin and write to stdout:

  cat file.ts | deno fmt -

Ignore formatting code by preceding it with an ignore comment:

  // deno-fmt-ignore

Ignore formatting a file by adding an ignore comment at the top of the file:

  // deno-fmt-ignore-file",
    )
    .arg(config_arg())
    .arg(no_config_arg())
    .arg(
      Arg::new("check")
        .long("check")
        .help("Check if the source files are formatted")
        .takes_value(false),
    )
    .arg(
      Arg::new("ext")
        .long("ext")
        .help("Set standard input (stdin) content type")
        .takes_value(true)
        .default_value("ts")
        .possible_values(["ts", "tsx", "js", "jsx", "md", "json", "jsonc"]),
    )
    .arg(
      Arg::new("ignore")
        .long("ignore")
        .takes_value(true)
        .use_value_delimiter(true)
        .require_equals(true)
        .help("Ignore formatting particular source files")
        .value_hint(ValueHint::AnyPath),
    )
    .arg(
      Arg::new("files")
        .takes_value(true)
        .multiple_values(true)
        .multiple_occurrences(true)
        .required(false)
        .value_hint(ValueHint::AnyPath),
    )
    .arg(watch_arg(false))
    .arg(no_clear_screen_arg())
    .arg(
      Arg::new("options-use-tabs")
        .long("options-use-tabs")
        .takes_value(true)
        .min_values(0)
        .max_values(1)
        .require_equals(true)
        .possible_values(["true", "false"])
        .help("Use tabs instead of spaces for indentation. Defaults to false."),
    )
    .arg(
      Arg::new("options-line-width")
        .long("options-line-width")
        .help("Define maximum line width. Defaults to 80.")
        .takes_value(true)
        .validator(|val: &str| match val.parse::<NonZeroUsize>() {
          Ok(_) => Ok(()),
          Err(_) => {
            Err("options-line-width should be a non zero integer".to_string())
          }
        }),
    )
    .arg(
      Arg::new("options-indent-width")
        .long("options-indent-width")
        .help("Define indentation width. Defaults to 2.")
        .takes_value(true)
        .validator(|val: &str| match val.parse::<NonZeroUsize>() {
          Ok(_) => Ok(()),
          Err(_) => {
            Err("options-indent-width should be a non zero integer".to_string())
          }
        }),
    )
    .arg(
      Arg::new("options-single-quote")
        .long("options-single-quote")
        .min_values(0)
        .max_values(1)
        .takes_value(true)
        .require_equals(true)
        .possible_values(["true", "false"])
        .help("Use single quotes. Defaults to false."),
    )
    .arg(
      Arg::new("options-prose-wrap")
        .long("options-prose-wrap")
        .takes_value(true)
        .possible_values(["always", "never", "preserve"])
        .help("Define how prose should be wrapped. Defaults to always."),
    )
    .arg(
      Arg::new("options-no-semicolons")
        .long("options-no-semicolons")
        .min_values(0)
        .max_values(1)
        .takes_value(true)
        .require_equals(true)
        .possible_values(["true", "false"])
        .help("Don't use semicolons except where necessary."),
    )
}

fn init_subcommand<'a>() -> Command<'a> {
  Command::new("init").about("Initialize a new project").arg(
    Arg::new("dir")
      .takes_value(true)
      .required(false)
      .value_hint(ValueHint::DirPath),
  )
}

fn info_subcommand<'a>() -> Command<'a> {
  Command::new("info")
    .about("Show info about cache or info related to source file")
    .long_about(
      "Information about a module or the cache directories.

Get information about a module:

  deno info https://deno.land/std/http/file_server.ts

The following information is shown:

local: Local path of the file.
type: JavaScript, TypeScript, or JSON.
emit: Local path of compiled source code. (TypeScript only.)
dependencies: Dependency tree of the source file.

Without any additional arguments, 'deno info' shows:

DENO_DIR: Directory containing Deno-managed files.
Remote modules cache: Subdirectory containing downloaded remote modules.
TypeScript compiler cache: Subdirectory containing TS compiler output.",
    )
    .arg(Arg::new("file").takes_value(true).required(false).value_hint(ValueHint::FilePath))
    .arg(reload_arg().requires("file"))
    .arg(ca_file_arg())
    .arg(
      location_arg()
        .conflicts_with("file")
        .help("Show files used for origin bound APIs like the Web Storage API when running a script with '--location=<HREF>'")
    )
    // TODO(lucacasonato): remove for 2.0
    .arg(no_check_arg().hide(true))
    .arg(no_config_arg())
    .arg(config_arg())
    .arg(import_map_arg())
    .arg(local_npm_arg())
    .arg(
      Arg::new("json")
        .long("json")
        .help("UNSTABLE: Outputs the information in JSON format")
        .takes_value(false),
    )
}

fn install_subcommand<'a>() -> Command<'a> {
  runtime_args(Command::new("install"), true, true)
    .trailing_var_arg(true)
    .arg(Arg::new("cmd").required(true).multiple_values(true).value_hint(ValueHint::FilePath))
    .arg(
      Arg::new("name")
        .long("name")
        .short('n')
        .help("Executable file name")
        .takes_value(true)
        .required(false))
    .arg(
      Arg::new("root")
        .long("root")
        .help("Installation root")
        .takes_value(true)
        .multiple_occurrences(false)
        .multiple_values(false)
        .value_hint(ValueHint::DirPath))
    .arg(
      Arg::new("force")
        .long("force")
        .short('f')
        .help("Forcefully overwrite existing installation")
        .takes_value(false))
    .about("Install script as an executable")
    .long_about(
      "Installs a script as an executable in the installation root's bin directory.

  deno install --allow-net --allow-read https://deno.land/std/http/file_server.ts
  deno install https://deno.land/std/examples/colors.ts

To change the executable name, use -n/--name:

  deno install --allow-net --allow-read -n serve https://deno.land/std/http/file_server.ts

The executable name is inferred by default:
  - Attempt to take the file stem of the URL path. The above example would
    become 'file_server'.
  - If the file stem is something generic like 'main', 'mod', 'index' or 'cli',
    and the path has no parent, take the file name of the parent path. Otherwise
    settle with the generic name.
  - If the resulting name has an '@...' suffix, strip it.

To change the installation root, use --root:

  deno install --allow-net --allow-read --root /usr/local https://deno.land/std/http/file_server.ts

The installation root is determined, in order of precedence:
  - --root option
  - DENO_INSTALL_ROOT environment variable
  - $HOME/.deno

These must be added to the path manually if required.")
}

fn uninstall_subcommand<'a>() -> Command<'a> {
  Command::new("uninstall")
    .trailing_var_arg(true)
    .arg(
      Arg::new("name")
        .required(true)
        .multiple_occurrences(false))
    .arg(
      Arg::new("root")
        .long("root")
        .help("Installation root")
        .takes_value(true)
        .multiple_occurrences(false)
        .value_hint(ValueHint::DirPath))
    .about("Uninstall a script previously installed with deno install")
    .long_about(
      "Uninstalls an executable script in the installation root's bin directory.

  deno uninstall serve

To change the installation root, use --root:

  deno uninstall --root /usr/local serve

The installation root is determined, in order of precedence:
  - --root option
  - DENO_INSTALL_ROOT environment variable
  - $HOME/.deno")
}

static LSP_HELP: Lazy<String> = Lazy::new(|| {
  format!(
    "The 'deno lsp' subcommand provides a way for code editors and IDEs to
interact with Deno using the Language Server Protocol. Usually humans do not
use this subcommand directly. For example, 'deno lsp' can provide IDEs with
go-to-definition support and automatic code formatting.

How to connect various editors and IDEs to 'deno lsp':
https://deno.land/manual@v{}/getting_started/setup_your_environment#editors-and-ides",
    SHORT_VERSION.as_str()
  )
});

fn lsp_subcommand<'a>() -> Command<'a> {
  Command::new("lsp")
    .about("Start the language server")
    .long_about(LSP_HELP.as_str())
}

fn lint_subcommand<'a>() -> Command<'a> {
  Command::new("lint")
    .about("Lint source files")
    .long_about(
      "Lint JavaScript/TypeScript source code.

  deno lint
  deno lint myfile1.ts myfile2.js

Print result as JSON:

  deno lint --json

Read from stdin:

  cat file.ts | deno lint -
  cat file.ts | deno lint --json -

List available rules:

  deno lint --rules

Ignore diagnostics on the next line by preceding it with an ignore comment and
rule name:

  // deno-lint-ignore no-explicit-any
  // deno-lint-ignore require-await no-empty

Names of rules to ignore must be specified after ignore comment.

Ignore linting a file by adding an ignore comment at the top of the file:

  // deno-lint-ignore-file
",
    )
    .arg(Arg::new("rules").long("rules").help("List available rules"))
    .arg(
      Arg::new("rules-tags")
        .long("rules-tags")
        .require_equals(true)
        .takes_value(true)
        .use_value_delimiter(true)
        .conflicts_with("rules")
        .help("Use set of rules with a tag"),
    )
    .arg(
      Arg::new("rules-include")
        .long("rules-include")
        .require_equals(true)
        .takes_value(true)
        .use_value_delimiter(true)
        .conflicts_with("rules")
        .help("Include lint rules"),
    )
    .arg(
      Arg::new("rules-exclude")
        .long("rules-exclude")
        .require_equals(true)
        .takes_value(true)
        .use_value_delimiter(true)
        .conflicts_with("rules")
        .help("Exclude lint rules"),
    )
    .arg(no_config_arg())
    .arg(config_arg())
    .arg(
      Arg::new("ignore")
        .long("ignore")
        .takes_value(true)
        .use_value_delimiter(true)
        .require_equals(true)
        .help("Ignore linting particular source files")
        .value_hint(ValueHint::AnyPath),
    )
    .arg(
      Arg::new("json")
        .long("json")
        .help("Output lint result in JSON format")
        .takes_value(false),
    )
    .arg(
      Arg::new("compact")
        .long("compact")
        .help("Output lint result in compact format")
        .takes_value(false)
        .conflicts_with("json"),
    )
    .arg(
      Arg::new("files")
        .takes_value(true)
        .multiple_values(true)
        .multiple_occurrences(true)
        .required(false)
        .value_hint(ValueHint::AnyPath),
    )
    .arg(watch_arg(false))
    .arg(no_clear_screen_arg())
}

fn repl_subcommand<'a>() -> Command<'a> {
  runtime_args(Command::new("repl"), true, true)
    .about("Read Eval Print Loop")
    .arg(
      Arg::new("eval-file")
        .long("eval-file")
        .min_values(1)
        .takes_value(true)
        .use_value_delimiter(true)
        .require_equals(true)
        .help("Evaluates the provided file(s) as scripts when the REPL starts. Accepts file paths and URLs.")
        .value_hint(ValueHint::AnyPath),
    )
    .arg(
      Arg::new("eval")
        .long("eval")
        .help("Evaluates the provided code when the REPL starts.")
        .takes_value(true)
        .value_name("code"),
    )
}

fn run_subcommand<'a>() -> Command<'a> {
  runtime_args(Command::new("run"), true, true)
    .arg(
      watch_arg(true)
        .conflicts_with("inspect")
        .conflicts_with("inspect-wait")
        .conflicts_with("inspect-brk"),
    )
    .arg(no_clear_screen_arg())
    .trailing_var_arg(true)
    .arg(script_arg().required(true))
    .about("Run a JavaScript or TypeScript program")
    .long_about(
      "Run a JavaScript or TypeScript program

By default all programs are run in sandbox without access to disk, network or
ability to spawn subprocesses.

  deno run https://deno.land/std/examples/welcome.ts

Grant all permissions:

  deno run -A https://deno.land/std/http/file_server.ts

Grant permission to read from disk and listen to network:

  deno run --allow-read --allow-net https://deno.land/std/http/file_server.ts

Grant permission to read allow-listed files from disk:

  deno run --allow-read=/etc https://deno.land/std/http/file_server.ts

Specifying the filename '-' to read the file from stdin.

  curl https://deno.land/std/examples/welcome.ts | deno run -",
    )
}

fn task_subcommand<'a>() -> Command<'a> {
  Command::new("task")
    .trailing_var_arg(true)
    .arg(config_arg())
    .arg(
      Arg::new("cwd")
        .long("cwd")
        .value_name("DIR")
        .help("Specify the directory to run the task in")
        .takes_value(true)
        .value_hint(ValueHint::DirPath)
    )
    // Ideally the task name and trailing arguments should be two separate clap
    // arguments, but there is a bug in clap that's preventing us from doing
    // this (https://github.com/clap-rs/clap/issues/1538). Once that's fixed,
    // then we can revert this back to what it used to be.
    .arg(Arg::new("task_name_and_args")
        .multiple_values(true)
        .multiple_occurrences(true)
        .allow_hyphen_values(true)
    .help("Task to be executed with any additional arguments passed to the task"))
    .about("Run a task defined in the configuration file")
    .long_about(
      "Run a task defined in the configuration file

  deno task build",
    )
}

fn test_subcommand<'a>() -> Command<'a> {
  runtime_args(Command::new("test"), true, true)
    .trailing_var_arg(true)
    .arg(
      Arg::new("ignore")
        .long("ignore")
        .takes_value(true)
        .use_value_delimiter(true)
        .require_equals(true)
        .help("Ignore files")
        .value_hint(ValueHint::AnyPath),
    )
    .arg(
      Arg::new("no-run")
        .long("no-run")
        .help("Cache test modules, but don't run tests")
        .takes_value(false),
    )
    .arg(
      Arg::new("trace-ops")
        .long("trace-ops")
        .help("Enable tracing of async ops. Useful when debugging leaking ops in test, but impacts test execution time.")
        .takes_value(false),
    )
    .arg(
      Arg::new("doc")
        .long("doc")
        .help("UNSTABLE: type-check code blocks")
        .takes_value(false),
    )
    .arg(
      Arg::new("fail-fast")
        .long("fail-fast")
        .alias("failfast")
        .help("Stop after N errors. Defaults to stopping after first failure.")
        .min_values(0)
        .required(false)
        .takes_value(true)
        .require_equals(true)
        .value_name("N")
        .validator(|val: &str| match val.parse::<NonZeroUsize>() {
          Ok(_) => Ok(()),
          Err(_) => Err("fail-fast should be a non zero integer".to_string()),
        }),
    )
    .arg(
      Arg::new("allow-none")
        .long("allow-none")
        .help("Don't return error code if no test files are found")
        .takes_value(false),
    )
    .arg(
      Arg::new("filter")
        .allow_hyphen_values(true)
        .long("filter")
        .takes_value(true)
        .help("Run tests with this string or pattern in the test name"),
    )
    .arg(
      Arg::new("shuffle")
        .long("shuffle")
        .value_name("NUMBER")
        .help("(UNSTABLE): Shuffle the order in which the tests are run")
        .min_values(0)
        .max_values(1)
        .require_equals(true)
        .takes_value(true)
        .validator(|val: &str| match val.parse::<u64>() {
          Ok(_) => Ok(()),
          Err(_) => Err("Shuffle seed should be a number".to_string()),
        }),
    )
    .arg(
      Arg::new("coverage")
        .long("coverage")
        .require_equals(true)
        .takes_value(true)
        .value_name("DIR")
        .conflicts_with("inspect")
        .conflicts_with("inspect-wait")
        .conflicts_with("inspect-brk")
        .help("UNSTABLE: Collect coverage profile data into DIR"),
    )
    .arg(
      Arg::new("parallel")
        .long("parallel")
        .help("Run test modules in parallel. Parallelism defaults to the number of available CPUs or the value in the DENO_JOBS environment variable.")
        .conflicts_with("jobs")
        .takes_value(false)
    )
    .arg(
      Arg::new("jobs")
        .short('j')
        .long("jobs")
        .help("deprecated: Number of parallel workers, defaults to number of available CPUs when no value is provided. Defaults to 1 when the option is not present.")
        .hide(true)
        .min_values(0)
        .max_values(1)
        .takes_value(true)
        .validator(|val: &str| match val.parse::<NonZeroUsize>() {
          Ok(_) => Ok(()),
          Err(_) => Err("jobs should be a non zero unsigned integer".to_string()),
        }),
    )
    .arg(
      Arg::new("files")
        .help("List of file names to run")
        .takes_value(true)
        .multiple_values(true)
        .multiple_occurrences(true)
        .value_hint(ValueHint::AnyPath),
    )
    .arg(
      watch_arg(false)
        .conflicts_with("no-run")
        .conflicts_with("coverage"),
    )
    .arg(no_clear_screen_arg())
    .arg(script_arg().last(true))
    .about("Run tests")
    .long_about(
      "Run tests using Deno's built-in test runner.

Evaluate the given modules, run all tests declared with 'Deno.test()' and
report results to standard output:

  deno test src/fetch_test.ts src/signal_test.ts

Directory arguments are expanded to all contained files matching the glob
{*_,*.,}test.{js,mjs,ts,mts,jsx,tsx}:

  deno test src/",
    )
}

fn types_subcommand<'a>() -> Command<'a> {
  Command::new("types")
    .about("Print runtime TypeScript declarations")
    .long_about(
      "Print runtime TypeScript declarations.

  deno types > lib.deno.d.ts

The declaration file could be saved and used for typing information.",
    )
}

fn upgrade_subcommand<'a>() -> Command<'a> {
  Command::new("upgrade")
    .about("Upgrade deno executable to given version")
    .long_about(
      "Upgrade deno executable to the given version.
Defaults to latest.

The version is downloaded from
https://github.com/denoland/deno/releases
and is used to replace the current executable.

If you want to not replace the current Deno executable but instead download an
update to a different location, use the --output flag

  deno upgrade --output $HOME/my_deno",
    )
    .arg(
      Arg::new("version")
        .long("version")
        .help("The version to upgrade to")
        .takes_value(true),
    )
    .arg(
      Arg::new("output")
        .long("output")
        .help("The path to output the updated version to")
        .takes_value(true)
        .value_hint(ValueHint::FilePath),
    )
    .arg(
      Arg::new("dry-run")
        .long("dry-run")
        .help("Perform all checks without replacing old exe"),
    )
    .arg(
      Arg::new("force")
        .long("force")
        .short('f')
        .help("Replace current exe even if not out-of-date"),
    )
    .arg(
      Arg::new("canary")
        .long("canary")
        .help("Upgrade to canary builds"),
    )
    .arg(ca_file_arg())
}

fn vendor_subcommand<'a>() -> Command<'a> {
  Command::new("vendor")
    .about("Vendor remote modules into a local directory")
    .long_about(
      "Vendor remote modules into a local directory.

Analyzes the provided modules along with their dependencies, downloads
remote modules to the output directory, and produces an import map that
maps remote specifiers to the downloaded files.

  deno vendor main.ts
  deno run --import-map vendor/import_map.json main.ts

Remote modules and multiple modules may also be specified:

  deno vendor main.ts test.deps.ts https://deno.land/std/path/mod.ts",
    )
    .arg(
      Arg::new("specifiers")
        .takes_value(true)
        .multiple_values(true)
        .multiple_occurrences(true)
        .required(true),
    )
    .arg(
      Arg::new("output")
        .long("output")
        .help("The directory to output the vendored modules to")
        .takes_value(true)
        .value_hint(ValueHint::DirPath),
    )
    .arg(
      Arg::new("force")
        .long("force")
        .short('f')
        .help(
          "Forcefully overwrite conflicting files in existing output directory",
        )
        .takes_value(false),
    )
    .arg(no_config_arg())
    .arg(config_arg())
    .arg(import_map_arg())
    .arg(lock_arg())
    .arg(reload_arg())
    .arg(ca_file_arg())
}

fn compile_args(app: Command) -> Command {
  app
    .arg(import_map_arg())
    .arg(no_remote_arg())
    .arg(no_npm_arg())
    .arg(local_npm_arg())
    .arg(no_config_arg())
    .arg(config_arg())
    .arg(no_check_arg())
    .arg(check_arg())
    .arg(reload_arg())
    .arg(lock_arg())
    .arg(lock_write_arg())
    .arg(no_lock_arg())
    .arg(ca_file_arg())
}

fn compile_args_without_check_args(app: Command) -> Command {
  app
    .arg(import_map_arg())
    .arg(no_remote_arg())
    .arg(no_npm_arg())
    .arg(local_npm_arg())
    .arg(config_arg())
    .arg(no_config_arg())
    .arg(reload_arg())
    .arg(lock_arg())
    .arg(lock_write_arg())
    .arg(no_lock_arg())
    .arg(ca_file_arg())
}

fn permission_args(app: Command) -> Command {
  app
    .arg(
      Arg::new("allow-read")
        .long("allow-read")
        .min_values(0)
        .takes_value(true)
        .use_value_delimiter(true)
        .require_equals(true)
        .help("Allow file system read access")
        .value_hint(ValueHint::AnyPath),
    )
    .arg(
      Arg::new("allow-write")
        .long("allow-write")
        .min_values(0)
        .takes_value(true)
        .use_value_delimiter(true)
        .require_equals(true)
        .help("Allow file system write access")
        .value_hint(ValueHint::AnyPath),
    )
    .arg(
      Arg::new("allow-net")
        .long("allow-net")
        .min_values(0)
        .takes_value(true)
        .use_value_delimiter(true)
        .require_equals(true)
        .help("Allow network access")
        .validator(flags_allow_net::validator),
    )
    .arg(unsafely_ignore_certificate_errors_arg())
    .arg(
      Arg::new("allow-env")
        .long("allow-env")
        .min_values(0)
        .takes_value(true)
        .use_value_delimiter(true)
        .require_equals(true)
        .help("Allow environment access")
        .validator(|keys| {
          for key in keys.split(',') {
            if key.is_empty() || key.contains(&['=', '\0'] as &[char]) {
              return Err(format!("invalid key \"{key}\""));
            }
          }
          Ok(())
        }),
    )
    .arg(
      Arg::new("allow-sys")
        .long("allow-sys")
        .min_values(0)
        .takes_value(true)
        .use_value_delimiter(true)
        .require_equals(true)
        .help("Allow access to system info")
        .validator(|keys| {
          for key in keys.split(',') {
            parse_sys_kind(key)?;
          }
          Ok::<(), AnyError>(())
        }),
    )
    .arg(
      Arg::new("allow-run")
        .long("allow-run")
        .min_values(0)
        .takes_value(true)
        .use_value_delimiter(true)
        .require_equals(true)
        .help("Allow running subprocesses"),
    )
    .arg(
      Arg::new("allow-ffi")
        .long("allow-ffi")
        .min_values(0)
        .takes_value(true)
        .use_value_delimiter(true)
        .require_equals(true)
        .help("Allow loading dynamic libraries")
        .value_hint(ValueHint::AnyPath),
    )
    .arg(
      Arg::new("allow-hrtime")
        .long("allow-hrtime")
        .help("Allow high resolution time measurement"),
    )
    .arg(
      Arg::new("allow-all")
        .short('A')
        .long("allow-all")
        .help("Allow all permissions"),
    )
    .arg(Arg::new("prompt").long("prompt").hide(true).help(
      "deprecated: Fallback to prompt if required permission wasn't passed",
    ))
    .arg(
      Arg::new("no-prompt")
        .long("no-prompt")
        .help("Always throw if required permission wasn't passed"),
    )
}

fn runtime_args(
  app: Command,
  include_perms: bool,
  include_inspector: bool,
) -> Command {
  let app = compile_args(app);
  let app = if include_perms {
    permission_args(app)
  } else {
    app
  };
  let app = if include_inspector {
    inspect_args(app)
  } else {
    app
  };
  app
    .arg(cached_only_arg())
    .arg(location_arg())
    .arg(v8_flags_arg())
    .arg(seed_arg())
    .arg(enable_testing_features_arg())
}

fn inspect_args(app: Command) -> Command {
  app
    .arg(
      Arg::new("inspect")
        .long("inspect")
        .value_name("HOST_AND_PORT")
        .help("Activate inspector on host:port (default: 127.0.0.1:9229)")
        .min_values(0)
        .max_values(1)
        .require_equals(true)
        .takes_value(true)
        .validator(inspect_arg_validate),
    )
    .arg(
      Arg::new("inspect-brk")
        .long("inspect-brk")
        .value_name("HOST_AND_PORT")
        .help(
          "Activate inspector on host:port, wait for debugger to connect and break at the start of user script",
        )
        .min_values(0)
        .max_values(1)
        .require_equals(true)
        .takes_value(true)
        .validator(inspect_arg_validate),
    )
    .arg(
      Arg::new("inspect-wait")
        .long("inspect-wait")
        .value_name("HOST_AND_PORT")
        .help(
          "Activate inspector on host:port and wait for debugger to connect before running user code",
        )
        .min_values(0)
        .max_values(1)
        .require_equals(true)
        .takes_value(true)
        .validator(inspect_arg_validate),
    )
}

static IMPORT_MAP_HELP: Lazy<String> = Lazy::new(|| {
  format!(
    "Load import map file from local file or remote URL.
  Docs: https://deno.land/manual@v{}/linking_to_external_code/import_maps
  Specification: https://wicg.github.io/import-maps/
  Examples: https://github.com/WICG/import-maps#the-import-map",
    SHORT_VERSION.as_str()
  )
});

fn import_map_arg<'a>() -> Arg<'a> {
  Arg::new("import-map")
    .long("import-map")
    .alias("importmap")
    .value_name("FILE")
    .help("Load import map file")
    .long_help(IMPORT_MAP_HELP.as_str())
    .takes_value(true)
    .value_hint(ValueHint::FilePath)
}

fn reload_arg<'a>() -> Arg<'a> {
  Arg::new("reload")
    .short('r')
    .min_values(0)
    .takes_value(true)
    .use_value_delimiter(true)
    .require_equals(true)
    .long("reload")
    .help("Reload source code cache (recompile TypeScript)")
    .value_name("CACHE_BLOCKLIST")
    .long_help(
      "Reload source code cache (recompile TypeScript)
--reload
  Reload everything
--reload=https://deno.land/std
  Reload only standard modules
--reload=https://deno.land/std/fs/utils.ts,https://deno.land/std/fmt/colors.ts
  Reloads specific modules
--reload=npm:
  Reload all npm modules
--reload=npm:chalk
  Reload specific npm module",
    )
    .value_hint(ValueHint::FilePath)
    .validator(reload_arg_validate)
}

fn ca_file_arg<'a>() -> Arg<'a> {
  Arg::new("cert")
    .long("cert")
    .value_name("FILE")
    .help("Load certificate authority from PEM encoded file")
    .takes_value(true)
    .value_hint(ValueHint::FilePath)
}

fn cached_only_arg<'a>() -> Arg<'a> {
  Arg::new("cached-only")
    .long("cached-only")
    .help("Require that remote dependencies are already cached")
}

fn location_arg<'a>() -> Arg<'a> {
  Arg::new("location")
    .long("location")
    .takes_value(true)
    .value_name("HREF")
    .validator(|href| {
      let url = Url::parse(href);
      if url.is_err() {
        return Err("Failed to parse URL".to_string());
      }
      let mut url = url.unwrap();
      if !["http", "https"].contains(&url.scheme()) {
        return Err("Expected protocol \"http\" or \"https\"".to_string());
      }
      url.set_username("").unwrap();
      url.set_password(None).unwrap();
      Ok(())
    })
    .help("Value of 'globalThis.location' used by some web APIs")
    .value_hint(ValueHint::Url)
}

fn enable_testing_features_arg<'a>() -> Arg<'a> {
  Arg::new("enable-testing-features-do-not-use")
    .long("enable-testing-features-do-not-use")
    .help("INTERNAL: Enable internal features used during integration testing")
    .hide(true)
}

fn v8_flags_arg<'a>() -> Arg<'a> {
  Arg::new("v8-flags")
    .long("v8-flags")
    .takes_value(true)
    .use_value_delimiter(true)
    .require_equals(true)
    .help("Set V8 command line options")
    .long_help("To see a list of all available flags use --v8-flags=--help.\
    Any flags set with this flag are appended after the DENO_V8_FLAGS environmental variable")
}

fn seed_arg<'a>() -> Arg<'a> {
  Arg::new("seed")
    .long("seed")
    .value_name("NUMBER")
    .help("Set the random number generator seed")
    .takes_value(true)
    .validator(|val| match val.parse::<u64>() {
      Ok(_) => Ok(()),
      Err(_) => Err("Seed should be a number".to_string()),
    })
}

fn watch_arg<'a>(takes_files: bool) -> Arg<'a> {
  let arg = Arg::new("watch")
    .long("watch")
    .help("Watch for file changes and restart automatically");

  if takes_files {
    arg
      .value_name("FILES")
      .min_values(0)
      .takes_value(true)
      .use_value_delimiter(true)
      .require_equals(true)
      .long_help(
        "Watch for file changes and restart process automatically.
Local files from entry point module graph are watched by default.
Additional paths might be watched by passing them as arguments to this flag.",
      )
      .value_hint(ValueHint::AnyPath)
  } else {
    arg.long_help(
      "Watch for file changes and restart process automatically. \
      Only local files from entry point module graph are watched.",
    )
  }
}

fn no_clear_screen_arg<'a>() -> Arg<'a> {
  Arg::new("no-clear-screen")
    .requires("watch")
    .long("no-clear-screen")
    .help("Do not clear terminal screen when under watch mode")
}

fn no_check_arg<'a>() -> Arg<'a> {
  Arg::new("no-check")
    .takes_value(true)
    .require_equals(true)
    .min_values(0)
    .value_name("NO_CHECK_TYPE")
    .long("no-check")
    .help("Skip type-checking modules")
    .long_help(
      "Skip type-checking. If the value of '--no-check=remote' is supplied, \
      diagnostic errors from remote modules will be ignored.",
    )
}

fn check_arg<'a>() -> Arg<'a> {
  Arg::new("check")
    .conflicts_with("no-check")
    .long("check")
    .takes_value(true)
    .require_equals(true)
    .min_values(0)
    .value_name("CHECK_TYPE")
    .help("Type-check modules")
    .long_help(
      "Type-check modules.

Deno does not type-check modules automatically from v1.23 onwards. Pass this \
flag to enable type-checking or use the 'deno check' subcommand.

If the value of '--check=all' is supplied, diagnostic errors from remote modules
will be included.",
    )
}

fn script_arg<'a>() -> Arg<'a> {
  Arg::new("script_arg")
    .multiple_values(true)
    .multiple_occurrences(true)
    // NOTE: these defaults are provided
    // so `deno run --v8-flags=--help` works
    // without specifying file to run.
    .default_value_ifs(&[
      ("v8-flags", Some("--help"), Some("_")),
      ("v8-flags", Some("-help"), Some("_")),
    ])
    .help("Script arg")
    .value_name("SCRIPT_ARG")
    .value_hint(ValueHint::FilePath)
}

fn lock_arg<'a>() -> Arg<'a> {
  Arg::new("lock")
    .long("lock")
    .value_name("FILE")
    .help("Check the specified lock file. If value is not provided, defaults to \"deno.lock\" in the current working directory.")
    .takes_value(true)
    .min_values(0)
    .max_values(1)
    .value_hint(ValueHint::FilePath)
}

fn lock_write_arg<'a>() -> Arg<'a> {
  Arg::new("lock-write")
    .long("lock-write")
    .help("Force overwriting the lock file.")
}

fn no_lock_arg<'a>() -> Arg<'a> {
  Arg::new("no-lock")
    .long("no-lock")
    .help("Disable auto discovery of the lock file.")
    .conflicts_with("lock")
    .conflicts_with("lock-write")
}

static CONFIG_HELP: Lazy<String> = Lazy::new(|| {
  format!(
    "The configuration file can be used to configure different aspects of \
      deno including TypeScript, linting, and code formatting. Typically the \
      configuration file will be called `deno.json` or `deno.jsonc` and \
      automatically detected; in that case this flag is not necessary. \
      See https://deno.land/manual@v{}/getting_started/configuration_file",
    SHORT_VERSION.as_str()
  )
});

fn config_arg<'a>() -> Arg<'a> {
  Arg::new("config")
    .short('c')
    .long("config")
    .value_name("FILE")
    .help("Specify the configuration file")
    .long_help(CONFIG_HELP.as_str())
    .takes_value(true)
    .value_hint(ValueHint::FilePath)
}

fn no_config_arg<'a>() -> Arg<'a> {
  Arg::new("no-config")
    .long("no-config")
    .help("Disable automatic loading of the configuration file.")
    .conflicts_with("config")
}

fn no_remote_arg<'a>() -> Arg<'a> {
  Arg::new("no-remote")
    .long("no-remote")
    .help("Do not resolve remote modules")
}

fn no_npm_arg<'a>() -> Arg<'a> {
  Arg::new("no-npm")
    .long("no-npm")
    .help("Do not resolve npm modules")
}

fn local_npm_arg<'a>() -> Arg<'a> {
  Arg::new("node-modules-dir")
    .long("node-modules-dir")
    .help("Creates a local node_modules folder")
}

fn unsafely_ignore_certificate_errors_arg<'a>() -> Arg<'a> {
  Arg::new("unsafely-ignore-certificate-errors")
    .long("unsafely-ignore-certificate-errors")
    .min_values(0)
    .takes_value(true)
    .use_value_delimiter(true)
    .require_equals(true)
    .value_name("HOSTNAMES")
    .help("DANGER: Disables verification of TLS certificates")
    .validator(flags_allow_net::validator)
}

fn bench_parse(flags: &mut Flags, matches: &clap::ArgMatches) {
  flags.type_check_mode = TypeCheckMode::Local;

  runtime_args_parse(flags, matches, true, false);

  // NOTE: `deno bench` always uses `--no-prompt`, tests shouldn't ever do
  // interactive prompts, unless done by user code
  flags.no_prompt = true;

  let json = matches.is_present("json");

  let ignore = match matches.values_of("ignore") {
    Some(f) => f.map(PathBuf::from).collect(),
    None => vec![],
  };

  let filter = matches.value_of("filter").map(String::from);

  if matches.is_present("script_arg") {
    let script_arg: Vec<String> = matches
      .values_of("script_arg")
      .unwrap()
      .map(String::from)
      .collect();

    for v in script_arg {
      flags.argv.push(v);
    }
  }

  let include = if matches.is_present("files") {
    let files = matches
      .values_of("files")
      .unwrap()
      .map(PathBuf::from)
      .collect();
    files
  } else {
    Vec::new()
  };

  watch_arg_parse(flags, matches, false);
  flags.subcommand = DenoSubcommand::Bench(BenchFlags {
    files: FileFlags { include, ignore },
    filter,
    json
  });
}

fn bundle_parse(flags: &mut Flags, matches: &clap::ArgMatches) {
  flags.type_check_mode = TypeCheckMode::Local;

  compile_args_parse(flags, matches);

  let source_file = matches.value_of("source_file").unwrap().to_string();

  let out_file = if let Some(out_file) = matches.value_of("out_file") {
    flags.allow_write = Some(vec![]);
    Some(PathBuf::from(out_file))
  } else {
    None
  };

  watch_arg_parse(flags, matches, false);

  flags.subcommand = DenoSubcommand::Bundle(BundleFlags {
    source_file,
    out_file,
  });
}

fn cache_parse(flags: &mut Flags, matches: &clap::ArgMatches) {
  compile_args_parse(flags, matches);
  let files = matches
    .values_of("file")
    .unwrap()
    .map(String::from)
    .collect();
  flags.subcommand = DenoSubcommand::Cache(CacheFlags { files });
}

fn check_parse(flags: &mut Flags, matches: &clap::ArgMatches) {
  flags.type_check_mode = TypeCheckMode::Local;
  compile_args_without_no_check_parse(flags, matches);
  let files = matches
    .values_of("file")
    .unwrap()
    .map(String::from)
    .collect();
  if matches.is_present("all") || matches.is_present("remote") {
    flags.type_check_mode = TypeCheckMode::All;
  }
  flags.subcommand = DenoSubcommand::Check(CheckFlags { files });
}

fn compile_parse(flags: &mut Flags, matches: &clap::ArgMatches) {
  flags.type_check_mode = TypeCheckMode::Local;
  runtime_args_parse(flags, matches, true, false);

  let mut script: Vec<String> = matches
    .values_of("script_arg")
    .unwrap()
    .map(String::from)
    .collect();
  assert!(!script.is_empty());
  let args = script.split_off(1);
  let source_file = script[0].to_string();
  let output = matches.value_of("output").map(PathBuf::from);
  let target = matches.value_of("target").map(String::from);

  flags.subcommand = DenoSubcommand::Compile(CompileFlags {
    source_file,
    output,
    args,
    target,
  });
}

fn completions_parse(
  flags: &mut Flags,
  matches: &clap::ArgMatches,
  mut app: clap::Command,
) {
  use clap_complete::generate;
  use clap_complete::shells::Bash;
  use clap_complete::shells::Fish;
  use clap_complete::shells::PowerShell;
  use clap_complete::shells::Zsh;
  use clap_complete_fig::Fig;

  let mut buf: Vec<u8> = vec![];
  let name = "deno";

  match matches.value_of("shell").unwrap() {
    "bash" => generate(Bash, &mut app, name, &mut buf),
    "fish" => generate(Fish, &mut app, name, &mut buf),
    "powershell" => generate(PowerShell, &mut app, name, &mut buf),
    "zsh" => generate(Zsh, &mut app, name, &mut buf),
    "fig" => generate(Fig, &mut app, name, &mut buf),
    _ => unreachable!(),
  }

  flags.subcommand = DenoSubcommand::Completions(CompletionsFlags {
    buf: buf.into_boxed_slice(),
  });
}

fn coverage_parse(flags: &mut Flags, matches: &clap::ArgMatches) {
  let files = match matches.values_of("files") {
    Some(f) => f.map(PathBuf::from).collect(),
    None => vec![],
  };
  let ignore = match matches.values_of("ignore") {
    Some(f) => f.map(PathBuf::from).collect(),
    None => vec![],
  };
  let include = match matches.values_of("include") {
    Some(f) => f.map(String::from).collect(),
    None => vec![],
  };
  let exclude = match matches.values_of("exclude") {
    Some(f) => f.map(String::from).collect(),
    None => vec![],
  };
  let lcov = matches.is_present("lcov");
  let output = matches.value_of("output").map(PathBuf::from);
  flags.subcommand = DenoSubcommand::Coverage(CoverageFlags {
    files: FileFlags {
      include: files,
      ignore,
    },
    output,
    include,
    exclude,
    lcov,
  });
}

fn doc_parse(flags: &mut Flags, matches: &clap::ArgMatches) {
  import_map_arg_parse(flags, matches);
  reload_arg_parse(flags, matches);

  let source_file = matches
    .value_of("source_file")
    .map(|value| {
      if value == "--builtin" {
        DocSourceFileFlag::Builtin
      } else {
        DocSourceFileFlag::Path(value.to_string())
      }
    })
    .unwrap_or_default();
  let private = matches.is_present("private");
  let json = matches.is_present("json");
  let filter = matches.value_of("filter").map(String::from);
  flags.subcommand = DenoSubcommand::Doc(DocFlags {
    source_file,
    json,
    filter,
    private,
  });
}

fn eval_parse(flags: &mut Flags, matches: &clap::ArgMatches) {
  runtime_args_parse(flags, matches, false, true);
  flags.allow_net = Some(vec![]);
  flags.allow_env = Some(vec![]);
  flags.allow_run = Some(vec![]);
  flags.allow_read = Some(vec![]);
  flags.allow_sys = Some(vec![]);
  flags.allow_write = Some(vec![]);
  flags.allow_ffi = Some(vec![]);
  flags.allow_hrtime = true;
  // TODO(@satyarohith): remove this flag in 2.0.
  let as_typescript = matches.is_present("ts");
  let ext = if as_typescript {
    "ts".to_string()
  } else {
    matches.value_of("ext").unwrap().to_string()
  };

  let print = matches.is_present("print");
  let mut code: Vec<String> = matches
    .values_of("code_arg")
    .unwrap()
    .map(String::from)
    .collect();
  assert!(!code.is_empty());
  let code_args = code.split_off(1);
  let code = code[0].to_string();
  for v in code_args {
    flags.argv.push(v);
  }
  flags.subcommand = DenoSubcommand::Eval(EvalFlags { print, code, ext });
}

fn fmt_parse(flags: &mut Flags, matches: &clap::ArgMatches) {
  config_args_parse(flags, matches);
  watch_arg_parse(flags, matches, false);

  let include = match matches.values_of("files") {
    Some(f) => f.map(PathBuf::from).collect(),
    None => vec![],
  };
  let ignore = match matches.values_of("ignore") {
    Some(f) => f.map(PathBuf::from).collect(),
    None => vec![],
  };
  let ext = matches.value_of("ext").unwrap().to_string();

  let use_tabs = optional_bool_parse(matches, "options-use-tabs");
  let line_width = if matches.is_present("options-line-width") {
    Some(
      matches
        .value_of("options-line-width")
        .unwrap()
        .parse()
        .unwrap(),
    )
  } else {
    None
  };
  let indent_width = if matches.is_present("options-indent-width") {
    Some(
      matches
        .value_of("options-indent-width")
        .unwrap_or("true")
        .parse()
        .unwrap(),
    )
  } else {
    None
  };
  let single_quote = optional_bool_parse(matches, "options-single-quote");
  let prose_wrap = matches
    .value_of("options-prose-wrap")
    .map(ToString::to_string);
  let no_semicolons = optional_bool_parse(matches, "options-no-semicolons");

  flags.subcommand = DenoSubcommand::Fmt(FmtFlags {
    check: matches.is_present("check"),
    ext,
    files: FileFlags { include, ignore },
    use_tabs,
    line_width,
    indent_width,
    single_quote,
    prose_wrap,
    no_semicolons,
  });
}

fn optional_bool_parse(matches: &ArgMatches, name: &str) -> Option<bool> {
  if matches.is_present(name) {
    Some(matches.value_of(name).unwrap_or("true").parse().unwrap())
  } else {
    None
  }
}

fn init_parse(flags: &mut Flags, matches: &clap::ArgMatches) {
  flags.subcommand = DenoSubcommand::Init(InitFlags {
    dir: matches.value_of("dir").map(|f| f.to_string()),
  });
}

fn info_parse(flags: &mut Flags, matches: &clap::ArgMatches) {
  reload_arg_parse(flags, matches);
  config_args_parse(flags, matches);
  import_map_arg_parse(flags, matches);
  location_arg_parse(flags, matches);
  ca_file_arg_parse(flags, matches);
  local_npm_args_parse(flags, matches);
  let json = matches.is_present("json");
  flags.subcommand = DenoSubcommand::Info(InfoFlags {
    file: matches.value_of("file").map(|f| f.to_string()),
    json,
  });
}

fn install_parse(flags: &mut Flags, matches: &clap::ArgMatches) {
  runtime_args_parse(flags, matches, true, true);

  let root = matches.value_of("root").map(PathBuf::from);

  let force = matches.is_present("force");
  let name = matches.value_of("name").map(|s| s.to_string());
  let cmd_values = matches.values_of("cmd").unwrap();
  let mut cmd = vec![];
  for value in cmd_values {
    cmd.push(value.to_string());
  }

  let module_url = cmd[0].to_string();
  let args = cmd[1..].to_vec();

  flags.subcommand = DenoSubcommand::Install(InstallFlags {
    name,
    module_url,
    args,
    root,
    force,
  });
}

fn uninstall_parse(flags: &mut Flags, matches: &clap::ArgMatches) {
  let root = matches.value_of("root").map(PathBuf::from);

  let name = matches.value_of("name").unwrap().to_string();
  flags.subcommand = DenoSubcommand::Uninstall(UninstallFlags { name, root });
}

fn lsp_parse(flags: &mut Flags, _matches: &clap::ArgMatches) {
  flags.subcommand = DenoSubcommand::Lsp;
}

fn lint_parse(flags: &mut Flags, matches: &clap::ArgMatches) {
  config_args_parse(flags, matches);
  watch_arg_parse(flags, matches, false);
  let files = match matches.values_of("files") {
    Some(f) => f.map(PathBuf::from).collect(),
    None => vec![],
  };
  let ignore = match matches.values_of("ignore") {
    Some(f) => f.map(PathBuf::from).collect(),
    None => vec![],
  };
  let rules = matches.is_present("rules");
  let maybe_rules_tags = matches
    .values_of("rules-tags")
    .map(|f| f.map(String::from).collect());

  let maybe_rules_include = matches
    .values_of("rules-include")
    .map(|f| f.map(String::from).collect());

  let maybe_rules_exclude = matches
    .values_of("rules-exclude")
    .map(|f| f.map(String::from).collect());

  let json = matches.is_present("json");
  let compact = matches.is_present("compact");
  flags.subcommand = DenoSubcommand::Lint(LintFlags {
    files: FileFlags {
      include: files,
      ignore,
    },
    rules,
    maybe_rules_tags,
    maybe_rules_include,
    maybe_rules_exclude,

    json,
    compact,
  });
}

fn repl_parse(flags: &mut Flags, matches: &clap::ArgMatches) {
  runtime_args_parse(flags, matches, true, true);
  unsafely_ignore_certificate_errors_parse(flags, matches);

  let eval_files: Option<Vec<String>> = matches
    .values_of("eval-file")
    .map(|values| values.map(String::from).collect());

  handle_repl_flags(
    flags,
    ReplFlags {
      eval_files,
      eval: matches.value_of("eval").map(ToOwned::to_owned),
      is_default_command: false,
    },
  );
}

fn run_parse(flags: &mut Flags, matches: &clap::ArgMatches) {
  runtime_args_parse(flags, matches, true, true);

  let mut script: Vec<String> = matches
    .values_of("script_arg")
    .unwrap()
    .map(String::from)
    .collect();
  assert!(!script.is_empty());
  let script_args = script.split_off(1);
  let script = script[0].to_string();
  for v in script_args {
    flags.argv.push(v);
  }

  watch_arg_parse(flags, matches, true);
  flags.subcommand = DenoSubcommand::Run(RunFlags { script });
}

fn task_parse(
  flags: &mut Flags,
  matches: &clap::ArgMatches,
  raw_args: &[String],
) {
  flags.config_flag = if let Some(config) = matches.value_of("config") {
    ConfigFlag::Path(config.to_string())
  } else {
    ConfigFlag::Discover
  };

  let mut task_flags = TaskFlags {
    cwd: None,
    task: String::new(),
  };

  if let Some(cwd) = matches.value_of("cwd") {
    task_flags.cwd = Some(cwd.to_string());
  }

  if let Some(mut index) = matches.index_of("task_name_and_args") {
    let task_word_index = raw_args.iter().position(|el| el == "task").unwrap();
    let raw_args = &raw_args[task_word_index..];

    // temporary workaround until https://github.com/clap-rs/clap/issues/1538 is fixed
    while index < raw_args.len() {
      match raw_args[index].as_str() {
        "-c" | "--config" => {
          flags.config_flag = ConfigFlag::Path(raw_args[index + 1].to_string());
          index += 2;
        }
        "--cwd" => {
          task_flags.cwd = Some(raw_args[index + 1].to_string());
          index += 2;
        }
        "--no-config" => {
          flags.config_flag = ConfigFlag::Disabled;
          index += 1;
        }
        "-q" | "--quiet" => {
          flags.log_level = Some(Level::Error);
          index += 1;
        }
        _ => break,
      }
    }

    if index < raw_args.len() {
      task_flags.task = raw_args[index].to_string();
      index += 1;

      if index < raw_args.len() {
        flags
          .argv
          .extend(raw_args[index..].iter().map(String::from));
      }
    }
  }

  flags.subcommand = DenoSubcommand::Task(task_flags);
}

fn test_parse(flags: &mut Flags, matches: &clap::ArgMatches) {
  flags.type_check_mode = TypeCheckMode::Local;
  runtime_args_parse(flags, matches, true, true);
  // NOTE: `deno test` always uses `--no-prompt`, tests shouldn't ever do
  // interactive prompts, unless done by user code
  flags.no_prompt = true;

  let ignore = match matches.values_of("ignore") {
    Some(f) => f.map(PathBuf::from).collect(),
    None => vec![],
  };

  let no_run = matches.is_present("no-run");
  let trace_ops = matches.is_present("trace-ops");
  let doc = matches.is_present("doc");
  let allow_none = matches.is_present("allow-none");
  let filter = matches.value_of("filter").map(String::from);

  let fail_fast = if matches.is_present("fail-fast") {
    if let Some(value) = matches.value_of("fail-fast") {
      Some(value.parse().unwrap())
    } else {
      Some(NonZeroUsize::new(1).unwrap())
    }
  } else {
    None
  };

  let shuffle = if matches.is_present("shuffle") {
    let value = if let Some(value) = matches.value_of("shuffle") {
      value.parse::<u64>().unwrap()
    } else {
      rand::random::<u64>()
    };

    Some(value)
  } else {
    None
  };

  if matches.is_present("script_arg") {
    let script_arg: Vec<String> = matches
      .values_of("script_arg")
      .unwrap()
      .map(String::from)
      .collect();

    for v in script_arg {
      flags.argv.push(v);
    }
  }

  let concurrent_jobs = if matches.is_present("parallel") {
    if let Ok(value) = env::var("DENO_JOBS") {
      value.parse::<NonZeroUsize>().ok()
    } else {
      std::thread::available_parallelism().ok()
    }
  } else if matches.is_present("jobs") {
    // We can't change this to use the log crate because its not configured
    // yet at this point since the flags haven't been parsed. This flag is
    // deprecated though so it's not worth changing the code to use the log
    // crate here and this is only done for testing anyway.
    eprintln!(
      "{}",
      crate::colors::yellow("Warning: --jobs flag is deprecated. Use the --parallel flag with possibly the 'DENO_JOBS' environment variable."),
    );
    if let Some(value) = matches.value_of("jobs") {
      Some(value.parse().unwrap())
    } else {
      std::thread::available_parallelism().ok()
    }
  } else {
    None
  };

  let include = if matches.is_present("files") {
    matches
      .values_of("files")
      .unwrap()
      .map(PathBuf::from)
      .collect::<Vec<_>>()
  } else {
    Vec::new()
  };

  flags.coverage_dir = matches.value_of("coverage").map(String::from);
  watch_arg_parse(flags, matches, false);
  flags.subcommand = DenoSubcommand::Test(TestFlags {
    no_run,
    doc,
    fail_fast,
    files: FileFlags { include, ignore },
    filter,
    shuffle,
    allow_none,
    concurrent_jobs,
    trace_ops,
  });
}

fn types_parse(flags: &mut Flags, _matches: &clap::ArgMatches) {
  flags.subcommand = DenoSubcommand::Types;
}

fn upgrade_parse(flags: &mut Flags, matches: &clap::ArgMatches) {
  ca_file_arg_parse(flags, matches);

  let dry_run = matches.is_present("dry-run");
  let force = matches.is_present("force");
  let canary = matches.is_present("canary");
  let version = matches.value_of("version").map(|s| s.to_string());
  let output = if matches.is_present("output") {
    let install_root = matches.value_of("output").unwrap();
    Some(PathBuf::from(install_root))
  } else {
    None
  };
  flags.subcommand = DenoSubcommand::Upgrade(UpgradeFlags {
    dry_run,
    force,
    canary,
    version,
    output,
  });
}

fn vendor_parse(flags: &mut Flags, matches: &clap::ArgMatches) {
  ca_file_arg_parse(flags, matches);
  config_args_parse(flags, matches);
  import_map_arg_parse(flags, matches);
  lock_arg_parse(flags, matches);
  reload_arg_parse(flags, matches);

  flags.subcommand = DenoSubcommand::Vendor(VendorFlags {
    specifiers: matches
      .values_of("specifiers")
      .map(|p| p.map(ToString::to_string).collect())
      .unwrap_or_default(),
    output_path: matches.value_of("output").map(PathBuf::from),
    force: matches.is_present("force"),
  });
}

fn compile_args_parse(flags: &mut Flags, matches: &clap::ArgMatches) {
  import_map_arg_parse(flags, matches);
  no_remote_arg_parse(flags, matches);
  no_npm_arg_parse(flags, matches);
  local_npm_args_parse(flags, matches);
  config_args_parse(flags, matches);
  no_check_arg_parse(flags, matches);
  check_arg_parse(flags, matches);
  reload_arg_parse(flags, matches);
  lock_args_parse(flags, matches);
  ca_file_arg_parse(flags, matches);
}

fn compile_args_without_no_check_parse(
  flags: &mut Flags,
  matches: &clap::ArgMatches,
) {
  import_map_arg_parse(flags, matches);
  no_remote_arg_parse(flags, matches);
  no_npm_arg_parse(flags, matches);
  local_npm_args_parse(flags, matches);
  config_args_parse(flags, matches);
  reload_arg_parse(flags, matches);
  lock_args_parse(flags, matches);
  ca_file_arg_parse(flags, matches);
}

fn permission_args_parse(flags: &mut Flags, matches: &clap::ArgMatches) {
  unsafely_ignore_certificate_errors_parse(flags, matches);
  if let Some(read_wl) = matches.values_of("allow-read") {
    let read_allowlist: Vec<PathBuf> = read_wl.map(PathBuf::from).collect();
    flags.allow_read = Some(read_allowlist);
  }

  if let Some(write_wl) = matches.values_of("allow-write") {
    let write_allowlist: Vec<PathBuf> = write_wl.map(PathBuf::from).collect();
    flags.allow_write = Some(write_allowlist);
  }

  if let Some(net_wl) = matches.values_of("allow-net") {
    let net_allowlist: Vec<String> =
      flags_allow_net::parse(net_wl.map(ToString::to_string).collect())
        .unwrap();
    flags.allow_net = Some(net_allowlist);
  }

  if let Some(env_wl) = matches.values_of("allow-env") {
    let env_allowlist: Vec<String> = env_wl
      .map(|env: &str| {
        if cfg!(windows) {
          env.to_uppercase()
        } else {
          env.to_string()
        }
      })
      .collect();
    flags.allow_env = Some(env_allowlist);
    debug!("env allowlist: {:#?}", &flags.allow_env);
  }

  if let Some(run_wl) = matches.values_of("allow-run") {
    let run_allowlist: Vec<String> = run_wl.map(ToString::to_string).collect();
    flags.allow_run = Some(run_allowlist);
    debug!("run allowlist: {:#?}", &flags.allow_run);
  }

  if let Some(sys_wl) = matches.values_of("allow-sys") {
    let sys_allowlist: Vec<String> = sys_wl.map(ToString::to_string).collect();
    flags.allow_sys = Some(sys_allowlist);
    debug!("sys info allowlist: {:#?}", &flags.allow_sys);
  }

  if let Some(ffi_wl) = matches.values_of("allow-ffi") {
    let ffi_allowlist: Vec<PathBuf> = ffi_wl.map(PathBuf::from).collect();
    flags.allow_ffi = Some(ffi_allowlist);
    debug!("ffi allowlist: {:#?}", &flags.allow_ffi);
  }

  if matches.is_present("allow-hrtime") {
    flags.allow_hrtime = true;
  }
  if matches.is_present("allow-all") {
    flags.allow_all = true;
    flags.allow_read = Some(vec![]);
    flags.allow_env = Some(vec![]);
    flags.allow_net = Some(vec![]);
    flags.allow_run = Some(vec![]);
    flags.allow_write = Some(vec![]);
    flags.allow_sys = Some(vec![]);
    flags.allow_ffi = Some(vec![]);
    flags.allow_hrtime = true;
  }
  if matches.is_present("no-prompt") {
    flags.no_prompt = true;
  }
}
fn unsafely_ignore_certificate_errors_parse(
  flags: &mut Flags,
  matches: &clap::ArgMatches,
) {
  if let Some(ic_wl) = matches.values_of("unsafely-ignore-certificate-errors") {
    let ic_allowlist: Vec<String> =
      flags_allow_net::parse(ic_wl.map(ToString::to_string).collect()).unwrap();
    flags.unsafely_ignore_certificate_errors = Some(ic_allowlist);
  }
}
fn runtime_args_parse(
  flags: &mut Flags,
  matches: &clap::ArgMatches,
  include_perms: bool,
  include_inspector: bool,
) {
  compile_args_parse(flags, matches);
  cached_only_arg_parse(flags, matches);
  if include_perms {
    permission_args_parse(flags, matches);
  }
  if include_inspector {
    inspect_arg_parse(flags, matches);
  }
  location_arg_parse(flags, matches);
  v8_flags_arg_parse(flags, matches);
  seed_arg_parse(flags, matches);
  enable_testing_features_arg_parse(flags, matches);
}

fn inspect_arg_parse(flags: &mut Flags, matches: &clap::ArgMatches) {
  let default = || "127.0.0.1:9229".parse::<SocketAddr>().unwrap();
  flags.inspect = if matches.is_present("inspect") {
    if let Some(host) = matches.value_of("inspect") {
      Some(host.parse().unwrap())
    } else {
      Some(default())
    }
  } else {
    None
  };
  flags.inspect_brk = if matches.is_present("inspect-brk") {
    if let Some(host) = matches.value_of("inspect-brk") {
      Some(host.parse().unwrap())
    } else {
      Some(default())
    }
  } else {
    None
  };
  flags.inspect_wait = if matches.is_present("inspect-wait") {
    if let Some(host) = matches.value_of("inspect-wait") {
      Some(host.parse().unwrap())
    } else {
      Some(default())
    }
  } else {
    None
  };
}

fn import_map_arg_parse(flags: &mut Flags, matches: &clap::ArgMatches) {
  flags.import_map_path = matches.value_of("import-map").map(ToOwned::to_owned);
}

fn reload_arg_parse(flags: &mut Flags, matches: &ArgMatches) {
  if let Some(cache_bl) = matches.values_of("reload") {
    let raw_cache_blocklist: Vec<String> =
      cache_bl.map(ToString::to_string).collect();
    if raw_cache_blocklist.is_empty() {
      flags.reload = true;
    } else {
      flags.cache_blocklist = resolve_urls(raw_cache_blocklist);
      debug!("cache blocklist: {:#?}", &flags.cache_blocklist);
      flags.reload = false;
    }
  }
}

fn ca_file_arg_parse(flags: &mut Flags, matches: &clap::ArgMatches) {
  flags.ca_data = matches
    .value_of("cert")
    .map(ToOwned::to_owned)
    .map(CaData::File);
}

fn enable_testing_features_arg_parse(
  flags: &mut Flags,
  matches: &clap::ArgMatches,
) {
  if matches.is_present("enable-testing-features-do-not-use") {
    flags.enable_testing_features = true
  }
}

fn cached_only_arg_parse(flags: &mut Flags, matches: &ArgMatches) {
  if matches.is_present("cached-only") {
    flags.cached_only = true;
  }
}

fn location_arg_parse(flags: &mut Flags, matches: &clap::ArgMatches) {
  flags.location = matches
    .value_of("location")
    .map(|href| Url::parse(href).unwrap());
}

fn v8_flags_arg_parse(flags: &mut Flags, matches: &ArgMatches) {
  if let Some(v8_flags) = matches.values_of("v8-flags") {
    flags.v8_flags = v8_flags.map(String::from).collect();
  }
}

fn seed_arg_parse(flags: &mut Flags, matches: &ArgMatches) {
  if matches.is_present("seed") {
    let seed_string = matches.value_of("seed").unwrap();
    let seed = seed_string.parse::<u64>().unwrap();
    flags.seed = Some(seed);

    flags.v8_flags.push(format!("--random-seed={seed}"));
  }
}

fn no_check_arg_parse(flags: &mut Flags, matches: &clap::ArgMatches) {
  if let Some(cache_type) = matches.value_of("no-check") {
    match cache_type {
      "remote" => flags.type_check_mode = TypeCheckMode::Local,
      _ => debug!(
        "invalid value for 'no-check' of '{}' using default",
        cache_type
      ),
    }
  } else if matches.is_present("no-check") {
    flags.type_check_mode = TypeCheckMode::None;
  }
}

fn check_arg_parse(flags: &mut Flags, matches: &clap::ArgMatches) {
  if let Some(cache_type) = matches.value_of("check") {
    match cache_type {
      "all" => flags.type_check_mode = TypeCheckMode::All,
      _ => debug!(
        "invalid value for 'check' of '{}' using default",
        cache_type
      ),
    }
  } else if matches.is_present("check") {
    flags.type_check_mode = TypeCheckMode::Local;
  }
}

fn lock_args_parse(flags: &mut Flags, matches: &clap::ArgMatches) {
  lock_arg_parse(flags, matches);
  if matches.is_present("lock-write") {
    flags.lock_write = true;
  }
  if matches.is_present("no-lock") {
    flags.no_lock = true;
  }
}

fn lock_arg_parse(flags: &mut Flags, matches: &clap::ArgMatches) {
  if matches.is_present("lock") {
    let lockfile = if let Some(path) = matches.value_of("lock") {
      path
    } else {
      "./deno.lock"
    };
    flags.lock = Some(PathBuf::from(lockfile));
  }
}

fn config_args_parse(flags: &mut Flags, matches: &ArgMatches) {
  flags.config_flag = if matches.is_present("no-config") {
    ConfigFlag::Disabled
  } else if let Some(config) = matches.value_of("config") {
    ConfigFlag::Path(config.to_string())
  } else {
    ConfigFlag::Discover
  };
}

fn no_remote_arg_parse(flags: &mut Flags, matches: &clap::ArgMatches) {
  if matches.is_present("no-remote") {
    flags.no_remote = true;
  }
}

fn no_npm_arg_parse(flags: &mut Flags, matches: &clap::ArgMatches) {
  if matches.is_present("no-npm") {
    flags.no_npm = true;
  }
}

fn local_npm_args_parse(flags: &mut Flags, matches: &ArgMatches) {
  if matches.is_present("node-modules-dir") {
    flags.node_modules_dir = true;
  }
}

fn inspect_arg_validate(val: &str) -> Result<(), String> {
  match val.parse::<SocketAddr>() {
    Ok(_) => Ok(()),
    Err(e) => Err(e.to_string()),
  }
}

fn reload_arg_validate(urlstr: &str) -> Result<(), String> {
  if urlstr.is_empty() {
    return Err(String::from("Missing url. Check for extra commas."));
  }
  match Url::from_str(urlstr) {
    Ok(_) => Ok(()),
    Err(e) => Err(e.to_string()),
  }
}

fn watch_arg_parse(
  flags: &mut Flags,
  matches: &clap::ArgMatches,
  allow_extra: bool,
) {
  if allow_extra {
    if let Some(f) = matches.values_of("watch") {
      flags.watch = Some(f.map(PathBuf::from).collect());
    }
  } else if matches.is_present("watch") {
    flags.watch = Some(vec![]);
  }

  if matches.is_present("no-clear-screen") {
    flags.no_clear_screen = true;
  }
}

// TODO(ry) move this to utility module and add test.
/// Strips fragment part of URL. Panics on bad URL.
pub fn resolve_urls(urls: Vec<String>) -> Vec<String> {
  let mut out: Vec<String> = vec![];
  for urlstr in urls.iter() {
    if let Ok(mut url) = Url::from_str(urlstr) {
      url.set_fragment(None);
      let mut full_url = String::from(url.as_str());
      if full_url.len() > 1 && full_url.ends_with('/') {
        full_url.pop();
      }
      out.push(full_url);
    } else {
      panic!("Bad Url: {urlstr}");
    }
  }
  out
}

#[cfg(test)]
mod tests {
  use super::*;
  use pretty_assertions::assert_eq;

  /// Creates vector of strings, Vec<String>
  macro_rules! svec {
    ($($x:expr),* $(,)?) => (vec![$($x.to_string()),*]);
  }

  #[test]
  fn global_flags() {
    #[rustfmt::skip]
    let r = flags_from_vec(svec!["deno", "--unstable", "--log-level", "debug", "--quiet", "run", "script.ts"]);

    let flags = r.unwrap();
    assert_eq!(
      flags,
      Flags {
        subcommand: DenoSubcommand::Run(RunFlags {
          script: "script.ts".to_string(),
        }),
        unstable: true,
        log_level: Some(Level::Error),
        ..Flags::default()
      }
    );
    #[rustfmt::skip]
    let r2 = flags_from_vec(svec!["deno", "run", "--unstable", "--log-level", "debug", "--quiet", "script.ts"]);
    let flags2 = r2.unwrap();
    assert_eq!(flags2, flags);
  }

  #[test]
  fn upgrade() {
    let r = flags_from_vec(svec!["deno", "upgrade", "--dry-run", "--force"]);
    let flags = r.unwrap();
    assert_eq!(
      flags,
      Flags {
        subcommand: DenoSubcommand::Upgrade(UpgradeFlags {
          force: true,
          dry_run: true,
          canary: false,
          version: None,
          output: None,
        }),
        ..Flags::default()
      }
    );
  }

  #[test]
  fn version() {
    let r = flags_from_vec(svec!["deno", "--version"]);
    assert_eq!(r.unwrap_err().kind(), clap::ErrorKind::DisplayVersion);
    let r = flags_from_vec(svec!["deno", "-V"]);
    assert_eq!(r.unwrap_err().kind(), clap::ErrorKind::DisplayVersion);
  }

  #[test]
  fn run_reload() {
    let r = flags_from_vec(svec!["deno", "run", "-r", "script.ts"]);
    let flags = r.unwrap();
    assert_eq!(
      flags,
      Flags {
        subcommand: DenoSubcommand::Run(RunFlags {
          script: "script.ts".to_string(),
        }),
        reload: true,
        ..Flags::default()
      }
    );
  }

  #[test]
  fn run_watch() {
    let r = flags_from_vec(svec!["deno", "run", "--watch", "script.ts"]);
    let flags = r.unwrap();
    assert_eq!(
      flags,
      Flags {
        subcommand: DenoSubcommand::Run(RunFlags {
          script: "script.ts".to_string(),
        }),
        watch: Some(vec![]),
        ..Flags::default()
      }
    );
  }

  #[test]
  fn run_watch_with_external() {
    let r =
      flags_from_vec(svec!["deno", "run", "--watch=file1,file2", "script.ts"]);
    let flags = r.unwrap();
    assert_eq!(
      flags,
      Flags {
        subcommand: DenoSubcommand::Run(RunFlags {
          script: "script.ts".to_string(),
        }),
        watch: Some(vec![PathBuf::from("file1"), PathBuf::from("file2")]),
        ..Flags::default()
      }
    );
  }

  #[test]
  fn run_watch_with_no_clear_screen() {
    let r = flags_from_vec(svec![
      "deno",
      "run",
      "--watch",
      "--no-clear-screen",
      "script.ts"
    ]);

    let flags = r.unwrap();
    assert_eq!(
      flags,
      Flags {
        subcommand: DenoSubcommand::Run(RunFlags {
          script: "script.ts".to_string(),
        }),
        watch: Some(vec![]),
        no_clear_screen: true,
        ..Flags::default()
      }
    );
  }

  #[test]
  fn run_reload_allow_write() {
    let r =
      flags_from_vec(svec!["deno", "run", "-r", "--allow-write", "script.ts"]);
    assert_eq!(
      r.unwrap(),
      Flags {
        reload: true,
        subcommand: DenoSubcommand::Run(RunFlags {
          script: "script.ts".to_string(),
        }),
        allow_write: Some(vec![]),
        ..Flags::default()
      }
    );
  }

  #[test]
  fn run_v8_flags() {
    let r = flags_from_vec(svec!["deno", "run", "--v8-flags=--help"]);
    assert_eq!(
      r.unwrap(),
      Flags {
        subcommand: DenoSubcommand::Run(RunFlags {
          script: "_".to_string(),
        }),
        v8_flags: svec!["--help"],
        ..Flags::default()
      }
    );

    let r = flags_from_vec(svec![
      "deno",
      "run",
      "--v8-flags=--expose-gc,--gc-stats=1",
      "script.ts"
    ]);
    assert_eq!(
      r.unwrap(),
      Flags {
        subcommand: DenoSubcommand::Run(RunFlags {
          script: "script.ts".to_string(),
        }),
        v8_flags: svec!["--expose-gc", "--gc-stats=1"],
        ..Flags::default()
      }
    );
  }

  #[test]
  fn has_permission() {
    let r = flags_from_vec(svec!["deno", "run", "--allow-read", "x.ts"]);
    assert_eq!(r.unwrap().has_permission(), true);

    let r = flags_from_vec(svec!["deno", "run", "x.ts"]);
    assert_eq!(r.unwrap().has_permission(), false);
  }

  #[test]
  fn has_permission_in_argv() {
    let r = flags_from_vec(svec!["deno", "run", "x.ts", "--allow-read"]);
    assert_eq!(r.unwrap().has_permission_in_argv(), true);

    let r = flags_from_vec(svec!["deno", "run", "x.ts"]);
    assert_eq!(r.unwrap().has_permission_in_argv(), false);
  }

  #[test]
  fn script_args() {
    let r = flags_from_vec(svec![
      "deno",
      "run",
      "--allow-net",
      "gist.ts",
      "--title",
      "X"
    ]);
    assert_eq!(
      r.unwrap(),
      Flags {
        subcommand: DenoSubcommand::Run(RunFlags {
          script: "gist.ts".to_string(),
        }),
        argv: svec!["--title", "X"],
        allow_net: Some(vec![]),
        ..Flags::default()
      }
    );
  }

  #[test]
  fn allow_all() {
    let r = flags_from_vec(svec!["deno", "run", "--allow-all", "gist.ts"]);
    assert_eq!(
      r.unwrap(),
      Flags {
        subcommand: DenoSubcommand::Run(RunFlags {
          script: "gist.ts".to_string(),
        }),
        allow_all: true,
        allow_net: Some(vec![]),
        allow_env: Some(vec![]),
        allow_run: Some(vec![]),
        allow_read: Some(vec![]),
        allow_sys: Some(vec![]),
        allow_write: Some(vec![]),
        allow_ffi: Some(vec![]),
        allow_hrtime: true,
        ..Flags::default()
      }
    );
  }

  #[test]
  fn allow_read() {
    let r = flags_from_vec(svec!["deno", "run", "--allow-read", "gist.ts"]);
    assert_eq!(
      r.unwrap(),
      Flags {
        subcommand: DenoSubcommand::Run(RunFlags {
          script: "gist.ts".to_string(),
        }),
        allow_read: Some(vec![]),
        ..Flags::default()
      }
    );
  }

  #[test]
  fn allow_hrtime() {
    let r = flags_from_vec(svec!["deno", "run", "--allow-hrtime", "gist.ts"]);
    assert_eq!(
      r.unwrap(),
      Flags {
        subcommand: DenoSubcommand::Run(RunFlags {
          script: "gist.ts".to_string(),
        }),
        allow_hrtime: true,
        ..Flags::default()
      }
    );
  }

  #[test]
  fn double_hyphen() {
    // notice that flags passed after double dash will not
    // be parsed to Flags but instead forwarded to
    // script args as Deno.args
    let r = flags_from_vec(svec![
      "deno",
      "run",
      "--allow-write",
      "script.ts",
      "--",
      "-D",
      "--allow-net"
    ]);
    assert_eq!(
      r.unwrap(),
      Flags {
        subcommand: DenoSubcommand::Run(RunFlags {
          script: "script.ts".to_string(),
        }),
        argv: svec!["--", "-D", "--allow-net"],
        allow_write: Some(vec![]),
        ..Flags::default()
      }
    );
  }

  #[test]
  fn fmt() {
    let r = flags_from_vec(svec!["deno", "fmt", "script_1.ts", "script_2.ts"]);
    assert_eq!(
      r.unwrap(),
      Flags {
        subcommand: DenoSubcommand::Fmt(FmtFlags {
          check: false,
          ext: "ts".to_string(),
          files: FileFlags {
            include: vec![
              PathBuf::from("script_1.ts"),
              PathBuf::from("script_2.ts")
            ],
            ignore: vec![],
          },
          use_tabs: None,
          line_width: None,
          indent_width: None,
          single_quote: None,
          prose_wrap: None,
          no_semicolons: None,
        }),
        ..Flags::default()
      }
    );

    let r = flags_from_vec(svec!["deno", "fmt", "--check"]);
    assert_eq!(
      r.unwrap(),
      Flags {
        subcommand: DenoSubcommand::Fmt(FmtFlags {
          check: true,
          ext: "ts".to_string(),
          files: FileFlags {
            include: vec![],
            ignore: vec![],
          },
          use_tabs: None,
          line_width: None,
          indent_width: None,
          single_quote: None,
          prose_wrap: None,
          no_semicolons: None,
        }),
        ..Flags::default()
      }
    );

    let r = flags_from_vec(svec!["deno", "fmt"]);
    assert_eq!(
      r.unwrap(),
      Flags {
        subcommand: DenoSubcommand::Fmt(FmtFlags {
          check: false,
          ext: "ts".to_string(),
          files: FileFlags {
            include: vec![],
            ignore: vec![],
          },
          use_tabs: None,
          line_width: None,
          indent_width: None,
          single_quote: None,
          prose_wrap: None,
          no_semicolons: None,
        }),
        ..Flags::default()
      }
    );

    let r = flags_from_vec(svec!["deno", "fmt", "--watch"]);
    assert_eq!(
      r.unwrap(),
      Flags {
        subcommand: DenoSubcommand::Fmt(FmtFlags {
          check: false,
          ext: "ts".to_string(),
          files: FileFlags {
            include: vec![],
            ignore: vec![],
          },
          use_tabs: None,
          line_width: None,
          indent_width: None,
          single_quote: None,
          prose_wrap: None,
          no_semicolons: None,
        }),
        watch: Some(vec![]),
        ..Flags::default()
      }
    );

    let r =
      flags_from_vec(svec!["deno", "fmt", "--watch", "--no-clear-screen"]);
    assert_eq!(
      r.unwrap(),
      Flags {
        subcommand: DenoSubcommand::Fmt(FmtFlags {
          check: false,
          ext: "ts".to_string(),
          files: FileFlags {
            include: vec![],
            ignore: vec![],
          },
          use_tabs: None,
          line_width: None,
          indent_width: None,
          single_quote: None,
          prose_wrap: None,
          no_semicolons: None,
        }),
        watch: Some(vec![]),
        no_clear_screen: true,
        ..Flags::default()
      }
    );

    let r = flags_from_vec(svec![
      "deno",
      "fmt",
      "--check",
      "--watch",
      "foo.ts",
      "--ignore=bar.js"
    ]);
    assert_eq!(
      r.unwrap(),
      Flags {
        subcommand: DenoSubcommand::Fmt(FmtFlags {
          check: true,
          ext: "ts".to_string(),
          files: FileFlags {
            include: vec![PathBuf::from("foo.ts")],
            ignore: vec![PathBuf::from("bar.js")],
          },
          use_tabs: None,
          line_width: None,
          indent_width: None,
          single_quote: None,
          prose_wrap: None,
          no_semicolons: None,
        }),
        watch: Some(vec![]),
        ..Flags::default()
      }
    );

    let r = flags_from_vec(svec!["deno", "fmt", "--config", "deno.jsonc"]);
    assert_eq!(
      r.unwrap(),
      Flags {
        subcommand: DenoSubcommand::Fmt(FmtFlags {
          check: false,
          ext: "ts".to_string(),
          files: FileFlags {
            include: vec![],
            ignore: vec![],
          },
          use_tabs: None,
          line_width: None,
          indent_width: None,
          single_quote: None,
          prose_wrap: None,
          no_semicolons: None,
        }),
        config_flag: ConfigFlag::Path("deno.jsonc".to_string()),
        ..Flags::default()
      }
    );

    let r = flags_from_vec(svec![
      "deno",
      "fmt",
      "--config",
      "deno.jsonc",
      "--watch",
      "foo.ts"
    ]);
    assert_eq!(
      r.unwrap(),
      Flags {
        subcommand: DenoSubcommand::Fmt(FmtFlags {
          check: false,
          ext: "ts".to_string(),
          files: FileFlags {
            include: vec![PathBuf::from("foo.ts")],
            ignore: vec![],
          },
          use_tabs: None,
          line_width: None,
          indent_width: None,
          single_quote: None,
          prose_wrap: None,
          no_semicolons: None,
        }),
        config_flag: ConfigFlag::Path("deno.jsonc".to_string()),
        watch: Some(vec![]),
        ..Flags::default()
      }
    );

    let r = flags_from_vec(svec![
      "deno",
      "fmt",
      "--options-use-tabs",
      "--options-line-width",
      "60",
      "--options-indent-width",
      "4",
      "--options-single-quote",
      "--options-prose-wrap",
      "never",
      "--options-no-semicolons",
    ]);
    assert_eq!(
      r.unwrap(),
      Flags {
        subcommand: DenoSubcommand::Fmt(FmtFlags {
          check: false,
          ext: "ts".to_string(),
          files: FileFlags {
            include: vec![],
            ignore: vec![],
          },
          use_tabs: Some(true),
          line_width: Some(NonZeroU32::new(60).unwrap()),
          indent_width: Some(NonZeroU8::new(4).unwrap()),
          single_quote: Some(true),
          prose_wrap: Some("never".to_string()),
          no_semicolons: Some(true),
        }),
        ..Flags::default()
      }
    );

    // try providing =false to the booleans
    let r = flags_from_vec(svec![
      "deno",
      "fmt",
      "--options-use-tabs=false",
      "--options-single-quote=false",
      "--options-no-semicolons=false",
    ]);
    assert_eq!(
      r.unwrap(),
      Flags {
        subcommand: DenoSubcommand::Fmt(FmtFlags {
          check: false,
          ext: "ts".to_string(),
          files: FileFlags {
            include: vec![],
            ignore: vec![],
          },
          use_tabs: Some(false),
          line_width: None,
          indent_width: None,
          single_quote: Some(false),
          prose_wrap: None,
          no_semicolons: Some(false),
        }),
        ..Flags::default()
      }
    );
  }

  #[test]
  fn lint() {
    let r = flags_from_vec(svec!["deno", "lint", "script_1.ts", "script_2.ts"]);
    assert_eq!(
      r.unwrap(),
      Flags {
        subcommand: DenoSubcommand::Lint(LintFlags {
          files: FileFlags {
            include: vec![
              PathBuf::from("script_1.ts"),
              PathBuf::from("script_2.ts")
            ],
            ignore: vec![],
          },
          rules: false,
          maybe_rules_tags: None,
          maybe_rules_include: None,
          maybe_rules_exclude: None,
          json: false,
          compact: false,
        }),
        ..Flags::default()
      }
    );

    let r = flags_from_vec(svec![
      "deno",
      "lint",
      "--watch",
      "script_1.ts",
      "script_2.ts"
    ]);
    assert_eq!(
      r.unwrap(),
      Flags {
        subcommand: DenoSubcommand::Lint(LintFlags {
          files: FileFlags {
            include: vec![
              PathBuf::from("script_1.ts"),
              PathBuf::from("script_2.ts")
            ],
            ignore: vec![],
          },
          rules: false,
          maybe_rules_tags: None,
          maybe_rules_include: None,
          maybe_rules_exclude: None,
          json: false,
          compact: false,
        }),
        watch: Some(vec![]),
        ..Flags::default()
      }
    );

    let r = flags_from_vec(svec![
      "deno",
      "lint",
      "--watch",
      "--no-clear-screen",
      "script_1.ts",
      "script_2.ts"
    ]);
    assert_eq!(
      r.unwrap(),
      Flags {
        subcommand: DenoSubcommand::Lint(LintFlags {
          files: FileFlags {
            include: vec![
              PathBuf::from("script_1.ts"),
              PathBuf::from("script_2.ts")
            ],
            ignore: vec![],
          },
          rules: false,
          maybe_rules_tags: None,
          maybe_rules_include: None,
          maybe_rules_exclude: None,
          json: false,
          compact: false,
        }),
        watch: Some(vec![]),
        no_clear_screen: true,
        ..Flags::default()
      }
    );

    let r =
      flags_from_vec(svec!["deno", "lint", "--ignore=script_1.ts,script_2.ts"]);
    assert_eq!(
      r.unwrap(),
      Flags {
        subcommand: DenoSubcommand::Lint(LintFlags {
          files: FileFlags {
            include: vec![],
            ignore: vec![
              PathBuf::from("script_1.ts"),
              PathBuf::from("script_2.ts")
            ],
          },
          rules: false,
          maybe_rules_tags: None,
          maybe_rules_include: None,
          maybe_rules_exclude: None,
          json: false,
          compact: false,
        }),
        ..Flags::default()
      }
    );

    let r = flags_from_vec(svec!["deno", "lint", "--rules"]);
    assert_eq!(
      r.unwrap(),
      Flags {
        subcommand: DenoSubcommand::Lint(LintFlags {
          files: FileFlags {
            include: vec![],
            ignore: vec![],
          },
          rules: true,
          maybe_rules_tags: None,
          maybe_rules_include: None,
          maybe_rules_exclude: None,
          json: false,
          compact: false,
        }),
        ..Flags::default()
      }
    );

    let r = flags_from_vec(svec![
      "deno",
      "lint",
      "--rules-tags=",
      "--rules-include=ban-untagged-todo,no-undef",
      "--rules-exclude=no-const-assign"
    ]);
    assert_eq!(
      r.unwrap(),
      Flags {
        subcommand: DenoSubcommand::Lint(LintFlags {
          files: FileFlags {
            include: vec![],
            ignore: vec![],
          },
          rules: false,
          maybe_rules_tags: Some(svec![""]),
          maybe_rules_include: Some(svec!["ban-untagged-todo", "no-undef"]),
          maybe_rules_exclude: Some(svec!["no-const-assign"]),
          json: false,
          compact: false,
        }),
        ..Flags::default()
      }
    );

    let r = flags_from_vec(svec!["deno", "lint", "--json", "script_1.ts"]);
    assert_eq!(
      r.unwrap(),
      Flags {
        subcommand: DenoSubcommand::Lint(LintFlags {
          files: FileFlags {
            include: vec![PathBuf::from("script_1.ts")],
            ignore: vec![],
          },
          rules: false,
          maybe_rules_tags: None,
          maybe_rules_include: None,
          maybe_rules_exclude: None,
          json: true,
          compact: false,
        }),
        ..Flags::default()
      }
    );

    let r = flags_from_vec(svec![
      "deno",
      "lint",
      "--config",
      "Deno.jsonc",
      "--json",
      "script_1.ts"
    ]);
    assert_eq!(
      r.unwrap(),
      Flags {
        subcommand: DenoSubcommand::Lint(LintFlags {
          files: FileFlags {
            include: vec![PathBuf::from("script_1.ts")],
            ignore: vec![],
          },
          rules: false,
          maybe_rules_tags: None,
          maybe_rules_include: None,
          maybe_rules_exclude: None,
          json: true,
          compact: false,
        }),
        config_flag: ConfigFlag::Path("Deno.jsonc".to_string()),
        ..Flags::default()
      }
    );

    let r = flags_from_vec(svec![
      "deno",
      "lint",
      "--config",
      "Deno.jsonc",
      "--compact",
      "script_1.ts"
    ]);
    assert_eq!(
      r.unwrap(),
      Flags {
        subcommand: DenoSubcommand::Lint(LintFlags {
          files: FileFlags {
            include: vec![PathBuf::from("script_1.ts")],
            ignore: vec![],
          },
          rules: false,
          maybe_rules_tags: None,
          maybe_rules_include: None,
          maybe_rules_exclude: None,
          json: false,
          compact: true,
        }),
        config_flag: ConfigFlag::Path("Deno.jsonc".to_string()),
        ..Flags::default()
      }
    );
  }

  #[test]
  fn types() {
    let r = flags_from_vec(svec!["deno", "types"]);
    assert_eq!(
      r.unwrap(),
      Flags {
        subcommand: DenoSubcommand::Types,
        ..Flags::default()
      }
    );
  }

  #[test]
  fn cache() {
    let r = flags_from_vec(svec!["deno", "cache", "script.ts"]);
    assert_eq!(
      r.unwrap(),
      Flags {
        subcommand: DenoSubcommand::Cache(CacheFlags {
          files: svec!["script.ts"],
        }),
        ..Flags::default()
      }
    );
  }

  #[test]
  fn check() {
    let r = flags_from_vec(svec!["deno", "check", "script.ts"]);
    assert_eq!(
      r.unwrap(),
      Flags {
        subcommand: DenoSubcommand::Check(CheckFlags {
          files: svec!["script.ts"],
        }),
        type_check_mode: TypeCheckMode::Local,
        ..Flags::default()
      }
    );

    for all_flag in ["--remote", "--all"] {
      let r = flags_from_vec(svec!["deno", "check", all_flag, "script.ts"]);
      assert_eq!(
        r.unwrap(),
        Flags {
          subcommand: DenoSubcommand::Check(CheckFlags {
            files: svec!["script.ts"],
          }),
          type_check_mode: TypeCheckMode::All,
          ..Flags::default()
        }
      );

      let r = flags_from_vec(svec![
        "deno",
        "check",
        all_flag,
        "--no-remote",
        "script.ts"
      ]);
      assert_eq!(r.unwrap_err().kind(), clap::ErrorKind::ArgumentConflict);
    }
  }

  #[test]
  fn info() {
    let r = flags_from_vec(svec!["deno", "info", "script.ts"]);
    assert_eq!(
      r.unwrap(),
      Flags {
        subcommand: DenoSubcommand::Info(InfoFlags {
          json: false,
          file: Some("script.ts".to_string()),
        }),
        ..Flags::default()
      }
    );

    let r = flags_from_vec(svec!["deno", "info", "--reload", "script.ts"]);
    assert_eq!(
      r.unwrap(),
      Flags {
        subcommand: DenoSubcommand::Info(InfoFlags {
          json: false,
          file: Some("script.ts".to_string()),
        }),
        reload: true,
        ..Flags::default()
      }
    );

    let r = flags_from_vec(svec!["deno", "info", "--json", "script.ts"]);
    assert_eq!(
      r.unwrap(),
      Flags {
        subcommand: DenoSubcommand::Info(InfoFlags {
          json: true,
          file: Some("script.ts".to_string()),
        }),
        ..Flags::default()
      }
    );

    let r = flags_from_vec(svec!["deno", "info"]);
    assert_eq!(
      r.unwrap(),
      Flags {
        subcommand: DenoSubcommand::Info(InfoFlags {
          json: false,
          file: None
        }),
        ..Flags::default()
      }
    );

    let r = flags_from_vec(svec!["deno", "info", "--json"]);
    assert_eq!(
      r.unwrap(),
      Flags {
        subcommand: DenoSubcommand::Info(InfoFlags {
          json: true,
          file: None
        }),
        ..Flags::default()
      }
    );

    let r = flags_from_vec(svec!["deno", "info", "--config", "tsconfig.json"]);
    assert_eq!(
      r.unwrap(),
      Flags {
        subcommand: DenoSubcommand::Info(InfoFlags {
          json: false,
          file: None
        }),
        config_flag: ConfigFlag::Path("tsconfig.json".to_owned()),
        ..Flags::default()
      }
    );
  }

  #[test]
  fn tsconfig() {
    let r =
      flags_from_vec(svec!["deno", "run", "-c", "tsconfig.json", "script.ts"]);
    assert_eq!(
      r.unwrap(),
      Flags {
        subcommand: DenoSubcommand::Run(RunFlags {
          script: "script.ts".to_string(),
        }),
        config_flag: ConfigFlag::Path("tsconfig.json".to_owned()),
        ..Flags::default()
      }
    );
  }

  #[test]
  fn eval() {
    let r = flags_from_vec(svec!["deno", "eval", "'console.log(\"hello\")'"]);
    assert_eq!(
      r.unwrap(),
      Flags {
        subcommand: DenoSubcommand::Eval(EvalFlags {
          print: false,
          code: "'console.log(\"hello\")'".to_string(),
          ext: "js".to_string(),
        }),
        allow_net: Some(vec![]),
        allow_env: Some(vec![]),
        allow_run: Some(vec![]),
        allow_read: Some(vec![]),
        allow_sys: Some(vec![]),
        allow_write: Some(vec![]),
        allow_ffi: Some(vec![]),
        allow_hrtime: true,
        ..Flags::default()
      }
    );
  }

  #[test]
  fn eval_p() {
    let r = flags_from_vec(svec!["deno", "eval", "-p", "1+2"]);
    assert_eq!(
      r.unwrap(),
      Flags {
        subcommand: DenoSubcommand::Eval(EvalFlags {
          print: true,
          code: "1+2".to_string(),
          ext: "js".to_string(),
        }),
        allow_net: Some(vec![]),
        allow_env: Some(vec![]),
        allow_run: Some(vec![]),
        allow_read: Some(vec![]),
        allow_sys: Some(vec![]),
        allow_write: Some(vec![]),
        allow_ffi: Some(vec![]),
        allow_hrtime: true,
        ..Flags::default()
      }
    );
  }

  #[test]
  fn eval_typescript() {
    let r =
      flags_from_vec(svec!["deno", "eval", "-T", "'console.log(\"hello\")'"]);
    assert_eq!(
      r.unwrap(),
      Flags {
        subcommand: DenoSubcommand::Eval(EvalFlags {
          print: false,
          code: "'console.log(\"hello\")'".to_string(),
          ext: "ts".to_string(),
        }),
        allow_net: Some(vec![]),
        allow_env: Some(vec![]),
        allow_run: Some(vec![]),
        allow_read: Some(vec![]),
        allow_sys: Some(vec![]),
        allow_write: Some(vec![]),
        allow_ffi: Some(vec![]),
        allow_hrtime: true,
        ..Flags::default()
      }
    );
  }

  #[test]
  fn eval_with_flags() {
    #[rustfmt::skip]
    let r = flags_from_vec(svec!["deno", "eval", "--import-map", "import_map.json", "--no-remote", "--config", "tsconfig.json", "--no-check", "--reload", "--lock", "lock.json", "--lock-write", "--cert", "example.crt", "--cached-only", "--location", "https:foo", "--v8-flags=--help", "--seed", "1", "--inspect=127.0.0.1:9229", "42"]);
    assert_eq!(
      r.unwrap(),
      Flags {
        subcommand: DenoSubcommand::Eval(EvalFlags {
          print: false,
          code: "42".to_string(),
          ext: "js".to_string(),
        }),
        import_map_path: Some("import_map.json".to_string()),
        no_remote: true,
        config_flag: ConfigFlag::Path("tsconfig.json".to_owned()),
        type_check_mode: TypeCheckMode::None,
        reload: true,
        lock: Some(PathBuf::from("lock.json")),
        lock_write: true,
        ca_data: Some(CaData::File("example.crt".to_string())),
        cached_only: true,
        location: Some(Url::parse("https://foo/").unwrap()),
        v8_flags: svec!["--help", "--random-seed=1"],
        seed: Some(1),
        inspect: Some("127.0.0.1:9229".parse().unwrap()),
        allow_net: Some(vec![]),
        allow_env: Some(vec![]),
        allow_run: Some(vec![]),
        allow_read: Some(vec![]),
        allow_sys: Some(vec![]),
        allow_write: Some(vec![]),
        allow_ffi: Some(vec![]),
        allow_hrtime: true,
        ..Flags::default()
      }
    );
  }

  #[test]
  fn eval_args() {
    let r = flags_from_vec(svec![
      "deno",
      "eval",
      "console.log(Deno.args)",
      "arg1",
      "arg2"
    ]);
    assert_eq!(
      r.unwrap(),
      Flags {
        subcommand: DenoSubcommand::Eval(EvalFlags {
          print: false,
          code: "console.log(Deno.args)".to_string(),
          ext: "js".to_string(),
        }),
        argv: svec!["arg1", "arg2"],
        allow_net: Some(vec![]),
        allow_env: Some(vec![]),
        allow_run: Some(vec![]),
        allow_read: Some(vec![]),
        allow_sys: Some(vec![]),
        allow_write: Some(vec![]),
        allow_ffi: Some(vec![]),
        allow_hrtime: true,
        ..Flags::default()
      }
    );
  }

  #[test]
  fn repl() {
    let r = flags_from_vec(svec!["deno"]);
    assert_eq!(
      r.unwrap(),
      Flags {
        subcommand: DenoSubcommand::Repl(ReplFlags {
          eval_files: None,
          eval: None,
          is_default_command: true,
        }),
        allow_net: Some(vec![]),
        unsafely_ignore_certificate_errors: None,
        allow_env: Some(vec![]),
        allow_run: Some(vec![]),
        allow_read: Some(vec![]),
        allow_sys: Some(vec![]),
        allow_write: Some(vec![]),
        allow_ffi: Some(vec![]),
        allow_hrtime: true,
        ..Flags::default()
      }
    );
  }

  #[test]
  fn repl_with_flags() {
    #[rustfmt::skip]
    let r = flags_from_vec(svec!["deno", "repl", "-A", "--import-map", "import_map.json", "--no-remote", "--config", "tsconfig.json", "--no-check", "--reload", "--lock", "lock.json", "--lock-write", "--cert", "example.crt", "--cached-only", "--location", "https:foo", "--v8-flags=--help", "--seed", "1", "--inspect=127.0.0.1:9229", "--unsafely-ignore-certificate-errors"]);
    assert_eq!(
      r.unwrap(),
      Flags {
        subcommand: DenoSubcommand::Repl(ReplFlags {
          eval_files: None,
          eval: None,
          is_default_command: false,
        }),
        import_map_path: Some("import_map.json".to_string()),
        no_remote: true,
        config_flag: ConfigFlag::Path("tsconfig.json".to_owned()),
        type_check_mode: TypeCheckMode::None,
        reload: true,
        lock: Some(PathBuf::from("lock.json")),
        lock_write: true,
        ca_data: Some(CaData::File("example.crt".to_string())),
        cached_only: true,
        location: Some(Url::parse("https://foo/").unwrap()),
        v8_flags: svec!["--help", "--random-seed=1"],
        seed: Some(1),
        inspect: Some("127.0.0.1:9229".parse().unwrap()),
        allow_all: true,
        allow_net: Some(vec![]),
        allow_env: Some(vec![]),
        allow_run: Some(vec![]),
        allow_read: Some(vec![]),
        allow_sys: Some(vec![]),
        allow_write: Some(vec![]),
        allow_ffi: Some(vec![]),
        allow_hrtime: true,
        unsafely_ignore_certificate_errors: Some(vec![]),
        ..Flags::default()
      }
    );
  }

  #[test]
  fn repl_with_eval_flag() {
    #[rustfmt::skip]
    let r = flags_from_vec(svec!["deno", "repl", "--allow-write", "--eval", "console.log('hello');"]);
    assert_eq!(
      r.unwrap(),
      Flags {
        subcommand: DenoSubcommand::Repl(ReplFlags {
          eval_files: None,
          eval: Some("console.log('hello');".to_string()),
          is_default_command: false,
        }),
        allow_write: Some(vec![]),
        type_check_mode: TypeCheckMode::None,
        ..Flags::default()
      }
    );
  }

  #[test]
  fn repl_with_eval_file_flag() {
    #[rustfmt::skip]
    let r = flags_from_vec(svec!["deno", "repl", "--eval-file=./a.js,./b.ts,https://examples.deno.land/hello-world.ts"]);
    assert_eq!(
      r.unwrap(),
      Flags {
        subcommand: DenoSubcommand::Repl(ReplFlags {
          eval_files: Some(vec![
            "./a.js".to_string(),
            "./b.ts".to_string(),
            "https://examples.deno.land/hello-world.ts".to_string()
          ]),
          eval: None,
          is_default_command: false,
        }),
        type_check_mode: TypeCheckMode::None,
        ..Flags::default()
      }
    );
  }

  #[test]
  fn allow_read_allowlist() {
    use test_util::TempDir;
    let temp_dir_guard = TempDir::new();
    let temp_dir = temp_dir_guard.path().to_path_buf();

    let r = flags_from_vec(svec![
      "deno",
      "run",
      format!("--allow-read=.,{}", temp_dir.to_str().unwrap()),
      "script.ts"
    ]);
    assert_eq!(
      r.unwrap(),
      Flags {
        allow_read: Some(vec![PathBuf::from("."), temp_dir]),
        subcommand: DenoSubcommand::Run(RunFlags {
          script: "script.ts".to_string(),
        }),
        ..Flags::default()
      }
    );
  }

  #[test]
  fn allow_write_allowlist() {
    use test_util::TempDir;
    let temp_dir_guard = TempDir::new();
    let temp_dir = temp_dir_guard.path().to_path_buf();

    let r = flags_from_vec(svec![
      "deno",
      "run",
      format!("--allow-write=.,{}", temp_dir.to_str().unwrap()),
      "script.ts"
    ]);
    assert_eq!(
      r.unwrap(),
      Flags {
        allow_write: Some(vec![PathBuf::from("."), temp_dir]),
        subcommand: DenoSubcommand::Run(RunFlags {
          script: "script.ts".to_string(),
        }),
        ..Flags::default()
      }
    );
  }

  #[test]
  fn allow_net_allowlist() {
    let r = flags_from_vec(svec![
      "deno",
      "run",
      "--allow-net=127.0.0.1",
      "script.ts"
    ]);
    assert_eq!(
      r.unwrap(),
      Flags {
        subcommand: DenoSubcommand::Run(RunFlags {
          script: "script.ts".to_string(),
        }),
        allow_net: Some(svec!["127.0.0.1"]),
        ..Flags::default()
      }
    );
  }

  #[test]
  fn allow_env_allowlist() {
    let r =
      flags_from_vec(svec!["deno", "run", "--allow-env=HOME", "script.ts"]);
    assert_eq!(
      r.unwrap(),
      Flags {
        subcommand: DenoSubcommand::Run(RunFlags {
          script: "script.ts".to_string(),
        }),
        allow_env: Some(svec!["HOME"]),
        ..Flags::default()
      }
    );
  }

  #[test]
  fn allow_env_allowlist_multiple() {
    let r = flags_from_vec(svec![
      "deno",
      "run",
      "--allow-env=HOME,PATH",
      "script.ts"
    ]);
    assert_eq!(
      r.unwrap(),
      Flags {
        subcommand: DenoSubcommand::Run(RunFlags {
          script: "script.ts".to_string(),
        }),
        allow_env: Some(svec!["HOME", "PATH"]),
        ..Flags::default()
      }
    );
  }

  #[test]
  fn allow_env_allowlist_validator() {
    let r =
      flags_from_vec(svec!["deno", "run", "--allow-env=HOME", "script.ts"]);
    assert!(r.is_ok());
    let r =
      flags_from_vec(svec!["deno", "run", "--allow-env=H=ME", "script.ts"]);
    assert!(r.is_err());
    let r =
      flags_from_vec(svec!["deno", "run", "--allow-env=H\0ME", "script.ts"]);
    assert!(r.is_err());
  }

  #[test]
  fn allow_sys() {
    let r = flags_from_vec(svec!["deno", "run", "--allow-sys", "script.ts"]);
    assert_eq!(
      r.unwrap(),
      Flags {
        subcommand: DenoSubcommand::Run(RunFlags {
          script: "script.ts".to_string(),
        }),
        allow_sys: Some(vec![]),
        ..Flags::default()
      }
    );
  }

  #[test]
  fn allow_sys_allowlist() {
    let r =
      flags_from_vec(svec!["deno", "run", "--allow-sys=hostname", "script.ts"]);
    assert_eq!(
      r.unwrap(),
      Flags {
        subcommand: DenoSubcommand::Run(RunFlags {
          script: "script.ts".to_string(),
        }),
        allow_sys: Some(svec!["hostname"]),
        ..Flags::default()
      }
    );
  }

  #[test]
  fn allow_sys_allowlist_multiple() {
    let r = flags_from_vec(svec![
      "deno",
      "run",
      "--allow-sys=hostname,osRelease",
      "script.ts"
    ]);
    assert_eq!(
      r.unwrap(),
      Flags {
        subcommand: DenoSubcommand::Run(RunFlags {
          script: "script.ts".to_string(),
        }),
        allow_sys: Some(svec!["hostname", "osRelease"]),
        ..Flags::default()
      }
    );
  }

  #[test]
  fn allow_sys_allowlist_validator() {
    let r =
      flags_from_vec(svec!["deno", "run", "--allow-sys=hostname", "script.ts"]);
    assert!(r.is_ok());
    let r = flags_from_vec(svec![
      "deno",
      "run",
      "--allow-sys=hostname,osRelease",
      "script.ts"
    ]);
    assert!(r.is_ok());
    let r =
      flags_from_vec(svec!["deno", "run", "--allow-sys=foo", "script.ts"]);
    assert!(r.is_err());
    let r = flags_from_vec(svec![
      "deno",
      "run",
      "--allow-sys=hostname,foo",
      "script.ts"
    ]);
    assert!(r.is_err());
  }

  #[test]
  fn reload_validator() {
    let r = flags_from_vec(svec![
      "deno",
      "run",
      "--reload=http://deno.land/",
      "script.ts"
    ]);
    assert!(r.is_ok(), "should accept valid urls");

    let r = flags_from_vec(svec![
      "deno",
      "run",
      "--reload=http://deno.land/a,http://deno.land/b",
      "script.ts"
    ]);
    assert!(r.is_ok(), "should accept accept multiple valid urls");

    let r = flags_from_vec(svec![
      "deno",
      "run",
      "--reload=./relativeurl/",
      "script.ts"
    ]);
    assert!(r.is_err(), "Should reject relative urls that start with ./");

    let r = flags_from_vec(svec![
      "deno",
      "run",
      "--reload=relativeurl/",
      "script.ts"
    ]);
    assert!(r.is_err(), "Should reject relative urls");

    let r =
      flags_from_vec(svec!["deno", "run", "--reload=/absolute", "script.ts"]);
    assert!(r.is_err(), "Should reject absolute urls");

    let r = flags_from_vec(svec!["deno", "run", "--reload=/", "script.ts"]);
    assert!(r.is_err(), "Should reject absolute root url");

    let r = flags_from_vec(svec!["deno", "run", "--reload=", "script.ts"]);
    assert!(r.is_err(), "Should reject when nothing is provided");

    let r = flags_from_vec(svec!["deno", "run", "--reload=,", "script.ts"]);
    assert!(r.is_err(), "Should reject when a single comma is provided");

    let r = flags_from_vec(svec![
      "deno",
      "run",
      "--reload=,http://deno.land/a",
      "script.ts"
    ]);
    assert!(r.is_err(), "Should reject a leading comma");

    let r = flags_from_vec(svec![
      "deno",
      "run",
      "--reload=http://deno.land/a,",
      "script.ts"
    ]);
    assert!(r.is_err(), "Should reject a trailing comma");

    let r = flags_from_vec(svec![
      "deno",
      "run",
      "--reload=http://deno.land/a,,http://deno.land/b",
      "script.ts"
    ]);
    assert!(r.is_err(), "Should reject adjacent commas");
  }

  #[test]
  fn bundle() {
    let r = flags_from_vec(svec!["deno", "bundle", "source.ts"]);
    assert_eq!(
      r.unwrap(),
      Flags {
        subcommand: DenoSubcommand::Bundle(BundleFlags {
          source_file: "source.ts".to_string(),
          out_file: None,
        }),
        type_check_mode: TypeCheckMode::Local,
        ..Flags::default()
      }
    );
  }

  #[test]
  fn bundle_with_config() {
    let r = flags_from_vec(svec![
      "deno",
      "bundle",
      "--no-remote",
      "--config",
      "tsconfig.json",
      "source.ts",
      "bundle.js"
    ]);
    assert_eq!(
      r.unwrap(),
      Flags {
        subcommand: DenoSubcommand::Bundle(BundleFlags {
          source_file: "source.ts".to_string(),
          out_file: Some(PathBuf::from("bundle.js")),
        }),
        allow_write: Some(vec![]),
        no_remote: true,
        type_check_mode: TypeCheckMode::Local,
        config_flag: ConfigFlag::Path("tsconfig.json".to_owned()),
        ..Flags::default()
      }
    );
  }

  #[test]
  fn bundle_with_output() {
    let r = flags_from_vec(svec!["deno", "bundle", "source.ts", "bundle.js"]);
    assert_eq!(
      r.unwrap(),
      Flags {
        subcommand: DenoSubcommand::Bundle(BundleFlags {
          source_file: "source.ts".to_string(),
          out_file: Some(PathBuf::from("bundle.js")),
        }),
        type_check_mode: TypeCheckMode::Local,
        allow_write: Some(vec![]),
        ..Flags::default()
      }
    );
  }

  #[test]
  fn bundle_with_lock() {
    let r = flags_from_vec(svec![
      "deno",
      "bundle",
      "--lock-write",
      "--lock=lock.json",
      "source.ts"
    ]);
    assert_eq!(
      r.unwrap(),
      Flags {
        subcommand: DenoSubcommand::Bundle(BundleFlags {
          source_file: "source.ts".to_string(),
          out_file: None,
        }),
        type_check_mode: TypeCheckMode::Local,
        lock_write: true,
        lock: Some(PathBuf::from("lock.json")),
        ..Flags::default()
      }
    );
  }

  #[test]
  fn bundle_with_reload() {
    let r = flags_from_vec(svec!["deno", "bundle", "--reload", "source.ts"]);
    assert_eq!(
      r.unwrap(),
      Flags {
        reload: true,
        subcommand: DenoSubcommand::Bundle(BundleFlags {
          source_file: "source.ts".to_string(),
          out_file: None,
        }),
        type_check_mode: TypeCheckMode::Local,
        ..Flags::default()
      }
    );
  }

  #[test]
  fn bundle_nocheck() {
    let r = flags_from_vec(svec!["deno", "bundle", "--no-check", "script.ts"])
      .unwrap();
    assert_eq!(
      r,
      Flags {
        subcommand: DenoSubcommand::Bundle(BundleFlags {
          source_file: "script.ts".to_string(),
          out_file: None,
        }),
        type_check_mode: TypeCheckMode::None,
        ..Flags::default()
      }
    );
  }

  #[test]
  fn bundle_watch() {
    let r = flags_from_vec(svec!["deno", "bundle", "--watch", "source.ts"]);
    assert_eq!(
      r.unwrap(),
      Flags {
        subcommand: DenoSubcommand::Bundle(BundleFlags {
          source_file: "source.ts".to_string(),
          out_file: None,
        }),
        type_check_mode: TypeCheckMode::Local,
        watch: Some(vec![]),
        ..Flags::default()
      }
    )
  }

  #[test]
  fn bundle_watch_with_no_clear_screen() {
    let r = flags_from_vec(svec![
      "deno",
      "bundle",
      "--watch",
      "--no-clear-screen",
      "source.ts"
    ]);
    assert_eq!(
      r.unwrap(),
      Flags {
        subcommand: DenoSubcommand::Bundle(BundleFlags {
          source_file: "source.ts".to_string(),
          out_file: None,
        }),
        type_check_mode: TypeCheckMode::Local,
        watch: Some(vec![]),
        no_clear_screen: true,
        ..Flags::default()
      }
    )
  }

  #[test]
  fn run_import_map() {
    let r = flags_from_vec(svec![
      "deno",
      "run",
      "--import-map=import_map.json",
      "script.ts"
    ]);
    assert_eq!(
      r.unwrap(),
      Flags {
        subcommand: DenoSubcommand::Run(RunFlags {
          script: "script.ts".to_string(),
        }),
        import_map_path: Some("import_map.json".to_owned()),
        ..Flags::default()
      }
    );
  }

  #[test]
  fn info_import_map() {
    let r = flags_from_vec(svec![
      "deno",
      "info",
      "--import-map=import_map.json",
      "script.ts"
    ]);
    assert_eq!(
      r.unwrap(),
      Flags {
        subcommand: DenoSubcommand::Info(InfoFlags {
          file: Some("script.ts".to_string()),
          json: false,
        }),
        import_map_path: Some("import_map.json".to_owned()),
        ..Flags::default()
      }
    );
  }

  #[test]
  fn cache_import_map() {
    let r = flags_from_vec(svec![
      "deno",
      "cache",
      "--import-map=import_map.json",
      "script.ts"
    ]);
    assert_eq!(
      r.unwrap(),
      Flags {
        subcommand: DenoSubcommand::Cache(CacheFlags {
          files: svec!["script.ts"],
        }),
        import_map_path: Some("import_map.json".to_owned()),
        ..Flags::default()
      }
    );
  }

  #[test]
  fn doc_import_map() {
    let r = flags_from_vec(svec![
      "deno",
      "doc",
      "--import-map=import_map.json",
      "script.ts"
    ]);
    assert_eq!(
      r.unwrap(),
      Flags {
        subcommand: DenoSubcommand::Doc(DocFlags {
          source_file: DocSourceFileFlag::Path("script.ts".to_owned()),
          private: false,
          json: false,
          filter: None,
        }),
        import_map_path: Some("import_map.json".to_owned()),
        ..Flags::default()
      }
    );
  }

  #[test]
  fn cache_multiple() {
    let r =
      flags_from_vec(svec!["deno", "cache", "script.ts", "script_two.ts"]);
    assert_eq!(
      r.unwrap(),
      Flags {
        subcommand: DenoSubcommand::Cache(CacheFlags {
          files: svec!["script.ts", "script_two.ts"],
        }),
        ..Flags::default()
      }
    );
  }

  #[test]
  fn run_seed() {
    let r = flags_from_vec(svec!["deno", "run", "--seed", "250", "script.ts"]);
    assert_eq!(
      r.unwrap(),
      Flags {
        subcommand: DenoSubcommand::Run(RunFlags {
          script: "script.ts".to_string(),
        }),
        seed: Some(250_u64),
        v8_flags: svec!["--random-seed=250"],
        ..Flags::default()
      }
    );
  }

  #[test]
  fn run_seed_with_v8_flags() {
    let r = flags_from_vec(svec![
      "deno",
      "run",
      "--seed",
      "250",
      "--v8-flags=--expose-gc",
      "script.ts"
    ]);
    assert_eq!(
      r.unwrap(),
      Flags {
        subcommand: DenoSubcommand::Run(RunFlags {
          script: "script.ts".to_string(),
        }),
        seed: Some(250_u64),
        v8_flags: svec!["--expose-gc", "--random-seed=250"],
        ..Flags::default()
      }
    );
  }

  #[test]
  fn install() {
    let r = flags_from_vec(svec![
      "deno",
      "install",
      "https://deno.land/std/examples/colors.ts"
    ]);
    assert_eq!(
      r.unwrap(),
      Flags {
        subcommand: DenoSubcommand::Install(InstallFlags {
          name: None,
          module_url: "https://deno.land/std/examples/colors.ts".to_string(),
          args: vec![],
          root: None,
          force: false,
        }),
        ..Flags::default()
      }
    );
  }

  #[test]
  fn install_with_flags() {
    #[rustfmt::skip]
    let r = flags_from_vec(svec!["deno", "install", "--import-map", "import_map.json", "--no-remote", "--config", "tsconfig.json", "--no-check", "--unsafely-ignore-certificate-errors", "--reload", "--lock", "lock.json", "--lock-write", "--cert", "example.crt", "--cached-only", "--allow-read", "--allow-net", "--v8-flags=--help", "--seed", "1", "--inspect=127.0.0.1:9229", "--name", "file_server", "--root", "/foo", "--force", "https://deno.land/std/http/file_server.ts", "foo", "bar"]);
    assert_eq!(
      r.unwrap(),
      Flags {
        subcommand: DenoSubcommand::Install(InstallFlags {
          name: Some("file_server".to_string()),
          module_url: "https://deno.land/std/http/file_server.ts".to_string(),
          args: svec!["foo", "bar"],
          root: Some(PathBuf::from("/foo")),
          force: true,
        }),
        import_map_path: Some("import_map.json".to_string()),
        no_remote: true,
        config_flag: ConfigFlag::Path("tsconfig.json".to_owned()),
        type_check_mode: TypeCheckMode::None,
        reload: true,
        lock: Some(PathBuf::from("lock.json")),
        lock_write: true,
        ca_data: Some(CaData::File("example.crt".to_string())),
        cached_only: true,
        v8_flags: svec!["--help", "--random-seed=1"],
        seed: Some(1),
        inspect: Some("127.0.0.1:9229".parse().unwrap()),
        allow_net: Some(vec![]),
        unsafely_ignore_certificate_errors: Some(vec![]),
        allow_read: Some(vec![]),
        ..Flags::default()
      }
    );
  }

  #[test]
  fn uninstall() {
    let r = flags_from_vec(svec!["deno", "uninstall", "file_server"]);
    assert_eq!(
      r.unwrap(),
      Flags {
        subcommand: DenoSubcommand::Uninstall(UninstallFlags {
          name: "file_server".to_string(),
          root: None,
        }),
        ..Flags::default()
      }
    );
  }

  #[test]
  fn uninstall_with_help_flag() {
    let r = flags_from_vec(svec!["deno", "uninstall", "--help"]);
    assert_eq!(r.err().unwrap().kind(), clap::ErrorKind::DisplayHelp);
  }

  #[test]
  fn log_level() {
    let r =
      flags_from_vec(svec!["deno", "run", "--log-level=debug", "script.ts"]);
    assert_eq!(
      r.unwrap(),
      Flags {
        subcommand: DenoSubcommand::Run(RunFlags {
          script: "script.ts".to_string(),
        }),
        log_level: Some(Level::Debug),
        ..Flags::default()
      }
    );
  }

  #[test]
  fn quiet() {
    let r = flags_from_vec(svec!["deno", "run", "-q", "script.ts"]);
    assert_eq!(
      r.unwrap(),
      Flags {
        subcommand: DenoSubcommand::Run(RunFlags {
          script: "script.ts".to_string(),
        }),
        log_level: Some(Level::Error),
        ..Flags::default()
      }
    );
  }

  #[test]
  fn completions() {
    let r = flags_from_vec(svec!["deno", "completions", "zsh"]).unwrap();

    match r.subcommand {
      DenoSubcommand::Completions(CompletionsFlags { buf }) => {
        assert!(!buf.is_empty())
      }
      _ => unreachable!(),
    }
  }

  #[test]
  fn run_with_args() {
    let r = flags_from_vec(svec![
      "deno",
      "run",
      "script.ts",
      "--allow-read",
      "--allow-net"
    ]);
    assert_eq!(
      r.unwrap(),
      Flags {
        subcommand: DenoSubcommand::Run(RunFlags {
          script: "script.ts".to_string(),
        }),
        argv: svec!["--allow-read", "--allow-net"],
        ..Flags::default()
      }
    );
    let r = flags_from_vec(svec![
      "deno",
      "run",
      "--location",
      "https:foo",
      "--allow-read",
      "script.ts",
      "--allow-net",
      "-r",
      "--help",
      "--foo",
      "bar"
    ]);
    assert_eq!(
      r.unwrap(),
      Flags {
        subcommand: DenoSubcommand::Run(RunFlags {
          script: "script.ts".to_string(),
        }),
        location: Some(Url::parse("https://foo/").unwrap()),
        allow_read: Some(vec![]),
        argv: svec!["--allow-net", "-r", "--help", "--foo", "bar"],
        ..Flags::default()
      }
    );

    let r = flags_from_vec(svec!["deno", "run", "script.ts", "foo", "bar"]);
    assert_eq!(
      r.unwrap(),
      Flags {
        subcommand: DenoSubcommand::Run(RunFlags {
          script: "script.ts".to_string(),
        }),
        argv: svec!["foo", "bar"],
        ..Flags::default()
      }
    );
    let r = flags_from_vec(svec!["deno", "run", "script.ts", "-"]);
    assert_eq!(
      r.unwrap(),
      Flags {
        subcommand: DenoSubcommand::Run(RunFlags {
          script: "script.ts".to_string(),
        }),
        argv: svec!["-"],
        ..Flags::default()
      }
    );

    let r =
      flags_from_vec(svec!["deno", "run", "script.ts", "-", "foo", "bar"]);
    assert_eq!(
      r.unwrap(),
      Flags {
        subcommand: DenoSubcommand::Run(RunFlags {
          script: "script.ts".to_string(),
        }),
        argv: svec!["-", "foo", "bar"],
        ..Flags::default()
      }
    );
  }

  #[test]
  fn no_check() {
    let r = flags_from_vec(svec!["deno", "run", "--no-check", "script.ts"]);
    assert_eq!(
      r.unwrap(),
      Flags {
        subcommand: DenoSubcommand::Run(RunFlags {
          script: "script.ts".to_string(),
        }),
        type_check_mode: TypeCheckMode::None,
        ..Flags::default()
      }
    );
  }

  #[test]
  fn no_check_remote() {
    let r =
      flags_from_vec(svec!["deno", "run", "--no-check=remote", "script.ts"]);
    assert_eq!(
      r.unwrap(),
      Flags {
        subcommand: DenoSubcommand::Run(RunFlags {
          script: "script.ts".to_string(),
        }),
        type_check_mode: TypeCheckMode::Local,
        ..Flags::default()
      }
    );
  }

  #[test]
  fn repl_with_unsafely_ignore_certificate_errors() {
    let r = flags_from_vec(svec![
      "deno",
      "repl",
      "--eval",
      "console.log('hello');",
      "--unsafely-ignore-certificate-errors"
    ]);
    assert_eq!(
      r.unwrap(),
      Flags {
        subcommand: DenoSubcommand::Repl(ReplFlags {
          eval_files: None,
          eval: Some("console.log('hello');".to_string()),
          is_default_command: false,
        }),
        unsafely_ignore_certificate_errors: Some(vec![]),
        type_check_mode: TypeCheckMode::None,
        ..Flags::default()
      }
    );
  }

  #[test]
  fn run_with_unsafely_ignore_certificate_errors() {
    let r = flags_from_vec(svec![
      "deno",
      "run",
      "--unsafely-ignore-certificate-errors",
      "script.ts"
    ]);
    assert_eq!(
      r.unwrap(),
      Flags {
        subcommand: DenoSubcommand::Run(RunFlags {
          script: "script.ts".to_string(),
        }),
        unsafely_ignore_certificate_errors: Some(vec![]),
        ..Flags::default()
      }
    );
  }

  #[test]
  fn run_with_unsafely_treat_insecure_origin_as_secure_with_ipv6_address() {
    let r = flags_from_vec(svec![
      "deno",
      "run",
      "--unsafely-ignore-certificate-errors=deno.land,localhost,::,127.0.0.1,[::1],1.2.3.4",
      "script.ts"
    ]);
    assert_eq!(
      r.unwrap(),
      Flags {
        subcommand: DenoSubcommand::Run(RunFlags {
          script: "script.ts".to_string(),
        }),
        unsafely_ignore_certificate_errors: Some(svec![
          "deno.land",
          "localhost",
          "::",
          "127.0.0.1",
          "[::1]",
          "1.2.3.4"
        ]),
        ..Flags::default()
      }
    );
  }

  #[test]
  fn repl_with_unsafely_treat_insecure_origin_as_secure_with_ipv6_address() {
    let r = flags_from_vec(svec![
      "deno",
      "repl",
      "--unsafely-ignore-certificate-errors=deno.land,localhost,::,127.0.0.1,[::1],1.2.3.4"]);
    assert_eq!(
      r.unwrap(),
      Flags {
        subcommand: DenoSubcommand::Repl(ReplFlags {
          eval_files: None,
          eval: None,
          is_default_command: false,
        }),
        unsafely_ignore_certificate_errors: Some(svec![
          "deno.land",
          "localhost",
          "::",
          "127.0.0.1",
          "[::1]",
          "1.2.3.4"
        ]),
        type_check_mode: TypeCheckMode::None,
        ..Flags::default()
      }
    );
  }

  #[test]
  fn no_remote() {
    let r = flags_from_vec(svec!["deno", "run", "--no-remote", "script.ts"]);
    assert_eq!(
      r.unwrap(),
      Flags {
        subcommand: DenoSubcommand::Run(RunFlags {
          script: "script.ts".to_string(),
        }),
        no_remote: true,
        ..Flags::default()
      }
    );
  }

  #[test]
  fn no_npm() {
    let r = flags_from_vec(svec!["deno", "run", "--no-npm", "script.ts"]);
    assert_eq!(
      r.unwrap(),
      Flags {
        subcommand: DenoSubcommand::Run(RunFlags {
          script: "script.ts".to_string(),
        }),
        no_npm: true,
        ..Flags::default()
      }
    );
  }

  #[test]
  fn local_npm() {
    let r =
      flags_from_vec(svec!["deno", "run", "--node-modules-dir", "script.ts"]);
    assert_eq!(
      r.unwrap(),
      Flags {
        subcommand: DenoSubcommand::Run(RunFlags {
          script: "script.ts".to_string(),
        }),
        node_modules_dir: true,
        ..Flags::default()
      }
    );
  }

  #[test]
  fn cached_only() {
    let r = flags_from_vec(svec!["deno", "run", "--cached-only", "script.ts"]);
    assert_eq!(
      r.unwrap(),
      Flags {
        subcommand: DenoSubcommand::Run(RunFlags {
          script: "script.ts".to_string(),
        }),
        cached_only: true,
        ..Flags::default()
      }
    );
  }

  #[test]
  fn allow_net_allowlist_with_ports() {
    let r = flags_from_vec(svec![
      "deno",
      "run",
      "--allow-net=deno.land,:8000,:4545",
      "script.ts"
    ]);
    assert_eq!(
      r.unwrap(),
      Flags {
        subcommand: DenoSubcommand::Run(RunFlags {
          script: "script.ts".to_string(),
        }),
        allow_net: Some(svec![
          "deno.land",
          "0.0.0.0:8000",
          "127.0.0.1:8000",
          "localhost:8000",
          "0.0.0.0:4545",
          "127.0.0.1:4545",
          "localhost:4545"
        ]),
        ..Flags::default()
      }
    );
  }

  #[test]
  fn allow_net_allowlist_with_ipv6_address() {
    let r = flags_from_vec(svec![
      "deno",
      "run",
      "--allow-net=deno.land,deno.land:80,::,127.0.0.1,[::1],1.2.3.4:5678,:5678,[::1]:8080",
      "script.ts"
    ]);
    assert_eq!(
      r.unwrap(),
      Flags {
        subcommand: DenoSubcommand::Run(RunFlags {
          script: "script.ts".to_string(),
        }),
        allow_net: Some(svec![
          "deno.land",
          "deno.land:80",
          "::",
          "127.0.0.1",
          "[::1]",
          "1.2.3.4:5678",
          "0.0.0.0:5678",
          "127.0.0.1:5678",
          "localhost:5678",
          "[::1]:8080"
        ]),
        ..Flags::default()
      }
    );
  }

  #[test]
  fn lock_write() {
    let r = flags_from_vec(svec![
      "deno",
      "run",
      "--lock-write",
      "--lock=lock.json",
      "script.ts"
    ]);
    assert_eq!(
      r.unwrap(),
      Flags {
        subcommand: DenoSubcommand::Run(RunFlags {
          script: "script.ts".to_string(),
        }),
        lock_write: true,
        lock: Some(PathBuf::from("lock.json")),
        ..Flags::default()
      }
    );

    let r = flags_from_vec(svec!["deno", "run", "--no-lock", "script.ts"]);
    assert_eq!(
      r.unwrap(),
      Flags {
        subcommand: DenoSubcommand::Run(RunFlags {
          script: "script.ts".to_string(),
        }),
        no_lock: true,
        ..Flags::default()
      }
    );

    let r = flags_from_vec(svec![
      "deno",
      "run",
      "--lock",
      "--lock-write",
      "script.ts"
    ]);
    assert_eq!(
      r.unwrap(),
      Flags {
        subcommand: DenoSubcommand::Run(RunFlags {
          script: "script.ts".to_string(),
        }),
        lock_write: true,
        lock: Some(PathBuf::from("./deno.lock")),
        ..Flags::default()
      }
    );

    let r = flags_from_vec(svec![
      "deno",
      "run",
      "--lock-write",
      "--lock",
      "lock.json",
      "script.ts"
    ]);
    assert_eq!(
      r.unwrap(),
      Flags {
        subcommand: DenoSubcommand::Run(RunFlags {
          script: "script.ts".to_string(),
        }),
        lock_write: true,
        lock: Some(PathBuf::from("lock.json")),
        ..Flags::default()
      }
    );

    let r = flags_from_vec(svec!["deno", "run", "--lock-write", "script.ts"]);
    assert_eq!(
      r.unwrap(),
      Flags {
        subcommand: DenoSubcommand::Run(RunFlags {
          script: "script.ts".to_string(),
        }),
        lock_write: true,
        ..Flags::default()
      }
    );

    let r =
      flags_from_vec(svec!["deno", "run", "--lock", "--no-lock", "script.ts"]);
    assert!(r.is_err(),);

    let r = flags_from_vec(svec![
      "deno",
      "run",
      "--lock-write",
      "--no-lock",
      "script.ts"
    ]);
    assert!(r.is_err(),);
  }

  #[test]
  fn test_no_colon_in_value_name() {
    let app =
      runtime_args(Command::new("test_inspect_completion_value"), true, true);
    let inspect_args = app
      .get_arguments()
      .filter(|arg| arg.get_id() == "inspect")
      .collect::<Vec<_>>();
    // The value_name cannot have a : otherwise it breaks shell completions for zsh.
    let value_name = "HOST_AND_PORT";
    let arg = inspect_args
      .iter()
      .any(|v| v.get_value_names().unwrap() == [value_name]);

    assert_eq!(arg, true);
  }

  #[test]
  fn test_with_flags() {
    #[rustfmt::skip]
    let r = flags_from_vec(svec!["deno", "test", "--unstable", "--trace-ops", "--no-run", "--filter", "- foo", "--coverage=cov", "--location", "https:foo", "--allow-net", "--allow-none", "dir1/", "dir2/", "--", "arg1", "arg2"]);
    assert_eq!(
      r.unwrap(),
      Flags {
        subcommand: DenoSubcommand::Test(TestFlags {
          no_run: true,
          doc: false,
          fail_fast: None,
          filter: Some("- foo".to_string()),
          allow_none: true,
          files: FileFlags {
            include: vec![PathBuf::from("dir1/"), PathBuf::from("dir2/")],
            ignore: vec![],
          },
          shuffle: None,
          concurrent_jobs: None,
          trace_ops: true,
        }),
        unstable: true,
        no_prompt: true,
        coverage_dir: Some("cov".to_string()),
        location: Some(Url::parse("https://foo/").unwrap()),
        type_check_mode: TypeCheckMode::Local,
        allow_net: Some(vec![]),
        argv: svec!["arg1", "arg2"],
        ..Flags::default()
      }
    );
  }

  #[test]
  fn run_with_cafile() {
    let r = flags_from_vec(svec![
      "deno",
      "run",
      "--cert",
      "example.crt",
      "script.ts"
    ]);
    assert_eq!(
      r.unwrap(),
      Flags {
        subcommand: DenoSubcommand::Run(RunFlags {
          script: "script.ts".to_string(),
        }),
        ca_data: Some(CaData::File("example.crt".to_owned())),
        ..Flags::default()
      }
    );
  }

  #[test]
  fn run_with_enable_testing_features() {
    let r = flags_from_vec(svec![
      "deno",
      "run",
      "--enable-testing-features-do-not-use",
      "script.ts"
    ]);
    assert_eq!(
      r.unwrap(),
      Flags {
        subcommand: DenoSubcommand::Run(RunFlags {
          script: "script.ts".to_string(),
        }),
        enable_testing_features: true,
        ..Flags::default()
      }
    );
  }

  #[test]
  fn test_with_concurrent_jobs() {
    let r = flags_from_vec(svec!["deno", "test", "--jobs=4"]);
    assert_eq!(
      r.unwrap(),
      Flags {
        subcommand: DenoSubcommand::Test(TestFlags {
          no_run: false,
          doc: false,
          fail_fast: None,
          filter: None,
          allow_none: false,
          shuffle: None,
          files: FileFlags {
            include: vec![],
            ignore: vec![],
          },
          concurrent_jobs: Some(NonZeroUsize::new(4).unwrap()),
          trace_ops: false,
        }),
        type_check_mode: TypeCheckMode::Local,
        no_prompt: true,
        ..Flags::default()
      }
    );

    let r = flags_from_vec(svec!["deno", "test", "--jobs=0"]);
    assert!(r.is_err());
  }

  #[test]
  fn test_with_fail_fast() {
    let r = flags_from_vec(svec!["deno", "test", "--fail-fast=3"]);
    assert_eq!(
      r.unwrap(),
      Flags {
        subcommand: DenoSubcommand::Test(TestFlags {
          no_run: false,
          doc: false,
          fail_fast: Some(NonZeroUsize::new(3).unwrap()),
          filter: None,
          allow_none: false,
          shuffle: None,
          files: FileFlags {
            include: vec![],
            ignore: vec![],
          },
          concurrent_jobs: None,
          trace_ops: false,
        }),
        type_check_mode: TypeCheckMode::Local,
        no_prompt: true,
        ..Flags::default()
      }
    );

    let r = flags_from_vec(svec!["deno", "test", "--fail-fast=0"]);
    assert!(r.is_err());
  }

  #[test]
  fn test_with_enable_testing_features() {
    let r = flags_from_vec(svec![
      "deno",
      "test",
      "--enable-testing-features-do-not-use"
    ]);
    assert_eq!(
      r.unwrap(),
      Flags {
        subcommand: DenoSubcommand::Test(TestFlags {
          no_run: false,
          doc: false,
          fail_fast: None,
          filter: None,
          allow_none: false,
          shuffle: None,
          files: FileFlags {
            include: vec![],
            ignore: vec![],
          },
          concurrent_jobs: None,
          trace_ops: false,
        }),
        no_prompt: true,
        type_check_mode: TypeCheckMode::Local,
        enable_testing_features: true,
        ..Flags::default()
      }
    );
  }

  #[test]
  fn test_shuffle() {
    let r = flags_from_vec(svec!["deno", "test", "--shuffle=1"]);
    assert_eq!(
      r.unwrap(),
      Flags {
        subcommand: DenoSubcommand::Test(TestFlags {
          no_run: false,
          doc: false,
          fail_fast: None,
          filter: None,
          allow_none: false,
          shuffle: Some(1),
          files: FileFlags {
            include: vec![],
            ignore: vec![],
          },
          concurrent_jobs: None,
          trace_ops: false,
        }),
        no_prompt: true,
        watch: None,
        type_check_mode: TypeCheckMode::Local,
        ..Flags::default()
      }
    );
  }

  #[test]
  fn test_watch() {
    let r = flags_from_vec(svec!["deno", "test", "--watch"]);
    assert_eq!(
      r.unwrap(),
      Flags {
        subcommand: DenoSubcommand::Test(TestFlags {
          no_run: false,
          doc: false,
          fail_fast: None,
          filter: None,
          allow_none: false,
          shuffle: None,
          files: FileFlags {
            include: vec![],
            ignore: vec![],
          },
          concurrent_jobs: None,
          trace_ops: false,
        }),
        no_prompt: true,
        type_check_mode: TypeCheckMode::Local,
        watch: Some(vec![]),
        ..Flags::default()
      }
    );
  }
  #[test]
  fn test_watch_explicit_cwd() {
    let r = flags_from_vec(svec!["deno", "test", "--watch", "./"]);
    assert_eq!(
      r.unwrap(),
      Flags {
        subcommand: DenoSubcommand::Test(TestFlags {
          no_run: false,
          doc: false,
          fail_fast: None,
          filter: None,
          allow_none: false,
          shuffle: None,
          files: FileFlags {
            include: vec![PathBuf::from("./")],
            ignore: vec![],
          },
          concurrent_jobs: None,
          trace_ops: false,
        }),
        no_prompt: true,
        type_check_mode: TypeCheckMode::Local,
        watch: Some(vec![]),
        ..Flags::default()
      }
    );
  }

  #[test]
  fn test_watch_with_no_clear_screen() {
    let r =
      flags_from_vec(svec!["deno", "test", "--watch", "--no-clear-screen"]);
    assert_eq!(
      r.unwrap(),
      Flags {
        subcommand: DenoSubcommand::Test(TestFlags {
          no_run: false,
          doc: false,
          fail_fast: None,
          filter: None,
          allow_none: false,
          shuffle: None,
          files: FileFlags {
            include: vec![],
            ignore: vec![],
          },
          concurrent_jobs: None,
          trace_ops: false,
        }),
        watch: Some(vec![]),
        type_check_mode: TypeCheckMode::Local,
        no_clear_screen: true,
        no_prompt: true,
        ..Flags::default()
      }
    );
  }

  #[test]
  fn bundle_with_cafile() {
    let r = flags_from_vec(svec![
      "deno",
      "bundle",
      "--cert",
      "example.crt",
      "source.ts"
    ]);
    assert_eq!(
      r.unwrap(),
      Flags {
        subcommand: DenoSubcommand::Bundle(BundleFlags {
          source_file: "source.ts".to_string(),
          out_file: None,
        }),
        type_check_mode: TypeCheckMode::Local,
        ca_data: Some(CaData::File("example.crt".to_owned())),
        ..Flags::default()
      }
    );
  }

  #[test]
  fn upgrade_with_ca_file() {
    let r = flags_from_vec(svec!["deno", "upgrade", "--cert", "example.crt"]);
    assert_eq!(
      r.unwrap(),
      Flags {
        subcommand: DenoSubcommand::Upgrade(UpgradeFlags {
          force: false,
          dry_run: false,
          canary: false,
          version: None,
          output: None,
        }),
        ca_data: Some(CaData::File("example.crt".to_owned())),
        ..Flags::default()
      }
    );
  }

  #[test]
  fn cache_with_cafile() {
    let r = flags_from_vec(svec![
      "deno",
      "cache",
      "--cert",
      "example.crt",
      "script.ts",
      "script_two.ts"
    ]);
    assert_eq!(
      r.unwrap(),
      Flags {
        subcommand: DenoSubcommand::Cache(CacheFlags {
          files: svec!["script.ts", "script_two.ts"],
        }),
        ca_data: Some(CaData::File("example.crt".to_owned())),
        ..Flags::default()
      }
    );
  }

  #[test]
  fn info_with_cafile() {
    let r = flags_from_vec(svec![
      "deno",
      "info",
      "--cert",
      "example.crt",
      "https://example.com"
    ]);
    assert_eq!(
      r.unwrap(),
      Flags {
        subcommand: DenoSubcommand::Info(InfoFlags {
          json: false,
          file: Some("https://example.com".to_string()),
        }),
        ca_data: Some(CaData::File("example.crt".to_owned())),
        ..Flags::default()
      }
    );
  }

  #[test]
  fn doc() {
    let r = flags_from_vec(svec!["deno", "doc", "--json", "path/to/module.ts"]);
    assert_eq!(
      r.unwrap(),
      Flags {
        subcommand: DenoSubcommand::Doc(DocFlags {
          private: false,
          json: true,
          source_file: DocSourceFileFlag::Path("path/to/module.ts".to_string()),
          filter: None,
        }),
        ..Flags::default()
      }
    );

    let r = flags_from_vec(svec![
      "deno",
      "doc",
      "path/to/module.ts",
      "SomeClass.someField"
    ]);
    assert_eq!(
      r.unwrap(),
      Flags {
        subcommand: DenoSubcommand::Doc(DocFlags {
          private: false,
          json: false,
          source_file: DocSourceFileFlag::Path("path/to/module.ts".to_string()),
          filter: Some("SomeClass.someField".to_string()),
        }),
        ..Flags::default()
      }
    );

    let r = flags_from_vec(svec!["deno", "doc"]);
    assert_eq!(
      r.unwrap(),
      Flags {
        subcommand: DenoSubcommand::Doc(DocFlags {
          private: false,
          json: false,
          source_file: Default::default(),
          filter: None,
        }),
        ..Flags::default()
      }
    );

    let r = flags_from_vec(svec!["deno", "doc", "--builtin", "Deno.Listener"]);
    assert_eq!(
      r.unwrap(),
      Flags {
        subcommand: DenoSubcommand::Doc(DocFlags {
          private: false,
          json: false,
          source_file: DocSourceFileFlag::Builtin,
          filter: Some("Deno.Listener".to_string()),
        }),
        ..Flags::default()
      }
    );

    let r =
      flags_from_vec(svec!["deno", "doc", "--private", "path/to/module.js"]);
    assert_eq!(
      r.unwrap(),
      Flags {
        subcommand: DenoSubcommand::Doc(DocFlags {
          private: true,
          json: false,
          source_file: DocSourceFileFlag::Path("path/to/module.js".to_string()),
          filter: None,
        }),
        ..Flags::default()
      }
    );
  }

  #[test]
  fn inspect_default_host() {
    let r = flags_from_vec(svec!["deno", "run", "--inspect", "foo.js"]);
    assert_eq!(
      r.unwrap(),
      Flags {
        subcommand: DenoSubcommand::Run(RunFlags {
          script: "foo.js".to_string(),
        }),
        inspect: Some("127.0.0.1:9229".parse().unwrap()),
        ..Flags::default()
      }
    );
  }

  #[test]
  fn inspect_wait() {
    let r = flags_from_vec(svec!["deno", "run", "--inspect-wait", "foo.js"]);
    assert_eq!(
      r.unwrap(),
      Flags {
        subcommand: DenoSubcommand::Run(RunFlags {
          script: "foo.js".to_string(),
        }),
        inspect_wait: Some("127.0.0.1:9229".parse().unwrap()),
        ..Flags::default()
      }
    );

    let r = flags_from_vec(svec![
      "deno",
      "run",
      "--inspect-wait=127.0.0.1:3567",
      "foo.js"
    ]);
    assert_eq!(
      r.unwrap(),
      Flags {
        subcommand: DenoSubcommand::Run(RunFlags {
          script: "foo.js".to_string(),
        }),
        inspect_wait: Some("127.0.0.1:3567".parse().unwrap()),
        ..Flags::default()
      }
    );
  }

  #[test]
  fn compile() {
    let r = flags_from_vec(svec![
      "deno",
      "compile",
      "https://deno.land/std/examples/colors.ts"
    ]);
    assert_eq!(
      r.unwrap(),
      Flags {
        subcommand: DenoSubcommand::Compile(CompileFlags {
          source_file: "https://deno.land/std/examples/colors.ts".to_string(),
          output: None,
          args: vec![],
          target: None,
        }),
        type_check_mode: TypeCheckMode::Local,
        ..Flags::default()
      }
    );
  }

  #[test]
  fn compile_with_flags() {
    #[rustfmt::skip]
    let r = flags_from_vec(svec!["deno", "compile", "--import-map", "import_map.json", "--no-remote", "--config", "tsconfig.json", "--no-check", "--unsafely-ignore-certificate-errors", "--reload", "--lock", "lock.json", "--lock-write", "--cert", "example.crt", "--cached-only", "--location", "https:foo", "--allow-read", "--allow-net", "--v8-flags=--help", "--seed", "1", "--output", "colors", "https://deno.land/std/examples/colors.ts", "foo", "bar"]);
    assert_eq!(
      r.unwrap(),
      Flags {
        subcommand: DenoSubcommand::Compile(CompileFlags {
          source_file: "https://deno.land/std/examples/colors.ts".to_string(),
          output: Some(PathBuf::from("colors")),
          args: svec!["foo", "bar"],
          target: None,
        }),
        import_map_path: Some("import_map.json".to_string()),
        no_remote: true,
        config_flag: ConfigFlag::Path("tsconfig.json".to_owned()),
        type_check_mode: TypeCheckMode::None,
        reload: true,
        lock: Some(PathBuf::from("lock.json")),
        lock_write: true,
        ca_data: Some(CaData::File("example.crt".to_string())),
        cached_only: true,
        location: Some(Url::parse("https://foo/").unwrap()),
        allow_read: Some(vec![]),
        unsafely_ignore_certificate_errors: Some(vec![]),
        allow_net: Some(vec![]),
        v8_flags: svec!["--help", "--random-seed=1"],
        seed: Some(1),
        ..Flags::default()
      }
    );
  }

  #[test]
  fn coverage() {
    let r = flags_from_vec(svec!["deno", "coverage", "foo.json"]);
    assert_eq!(
      r.unwrap(),
      Flags {
        subcommand: DenoSubcommand::Coverage(CoverageFlags {
          files: FileFlags {
            include: vec![PathBuf::from("foo.json")],
            ignore: vec![],
          },
          output: None,
          include: vec![r"^file:".to_string()],
          exclude: vec![r"test\.(js|mjs|ts|jsx|tsx)$".to_string()],
          lcov: false,
        }),
        ..Flags::default()
      }
    );
  }

  #[test]
  fn coverage_with_lcov_and_out_file() {
    let r = flags_from_vec(svec![
      "deno",
      "coverage",
      "--lcov",
      "--output=foo.lcov",
      "foo.json"
    ]);
    assert_eq!(
      r.unwrap(),
      Flags {
        subcommand: DenoSubcommand::Coverage(CoverageFlags {
          files: FileFlags {
            include: vec![PathBuf::from("foo.json")],
            ignore: vec![],
          },
          include: vec![r"^file:".to_string()],
          exclude: vec![r"test\.(js|mjs|ts|jsx|tsx)$".to_string()],
          lcov: true,
          output: Some(PathBuf::from("foo.lcov")),
        }),
        ..Flags::default()
      }
    );
  }
  #[test]
  fn location_with_bad_scheme() {
    #[rustfmt::skip]
    let r = flags_from_vec(svec!["deno", "run", "--location", "foo:", "mod.ts"]);
    assert!(r.is_err());
    assert!(r
      .unwrap_err()
      .to_string()
      .contains("Expected protocol \"http\" or \"https\""));
  }

  #[test]
  fn test_config_path_args() {
    let flags = flags_from_vec(svec!["deno", "run", "foo.js"]).unwrap();
    assert_eq!(
      flags.config_path_args(),
      Some(vec![std::env::current_dir().unwrap().join("foo.js")])
    );

    let flags =
      flags_from_vec(svec!["deno", "run", "https://example.com/foo.js"])
        .unwrap();
    assert_eq!(flags.config_path_args(), None);

    let flags =
      flags_from_vec(svec!["deno", "lint", "dir/a.js", "dir/b.js"]).unwrap();
    assert_eq!(
      flags.config_path_args(),
      Some(vec![PathBuf::from("dir/a.js"), PathBuf::from("dir/b.js")])
    );

    let flags = flags_from_vec(svec!["deno", "lint"]).unwrap();
    assert!(flags.config_path_args().unwrap().is_empty());

    let flags =
      flags_from_vec(svec!["deno", "fmt", "dir/a.js", "dir/b.js"]).unwrap();
    assert_eq!(
      flags.config_path_args(),
      Some(vec![PathBuf::from("dir/a.js"), PathBuf::from("dir/b.js")])
    );
  }

  #[test]
  fn test_no_clear_watch_flag_without_watch_flag() {
    let r = flags_from_vec(svec!["deno", "run", "--no-clear-screen", "foo.js"]);
    assert!(r.is_err());
    let error_message = r.unwrap_err().to_string();
    assert!(&error_message
      .contains("error: The following required arguments were not provided:"));
    assert!(&error_message.contains("--watch[=<FILES>...]"));
  }

  #[test]
  fn vendor_minimal() {
    let r = flags_from_vec(svec!["deno", "vendor", "mod.ts",]);
    assert_eq!(
      r.unwrap(),
      Flags {
        subcommand: DenoSubcommand::Vendor(VendorFlags {
          specifiers: svec!["mod.ts"],
          force: false,
          output_path: None,
        }),
        ..Flags::default()
      }
    );
  }

  #[test]
  fn vendor_all() {
    let r = flags_from_vec(svec![
      "deno",
      "vendor",
      "--config",
      "deno.json",
      "--import-map",
      "import_map.json",
      "--lock",
      "lock.json",
      "--force",
      "--output",
      "out_dir",
      "--reload",
      "mod.ts",
      "deps.test.ts",
    ]);
    assert_eq!(
      r.unwrap(),
      Flags {
        subcommand: DenoSubcommand::Vendor(VendorFlags {
          specifiers: svec!["mod.ts", "deps.test.ts"],
          force: true,
          output_path: Some(PathBuf::from("out_dir")),
        }),
        config_flag: ConfigFlag::Path("deno.json".to_owned()),
        import_map_path: Some("import_map.json".to_string()),
        lock: Some(PathBuf::from("lock.json")),
        reload: true,
        ..Flags::default()
      }
    );
  }

  #[test]
  fn task_subcommand() {
    let r = flags_from_vec(svec!["deno", "task", "build", "hello", "world",]);
    assert_eq!(
      r.unwrap(),
      Flags {
        subcommand: DenoSubcommand::Task(TaskFlags {
          cwd: None,
          task: "build".to_string(),
        }),
        argv: svec!["hello", "world"],
        ..Flags::default()
      }
    );

    let r = flags_from_vec(svec!["deno", "task", "build"]);
    assert_eq!(
      r.unwrap(),
      Flags {
        subcommand: DenoSubcommand::Task(TaskFlags {
          cwd: None,
          task: "build".to_string(),
        }),
        ..Flags::default()
      }
    );

    let r = flags_from_vec(svec!["deno", "task", "--cwd", "foo", "build"]);
    assert_eq!(
      r.unwrap(),
      Flags {
        subcommand: DenoSubcommand::Task(TaskFlags {
          cwd: Some("foo".to_string()),
          task: "build".to_string(),
        }),
        ..Flags::default()
      }
    );
  }

  #[test]
  fn task_subcommand_double_hyphen() {
    let r = flags_from_vec(svec![
      "deno",
      "task",
      "-c",
      "deno.json",
      "build",
      "--",
      "hello",
      "world",
    ]);
    assert_eq!(
      r.unwrap(),
      Flags {
        subcommand: DenoSubcommand::Task(TaskFlags {
          cwd: None,
          task: "build".to_string(),
        }),
        argv: svec!["--", "hello", "world"],
        config_flag: ConfigFlag::Path("deno.json".to_owned()),
        ..Flags::default()
      }
    );

    let r = flags_from_vec(svec![
      "deno", "task", "--cwd", "foo", "build", "--", "hello", "world"
    ]);
    assert_eq!(
      r.unwrap(),
      Flags {
        subcommand: DenoSubcommand::Task(TaskFlags {
          cwd: Some("foo".to_string()),
          task: "build".to_string(),
        }),
        argv: svec!["--", "hello", "world"],
        ..Flags::default()
      }
    );
  }

  #[test]
  fn task_subcommand_double_hyphen_only() {
    // edge case, but it should forward
    let r = flags_from_vec(svec!["deno", "task", "build", "--"]);
    assert_eq!(
      r.unwrap(),
      Flags {
        subcommand: DenoSubcommand::Task(TaskFlags {
          cwd: None,
          task: "build".to_string(),
        }),
        argv: svec!["--"],
        ..Flags::default()
      }
    );
  }

  #[test]
  fn task_following_arg() {
    let r = flags_from_vec(svec!["deno", "task", "build", "-1", "--test"]);
    assert_eq!(
      r.unwrap(),
      Flags {
        subcommand: DenoSubcommand::Task(TaskFlags {
          cwd: None,
          task: "build".to_string(),
        }),
        argv: svec!["-1", "--test"],
        ..Flags::default()
      }
    );
  }

  #[test]
  fn task_following_double_hyphen_arg() {
    let r = flags_from_vec(svec!["deno", "task", "build", "--test"]);
    assert_eq!(
      r.unwrap(),
      Flags {
        subcommand: DenoSubcommand::Task(TaskFlags {
          cwd: None,
          task: "build".to_string(),
        }),
        argv: svec!["--test"],
        ..Flags::default()
      }
    );
  }

  #[test]
  fn task_with_global_flags() {
    // can fail if the custom parser in task_parse() starts at the wrong index
    let r =
      flags_from_vec(svec!["deno", "--quiet", "--unstable", "task", "build"]);
    assert_eq!(
      r.unwrap(),
      Flags {
        subcommand: DenoSubcommand::Task(TaskFlags {
          cwd: None,
          task: "build".to_string(),
        }),
        unstable: true,
        log_level: Some(log::Level::Error),
        ..Flags::default()
      }
    );
  }

  #[test]
  fn task_subcommand_empty() {
    let r = flags_from_vec(svec!["deno", "task"]);
    assert_eq!(
      r.unwrap(),
      Flags {
        subcommand: DenoSubcommand::Task(TaskFlags {
          cwd: None,
          task: "".to_string(),
        }),
        ..Flags::default()
      }
    );
  }

  #[test]
  fn task_subcommand_config() {
    let r = flags_from_vec(svec!["deno", "task", "--config", "deno.jsonc"]);
    assert_eq!(
      r.unwrap(),
      Flags {
        subcommand: DenoSubcommand::Task(TaskFlags {
          cwd: None,
          task: "".to_string(),
        }),
        config_flag: ConfigFlag::Path("deno.jsonc".to_string()),
        ..Flags::default()
      }
    );
  }

  #[test]
  fn task_subcommand_config_short() {
    let r = flags_from_vec(svec!["deno", "task", "-c", "deno.jsonc"]);
    assert_eq!(
      r.unwrap(),
      Flags {
        subcommand: DenoSubcommand::Task(TaskFlags {
          cwd: None,
          task: "".to_string(),
        }),
        config_flag: ConfigFlag::Path("deno.jsonc".to_string()),
        ..Flags::default()
      }
    );
  }

  #[test]
  fn task_subcommand_noconfig_invalid() {
    let r = flags_from_vec(svec!["deno", "task", "--no-config"]);
    assert_eq!(r.unwrap_err().kind(), clap::ErrorKind::UnknownArgument);
  }

  #[test]
  fn bench_with_flags() {
    let r = flags_from_vec(svec![
      "deno",
      "bench",
      "--json",
      "--unstable",
      "--filter",
      "- foo",
      "--location",
      "https:foo",
      "--allow-net",
      "dir1/",
      "dir2/",
      "--",
      "arg1",
      "arg2"
    ]);
    assert_eq!(
      r.unwrap(),
      Flags {
        subcommand: DenoSubcommand::Bench(BenchFlags {
          filter: Some("- foo".to_string()),
<<<<<<< HEAD
          include: Some(svec!["dir1/", "dir2/"]),
          ignore: vec![],
          json: true
=======
          files: FileFlags {
            include: vec![PathBuf::from("dir1/"), PathBuf::from("dir2/")],
            ignore: vec![],
          },
>>>>>>> d318e38b
        }),
        unstable: true,
        type_check_mode: TypeCheckMode::Local,
        location: Some(Url::parse("https://foo/").unwrap()),
        allow_net: Some(vec![]),
        no_prompt: true,
        argv: svec!["arg1", "arg2"],
        ..Flags::default()
      }
    );
  }

  #[test]
  fn bench_watch() {
    let r = flags_from_vec(svec!["deno", "bench", "--watch"]);
    assert_eq!(
      r.unwrap(),
      Flags {
        subcommand: DenoSubcommand::Bench(BenchFlags {
          filter: None,
          files: FileFlags {
            include: vec![],
            ignore: vec![],
          },
        }),
        no_prompt: true,
        type_check_mode: TypeCheckMode::Local,
        watch: Some(vec![]),
        ..Flags::default()
      }
    );
  }

  #[test]
  fn run_with_check() {
    let r = flags_from_vec(svec!["deno", "run", "--check", "script.ts",]);
    assert_eq!(
      r.unwrap(),
      Flags {
        subcommand: DenoSubcommand::Run(RunFlags {
          script: "script.ts".to_string(),
        }),
        type_check_mode: TypeCheckMode::Local,
        ..Flags::default()
      }
    );

    let r = flags_from_vec(svec!["deno", "run", "--check=all", "script.ts",]);
    assert_eq!(
      r.unwrap(),
      Flags {
        subcommand: DenoSubcommand::Run(RunFlags {
          script: "script.ts".to_string(),
        }),
        type_check_mode: TypeCheckMode::All,
        ..Flags::default()
      }
    );

    let r = flags_from_vec(svec!["deno", "run", "--check=foo", "script.ts",]);
    assert_eq!(
      r.unwrap(),
      Flags {
        subcommand: DenoSubcommand::Run(RunFlags {
          script: "script.ts".to_string(),
        }),
        type_check_mode: TypeCheckMode::None,
        ..Flags::default()
      }
    );

    let r = flags_from_vec(svec![
      "deno",
      "run",
      "--no-check",
      "--check",
      "script.ts",
    ]);
    assert!(r.is_err());
  }

  #[test]
  fn no_config() {
    let r = flags_from_vec(svec!["deno", "run", "--no-config", "script.ts",]);
    assert_eq!(
      r.unwrap(),
      Flags {
        subcommand: DenoSubcommand::Run(RunFlags {
          script: "script.ts".to_string(),
        }),
        config_flag: ConfigFlag::Disabled,
        ..Flags::default()
      }
    );

    let r = flags_from_vec(svec![
      "deno",
      "run",
      "--config",
      "deno.json",
      "--no-config",
      "script.ts",
    ]);
    assert!(r.is_err());
  }

  #[test]
  fn init() {
    let r = flags_from_vec(svec!["deno", "init"]);
    assert_eq!(
      r.unwrap(),
      Flags {
        subcommand: DenoSubcommand::Init(InitFlags { dir: None }),
        ..Flags::default()
      }
    );

    let r = flags_from_vec(svec!["deno", "init", "foo"]);
    assert_eq!(
      r.unwrap(),
      Flags {
        subcommand: DenoSubcommand::Init(InitFlags {
          dir: Some(String::from("foo")),
        }),
        ..Flags::default()
      }
    );

    let r = flags_from_vec(svec!["deno", "init", "--quiet"]);
    assert_eq!(
      r.unwrap(),
      Flags {
        subcommand: DenoSubcommand::Init(InitFlags { dir: None }),
        log_level: Some(Level::Error),
        ..Flags::default()
      }
    );
  }
}<|MERGE_RESOLUTION|>--- conflicted
+++ resolved
@@ -6571,16 +6571,13 @@
       Flags {
         subcommand: DenoSubcommand::Bench(BenchFlags {
           filter: Some("- foo".to_string()),
-<<<<<<< HEAD
           include: Some(svec!["dir1/", "dir2/"]),
           ignore: vec![],
-          json: true
-=======
+          json: true,
           files: FileFlags {
             include: vec![PathBuf::from("dir1/"), PathBuf::from("dir2/")],
             ignore: vec![],
           },
->>>>>>> d318e38b
         }),
         unstable: true,
         type_check_mode: TypeCheckMode::Local,
