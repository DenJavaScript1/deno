--- conflicted
+++ resolved
@@ -121,20 +121,12 @@
   pub prose_wrap: Option<String>,
 }
 
-<<<<<<< HEAD
-#[derive(Clone, Debug, PartialEq, Deserialize, Serialize)]
-=======
 #[derive(Clone, Debug, Eq, PartialEq, Deserialize, Serialize)]
->>>>>>> ba3d0da6
 pub struct InitFlags {
   pub dir: Option<String>,
 }
 
-<<<<<<< HEAD
-#[derive(Clone, Debug, PartialEq, Deserialize, Serialize)]
-=======
 #[derive(Clone, Debug, Eq, PartialEq, Deserialize, Serialize)]
->>>>>>> ba3d0da6
 pub struct InfoFlags {
   pub json: bool,
   pub file: Option<String>,
@@ -6293,8 +6285,6 @@
         ..Flags::default()
       }
     );
-<<<<<<< HEAD
-=======
 
     let r = flags_from_vec(svec!["deno", "init", "--quiet"]);
     assert_eq!(
@@ -6305,6 +6295,5 @@
         ..Flags::default()
       }
     );
->>>>>>> ba3d0da6
   }
 }