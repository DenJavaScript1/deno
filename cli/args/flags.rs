--- conflicted
+++ resolved
@@ -115,11 +115,8 @@
 pub struct DocFlags {
   pub private: bool,
   pub json: bool,
-<<<<<<< HEAD
+  pub lint: bool,
   pub html: Option<DocHtmlFlag>,
-=======
-  pub lint: bool,
->>>>>>> d1ef561d
   pub source_files: DocSourceFileFlag,
   pub filter: Option<String>,
 }
@@ -1409,7 +1406,8 @@
             .help("Dot separated path to symbol")
             .required(false)
             .conflicts_with("json")
-            .conflicts_with("lint"),
+            .conflicts_with("lint")
+            .conflicts_with("html"),
         )
         .arg(
           Arg::new("lint")
@@ -3213,11 +3211,8 @@
   flags.subcommand = DenoSubcommand::Doc(DocFlags {
     source_files,
     json,
-<<<<<<< HEAD
+    lint,
     html,
-=======
-    lint,
->>>>>>> d1ef561d
     filter,
     private,
   });
@@ -6112,11 +6107,8 @@
           source_files: DocSourceFileFlag::Paths(vec!["script.ts".to_owned()]),
           private: false,
           json: false,
-<<<<<<< HEAD
           html: None,
-=======
           lint: false,
->>>>>>> d1ef561d
           filter: None,
         }),
         import_map_path: Some("import_map.json".to_owned()),
@@ -7371,8 +7363,8 @@
         subcommand: DenoSubcommand::Doc(DocFlags {
           private: false,
           json: true,
-<<<<<<< HEAD
           html: None,
+          lint: false,
           source_files: DocSourceFileFlag::Paths(svec!["path/to/module.ts"]),
           filter: None,
         }),
@@ -7396,6 +7388,7 @@
         subcommand: DenoSubcommand::Doc(DocFlags {
           private: false,
           json: false,
+          lint: false,
           html: Some(DocHtmlFlag {
             name: "My library".to_string(),
             output: PathBuf::from("./docs/"),
@@ -7412,6 +7405,7 @@
       "doc",
       "--html",
       "--name=My library",
+      "--lint",
       "--output=./foo",
       "path/to/module.ts"
     ]);
@@ -7425,58 +7419,47 @@
             name: "My library".to_string(),
             output: PathBuf::from("./foo"),
           }),
+          lint: true,
           source_files: DocSourceFileFlag::Paths(svec!["path/to/module.ts"]),
-=======
+          filter: None,
+        }),
+        ..Flags::default()
+      }
+    );
+
+    let r = flags_from_vec(svec![
+      "deno",
+      "doc",
+      "--filter",
+      "SomeClass.someField",
+      "path/to/module.ts",
+    ]);
+    assert_eq!(
+      r.unwrap(),
+      Flags {
+        subcommand: DenoSubcommand::Doc(DocFlags {
+          private: false,
+          json: false,
+          html: None,
           lint: false,
           source_files: DocSourceFileFlag::Paths(vec![
             "path/to/module.ts".to_string()
           ]),
->>>>>>> d1ef561d
-          filter: None,
-        }),
-        ..Flags::default()
-      }
-    );
-
-    let r = flags_from_vec(svec![
-      "deno",
-      "doc",
-      "--filter",
-      "SomeClass.someField",
-      "path/to/module.ts",
-    ]);
+          filter: Some("SomeClass.someField".to_string()),
+        }),
+        ..Flags::default()
+      }
+    );
+
+    let r = flags_from_vec(svec!["deno", "doc"]);
     assert_eq!(
       r.unwrap(),
       Flags {
         subcommand: DenoSubcommand::Doc(DocFlags {
           private: false,
           json: false,
-<<<<<<< HEAD
           html: None,
-=======
           lint: false,
->>>>>>> d1ef561d
-          source_files: DocSourceFileFlag::Paths(vec![
-            "path/to/module.ts".to_string()
-          ]),
-          filter: Some("SomeClass.someField".to_string()),
-        }),
-        ..Flags::default()
-      }
-    );
-
-    let r = flags_from_vec(svec!["deno", "doc"]);
-    assert_eq!(
-      r.unwrap(),
-      Flags {
-        subcommand: DenoSubcommand::Doc(DocFlags {
-          private: false,
-          json: false,
-<<<<<<< HEAD
-          html: None,
-=======
-          lint: false,
->>>>>>> d1ef561d
           source_files: Default::default(),
           filter: None,
         }),
@@ -7568,9 +7551,7 @@
         subcommand: DenoSubcommand::Doc(DocFlags {
           private: false,
           json: false,
-<<<<<<< HEAD
           html: None,
-=======
           lint: false,
           source_files: DocSourceFileFlag::Paths(vec![
             "path/to/module.js".to_string(),
@@ -7596,7 +7577,7 @@
           private: false,
           lint: true,
           json: false,
->>>>>>> d1ef561d
+          html: None,
           source_files: DocSourceFileFlag::Paths(vec![
             "path/to/module.js".to_string(),
             "path/to/module2.js".to_string()
