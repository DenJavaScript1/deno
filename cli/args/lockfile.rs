// Copyright 2018-2023 the Deno authors. All rights reserved. MIT license.

use std::path::PathBuf;
use std::sync::Arc;

use deno_core::error::AnyError;
use deno_core::parking_lot::Mutex;
use deno_npm::registry::NpmRegistryApi;
use deno_npm::resolution::ValidSerializedNpmResolutionSnapshot;
<<<<<<< HEAD
use deno_npm::NpmPackageId;
use deno_npm::NpmResolutionPackageSystemInfo;
use deno_semver::package::PackageReq;
=======
>>>>>>> f343391a

use crate::args::ConfigFile;
use crate::Flags;

use super::DenoSubcommand;

pub use deno_lockfile::Lockfile;
pub use deno_lockfile::LockfileError;

pub fn discover(
  flags: &Flags,
  maybe_config_file: Option<&ConfigFile>,
) -> Result<Option<Lockfile>, AnyError> {
  if flags.no_lock
    || matches!(
      flags.subcommand,
      DenoSubcommand::Install(_) | DenoSubcommand::Uninstall(_)
    )
  {
    return Ok(None);
  }

  let filename = match flags.lock {
    Some(ref lock) => PathBuf::from(lock),
    None => match maybe_config_file {
      Some(config_file) => {
        if config_file.specifier.scheme() == "file" {
          match config_file.resolve_lockfile_path()? {
            Some(path) => path,
            None => return Ok(None),
          }
        } else {
          return Ok(None);
        }
      }
      None => return Ok(None),
    },
  };

  let lockfile = Lockfile::new(filename, flags.lock_write)?;
  Ok(Some(lockfile))
}

pub async fn snapshot_from_lockfile(
  lockfile: Arc<Mutex<Lockfile>>,
  api: &dyn NpmRegistryApi,
) -> Result<ValidSerializedNpmResolutionSnapshot, AnyError> {
<<<<<<< HEAD
  let (root_packages, mut packages) = {
    let lockfile = lockfile.lock();

    let mut root_packages = HashMap::<PackageReq, NpmPackageId>::with_capacity(
      lockfile.content.npm.specifiers.len(),
    );
    // collect the specifiers to version mappings
    for (key, value) in &lockfile.content.npm.specifiers {
      let package_req = PackageReq::from_str(key)
        .with_context(|| format!("Unable to parse npm specifier: {key}"))?;
      let package_id = NpmPackageId::from_serialized(value)?;
      root_packages.insert(package_req, package_id.clone());
    }

    // now fill the packages except for the dist information
    let mut packages = Vec::with_capacity(lockfile.content.npm.packages.len());
    for (key, package) in &lockfile.content.npm.packages {
      let id = NpmPackageId::from_serialized(key)?;

      // collect the dependencies
      let mut dependencies = HashMap::with_capacity(package.dependencies.len());
      for (name, specifier) in &package.dependencies {
        let dep_id = NpmPackageId::from_serialized(specifier)?;
        dependencies.insert(name.clone(), dep_id);
      }

      packages.push(SerializedNpmResolutionSnapshotPackage {
        id,
        dependencies,
        // temporarily empty
        system: Default::default(),
        dist: Default::default(),
        optional_dependencies: Default::default(),
      });
    }
    (root_packages, packages)
  };

  // now that the lockfile is dropped, fetch the package version information
  let pkg_nvs = packages.iter().map(|p| p.id.nv.clone()).collect::<Vec<_>>();
  let get_version_infos = || {
    FuturesOrdered::from_iter(pkg_nvs.iter().map(|nv| async move {
      let package_info = api.package_info(&nv.name).await?;
      match package_info.version_info(nv) {
        Ok(version_info) => Ok(version_info),
        Err(err) => {
          bail!("Could not find '{}' specified in the lockfile.", err.0);
        }
      }
    }))
=======
  let incomplete_snapshot = {
    let lock = lockfile.lock();
    deno_npm::resolution::incomplete_snapshot_from_lockfile(&lock)?
>>>>>>> f343391a
  };
  let snapshot =
    deno_npm::resolution::snapshot_from_lockfile(incomplete_snapshot, api)
      .await?;
  Ok(snapshot)
}<|MERGE_RESOLUTION|>--- conflicted
+++ resolved
@@ -7,12 +7,6 @@
 use deno_core::parking_lot::Mutex;
 use deno_npm::registry::NpmRegistryApi;
 use deno_npm::resolution::ValidSerializedNpmResolutionSnapshot;
-<<<<<<< HEAD
-use deno_npm::NpmPackageId;
-use deno_npm::NpmResolutionPackageSystemInfo;
-use deno_semver::package::PackageReq;
-=======
->>>>>>> f343391a
 
 use crate::args::ConfigFile;
 use crate::Flags;
@@ -60,62 +54,9 @@
   lockfile: Arc<Mutex<Lockfile>>,
   api: &dyn NpmRegistryApi,
 ) -> Result<ValidSerializedNpmResolutionSnapshot, AnyError> {
-<<<<<<< HEAD
-  let (root_packages, mut packages) = {
-    let lockfile = lockfile.lock();
-
-    let mut root_packages = HashMap::<PackageReq, NpmPackageId>::with_capacity(
-      lockfile.content.npm.specifiers.len(),
-    );
-    // collect the specifiers to version mappings
-    for (key, value) in &lockfile.content.npm.specifiers {
-      let package_req = PackageReq::from_str(key)
-        .with_context(|| format!("Unable to parse npm specifier: {key}"))?;
-      let package_id = NpmPackageId::from_serialized(value)?;
-      root_packages.insert(package_req, package_id.clone());
-    }
-
-    // now fill the packages except for the dist information
-    let mut packages = Vec::with_capacity(lockfile.content.npm.packages.len());
-    for (key, package) in &lockfile.content.npm.packages {
-      let id = NpmPackageId::from_serialized(key)?;
-
-      // collect the dependencies
-      let mut dependencies = HashMap::with_capacity(package.dependencies.len());
-      for (name, specifier) in &package.dependencies {
-        let dep_id = NpmPackageId::from_serialized(specifier)?;
-        dependencies.insert(name.clone(), dep_id);
-      }
-
-      packages.push(SerializedNpmResolutionSnapshotPackage {
-        id,
-        dependencies,
-        // temporarily empty
-        system: Default::default(),
-        dist: Default::default(),
-        optional_dependencies: Default::default(),
-      });
-    }
-    (root_packages, packages)
-  };
-
-  // now that the lockfile is dropped, fetch the package version information
-  let pkg_nvs = packages.iter().map(|p| p.id.nv.clone()).collect::<Vec<_>>();
-  let get_version_infos = || {
-    FuturesOrdered::from_iter(pkg_nvs.iter().map(|nv| async move {
-      let package_info = api.package_info(&nv.name).await?;
-      match package_info.version_info(nv) {
-        Ok(version_info) => Ok(version_info),
-        Err(err) => {
-          bail!("Could not find '{}' specified in the lockfile.", err.0);
-        }
-      }
-    }))
-=======
   let incomplete_snapshot = {
     let lock = lockfile.lock();
     deno_npm::resolution::incomplete_snapshot_from_lockfile(&lock)?
->>>>>>> f343391a
   };
   let snapshot =
     deno_npm::resolution::snapshot_from_lockfile(incomplete_snapshot, api)
