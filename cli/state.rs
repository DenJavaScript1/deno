// Copyright 2018-2020 the Deno authors. All rights reserved. MIT license.
use crate::compilers::TargetLib;
use crate::deno_error::permission_denied;
use crate::global_state::GlobalState;
use crate::global_timer::GlobalTimer;
use crate::import_map::ImportMap;
use crate::metrics::Metrics;
use crate::ops::JsonOp;
use crate::ops::MinimalOp;
use crate::permissions::DenoPermissions;
use crate::worker::WorkerChannelsExternal;
use crate::worker::WorkerChannelsInternal;
use deno_core::Buf;
use deno_core::CoreOp;
use deno_core::ErrBox;
use deno_core::Loader;
use deno_core::ModuleSpecifier;
use deno_core::Op;
use deno_core::ResourceTable;
use deno_core::ZeroCopyBuf;
use futures::future::FutureExt;
use futures::future::TryFutureExt;
use rand::rngs::StdRng;
use rand::SeedableRng;
use serde_json::Value;
use std;
use std::collections::HashMap;
use std::path::Path;
use std::pin::Pin;
use std::rc::Rc;
use std::str;
use std::sync::atomic::AtomicUsize;
use std::sync::atomic::Ordering;
use std::sync::Arc;
use std::sync::Mutex;
use std::sync::MutexGuard;
use std::time::Instant;

#[cfg_attr(feature = "cargo-clippy", allow(stutter))]
#[derive(Clone)]
pub struct State {
  pub global_state: GlobalState,
  pub permissions: Arc<Mutex<DenoPermissions>>,
  pub main_module: ModuleSpecifier,
  /// When flags contains a `.import_map_path` option, the content of the
  /// import map file will be resolved and set.
  pub import_map: Option<ImportMap>,
  pub metrics: Rc<Metrics>,
  pub global_timer: Arc<Mutex<GlobalTimer>>,
  pub workers: Arc<Mutex<HashMap<u32, WorkerChannelsExternal>>>,
  pub worker_channels_internal: Arc<Mutex<Option<WorkerChannelsInternal>>>,
  pub next_worker_id: Arc<Mutex<AtomicUsize>>,
  pub start_time: Instant,
  pub seeded_rng: Option<Arc<Mutex<StdRng>>>,
  pub resource_table: Arc<Mutex<ResourceTable>>,
  pub target_lib: TargetLib,
}

impl State {
  pub fn lock_resource_table(&self) -> MutexGuard<ResourceTable> {
    self.resource_table.lock().unwrap()
  }

  /// Wrap core `OpDispatcher` to collect metrics.
  pub fn core_op<D>(
    &self,
    dispatcher: D,
  ) -> impl Fn(&[u8], Option<ZeroCopyBuf>) -> CoreOp
  where
    D: Fn(&[u8], Option<ZeroCopyBuf>) -> CoreOp,
  {
    let state = self.clone();

    move |control: &[u8], zero_copy: Option<ZeroCopyBuf>| -> CoreOp {
      let bytes_sent_control = control.len();
      let bytes_sent_zero_copy =
        zero_copy.as_ref().map(|b| b.len()).unwrap_or(0);

      let op = dispatcher(control, zero_copy);
      state.metrics_op_dispatched(bytes_sent_control, bytes_sent_zero_copy);

      match op {
        Op::Sync(buf) => {
          state.metrics_op_completed(buf.len());
          Op::Sync(buf)
        }
        Op::Async(fut) => {
          let state = state.clone();
          let result_fut = fut.map_ok(move |buf: Buf| {
            state.metrics_op_completed(buf.len());
            buf
          });
          Op::Async(result_fut.boxed_local())
        }
        Op::AsyncUnref(fut) => {
          let state = state.clone();
          let result_fut = fut.map_ok(move |buf: Buf| {
            state.metrics_op_completed(buf.len());
            buf
          });
          Op::AsyncUnref(result_fut.boxed_local())
        }
      }
    }
  }

  /// This is a special function that provides `state` argument to dispatcher.
  pub fn stateful_minimal_op<D>(
    &self,
    dispatcher: D,
  ) -> impl Fn(i32, Option<ZeroCopyBuf>) -> Pin<Box<MinimalOp>>
  where
    D: Fn(&State, i32, Option<ZeroCopyBuf>) -> Pin<Box<MinimalOp>>,
  {
    let state = self.clone();

    move |rid: i32, zero_copy: Option<ZeroCopyBuf>| -> Pin<Box<MinimalOp>> {
      dispatcher(&state, rid, zero_copy)
    }
  }

  /// This is a special function that provides `state` argument to dispatcher.
  ///
  /// NOTE: This only works with JSON dispatcher.
  /// This is a band-aid for transition to `Isolate.register_op` API as most of our
  /// ops require `state` argument.
  pub fn stateful_op<D>(
    &self,
    dispatcher: D,
  ) -> impl Fn(Value, Option<ZeroCopyBuf>) -> Result<JsonOp, ErrBox>
  where
    D: Fn(&State, Value, Option<ZeroCopyBuf>) -> Result<JsonOp, ErrBox>,
  {
    let state = self.clone();

    move |args: Value,
          zero_copy: Option<ZeroCopyBuf>|
          -> Result<JsonOp, ErrBox> { dispatcher(&state, args, zero_copy) }
  }
}

impl Loader for State {
  fn resolve(
    &self,
    specifier: &str,
    referrer: &str,
    is_main: bool,
  ) -> Result<ModuleSpecifier, ErrBox> {
    if !is_main {
      if let Some(import_map) = &self.import_map {
        let result = import_map.resolve(specifier, referrer)?;
        if let Some(r) = result {
          return Ok(r);
        }
      }
    }
    let module_specifier =
      ModuleSpecifier::resolve_import(specifier, referrer)?;

    Ok(module_specifier)
  }

  /// Given an absolute url, load its source code.
  fn load(
    &self,
    module_specifier: &ModuleSpecifier,
    maybe_referrer: Option<ModuleSpecifier>,
    is_dyn_import: bool,
  ) -> Pin<Box<deno_core::SourceCodeInfoFuture>> {
    let module_specifier = module_specifier.clone();
    if is_dyn_import {
      if let Err(e) = self.check_dyn_import(&module_specifier) {
        return async move { Err(e) }.boxed_local();
      }
    }

    // TODO(bartlomieju): incrementing resolve_count here has no sense...
    self.metrics.resolve_count.fetch_add(1, Ordering::SeqCst);
    let module_url_specified = module_specifier.to_string();
    let global_state = self.global_state.clone();
    let target_lib = self.target_lib.clone();
    let fut = async move {
      let compiled_module = global_state
        .fetch_compiled_module(module_specifier, maybe_referrer, target_lib)
        .await?;
      Ok(deno_core::SourceCodeInfo {
        // Real module name, might be different from initial specifier
        // due to redirections.
        code: compiled_module.code,
        module_url_specified,
        module_url_found: compiled_module.name,
      })
    };

    fut.boxed_local()
  }
}

impl State {
  /// If `shared_permission` is None then permissions from globa state are used.
  pub fn new(
    global_state: GlobalState,
    shared_permissions: Option<Arc<Mutex<DenoPermissions>>>,
    main_module: ModuleSpecifier,
  ) -> Result<Self, ErrBox> {
    let import_map: Option<ImportMap> =
      match global_state.flags.import_map_path.as_ref() {
        None => None,
        Some(file_path) => Some(ImportMap::load(file_path)?),
      };

    let seeded_rng = match global_state.flags.seed {
      Some(seed) => Some(Arc::new(Mutex::new(StdRng::seed_from_u64(seed)))),
      None => None,
    };

    let permissions = if let Some(perm) = shared_permissions {
      perm
    } else {
      Arc::new(Mutex::new(global_state.permissions.clone()))
    };

    let state = State {
      global_state,
      main_module,
      permissions,
      import_map,
      metrics: Rc::new(Metrics::default()),
      global_timer: Arc::new(Mutex::new(GlobalTimer::new())),
      worker_channels_internal: Arc::new(Mutex::new(None)),
      workers: Arc::new(Mutex::new(HashMap::new())),
      next_worker_id: Arc::new(Mutex::new(AtomicUsize::new(0))),
      start_time: Instant::now(),
      seeded_rng,

      resource_table: Arc::new(Mutex::new(ResourceTable::default())),
      target_lib: TargetLib::Main,
    };

    Ok(state)
  }

  /// If `shared_permission` is None then permissions from globa state are used.
  pub fn new_for_worker(
    global_state: GlobalState,
    shared_permissions: Option<Arc<Mutex<DenoPermissions>>>,
    main_module: ModuleSpecifier,
  ) -> Result<Self, ErrBox> {
    let seeded_rng = match global_state.flags.seed {
      Some(seed) => Some(Arc::new(Mutex::new(StdRng::seed_from_u64(seed)))),
      None => None,
    };

    let permissions = if let Some(perm) = shared_permissions {
      perm
    } else {
      Arc::new(Mutex::new(global_state.permissions.clone()))
    };

    let state = State {
      global_state,
      main_module,
      permissions,
      import_map: None,
      metrics: Rc::new(Metrics::default()),
      global_timer: Arc::new(Mutex::new(GlobalTimer::new())),
      worker_channels_internal: Arc::new(Mutex::new(None)),
      workers: Arc::new(Mutex::new(HashMap::new())),
      next_worker_id: Arc::new(Mutex::new(AtomicUsize::new(0))),
      start_time: Instant::now(),
      seeded_rng,

      resource_table: Arc::new(Mutex::new(ResourceTable::default())),
      target_lib: TargetLib::Worker,
    };

    Ok(state)
  }

  pub fn add_child_worker(&self, handle: WorkerChannelsExternal) -> u32 {
    let next_id = self.next_worker_id.lock().unwrap();
    let worker_id = next_id.fetch_add(1, Ordering::Relaxed) as u32;
    let mut workers_tl = self.workers.lock().unwrap();
    workers_tl.insert(worker_id, handle);
    worker_id
  }

  #[inline]
  pub fn check_read(&self, path: &Path) -> Result<(), ErrBox> {
    self.permissions.lock().unwrap().check_read(path)
  }

  #[inline]
  pub fn check_write(&self, path: &Path) -> Result<(), ErrBox> {
    self.permissions.lock().unwrap().check_write(path)
  }

  #[inline]
  pub fn check_env(&self) -> Result<(), ErrBox> {
    self.permissions.lock().unwrap().check_env()
  }

  #[inline]
  pub fn check_net(&self, hostname: &str, port: u16) -> Result<(), ErrBox> {
    self.permissions.lock().unwrap().check_net(hostname, port)
  }

  #[inline]
  pub fn check_net_url(&self, url: &url::Url) -> Result<(), ErrBox> {
    self.permissions.lock().unwrap().check_net_url(url)
  }

  #[inline]
  pub fn check_run(&self) -> Result<(), ErrBox> {
    self.permissions.lock().unwrap().check_run()
  }

  #[inline]
  pub fn check_plugin(&self, filename: &Path) -> Result<(), ErrBox> {
    self.permissions.lock().unwrap().check_plugin(filename)
  }

  pub fn check_dyn_import(
    &self,
    module_specifier: &ModuleSpecifier,
  ) -> Result<(), ErrBox> {
    let u = module_specifier.as_url();
    match u.scheme() {
      "http" | "https" => {
        self.check_net_url(u)?;
        Ok(())
      }
      "file" => {
        let path = u
          .to_file_path()
          .unwrap()
          .into_os_string()
          .into_string()
          .unwrap();
        self.check_read(Path::new(&path))?;
        Ok(())
      }
      _ => Err(permission_denied()),
    }
  }

  #[cfg(test)]
  pub fn mock(main_module: &str) -> State {
    let module_specifier = ModuleSpecifier::resolve_url_or_path(main_module)
      .expect("Invalid entry module");
<<<<<<< HEAD
    State::new(
      ThreadSafeGlobalState::mock(vec!["deno".to_string()]),
=======
    ThreadSafeState::new(
      GlobalState::mock(vec!["deno".to_string()]),
>>>>>>> 99186dba
      None,
      module_specifier,
    )
    .unwrap()
  }

  pub fn metrics_op_dispatched(
    &self,
    bytes_sent_control: usize,
    bytes_sent_data: usize,
  ) {
    self.metrics.ops_dispatched.fetch_add(1, Ordering::SeqCst);
    self
      .metrics
      .bytes_sent_control
      .fetch_add(bytes_sent_control, Ordering::SeqCst);
    self
      .metrics
      .bytes_sent_data
      .fetch_add(bytes_sent_data, Ordering::SeqCst);
  }

  pub fn metrics_op_completed(&self, bytes_received: usize) {
    self.metrics.ops_completed.fetch_add(1, Ordering::SeqCst);
    self
      .metrics
      .bytes_received
      .fetch_add(bytes_received, Ordering::SeqCst);
  }
}<|MERGE_RESOLUTION|>--- conflicted
+++ resolved
@@ -348,13 +348,8 @@
   pub fn mock(main_module: &str) -> State {
     let module_specifier = ModuleSpecifier::resolve_url_or_path(main_module)
       .expect("Invalid entry module");
-<<<<<<< HEAD
     State::new(
-      ThreadSafeGlobalState::mock(vec!["deno".to_string()]),
-=======
-    ThreadSafeState::new(
       GlobalState::mock(vec!["deno".to_string()]),
->>>>>>> 99186dba
       None,
       module_specifier,
     )
