// Copyright 2018-2020 the Deno authors. All rights reserved. MIT license.
use crate::compilers::TargetLib;
use crate::deno_error::permission_denied;
use crate::global_state::GlobalState;
use crate::global_timer::GlobalTimer;
use crate::import_map::ImportMap;
use crate::metrics::Metrics;
use crate::ops::JsonOp;
use crate::ops::MinimalOp;
use crate::permissions::DenoPermissions;
use crate::worker::WorkerChannelsExternal;
use crate::worker::WorkerChannelsInternal;
use deno_core::Buf;
use deno_core::CoreOp;
use deno_core::ErrBox;
use deno_core::Loader;
use deno_core::ModuleSpecifier;
use deno_core::Op;
use deno_core::ResourceTable;
use deno_core::ZeroCopyBuf;
use futures::future::FutureExt;
use futures::future::TryFutureExt;
use rand::rngs::StdRng;
use rand::SeedableRng;
use serde_json::Value;
use std;
use std::cell::RefCell;
use std::collections::HashMap;
use std::ops::Deref;
use std::path::Path;
use std::pin::Pin;
use std::rc::Rc;
use std::str;
use std::sync::atomic::AtomicUsize;
use std::sync::atomic::Ordering;
use std::time::Instant;

#[derive(Clone)]
pub struct State(Rc<RefCell<StateInner>>);

impl Deref for State {
  type Target = Rc<RefCell<StateInner>>;
  fn deref(&self) -> &Self::Target {
    &self.0
  }
}

#[cfg_attr(feature = "cargo-clippy", allow(stutter))]
pub struct StateInner {
  pub global_state: GlobalState,
  pub permissions: DenoPermissions,
  pub main_module: ModuleSpecifier,
  /// When flags contains a `.import_map_path` option, the content of the
  /// import map file will be resolved and set.
  pub import_map: Option<ImportMap>,
  pub metrics: Metrics,
  pub global_timer: GlobalTimer,
  pub workers: HashMap<u32, WorkerChannelsExternal>,
  pub worker_channels_internal: Option<WorkerChannelsInternal>,
  pub next_worker_id: AtomicUsize,
  pub start_time: Instant,
  pub seeded_rng: Option<StdRng>,
  pub resource_table: ResourceTable,
  pub target_lib: TargetLib,
}

impl State {
  /// Wrap core `OpDispatcher` to collect metrics.
  pub fn core_op<D>(
    &self,
    dispatcher: D,
  ) -> impl Fn(&[u8], Option<ZeroCopyBuf>) -> CoreOp
  where
    D: Fn(&[u8], Option<ZeroCopyBuf>) -> CoreOp,
  {
    let state = self.clone();

    move |control: &[u8], zero_copy: Option<ZeroCopyBuf>| -> CoreOp {
      let bytes_sent_control = control.len();
      let bytes_sent_zero_copy =
        zero_copy.as_ref().map(|b| b.len()).unwrap_or(0);

      let op = dispatcher(control, zero_copy);
      state.metrics_op_dispatched(bytes_sent_control, bytes_sent_zero_copy);

      match op {
        Op::Sync(buf) => {
          state.metrics_op_completed(buf.len());
          Op::Sync(buf)
        }
        Op::Async(fut) => {
          let state = state.clone();
          let result_fut = fut.map_ok(move |buf: Buf| {
            state.metrics_op_completed(buf.len());
            buf
          });
          Op::Async(result_fut.boxed_local())
        }
        Op::AsyncUnref(fut) => {
          let state = state.clone();
          let result_fut = fut.map_ok(move |buf: Buf| {
            state.metrics_op_completed(buf.len());
            buf
          });
          Op::AsyncUnref(result_fut.boxed_local())
        }
      }
    }
  }

  /// This is a special function that provides `state` argument to dispatcher.
  pub fn stateful_minimal_op<D>(
    &self,
    dispatcher: D,
  ) -> impl Fn(i32, Option<ZeroCopyBuf>) -> Pin<Box<MinimalOp>>
  where
    D: Fn(&State, i32, Option<ZeroCopyBuf>) -> Pin<Box<MinimalOp>>,
  {
    let state = self.clone();

    move |rid: i32, zero_copy: Option<ZeroCopyBuf>| -> Pin<Box<MinimalOp>> {
      dispatcher(&state, rid, zero_copy)
    }
  }

  /// This is a special function that provides `state` argument to dispatcher.
  ///
  /// NOTE: This only works with JSON dispatcher.
  /// This is a band-aid for transition to `Isolate.register_op` API as most of our
  /// ops require `state` argument.
  pub fn stateful_op<D>(
    &self,
    dispatcher: D,
  ) -> impl Fn(Value, Option<ZeroCopyBuf>) -> Result<JsonOp, ErrBox>
  where
    D: Fn(&State, Value, Option<ZeroCopyBuf>) -> Result<JsonOp, ErrBox>,
  {
    let state = self.clone();

    move |args: Value,
          zero_copy: Option<ZeroCopyBuf>|
          -> Result<JsonOp, ErrBox> { dispatcher(&state, args, zero_copy) }
  }
}

impl Loader for State {
  fn resolve(
    &self,
    specifier: &str,
    referrer: &str,
    is_main: bool,
  ) -> Result<ModuleSpecifier, ErrBox> {
    if !is_main {
      if let Some(import_map) = &self.borrow().import_map {
        let result = import_map.resolve(specifier, referrer)?;
        if let Some(r) = result {
          return Ok(r);
        }
      }
    }
    let module_specifier =
      ModuleSpecifier::resolve_import(specifier, referrer)?;

    Ok(module_specifier)
  }

  /// Given an absolute url, load its source code.
  fn load(
    &self,
    module_specifier: &ModuleSpecifier,
    maybe_referrer: Option<ModuleSpecifier>,
    is_dyn_import: bool,
  ) -> Pin<Box<deno_core::SourceCodeInfoFuture>> {
    let module_specifier = module_specifier.clone();
    if is_dyn_import {
      if let Err(e) = self.check_dyn_import(&module_specifier) {
        return async move { Err(e) }.boxed_local();
      }
    }

    let state = self.borrow();
    // TODO(bartlomieju): incrementing resolve_count here has no sense...
    state.metrics.resolve_count.fetch_add(1, Ordering::SeqCst);
    let module_url_specified = module_specifier.to_string();
    let global_state = state.global_state.clone();
    let target_lib = state.target_lib.clone();
    let fut = async move {
      let compiled_module = global_state
        .fetch_compiled_module(module_specifier, maybe_referrer, target_lib)
        .await?;
      Ok(deno_core::SourceCodeInfo {
        // Real module name, might be different from initial specifier
        // due to redirections.
        code: compiled_module.code,
        module_url_specified,
        module_url_found: compiled_module.name,
      })
    };

    fut.boxed_local()
  }
}

impl State {
  /// If `shared_permission` is None then permissions from globa state are used.
  pub fn new(
    global_state: GlobalState,
    shared_permissions: Option<DenoPermissions>,
    main_module: ModuleSpecifier,
  ) -> Result<Self, ErrBox> {
    let import_map: Option<ImportMap> =
      match global_state.flags.import_map_path.as_ref() {
        None => None,
        Some(file_path) => Some(ImportMap::load(file_path)?),
      };

    let seeded_rng = match global_state.flags.seed {
      Some(seed) => Some(StdRng::seed_from_u64(seed)),
      None => None,
    };

    let permissions = if let Some(perm) = shared_permissions {
      perm
    } else {
      global_state.permissions.clone()
    };

    let state = Rc::new(RefCell::new(StateInner {
      global_state,
      main_module,
      permissions,
      import_map,
      metrics: Metrics::default(),
      global_timer: GlobalTimer::new(),
      worker_channels_internal: None,
      workers: HashMap::new(),
      next_worker_id: AtomicUsize::new(0),
      start_time: Instant::now(),
      seeded_rng,

      resource_table: ResourceTable::default(),
      target_lib: TargetLib::Main,
    }));

    Ok(Self(state))
  }

  /// If `shared_permission` is None then permissions from globa state are used.
  pub fn new_for_worker(
    global_state: GlobalState,
    shared_permissions: Option<DenoPermissions>,
    main_module: ModuleSpecifier,
  ) -> Result<Self, ErrBox> {
    let seeded_rng = match global_state.flags.seed {
      Some(seed) => Some(StdRng::seed_from_u64(seed)),
      None => None,
    };

    let permissions = if let Some(perm) = shared_permissions {
      perm
    } else {
      global_state.permissions.clone()
    };

    let state = Rc::new(RefCell::new(StateInner {
      global_state,
      main_module,
      permissions,
      import_map: None,
      metrics: Metrics::default(),
      global_timer: GlobalTimer::new(),
      worker_channels_internal: None,
      workers: HashMap::new(),
      next_worker_id: AtomicUsize::new(0),
      start_time: Instant::now(),
      seeded_rng,

      resource_table: ResourceTable::default(),
      target_lib: TargetLib::Worker,
    }));

    Ok(Self(state))
  }

  pub fn add_child_worker(&self, handle: WorkerChannelsExternal) -> u32 {
<<<<<<< HEAD
    let worker_id = self.next_worker_id.fetch_add(1, Ordering::Relaxed) as u32;
    let mut workers_tl = self.workers.lock().unwrap();
    workers_tl.insert(worker_id, handle);
=======
    let mut inner_state = self.borrow_mut();
    let worker_id =
      inner_state.next_worker_id.fetch_add(1, Ordering::Relaxed) as u32;
    inner_state.workers.insert(worker_id, handle);
>>>>>>> cdba5ab6
    worker_id
  }

  #[inline]
  pub fn check_read(&self, path: &Path) -> Result<(), ErrBox> {
    self.borrow().permissions.check_read(path)
  }

  #[inline]
  pub fn check_write(&self, path: &Path) -> Result<(), ErrBox> {
    self.borrow().permissions.check_write(path)
  }

  #[inline]
  pub fn check_env(&self) -> Result<(), ErrBox> {
    self.borrow().permissions.check_env()
  }

  #[inline]
  pub fn check_net(&self, hostname: &str, port: u16) -> Result<(), ErrBox> {
    self.borrow().permissions.check_net(hostname, port)
  }

  #[inline]
  pub fn check_net_url(&self, url: &url::Url) -> Result<(), ErrBox> {
    self.borrow().permissions.check_net_url(url)
  }

  #[inline]
  pub fn check_run(&self) -> Result<(), ErrBox> {
    self.borrow().permissions.check_run()
  }

  #[inline]
  pub fn check_plugin(&self, filename: &Path) -> Result<(), ErrBox> {
    self.borrow().permissions.check_plugin(filename)
  }

  pub fn check_dyn_import(
    &self,
    module_specifier: &ModuleSpecifier,
  ) -> Result<(), ErrBox> {
    let u = module_specifier.as_url();
    match u.scheme() {
      "http" | "https" => {
        self.check_net_url(u)?;
        Ok(())
      }
      "file" => {
        let path = u
          .to_file_path()
          .unwrap()
          .into_os_string()
          .into_string()
          .unwrap();
        self.check_read(Path::new(&path))?;
        Ok(())
      }
      _ => Err(permission_denied()),
    }
  }

  #[cfg(test)]
  pub fn mock(main_module: &str) -> State {
    let module_specifier = ModuleSpecifier::resolve_url_or_path(main_module)
      .expect("Invalid entry module");
    State::new(
      GlobalState::mock(vec!["deno".to_string()]),
      None,
      module_specifier,
    )
    .unwrap()
  }

  pub fn metrics_op_dispatched(
    &self,
    bytes_sent_control: usize,
    bytes_sent_data: usize,
  ) {
    let state = self.borrow();
    state.metrics.ops_dispatched.fetch_add(1, Ordering::SeqCst);
    state
      .metrics
      .bytes_sent_control
      .fetch_add(bytes_sent_control, Ordering::SeqCst);
    state
      .metrics
      .bytes_sent_data
      .fetch_add(bytes_sent_data, Ordering::SeqCst);
  }

  pub fn metrics_op_completed(&self, bytes_received: usize) {
    let state = self.borrow();
    state.metrics.ops_completed.fetch_add(1, Ordering::SeqCst);
    state
      .metrics
      .bytes_received
      .fetch_add(bytes_received, Ordering::SeqCst);
  }
}<|MERGE_RESOLUTION|>--- conflicted
+++ resolved
@@ -283,16 +283,10 @@
   }
 
   pub fn add_child_worker(&self, handle: WorkerChannelsExternal) -> u32 {
-<<<<<<< HEAD
-    let worker_id = self.next_worker_id.fetch_add(1, Ordering::Relaxed) as u32;
-    let mut workers_tl = self.workers.lock().unwrap();
-    workers_tl.insert(worker_id, handle);
-=======
     let mut inner_state = self.borrow_mut();
     let worker_id =
       inner_state.next_worker_id.fetch_add(1, Ordering::Relaxed) as u32;
     inner_state.workers.insert(worker_id, handle);
->>>>>>> cdba5ab6
     worker_id
   }
 
