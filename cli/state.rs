--- conflicted
+++ resolved
@@ -85,13 +85,10 @@
     let state = self.clone();
     let resource_table = resource_table.clone();
 
-<<<<<<< HEAD
-    let f = move |_: &mut CoreIsolateState, bufs: &mut [ZeroCopyBuf]| {
-=======
-    move |isolate_state: &mut CoreIsolateState, bufs: &mut [ZeroCopyBuf]| {
+    let f = move |isolate_state: &mut CoreIsolateState,
+                  bufs: &mut [ZeroCopyBuf]| {
       let get_error_class_fn = isolate_state.get_error_class_fn;
 
->>>>>>> 672350b2
       // The first buffer should contain JSON encoded op arguments; parse them.
       let args: Value = match serde_json::from_slice(&bufs[0]) {
         Ok(v) => v,
@@ -111,14 +108,9 @@
         dispatcher(&state, &mut *resource_table.borrow_mut(), args, zero_copy);
 
       // Convert to Op.
-<<<<<<< HEAD
-      Op::Sync(serialize_result(None, result))
+      Op::Sync(serialize_result(None, result, get_error_class_fn))
     };
     self.core_op(f)
-=======
-      Op::Sync(serialize_result(None, result, get_error_class_fn))
-    }
->>>>>>> 672350b2
   }
 
   pub fn stateful_json_op_async<D, F>(
@@ -134,13 +126,10 @@
     let state = self.clone();
     let resource_table = resource_table.clone();
 
-<<<<<<< HEAD
-    let f = move |_: &mut CoreIsolateState, bufs: &mut [ZeroCopyBuf]| {
-=======
-    move |isolate_state: &mut CoreIsolateState, bufs: &mut [ZeroCopyBuf]| {
+    let f = move |isolate_state: &mut CoreIsolateState,
+                  bufs: &mut [ZeroCopyBuf]| {
       let get_error_class_fn = isolate_state.get_error_class_fn;
 
->>>>>>> 672350b2
       // The first buffer should contain JSON encoded op arguments; parse them.
       let args: Value = match serde_json::from_slice(&bufs[0]) {
         Ok(v) => v,
