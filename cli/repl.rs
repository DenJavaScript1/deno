// Copyright 2018-2020 the Deno authors. All rights reserved. MIT license.

use crate::global_state::GlobalState;
use crate::inspector::InspectorSession;
use crate::worker::MainWorker;
use crate::worker::Worker;
use deno_core::error::AnyError;
use deno_core::serde_json::json;
use deno_core::serde_json::Value;
use rustyline::completion::Completer;
use rustyline::error::ReadlineError;
use rustyline::validate::MatchingBracketValidator;
use rustyline::validate::ValidationContext;
use rustyline::validate::ValidationResult;
use rustyline::validate::Validator;
use rustyline::Context;
use rustyline::Editor;
use rustyline_derive::{Helper, Highlighter, Hinter};
use std::sync::mpsc::channel;
use std::sync::mpsc::sync_channel;
use std::sync::mpsc::Receiver;
use std::sync::mpsc::Sender;
use std::sync::mpsc::SyncSender;
use std::sync::Arc;
use std::sync::Mutex;

// Provides syntax specific helpers to the editor like validation for multi-line edits.
#[derive(Helper, Highlighter, Hinter)]
struct Helper {
  context_id: u32,
  message_tx: SyncSender<(String, Option<Value>)>,
  response_rx: Receiver<Result<Value, AnyError>>,
  validator: MatchingBracketValidator,
}

impl Helper {
  fn post_message(
    &self,
    method: &str,
    params: Option<Value>,
  ) -> Result<Value, AnyError> {
    self.message_tx.send((method.to_string(), params))?;
    self.response_rx.recv()?
  }
}

impl Completer for Helper {
  type Candidate = String;

  fn complete(
    &self,
    line: &str,
    pos: usize,
    _ctx: &Context<'_>,
  ) -> Result<(usize, Vec<String>), ReadlineError> {
    let start_slice = &line[..pos];
    let start_offset = start_slice
      .rfind(|c| c == ' ' || c == '\n' || c == '{' || c == '(')
      .map_or(0, |i| i + 1);

    let end_slice = &line[pos..];
    let end_offset = end_slice
      .rfind(|c| c == ' ' || c == '\n' || c == '}' || c == ')')
      .map_or_else(|| line.len(), |i| pos + i - 1);

    let slice = &line[start_offset..end_offset];
    let mut parts: Vec<&str> =
      slice.rsplitn(2, |c| c == '.' || c == '[').collect();

    if parts.len() == 1 {
      parts.push("(globalThis)");
    }

    let evaluate_response = self
      .post_message(
        "Runtime.evaluate",
        Some(json!({
          "contextId": self.context_id,
          "expression": parts[1],
          "throwOnSideEffect": true,
          "timeout": 200,
        })),
      )
      .unwrap();

    if let Some(result) = evaluate_response.get("result") {
      if let Some(object_id) = result.get("objectId") {
        let get_properties_response = self
          .post_message(
            "Runtime.getProperties",
            Some(json!({
              "objectId": object_id,
            })),
          )
          .unwrap();

        if let Some(result) = get_properties_response.get("result") {
          let candidates = result
            .as_array()
            .unwrap()
            .iter()
            .map(|r| r.get("name").unwrap().as_str().unwrap().to_string())
            .filter(|r| r.starts_with(&parts[0]))
            .collect();

          return Ok((pos - (parts[0].len()), candidates));
        }
      }
    }

    let candidates = Vec::new();
    Ok((pos, candidates))
  }
}

impl Validator for Helper {
  fn validate(
    &self,
    ctx: &mut ValidationContext,
  ) -> Result<ValidationResult, ReadlineError> {
    self.validator.validate(ctx)
  }
}

async fn post_message_and_poll(
  worker: &mut Worker,
  session: &mut InspectorSession,
  method: &str,
  params: Option<Value>,
) -> Result<Value, AnyError> {
  let response = session.post_message(method, params);
  tokio::pin!(response);

  loop {
    tokio::select! {
      result = &mut response => {
        return result
      }

      _ = worker.run_event_loop() => {
        // A zero delay is long enough to yield the thread in order to prevent the loop from
        // running hot for messages that are taking longer to resolve like for example an
        // evaluation of top level await.
        tokio::time::delay_for(tokio::time::Duration::from_millis(0)).await;
      }
    }
  }
}

async fn read_line_and_poll(
  worker: &mut Worker,
  session: &mut InspectorSession,
  message_rx: &Receiver<(String, Option<Value>)>,
  response_tx: &Sender<Result<Value, AnyError>>,
  editor: Arc<Mutex<Editor<Helper>>>,
) -> Result<String, ReadlineError> {
  let mut line =
    tokio::task::spawn_blocking(move || editor.lock().unwrap().readline("> "));

  let mut poll_worker = true;

  loop {
    for (method, params) in message_rx.try_iter() {
      response_tx
        .send(session.post_message(&method, params).await)
        .unwrap();
    }

    // Because an inspector websocket client may choose to connect at anytime when we have an
    // inspector server we need to keep polling the worker to pick up new connections.
    let mut timeout =
      tokio::time::delay_for(tokio::time::Duration::from_millis(100));

    tokio::select! {
      result = &mut line => {
        return result.unwrap();
      }
      _ = worker.run_event_loop(), if poll_worker => {
        poll_worker = false;
      }
      _ = &mut timeout => {
        poll_worker = true
      }
    }
  }
}

pub async fn run(
  global_state: &GlobalState,
  mut worker: MainWorker,
) -> Result<(), AnyError> {
  let mut session = worker.create_inspector_session();

  let history_file = global_state.dir.root.join("deno_history.txt");

  post_message_and_poll(&mut *worker, &mut session, "Runtime.enable", None)
    .await?;

<<<<<<< HEAD
  let (message_tx, message_rx) = sync_channel(1);
  let (response_tx, response_rx) = channel();
=======
  // Enabling the runtime domain will always send trigger one executionContextCreated for each
  // context the inspector knows about so we grab the execution context from that since
  // our inspector does not support a default context (0 is an invalid context id).
  let mut context_id: u64 = 0;
  for notification in session.notifications() {
    let method = notification.get("method").unwrap().as_str().unwrap();
    let params = notification.get("params").unwrap();

    if method == "Runtime.executionContextCreated" {
      context_id = params
        .get("context")
        .unwrap()
        .get("id")
        .unwrap()
        .as_u64()
        .unwrap();
    }
  }
>>>>>>> e877b360

  let helper = Helper {
    context_id,
    message_tx,
    response_rx,
    validator: MatchingBracketValidator::new(),
  };

  let editor = Arc::new(Mutex::new(Editor::new()));

  editor.lock().unwrap().set_helper(Some(helper));

  editor
    .lock()
    .unwrap()
    .load_history(history_file.to_str().unwrap())
    .unwrap_or(());

  println!("Deno {}", crate::version::DENO);
  println!("exit using ctrl+d or close()");

  let prelude = r#"
    Object.defineProperty(globalThis, "_", {
      configurable: true,
      get: () => Deno[Deno.internal].lastEvalResult,
      set: (value) => {
       Object.defineProperty(globalThis, "_", {
         value: value,
         writable: true,
         enumerable: true,
         configurable: true,
       });
       console.log("Last evaluation result is no longer saved to _.");
      },
    });

    Object.defineProperty(globalThis, "_error", {
      configurable: true,
      get: () => Deno[Deno.internal].lastThrownError,
      set: (value) => {
       Object.defineProperty(globalThis, "_error", {
         value: value,
         writable: true,
         enumerable: true,
         configurable: true,
       });

       console.log("Last thrown error is no longer saved to _error.");
      },
    });
  "#;

  post_message_and_poll(
    &mut *worker,
    &mut session,
    "Runtime.evaluate",
    Some(json!({
      "expression": prelude,
      "contextId": context_id,
    })),
  )
  .await?;

  loop {
    let line = read_line_and_poll(
      &mut *worker,
      &mut session,
      &message_rx,
      &response_tx,
      editor.clone(),
    )
    .await;
    match line {
      Ok(line) => {
        // It is a bit unexpected that { "foo": "bar" } is interpreted as a block
        // statement rather than an object literal so we interpret it as an expression statement
        // to match the behavior found in a typical prompt including browser developer tools.
        let wrapped_line = if line.trim_start().starts_with('{')
          && !line.trim_end().ends_with(';')
        {
          format!("({})", &line)
        } else {
          line.clone()
        };

        let evaluate_response = post_message_and_poll(
          &mut *worker,
          &mut session,
          "Runtime.evaluate",
          Some(json!({
            "expression": format!("'use strict'; void 0;\n{}", &wrapped_line),
            "contextId": context_id,
            "replMode": true,
          })),
        )
        .await?;

        // If that fails, we retry it without wrapping in parens letting the error bubble up to the
        // user if it is still an error.
        let evaluate_response =
          if evaluate_response.get("exceptionDetails").is_some()
            && wrapped_line != line
          {
            post_message_and_poll(
              &mut *worker,
              &mut session,
              "Runtime.evaluate",
              Some(json!({
                "expression": format!("'use strict'; void 0;\n{}", &line),
                "contextId": context_id,
                "replMode": true,
              })),
            )
            .await?
          } else {
            evaluate_response
          };

        let is_closing = post_message_and_poll(
          &mut *worker,
          &mut session,
          "Runtime.evaluate",
          Some(json!({
            "expression": "(globalThis.closed)",
            "contextId": context_id,
          })),
        )
        .await?
        .get("result")
        .unwrap()
        .get("value")
        .unwrap()
        .as_bool()
        .unwrap();

        if is_closing {
          break;
        }

        let evaluate_result = evaluate_response.get("result").unwrap();
        let evaluate_exception_details =
          evaluate_response.get("exceptionDetails");

        if evaluate_exception_details.is_some() {
          post_message_and_poll(
                    &mut *worker,
                    &mut session,
                    "Runtime.callFunctionOn",
                    Some(json!({
                      "executionContextId": context_id,
                      "functionDeclaration": "function (object) { Deno[Deno.internal].lastThrownError = object; }",
                      "arguments": [
                        evaluate_result,
                      ],
                    })),
                  ).await?;
        } else {
          post_message_and_poll(
                    &mut *worker,
                    &mut session,
                    "Runtime.callFunctionOn",
                    Some(json!({
                      "executionContextId": context_id,
                      "functionDeclaration": "function (object) { Deno[Deno.internal].lastEvalResult = object; }",
                      "arguments": [
                        evaluate_result,
                      ],
                    })),
                  ).await?;
        }

        // TODO(caspervonb) we should investigate using previews here but to keep things
        // consistent with the previous implementation we just get the preview result from
        // Deno.inspectArgs.
        let inspect_response =
                  post_message_and_poll(
                    &mut *worker,
                    &mut session,
                    "Runtime.callFunctionOn",
                    Some(json!({
                      "executionContextId": context_id,
                      "functionDeclaration": "function (object) { return Deno[Deno.internal].inspectArgs(['%o', object], { colors: true}); }",
                      "arguments": [
                        evaluate_result,
                      ],
                    })),
                  ).await?;

        let inspect_result = inspect_response.get("result").unwrap();

        match evaluate_exception_details {
          Some(_) => eprintln!(
            "Uncaught {}",
            inspect_result.get("value").unwrap().as_str().unwrap()
          ),
          None => println!(
            "{}",
            inspect_result.get("value").unwrap().as_str().unwrap()
          ),
        }

        editor.lock().unwrap().add_history_entry(line.as_str());
      }
      Err(ReadlineError::Interrupted) => {
        break;
      }
      Err(ReadlineError::Eof) => {
        break;
      }
      Err(err) => {
        println!("Error: {:?}", err);
        break;
      }
    }
  }

  std::fs::create_dir_all(history_file.parent().unwrap())?;
  editor
    .lock()
    .unwrap()
    .save_history(history_file.to_str().unwrap())?;

  Ok(())
}<|MERGE_RESOLUTION|>--- conflicted
+++ resolved
@@ -196,10 +196,6 @@
   post_message_and_poll(&mut *worker, &mut session, "Runtime.enable", None)
     .await?;
 
-<<<<<<< HEAD
-  let (message_tx, message_rx) = sync_channel(1);
-  let (response_tx, response_rx) = channel();
-=======
   // Enabling the runtime domain will always send trigger one executionContextCreated for each
   // context the inspector knows about so we grab the execution context from that since
   // our inspector does not support a default context (0 is an invalid context id).
@@ -218,7 +214,9 @@
         .unwrap();
     }
   }
->>>>>>> e877b360
+
+  let (message_tx, message_rx) = sync_channel(1);
+  let (response_tx, response_rx) = channel();
 
   let helper = Helper {
     context_id,
