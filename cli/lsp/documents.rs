// Copyright 2018-2023 the Deno authors. All rights reserved. MIT license.

use super::cache::calculate_fs_version;
use super::cache::calculate_fs_version_at_path;
use super::language_server::StateNpmSnapshot;
use super::text::LineIndex;
use super::tsc;
use super::tsc::AssetDocument;

use crate::args::package_json;
use crate::args::package_json::PackageJsonDeps;
use crate::args::ConfigFile;
use crate::args::JsxImportSourceConfig;
use crate::cache::FastInsecureHasher;
use crate::cache::HttpCache;
use crate::file_fetcher::get_source_from_bytes;
use crate::file_fetcher::get_source_from_data_url;
use crate::file_fetcher::map_content_type;
use crate::lsp::logging::lsp_warn;
use crate::npm::CliNpmResolver;
use crate::resolver::CliGraphResolver;
use crate::resolver::CliGraphResolverOptions;
use crate::util::glob;
use crate::util::path::specifier_to_file_path;
use crate::util::text_encoding;

use deno_ast::MediaType;
use deno_ast::ParsedSource;
use deno_ast::SourceTextInfo;
use deno_core::error::custom_error;
use deno_core::error::AnyError;
use deno_core::futures::future;
use deno_core::futures::FutureExt;
use deno_core::parking_lot::Mutex;
use deno_core::url;
use deno_core::ModuleSpecifier;
use deno_graph::source::ResolutionMode;
use deno_graph::GraphImport;
use deno_graph::Resolution;
use deno_graph::source::ResolutionMode;
use deno_runtime::deno_fs::RealFs;
use deno_runtime::deno_node;
use deno_runtime::deno_node::NodeResolution;
use deno_runtime::deno_node::NodeResolutionMode;
use deno_runtime::deno_node::NodeResolver;
use deno_runtime::deno_node::PackageJson;
use deno_runtime::permissions::PermissionsContainer;
use deno_semver::npm::NpmPackageReqReference;
use deno_semver::package::PackageReq;
use indexmap::IndexMap;
use lsp::Url;
use once_cell::sync::Lazy;
use package_json::PackageJsonDepsProvider;
use std::collections::HashMap;
use std::collections::HashSet;
use std::collections::VecDeque;
use std::fs;
use std::fs::ReadDir;
use std::ops::Range;
use std::path::Path;
use std::path::PathBuf;
use std::str::FromStr;
use std::sync::Arc;
use tower_lsp::lsp_types as lsp;

static JS_HEADERS: Lazy<HashMap<String, String>> = Lazy::new(|| {
  ([(
    "content-type".to_string(),
    "application/javascript".to_string(),
  )])
  .into_iter()
  .collect()
});

static JSX_HEADERS: Lazy<HashMap<String, String>> = Lazy::new(|| {
  ([("content-type".to_string(), "text/jsx".to_string())])
    .into_iter()
    .collect()
});

static TS_HEADERS: Lazy<HashMap<String, String>> = Lazy::new(|| {
  ([(
    "content-type".to_string(),
    "application/typescript".to_string(),
  )])
  .into_iter()
  .collect()
});

static TSX_HEADERS: Lazy<HashMap<String, String>> = Lazy::new(|| {
  ([("content-type".to_string(), "text/tsx".to_string())])
    .into_iter()
    .collect()
});

pub const DOCUMENT_SCHEMES: [&str; 7] = [
  "data",
  "blob",
  "file",
  "http",
  "https",
  "untitled",
  "deno-notebook-cell",
];

#[derive(Debug, Clone, Copy, PartialEq, Eq)]
pub enum LanguageId {
  JavaScript,
  Jsx,
  TypeScript,
  Tsx,
  Json,
  JsonC,
  Markdown,
  Unknown,
}

impl LanguageId {
  pub fn as_media_type(&self) -> MediaType {
    match self {
      LanguageId::JavaScript => MediaType::JavaScript,
      LanguageId::Jsx => MediaType::Jsx,
      LanguageId::TypeScript => MediaType::TypeScript,
      LanguageId::Tsx => MediaType::Tsx,
      LanguageId::Json => MediaType::Json,
      LanguageId::JsonC => MediaType::Json,
      LanguageId::Markdown | LanguageId::Unknown => MediaType::Unknown,
    }
  }

  pub fn as_extension(&self) -> Option<&'static str> {
    match self {
      LanguageId::JavaScript => Some("js"),
      LanguageId::Jsx => Some("jsx"),
      LanguageId::TypeScript => Some("ts"),
      LanguageId::Tsx => Some("tsx"),
      LanguageId::Json => Some("json"),
      LanguageId::JsonC => Some("jsonc"),
      LanguageId::Markdown => Some("md"),
      LanguageId::Unknown => None,
    }
  }

  fn as_headers(&self) -> Option<&HashMap<String, String>> {
    match self {
      Self::JavaScript => Some(&JS_HEADERS),
      Self::Jsx => Some(&JSX_HEADERS),
      Self::TypeScript => Some(&TS_HEADERS),
      Self::Tsx => Some(&TSX_HEADERS),
      _ => None,
    }
  }

  fn is_diagnosable(&self) -> bool {
    matches!(
      self,
      Self::JavaScript | Self::Jsx | Self::TypeScript | Self::Tsx
    )
  }
}

impl FromStr for LanguageId {
  type Err = AnyError;

  fn from_str(s: &str) -> Result<Self, Self::Err> {
    match s {
      "javascript" => Ok(Self::JavaScript),
      "javascriptreact" | "jsx" => Ok(Self::Jsx),
      "typescript" => Ok(Self::TypeScript),
      "typescriptreact" | "tsx" => Ok(Self::Tsx),
      "json" => Ok(Self::Json),
      "jsonc" => Ok(Self::JsonC),
      "markdown" => Ok(Self::Markdown),
      _ => Ok(Self::Unknown),
    }
  }
}

#[derive(Debug, PartialEq, Eq)]
enum IndexValid {
  All,
  UpTo(u32),
}

impl IndexValid {
  fn covers(&self, line: u32) -> bool {
    match *self {
      IndexValid::UpTo(to) => to > line,
      IndexValid::All => true,
    }
  }
}

#[derive(Debug, Clone)]
pub enum AssetOrDocument {
  Document(Document),
  Asset(AssetDocument),
}

impl AssetOrDocument {
  pub fn specifier(&self) -> &ModuleSpecifier {
    match self {
      AssetOrDocument::Asset(asset) => asset.specifier(),
      AssetOrDocument::Document(doc) => doc.specifier(),
    }
  }

  pub fn document(&self) -> Option<&Document> {
    match self {
      AssetOrDocument::Asset(_) => None,
      AssetOrDocument::Document(doc) => Some(doc),
    }
  }

  pub fn text(&self) -> Arc<str> {
    match self {
      AssetOrDocument::Asset(a) => a.text(),
      AssetOrDocument::Document(d) => d.0.text_info.text(),
    }
  }

  pub fn line_index(&self) -> Arc<LineIndex> {
    match self {
      AssetOrDocument::Asset(a) => a.line_index(),
      AssetOrDocument::Document(d) => d.line_index(),
    }
  }

  pub fn maybe_navigation_tree(&self) -> Option<Arc<tsc::NavigationTree>> {
    match self {
      AssetOrDocument::Asset(a) => a.maybe_navigation_tree(),
      AssetOrDocument::Document(d) => d.maybe_navigation_tree(),
    }
  }

  pub fn media_type(&self) -> MediaType {
    match self {
      AssetOrDocument::Asset(_) => MediaType::TypeScript, // assets are always TypeScript
      AssetOrDocument::Document(d) => d.media_type(),
    }
  }

  pub fn get_maybe_dependency(
    &self,
    position: &lsp::Position,
  ) -> Option<(String, deno_graph::Dependency, deno_graph::Range)> {
    self
      .document()
      .and_then(|d| d.get_maybe_dependency(position))
  }

  pub fn maybe_parsed_source(
    &self,
  ) -> Option<Result<deno_ast::ParsedSource, deno_ast::Diagnostic>> {
    self.document().and_then(|d| d.maybe_parsed_source())
  }

  pub fn document_lsp_version(&self) -> Option<i32> {
    self.document().and_then(|d| d.maybe_lsp_version())
  }

  pub fn is_open(&self) -> bool {
    self.document().map(|d| d.is_open()).unwrap_or(false)
  }
}

/// Convert a e.g. `deno-notebook-cell:` specifier to a `file:` specifier.
/// ```rust
/// assert_eq!(
///   file_like_to_file_specifier(
///     &Url::parse("deno-notebook-cell:/path/to/file.ipynb#abc").unwrap(),
///   ),
///   Some(Url::parse("file:///path/to/file.ipynb#abc").unwrap()),
/// );
pub fn file_like_to_file_specifier(specifier: &Url) -> Option<Url> {
  if matches!(specifier.scheme(), "untitled" | "deno-notebook-cell") {
    if let Ok(mut s) = ModuleSpecifier::parse(&format!(
      "file://{}",
      &specifier.as_str()
        [url::quirks::internal_components(specifier).host_end as usize..],
    )) {
      s.query_pairs_mut()
        .append_pair("scheme", specifier.scheme());
      return Some(s);
    }
  }
  None
}

#[derive(Debug, Default)]
struct DocumentDependencies {
  deps: IndexMap<String, deno_graph::Dependency>,
  maybe_types_dependency: Option<deno_graph::TypesDependency>,
}

impl DocumentDependencies {
  pub fn from_maybe_module(maybe_module: &Option<ModuleResult>) -> Self {
    if let Some(Ok(module)) = &maybe_module {
      Self::from_module(module)
    } else {
      Self::default()
    }
  }

  pub fn from_module(module: &deno_graph::EsmModule) -> Self {
    let mut deps = Self {
      deps: module.dependencies.clone(),
      maybe_types_dependency: module.maybe_types_dependency.clone(),
    };
    if file_like_to_file_specifier(&module.specifier).is_some() {
      for (_, dep) in &mut deps.deps {
        if let Resolution::Ok(resolved) = &mut dep.maybe_code {
          if let Some(specifier) =
            file_like_to_file_specifier(&resolved.specifier)
          {
            resolved.specifier = specifier;
          }
        }
        if let Resolution::Ok(resolved) = &mut dep.maybe_type {
          if let Some(specifier) =
            file_like_to_file_specifier(&resolved.specifier)
          {
            resolved.specifier = specifier;
          }
        }
      }
      if let Some(dep) = &mut deps.maybe_types_dependency {
        if let Resolution::Ok(resolved) = &mut dep.dependency {
          if let Some(specifier) =
            file_like_to_file_specifier(&resolved.specifier)
          {
            resolved.specifier = specifier;
          }
        }
      }
    }
    deps
  }
}

type ModuleResult = Result<deno_graph::EsmModule, deno_graph::ModuleGraphError>;
type ParsedSourceResult = Result<ParsedSource, deno_ast::Diagnostic>;

#[derive(Debug)]
struct DocumentInner {
  /// Contains the last-known-good set of dependencies from parsing the module.
  dependencies: Arc<DocumentDependencies>,
  fs_version: String,
  line_index: Arc<LineIndex>,
  maybe_headers: Option<HashMap<String, String>>,
  maybe_language_id: Option<LanguageId>,
  maybe_lsp_version: Option<i32>,
  maybe_module: Option<ModuleResult>,
  // this is a lazily constructed value based on the state of the document,
  // so having a mutex to hold it is ok
  maybe_navigation_tree: Mutex<Option<Arc<tsc::NavigationTree>>>,
  maybe_parsed_source: Option<ParsedSourceResult>,
  specifier: ModuleSpecifier,
  text_info: SourceTextInfo,
}

#[derive(Debug, Clone)]
pub struct Document(Arc<DocumentInner>);

impl Document {
  fn new(
    specifier: ModuleSpecifier,
    fs_version: String,
    maybe_headers: Option<HashMap<String, String>>,
    text_info: SourceTextInfo,
    resolver: &dyn deno_graph::source::Resolver,
    npm_resolver: &dyn deno_graph::source::NpmResolver,
  ) -> Self {
    // we only ever do `Document::new` on on disk resources that are supposed to
    // be diagnosable, unlike `Document::open`, so it is safe to unconditionally
    // parse the module.
    let (maybe_parsed_source, maybe_module) = parse_and_analyze_module(
      &specifier,
      text_info.clone(),
      maybe_headers.as_ref(),
      resolver,
      npm_resolver,
    );
    let dependencies =
      Arc::new(DocumentDependencies::from_maybe_module(&maybe_module));
    let line_index = Arc::new(LineIndex::new(text_info.text_str()));
    Self(Arc::new(DocumentInner {
      dependencies,
      fs_version,
      line_index,
      maybe_headers,
      maybe_language_id: None,
      maybe_lsp_version: None,
      maybe_module,
      maybe_navigation_tree: Mutex::new(None),
      maybe_parsed_source,
      text_info,
      specifier,
    }))
  }

  fn maybe_with_new_resolver(
    &self,
    resolver: &dyn deno_graph::source::Resolver,
    npm_resolver: &dyn deno_graph::source::NpmResolver,
  ) -> Option<Self> {
    let parsed_source_result = match &self.0.maybe_parsed_source {
      Some(parsed_source_result) => parsed_source_result.clone(),
      None => return None, // nothing to change
    };
    let maybe_module = Some(analyze_module(
      &self.0.specifier,
      &parsed_source_result,
      self.0.maybe_headers.as_ref(),
      resolver,
      npm_resolver,
    ));
    let dependencies =
      Arc::new(DocumentDependencies::from_maybe_module(&maybe_module));
    Some(Self(Arc::new(DocumentInner {
      // updated properties
      dependencies,
      maybe_module,
      maybe_navigation_tree: Mutex::new(None),
      maybe_parsed_source: Some(parsed_source_result),
      // maintain - this should all be copies/clones
      fs_version: self.0.fs_version.clone(),
      line_index: self.0.line_index.clone(),
      maybe_headers: self.0.maybe_headers.clone(),
      maybe_language_id: self.0.maybe_language_id,
      maybe_lsp_version: self.0.maybe_lsp_version,
      text_info: self.0.text_info.clone(),
      specifier: self.0.specifier.clone(),
    })))
  }

  fn open(
    specifier: ModuleSpecifier,
    version: i32,
    language_id: LanguageId,
    content: Arc<str>,
    cache: &Arc<dyn HttpCache>,
    resolver: &dyn deno_graph::source::Resolver,
    npm_resolver: &dyn deno_graph::source::NpmResolver,
  ) -> Self {
    let maybe_headers = language_id.as_headers();
    let text_info = SourceTextInfo::new(content);
    let (maybe_parsed_source, maybe_module) = if language_id.is_diagnosable() {
      parse_and_analyze_module(
        &specifier,
        text_info.clone(),
        maybe_headers,
        resolver,
        npm_resolver,
      )
    } else {
      (None, None)
    };
    let dependencies =
      Arc::new(DocumentDependencies::from_maybe_module(&maybe_module));
    let line_index = Arc::new(LineIndex::new(text_info.text_str()));
    Self(Arc::new(DocumentInner {
      dependencies,
      fs_version: calculate_fs_version(cache, &specifier)
        .unwrap_or_else(|| "1".to_string()),
      line_index,
      maybe_language_id: Some(language_id),
      maybe_lsp_version: Some(version),
      maybe_headers: maybe_headers.map(ToOwned::to_owned),
      maybe_module,
      maybe_navigation_tree: Mutex::new(None),
      maybe_parsed_source,
      text_info,
      specifier,
    }))
  }

  fn with_change(
    &self,
    version: i32,
    changes: Vec<lsp::TextDocumentContentChangeEvent>,
    resolver: &dyn deno_graph::source::Resolver,
    npm_resolver: &dyn deno_graph::source::NpmResolver,
  ) -> Result<Document, AnyError> {
    let mut content = self.0.text_info.text_str().to_string();
    let mut line_index = self.0.line_index.clone();
    let mut index_valid = IndexValid::All;
    for change in changes {
      if let Some(range) = change.range {
        if !index_valid.covers(range.start.line) {
          line_index = Arc::new(LineIndex::new(&content));
        }
        index_valid = IndexValid::UpTo(range.start.line);
        let range = line_index.get_text_range(range)?;
        content.replace_range(Range::<usize>::from(range), &change.text);
      } else {
        content = change.text;
        index_valid = IndexValid::UpTo(0);
      }
    }
    let text_info = SourceTextInfo::from_string(content);
    let (maybe_parsed_source, maybe_module) = if self
      .0
      .maybe_language_id
      .as_ref()
      .map(|li| li.is_diagnosable())
      .unwrap_or(false)
    {
      let maybe_headers = self
        .0
        .maybe_language_id
        .as_ref()
        .and_then(|li| li.as_headers());
      parse_and_analyze_module(
        &self.0.specifier,
        text_info.clone(),
        maybe_headers,
        resolver,
        npm_resolver,
      )
    } else {
      (None, None)
    };
    let dependencies = if let Some(Ok(module)) = &maybe_module {
      Arc::new(DocumentDependencies::from_module(module))
    } else {
      self.0.dependencies.clone() // use the last known good
    };
    let line_index = if index_valid == IndexValid::All {
      line_index
    } else {
      Arc::new(LineIndex::new(text_info.text_str()))
    };
    Ok(Document(Arc::new(DocumentInner {
      specifier: self.0.specifier.clone(),
      fs_version: self.0.fs_version.clone(),
      maybe_language_id: self.0.maybe_language_id,
      dependencies,
      text_info,
      line_index,
      maybe_headers: self.0.maybe_headers.clone(),
      maybe_module,
      maybe_parsed_source,
      maybe_lsp_version: Some(version),
      maybe_navigation_tree: Mutex::new(None),
    })))
  }

  pub fn saved(&self, cache: &Arc<dyn HttpCache>) -> Document {
    Document(Arc::new(DocumentInner {
      specifier: self.0.specifier.clone(),
      fs_version: calculate_fs_version(cache, &self.0.specifier)
        .unwrap_or_else(|| "1".to_string()),
      maybe_language_id: self.0.maybe_language_id,
      dependencies: self.0.dependencies.clone(),
      text_info: self.0.text_info.clone(),
      line_index: self.0.line_index.clone(),
      maybe_headers: self.0.maybe_headers.clone(),
      maybe_module: self.0.maybe_module.clone(),
      maybe_parsed_source: self.0.maybe_parsed_source.clone(),
      maybe_lsp_version: self.0.maybe_lsp_version,
      maybe_navigation_tree: Mutex::new(None),
    }))
  }

  pub fn specifier(&self) -> &ModuleSpecifier {
    &self.0.specifier
  }

  pub fn content(&self) -> Arc<str> {
    self.0.text_info.text()
  }

  pub fn text_info(&self) -> SourceTextInfo {
    self.0.text_info.clone()
  }

  pub fn line_index(&self) -> Arc<LineIndex> {
    self.0.line_index.clone()
  }

  fn fs_version(&self) -> &str {
    self.0.fs_version.as_str()
  }

  pub fn script_version(&self) -> String {
    self
      .maybe_lsp_version()
      .map(|v| format!("{}+{v}", self.fs_version()))
      .unwrap_or_else(|| self.fs_version().to_string())
  }

  pub fn is_diagnosable(&self) -> bool {
    matches!(
      self.media_type(),
      MediaType::JavaScript
        | MediaType::Jsx
        | MediaType::Mjs
        | MediaType::Cjs
        | MediaType::TypeScript
        | MediaType::Tsx
        | MediaType::Mts
        | MediaType::Cts
        | MediaType::Dts
        | MediaType::Dmts
        | MediaType::Dcts
    )
  }

  pub fn is_open(&self) -> bool {
    self.0.maybe_lsp_version.is_some()
  }

  pub fn maybe_types_dependency(&self) -> Resolution {
    if let Some(types_dep) = self.0.dependencies.maybe_types_dependency.as_ref()
    {
      types_dep.dependency.clone()
    } else {
      Resolution::None
    }
  }

  pub fn media_type(&self) -> MediaType {
    if let Some(Ok(module)) = &self.0.maybe_module {
      return module.media_type;
    }
    let specifier_media_type = MediaType::from_specifier(&self.0.specifier);
    if specifier_media_type != MediaType::Unknown {
      return specifier_media_type;
    }

    self
      .0
      .maybe_language_id
      .map(|id| id.as_media_type())
      .unwrap_or(MediaType::Unknown)
  }

  pub fn maybe_language_id(&self) -> Option<LanguageId> {
    self.0.maybe_language_id
  }

  /// Returns the current language server client version if any.
  pub fn maybe_lsp_version(&self) -> Option<i32> {
    self.0.maybe_lsp_version
  }

  fn maybe_esm_module(&self) -> Option<&ModuleResult> {
    self.0.maybe_module.as_ref()
  }

  pub fn maybe_parsed_source(
    &self,
  ) -> Option<Result<deno_ast::ParsedSource, deno_ast::Diagnostic>> {
    self.0.maybe_parsed_source.clone()
  }

  pub fn maybe_navigation_tree(&self) -> Option<Arc<tsc::NavigationTree>> {
    self.0.maybe_navigation_tree.lock().clone()
  }

  pub fn update_navigation_tree_if_version(
    &self,
    tree: Arc<tsc::NavigationTree>,
    script_version: &str,
  ) {
    // Ensure we are updating the same document that the navigation tree was
    // created for. Note: this should not be racy between the version check
    // and setting the navigation tree, because the document is immutable
    // and this is enforced by it being wrapped in an Arc.
    if self.script_version() == script_version {
      *self.0.maybe_navigation_tree.lock() = Some(tree);
    }
  }

  pub fn dependencies(&self) -> &IndexMap<String, deno_graph::Dependency> {
    &self.0.dependencies.deps
  }

  /// If the supplied position is within a dependency range, return the resolved
  /// string specifier for the dependency, the resolved dependency and the range
  /// in the source document of the specifier.
  pub fn get_maybe_dependency(
    &self,
    position: &lsp::Position,
  ) -> Option<(String, deno_graph::Dependency, deno_graph::Range)> {
    let module = self.maybe_esm_module()?.as_ref().ok()?;
    let position = deno_graph::Position {
      line: position.line as usize,
      character: position.character as usize,
    };
    module.dependencies.iter().find_map(|(s, dep)| {
      dep
        .includes(&position)
        .map(|r| (s.clone(), dep.clone(), r.clone()))
    })
  }
}

pub fn to_hover_text(result: &Resolution) -> String {
  match result {
    Resolution::Ok(resolved) => {
      let specifier = &resolved.specifier;
      match specifier.scheme() {
        "data" => "_(a data url)_".to_string(),
        "blob" => "_(a blob url)_".to_string(),
        _ => format!(
          "{}&#8203;{}",
          &specifier[..url::Position::AfterScheme],
          &specifier[url::Position::AfterScheme..],
        )
        .replace('@', "&#8203;@"),
      }
    }
    Resolution::Err(_) => "_[errored]_".to_string(),
    Resolution::None => "_[missing]_".to_string(),
  }
}

pub fn to_lsp_range(range: &deno_graph::Range) -> lsp::Range {
  lsp::Range {
    start: lsp::Position {
      line: range.start.line as u32,
      character: range.start.character as u32,
    },
    end: lsp::Position {
      line: range.end.line as u32,
      character: range.end.character as u32,
    },
  }
}

/// Recurse and collect specifiers that appear in the dependent map.
fn recurse_dependents(
  specifier: &ModuleSpecifier,
  map: &HashMap<ModuleSpecifier, HashSet<ModuleSpecifier>>,
  dependents: &mut HashSet<ModuleSpecifier>,
) {
  if let Some(deps) = map.get(specifier) {
    for dep in deps {
      if !dependents.contains(dep) {
        dependents.insert(dep.clone());
        recurse_dependents(dep, map, dependents);
      }
    }
  }
}

#[derive(Debug)]
struct SpecifierResolver {
  cache: Arc<dyn HttpCache>,
  redirects: Mutex<HashMap<ModuleSpecifier, ModuleSpecifier>>,
}

impl SpecifierResolver {
  pub fn new(cache: Arc<dyn HttpCache>) -> Self {
    Self {
      cache,
      redirects: Mutex::new(HashMap::new()),
    }
  }

  pub fn resolve(
    &self,
    specifier: &ModuleSpecifier,
  ) -> Option<ModuleSpecifier> {
    let scheme = specifier.scheme();
    if !DOCUMENT_SCHEMES.contains(&scheme) {
      return None;
    }

    if scheme == "http" || scheme == "https" {
      let mut redirects = self.redirects.lock();
      if let Some(specifier) = redirects.get(specifier) {
        Some(specifier.clone())
      } else {
        let redirect = self.resolve_remote(specifier, 10)?;
        redirects.insert(specifier.clone(), redirect.clone());
        Some(redirect)
      }
    } else {
      Some(specifier.clone())
    }
  }

  fn resolve_remote(
    &self,
    specifier: &ModuleSpecifier,
    redirect_limit: usize,
  ) -> Option<ModuleSpecifier> {
    if redirect_limit > 0 {
      let cache_key = self.cache.cache_item_key(specifier).ok()?;
      let headers = self
        .cache
        .read_metadata(&cache_key)
        .ok()
        .flatten()
        .map(|m| m.headers)?;
      if let Some(location) = headers.get("location") {
        let redirect =
          deno_core::resolve_import(location, specifier.as_str()).ok()?;
        self.resolve_remote(&redirect, redirect_limit - 1)
      } else {
        Some(specifier.clone())
      }
    } else {
      None
    }
  }
}

#[derive(Debug, Default)]
struct FileSystemDocuments {
  docs: HashMap<ModuleSpecifier, Document>,
  dirty: bool,
}

impl FileSystemDocuments {
  pub fn get(
    &mut self,
    cache: &Arc<dyn HttpCache>,
    resolver: &dyn deno_graph::source::Resolver,
    specifier: &ModuleSpecifier,
    npm_resolver: &dyn deno_graph::source::NpmResolver,
  ) -> Option<Document> {
    let fs_version = if specifier.scheme() == "data" {
      Some("1".to_string())
    } else {
      calculate_fs_version(cache, specifier)
    };
    let file_system_doc = self.docs.get(specifier);
    if file_system_doc.map(|d| d.fs_version().to_string()) != fs_version {
      // attempt to update the file on the file system
      self.refresh_document(cache, resolver, specifier, npm_resolver)
    } else {
      file_system_doc.cloned()
    }
  }

  /// Adds or updates a document by reading the document from the file system
  /// returning the document.
  fn refresh_document(
    &mut self,
    cache: &Arc<dyn HttpCache>,
    resolver: &dyn deno_graph::source::Resolver,
    specifier: &ModuleSpecifier,
    npm_resolver: &dyn deno_graph::source::NpmResolver,
  ) -> Option<Document> {
    let doc = if specifier.scheme() == "file" {
      let path = specifier_to_file_path(specifier).ok()?;
      let fs_version = calculate_fs_version_at_path(&path)?;
      let bytes = fs::read(path).ok()?;
      let maybe_charset =
        Some(text_encoding::detect_charset(&bytes).to_string());
      let content = get_source_from_bytes(bytes, maybe_charset).ok()?;
      Document::new(
        specifier.clone(),
        fs_version,
        None,
        SourceTextInfo::from_string(content),
        resolver,
        npm_resolver,
      )
    } else if specifier.scheme() == "data" {
      let (source, _) = get_source_from_data_url(specifier).ok()?;
      Document::new(
        specifier.clone(),
        "1".to_string(),
        None,
        SourceTextInfo::from_string(source),
        resolver,
        npm_resolver,
      )
    } else {
      let fs_version = calculate_fs_version(cache, specifier)?;
      let cache_key = cache.cache_item_key(specifier).ok()?;
      let bytes = cache.read_file_bytes(&cache_key).ok()??;
      let specifier_metadata = cache.read_metadata(&cache_key).ok()??;
      let maybe_content_type = specifier_metadata.headers.get("content-type");
      let (_, maybe_charset) = map_content_type(specifier, maybe_content_type);
      let maybe_headers = Some(specifier_metadata.headers);
      let content = get_source_from_bytes(bytes, maybe_charset).ok()?;
      Document::new(
        specifier.clone(),
        fs_version,
        maybe_headers,
        SourceTextInfo::from_string(content),
        resolver,
        npm_resolver,
      )
    };
    self.dirty = true;
    self.docs.insert(specifier.clone(), doc.clone());
    Some(doc)
  }
}

pub struct UpdateDocumentConfigOptions<'a> {
  pub enabled_paths: Vec<PathBuf>,
  pub disabled_paths: Vec<PathBuf>,
  pub document_preload_limit: usize,
  pub maybe_import_map: Option<Arc<import_map::ImportMap>>,
  pub maybe_config_file: Option<&'a ConfigFile>,
  pub maybe_package_json: Option<&'a PackageJson>,
  pub node_resolver: Option<Arc<NodeResolver>>,
  pub npm_resolver: Option<Arc<dyn CliNpmResolver>>,
}

/// Specify the documents to include on a `documents.documents(...)` call.
#[derive(Debug, Clone, Copy)]
pub enum DocumentsFilter {
  /// Includes all the documents (diagnosable & non-diagnosable, open & file system).
  All,
  /// Includes all the diagnosable documents (open & file system).
  AllDiagnosable,
  /// Includes only the diagnosable documents that are open.
  OpenDiagnosable,
}

#[derive(Debug, Clone)]
pub struct Documents {
  /// The DENO_DIR that the documents looks for non-file based modules.
  cache: Arc<dyn HttpCache>,
  /// A flag that indicates that stated data is potentially invalid and needs to
  /// be recalculated before being considered valid.
  dirty: bool,
  /// A map where the key is a specifier and the value is a set of specifiers
  /// that depend on the key.
  dependents_map: Arc<HashMap<ModuleSpecifier, HashSet<ModuleSpecifier>>>,
  /// A map of documents that are "open" in the language server.
  open_docs: HashMap<ModuleSpecifier, Document>,
  /// Documents stored on the file system.
  file_system_docs: Arc<Mutex<FileSystemDocuments>>,
  /// Hash of the config used for resolution. When the hash changes we update
  /// dependencies.
  resolver_config_hash: u64,
  /// Any imports to the context supplied by configuration files. This is like
  /// the imports into the a module graph in CLI.
  imports: Arc<IndexMap<ModuleSpecifier, GraphImport>>,
  /// A resolver that takes into account currently loaded import map and JSX
  /// settings.
  resolver: Arc<CliGraphResolver>,
  /// The npm package requirements found in npm specifiers.
  npm_specifier_reqs: Arc<Vec<PackageReq>>,
  /// Gets if any document had a node: specifier such that a @types/node package
  /// should be injected.
  has_injected_types_node_package: bool,
  /// Resolves a specifier to its final redirected to specifier.
  specifier_resolver: Arc<SpecifierResolver>,
}

impl Documents {
  pub fn new(cache: Arc<dyn HttpCache>) -> Self {
    Self {
      cache: cache.clone(),
      dirty: true,
      dependents_map: Default::default(),
      open_docs: HashMap::default(),
      file_system_docs: Default::default(),
      resolver_config_hash: 0,
      imports: Default::default(),
<<<<<<< HEAD
      resolver: Arc::new(CliGraphResolver::new(CliGraphResolverOptions {
        fs: Arc::new(RealFs),
        node_resolver: None,
        npm_resolver: None,
        cjs_resolutions: None,
        package_json_deps_provider: Arc::new(PackageJsonDepsProvider::default()),
        maybe_jsx_import_source_config: None,
        maybe_import_map: None,
        maybe_vendor_dir: None,
        bare_node_builtins_enabled: false,
      })),
=======
      resolver: Arc::new(CliGraphResolver::new(
        None,
        Arc::new(PackageJsonDepsProvider::default()),
        CliGraphResolverOptions {
          maybe_jsx_import_source_config: None,
          maybe_import_map: None,
          maybe_vendor_dir: None,
          bare_node_builtins_enabled: false,
        },
      )),
>>>>>>> 8f065a60
      npm_specifier_reqs: Default::default(),
      has_injected_types_node_package: false,
      specifier_resolver: Arc::new(SpecifierResolver::new(cache)),
    }
  }

  pub fn module_graph_imports(&self) -> impl Iterator<Item = &ModuleSpecifier> {
    self
      .imports
      .values()
      .flat_map(|i| i.dependencies.values())
      .flat_map(|value| value.get_type().or_else(|| value.get_code()))
  }

  /// "Open" a document from the perspective of the editor, meaning that
  /// requests for information from the document will come from the in-memory
  /// representation received from the language server client, versus reading
  /// information from the disk.
  pub fn open(
    &mut self,
    specifier: ModuleSpecifier,
    version: i32,
    language_id: LanguageId,
    content: Arc<str>,
  ) -> Document {
    let resolver = self.get_resolver();
    let npm_resolver = self.get_npm_resolver();
    let document = Document::open(
      specifier.clone(),
      version,
      language_id,
      content,
      &self.cache,
      resolver,
      npm_resolver,
    );
    let mut file_system_docs = self.file_system_docs.lock();
    file_system_docs.docs.remove(&specifier);
    file_system_docs.dirty = true;
    self.open_docs.insert(specifier, document.clone());
    self.dirty = true;
    document
  }

  /// Apply language server content changes to an open document.
  pub fn change(
    &mut self,
    specifier: &ModuleSpecifier,
    version: i32,
    changes: Vec<lsp::TextDocumentContentChangeEvent>,
  ) -> Result<Document, AnyError> {
    let doc = self
      .open_docs
      .get(specifier)
      .cloned()
      .or_else(|| {
        let mut file_system_docs = self.file_system_docs.lock();
        file_system_docs.docs.remove(specifier)
      })
      .map(Ok)
      .unwrap_or_else(|| {
        Err(custom_error(
          "NotFound",
          format!("The specifier \"{specifier}\" was not found."),
        ))
      })?;
    self.dirty = true;
    let doc = doc.with_change(
      version,
      changes,
      self.get_resolver(),
      self.get_npm_resolver(),
    )?;
    self.open_docs.insert(doc.specifier().clone(), doc.clone());
    Ok(doc)
  }

  pub fn save(&mut self, specifier: &ModuleSpecifier) {
    let doc = self.open_docs.get(specifier).cloned().or_else(|| {
      let mut file_system_docs = self.file_system_docs.lock();
      file_system_docs.docs.remove(specifier)
    });
    let Some(doc) = doc else {
      return;
    };
    self.dirty = true;
    let doc = doc.saved(&self.cache);
    self.open_docs.insert(doc.specifier().clone(), doc.clone());
  }

  /// Close an open document, this essentially clears any editor state that is
  /// being held, and the document store will revert to the file system if
  /// information about the document is required.
  pub fn close(&mut self, specifier: &ModuleSpecifier) -> Result<(), AnyError> {
    if let Some(document) = self.open_docs.remove(specifier) {
      let mut file_system_docs = self.file_system_docs.lock();
      file_system_docs.docs.insert(specifier.clone(), document);
      self.dirty = true;
    }
    Ok(())
  }

  /// Return `true` if the provided specifier can be resolved to a document,
  /// otherwise `false`.
  pub fn contains_import(
    &self,
    specifier: &str,
    referrer: &ModuleSpecifier,
  ) -> bool {
<<<<<<< HEAD
    let maybe_specifier = self.get_resolver().resolve(specifier, referrer, ResolutionMode::Types).ok();
=======
    let maybe_specifier = self
      .get_resolver()
      .resolve(specifier, referrer, ResolutionMode::Types)
      .ok();
>>>>>>> 8f065a60
    if let Some(import_specifier) = maybe_specifier {
      self.exists(&import_specifier)
    } else {
      false
    }
  }

  pub fn resolve_redirected(
    &self,
    specifier: &ModuleSpecifier,
  ) -> Option<ModuleSpecifier> {
    self.specifier_resolver.resolve(specifier)
  }

  /// Return `true` if the specifier can be resolved to a document.
  pub fn exists(&self, specifier: &ModuleSpecifier) -> bool {
    let specifier = self.specifier_resolver.resolve(specifier);
    if let Some(specifier) = specifier {
      if self.open_docs.contains_key(&specifier) {
        return true;
      }
      if specifier.scheme() == "data" {
        return true;
      }
      if specifier.scheme() == "file" {
        return specifier_to_file_path(&specifier)
          .map(|p| p.is_file())
          .unwrap_or(false);
      }
      if self.cache.contains(&specifier) {
        return true;
      }
    }
    false
  }

  /// Return an array of specifiers, if any, that are dependent upon the
  /// supplied specifier. This is used to determine invalidation of diagnostics
  /// when a module has been changed.
  pub fn dependents(
    &mut self,
    specifier: &ModuleSpecifier,
  ) -> Vec<ModuleSpecifier> {
    self.calculate_dependents_if_dirty();
    let mut dependents = HashSet::new();
    if let Some(specifier) = self.specifier_resolver.resolve(specifier) {
      recurse_dependents(&specifier, &self.dependents_map, &mut dependents);
      dependents.into_iter().collect()
    } else {
      vec![]
    }
  }

  /// Returns a collection of npm package requirements.
  pub fn npm_package_reqs(&mut self) -> Arc<Vec<PackageReq>> {
    self.calculate_dependents_if_dirty();
    self.npm_specifier_reqs.clone()
  }

  /// Returns if a @types/node package was injected into the npm
  /// resolver based on the state of the documents.
  pub fn has_injected_types_node_package(&self) -> bool {
    self.has_injected_types_node_package
  }

  /// Return a document for the specifier.
  pub fn get(&self, original_specifier: &ModuleSpecifier) -> Option<Document> {
    let specifier = self.specifier_resolver.resolve(original_specifier)?;
    if let Some(document) = self.open_docs.get(&specifier) {
      Some(document.clone())
    } else {
      let mut file_system_docs = self.file_system_docs.lock();
      file_system_docs.get(
        &self.cache,
        self.get_resolver(),
        &specifier,
        self.get_npm_resolver(),
      )
    }
  }

  /// Return a collection of documents that are contained in the document store
  /// based on the provided filter.
  pub fn documents(&self, filter: DocumentsFilter) -> Vec<Document> {
    match filter {
      DocumentsFilter::OpenDiagnosable => self
        .open_docs
        .values()
        .filter_map(|doc| {
          if doc.is_diagnosable() {
            Some(doc.clone())
          } else {
            None
          }
        })
        .collect(),
      DocumentsFilter::AllDiagnosable | DocumentsFilter::All => {
        let diagnosable_only =
          matches!(filter, DocumentsFilter::AllDiagnosable);
        // it is technically possible for a Document to end up in both the open
        // and closed documents so we need to ensure we don't return duplicates
        let mut seen_documents = HashSet::new();
        let file_system_docs = self.file_system_docs.lock();
        self
          .open_docs
          .values()
          .chain(file_system_docs.docs.values())
          .filter_map(|doc| {
            // this prefers the open documents
            if seen_documents.insert(doc.specifier().clone())
              && (!diagnosable_only || doc.is_diagnosable())
            {
              Some(doc.clone())
            } else {
              None
            }
          })
          .collect()
      }
    }
  }

  /// For a given set of string specifiers, resolve each one from the graph,
  /// for a given referrer. This is used to provide resolution information to
  /// tsc when type checking.
  pub fn resolve(
    &self,
    specifiers: Vec<String>,
    referrer_doc: &AssetOrDocument,
    maybe_npm: Option<&StateNpmSnapshot>,
  ) -> Vec<Option<(ModuleSpecifier, MediaType)>> {
    let referrer = referrer_doc.specifier();
    let dependencies = match referrer_doc {
      AssetOrDocument::Asset(_) => None,
      AssetOrDocument::Document(doc) => Some(doc.0.dependencies.clone()),
    };
    let mut results = Vec::new();
    for specifier in specifiers {
      if let Some(npm) = maybe_npm {
        if npm.node_resolver.in_npm_package(referrer) {
          // we're in an npm package, so use node resolution
          results.push(Some(NodeResolution::into_specifier_and_media_type(
            npm
              .node_resolver
              .resolve(
                &specifier,
                referrer,
                NodeResolutionMode::Types,
                &PermissionsContainer::allow_all(),
              )
              .ok()
              .flatten(),
          )));
          continue;
        }
      }
      if specifier.starts_with("asset:") {
        if let Ok(specifier) = ModuleSpecifier::parse(&specifier) {
          let media_type = MediaType::from_specifier(&specifier);
          results.push(Some((specifier, media_type)));
        } else {
          results.push(None);
        }
      } else if let Some(dep) =
        dependencies.as_ref().and_then(|d| d.deps.get(&specifier))
      {
        if let Some(specifier) = dep.maybe_type.maybe_specifier() {
          results.push(self.resolve_dependency(specifier, maybe_npm, referrer));
        } else if let Some(specifier) = dep.maybe_code.maybe_specifier() {
          results.push(self.resolve_dependency(specifier, maybe_npm, referrer));
        } else {
          results.push(None);
        }
      } else if let Some(specifier) = self
        .resolve_imports_dependency(&specifier)
        .and_then(|r| r.maybe_specifier())
      {
        results.push(self.resolve_dependency(specifier, maybe_npm, referrer));
      } else if let Ok(npm_req_ref) =
        NpmPackageReqReference::from_str(&specifier)
      {
        results.push(node_resolve_npm_req_ref(
          npm_req_ref,
          maybe_npm,
          referrer,
        ));
      } else {
        results.push(None);
      }
    }
    results
  }

  /// Update the location of the on disk cache for the document store.
  pub fn set_cache(&mut self, cache: Arc<dyn HttpCache>) {
    // TODO update resolved dependencies?
    self.cache = cache.clone();
    self.specifier_resolver = Arc::new(SpecifierResolver::new(cache));
    self.dirty = true;
  }

  /// Tries to cache a navigation tree that is associated with the provided specifier
  /// if the document stored has the same script version.
  pub fn try_cache_navigation_tree(
    &self,
    specifier: &ModuleSpecifier,
    script_version: &str,
    navigation_tree: Arc<tsc::NavigationTree>,
  ) -> Result<(), AnyError> {
    if let Some(doc) = self.open_docs.get(specifier) {
      doc.update_navigation_tree_if_version(navigation_tree, script_version)
    } else {
      let mut file_system_docs = self.file_system_docs.lock();
      if let Some(doc) = file_system_docs.docs.get_mut(specifier) {
        doc.update_navigation_tree_if_version(navigation_tree, script_version);
      } else {
        return Err(custom_error(
          "NotFound",
          format!("Specifier not found {specifier}"),
        ));
      }
    }
    Ok(())
  }

  pub fn update_config(&mut self, options: UpdateDocumentConfigOptions) {
    fn calculate_resolver_config_hash(
      enabled_paths: &[PathBuf],
      document_preload_limit: usize,
      maybe_import_map: Option<&import_map::ImportMap>,
      maybe_jsx_config: Option<&JsxImportSourceConfig>,
      maybe_vendor_dir: Option<bool>,
      maybe_package_json_deps: Option<&PackageJsonDeps>,
    ) -> u64 {
      let mut hasher = FastInsecureHasher::default();
      hasher.write_hashable(document_preload_limit);
      hasher.write_hashable(&{
        // ensure these are sorted so the hashing is deterministic
        let mut enabled_paths = enabled_paths.to_vec();
        enabled_paths.sort_unstable();
        enabled_paths
      });
      if let Some(import_map) = maybe_import_map {
        hasher.write_str(&import_map.to_json());
        hasher.write_str(import_map.base_url().as_str());
      }
      hasher.write_hashable(maybe_vendor_dir);
      hasher.write_hashable(maybe_jsx_config);
      if let Some(package_json_deps) = &maybe_package_json_deps {
        // We need to ensure the hashing is deterministic so explicitly type
        // this in order to catch if the type of package_json_deps ever changes
        // from a deterministic IndexMap to something else.
        let package_json_deps: &IndexMap<_, _> = *package_json_deps;
        for (key, value) in package_json_deps {
          hasher.write_hashable(key);
          match value {
            Ok(value) => {
              hasher.write_hashable(value);
            }
            Err(err) => {
              hasher.write_str(&err.to_string());
            }
          }
        }
      }

      hasher.finish()
    }

    let maybe_package_json_deps =
      options.maybe_package_json.map(|package_json| {
        package_json::get_local_package_json_version_reqs(package_json)
      });
    let maybe_jsx_config = options
      .maybe_config_file
      .and_then(|cf| cf.to_maybe_jsx_import_source_config().ok().flatten());
    let new_resolver_config_hash = calculate_resolver_config_hash(
      &options.enabled_paths,
      options.document_preload_limit,
      options.maybe_import_map.as_deref(),
      maybe_jsx_config.as_ref(),
      options.maybe_config_file.and_then(|c| c.vendor_dir_flag()),
      maybe_package_json_deps.as_ref(),
    );
    let deps_provider =
      Arc::new(PackageJsonDepsProvider::new(maybe_package_json_deps));
<<<<<<< HEAD
    self.resolver = Arc::new(CliGraphResolver::new(CliGraphResolverOptions {
      fs: Arc::new(RealFs),
      node_resolver: options.node_resolver,
      npm_resolver: options.npm_resolver,
      cjs_resolutions: None, // only used for runtime
      package_json_deps_provider: deps_provider,
      maybe_jsx_import_source_config: maybe_jsx_config,
      maybe_import_map: options.maybe_import_map,
      maybe_vendor_dir: options
        .maybe_config_file
        .and_then(|c| c.vendor_dir_path())
        .as_ref(),
      bare_node_builtins_enabled: options
        .maybe_config_file
        .map(|config| {
          config
            .json
            .unstable
            .contains(&"bare-node-builtins".to_string())
        })
        .unwrap_or(false),
    }));
=======
    self.resolver = Arc::new(CliGraphResolver::new(
      options.npm_resolver,
      deps_provider,
      CliGraphResolverOptions {
        maybe_jsx_import_source_config: maybe_jsx_config,
        maybe_import_map: options.maybe_import_map,
        maybe_vendor_dir: options
          .maybe_config_file
          .and_then(|c| c.vendor_dir_path())
          .as_ref(),
        bare_node_builtins_enabled: options
          .maybe_config_file
          .map(|config| {
            config
              .json
              .unstable
              .contains(&"bare-node-builtins".to_string())
          })
          .unwrap_or(false),
      },
    ));
>>>>>>> 8f065a60
    self.imports = Arc::new(
      if let Some(Ok(imports)) =
        options.maybe_config_file.map(|cf| cf.to_maybe_imports())
      {
        imports
          .into_iter()
          .map(|(referrer, imports)| {
            let graph_import = GraphImport::new(
              &referrer,
              imports,
              Some(self.get_resolver()),
              Some(self.get_npm_resolver()),
            );
            (referrer, graph_import)
          })
          .collect()
      } else {
        IndexMap::new()
      },
    );

    // only refresh the dependencies if the underlying configuration has changed
    if self.resolver_config_hash != new_resolver_config_hash {
      self.refresh_dependencies(
        options.enabled_paths,
        options.disabled_paths,
        options.document_preload_limit,
      );
      self.resolver_config_hash = new_resolver_config_hash;

      self.dirty = true;
      self.calculate_dependents_if_dirty();
    }
  }

  fn refresh_dependencies(
    &mut self,
    enabled_paths: Vec<PathBuf>,
    disabled_paths: Vec<PathBuf>,
    document_preload_limit: usize,
  ) {
    let resolver = self.resolver.as_graph_resolver();
    let npm_resolver = self.resolver.as_graph_npm_resolver();
    for doc in self.open_docs.values_mut() {
      if let Some(new_doc) = doc.maybe_with_new_resolver(resolver, npm_resolver)
      {
        *doc = new_doc;
      }
    }

    // update the file system documents
    let mut fs_docs = self.file_system_docs.lock();
    if document_preload_limit > 0 {
      let mut not_found_docs =
        fs_docs.docs.keys().cloned().collect::<HashSet<_>>();
      let open_docs = &mut self.open_docs;

      log::debug!("Preloading documents from enabled urls...");
      let mut finder =
        PreloadDocumentFinder::new(PreloadDocumentFinderOptions {
          enabled_paths,
          disabled_paths,
          limit: document_preload_limit,
        });
      for specifier in finder.by_ref() {
        // mark this document as having been found
        not_found_docs.remove(&specifier);

        if !open_docs.contains_key(&specifier)
          && !fs_docs.docs.contains_key(&specifier)
        {
          fs_docs.refresh_document(
            &self.cache,
            resolver,
            &specifier,
            npm_resolver,
          );
        } else {
          // update the existing entry to have the new resolver
          if let Some(doc) = fs_docs.docs.get_mut(&specifier) {
            if let Some(new_doc) =
              doc.maybe_with_new_resolver(resolver, npm_resolver)
            {
              *doc = new_doc;
            }
          }
        }
      }

      if finder.hit_limit() {
        lsp_warn!(
            concat!(
              "Hit the language server document preload limit of {} file system entries. ",
              "You may want to use the \"deno.enablePaths\" configuration setting to only have Deno ",
              "partially enable a workspace or increase the limit via \"deno.documentPreloadLimit\". ",
              "In cases where Deno ends up using too much memory, you may want to lower the limit."
            ),
            document_preload_limit,
          );

        // since we hit the limit, just update everything to use the new resolver
        for uri in not_found_docs {
          if let Some(doc) = fs_docs.docs.get_mut(&uri) {
            if let Some(new_doc) =
              doc.maybe_with_new_resolver(resolver, npm_resolver)
            {
              *doc = new_doc;
            }
          }
        }
      } else {
        // clean up and remove any documents that weren't found
        for uri in not_found_docs {
          fs_docs.docs.remove(&uri);
        }
      }
    } else {
      // This log statement is used in the tests to ensure preloading doesn't
      // happen, which is not useful in the repl and could be very expensive
      // if the repl is launched from a directory with a lot of descendants.
      log::debug!("Skipping document preload.");

      // just update to use the new resolver
      for doc in fs_docs.docs.values_mut() {
        if let Some(new_doc) =
          doc.maybe_with_new_resolver(resolver, npm_resolver)
        {
          *doc = new_doc;
        }
      }
    }

    fs_docs.dirty = true;
  }

  /// Iterate through the documents, building a map where the key is a unique
  /// document and the value is a set of specifiers that depend on that
  /// document.
  fn calculate_dependents_if_dirty(&mut self) {
    #[derive(Default)]
    struct DocAnalyzer {
      dependents_map: HashMap<ModuleSpecifier, HashSet<ModuleSpecifier>>,
      analyzed_specifiers: HashSet<ModuleSpecifier>,
      pending_specifiers: VecDeque<ModuleSpecifier>,
      npm_reqs: HashSet<PackageReq>,
      has_node_builtin_specifier: bool,
    }

    impl DocAnalyzer {
      fn add(&mut self, dep: &ModuleSpecifier, specifier: &ModuleSpecifier) {
        if !self.analyzed_specifiers.contains(dep) {
          self.analyzed_specifiers.insert(dep.clone());
          // perf: ensure this is not added to unless this specifier has never
          // been analyzed in order to not cause an extra file system lookup
          self.pending_specifiers.push_back(dep.clone());
          if let Ok(reference) = NpmPackageReqReference::from_specifier(dep) {
            self.npm_reqs.insert(reference.into_inner().req);
          }
        }

        self
          .dependents_map
          .entry(dep.clone())
          .or_default()
          .insert(specifier.clone());
      }

      fn analyze_doc(&mut self, specifier: &ModuleSpecifier, doc: &Document) {
        self.analyzed_specifiers.insert(specifier.clone());
        for dependency in doc.dependencies().values() {
          if let Some(dep) = dependency.get_code() {
            if !self.has_node_builtin_specifier && dep.scheme() == "node" {
              self.has_node_builtin_specifier = true;
            }
            self.add(dep, specifier);
          }
          if let Some(dep) = dependency.get_type() {
            self.add(dep, specifier);
          }
        }
        if let Some(dep) = doc.maybe_types_dependency().maybe_specifier() {
          self.add(dep, specifier);
        }
      }
    }

    let mut file_system_docs = self.file_system_docs.lock();
    if !file_system_docs.dirty && !self.dirty {
      return;
    }

    let mut doc_analyzer = DocAnalyzer::default();
    // favor documents that are open in case a document exists in both collections
    let documents = file_system_docs.docs.iter().chain(self.open_docs.iter());
    for (specifier, doc) in documents {
      doc_analyzer.analyze_doc(specifier, doc);
    }

    let resolver = self.get_resolver();
    let npm_resolver = self.get_npm_resolver();
    while let Some(specifier) = doc_analyzer.pending_specifiers.pop_front() {
      if let Some(doc) = self.open_docs.get(&specifier) {
        doc_analyzer.analyze_doc(&specifier, doc);
      } else if let Some(doc) =
        file_system_docs.get(&self.cache, resolver, &specifier, npm_resolver)
      {
        doc_analyzer.analyze_doc(&specifier, &doc);
      }
    }

    let mut npm_reqs = doc_analyzer.npm_reqs;
    // Ensure a @types/node package exists when any module uses a node: specifier.
    // Unlike on the command line, here we just add @types/node to the npm package
    // requirements since this won't end up in the lockfile.
    self.has_injected_types_node_package = doc_analyzer
      .has_node_builtin_specifier
      && !npm_reqs.iter().any(|r| r.name == "@types/node");
    if self.has_injected_types_node_package {
      npm_reqs.insert(PackageReq::from_str("@types/node").unwrap());
    }

    self.dependents_map = Arc::new(doc_analyzer.dependents_map);
    self.npm_specifier_reqs = Arc::new({
      let mut reqs = npm_reqs.into_iter().collect::<Vec<_>>();
      reqs.sort();
      reqs
    });
    self.dirty = false;
    file_system_docs.dirty = false;
  }

  fn get_resolver(&self) -> &dyn deno_graph::source::Resolver {
    self.resolver.as_graph_resolver()
  }

  fn get_npm_resolver(&self) -> &dyn deno_graph::source::NpmResolver {
    self.resolver.as_graph_npm_resolver()
  }

  fn resolve_dependency(
    &self,
    specifier: &ModuleSpecifier,
    maybe_npm: Option<&StateNpmSnapshot>,
    referrer: &ModuleSpecifier,
  ) -> Option<(ModuleSpecifier, MediaType)> {
    if let Some(module_name) = specifier.as_str().strip_prefix("node:") {
      if deno_node::is_builtin_node_module(module_name) {
        // return itself for node: specifiers because during type checking
        // we resolve to the ambient modules in the @types/node package
        // rather than deno_std/node
        return Some((specifier.clone(), MediaType::Dts));
      }
    }

    if let Ok(npm_ref) = NpmPackageReqReference::from_specifier(specifier) {
      return node_resolve_npm_req_ref(npm_ref, maybe_npm, referrer);
    }
    let doc = self.get(specifier)?;
    let maybe_module = doc.maybe_esm_module().and_then(|r| r.as_ref().ok());
    let maybe_types_dependency = maybe_module
      .and_then(|m| m.maybe_types_dependency.as_ref().map(|d| &d.dependency));
    if let Some(specifier) =
      maybe_types_dependency.and_then(|d| d.maybe_specifier())
    {
      self.resolve_dependency(specifier, maybe_npm, referrer)
    } else {
      let media_type = doc.media_type();
      Some((doc.specifier().clone(), media_type))
    }
  }

  /// Iterate through any "imported" modules, checking to see if a dependency
  /// is available. This is used to provide "global" imports like the JSX import
  /// source.
  fn resolve_imports_dependency(&self, specifier: &str) -> Option<&Resolution> {
    for graph_imports in self.imports.values() {
      let maybe_dep = graph_imports.dependencies.get(specifier);
      if maybe_dep.is_some() {
        return maybe_dep.map(|d| &d.maybe_type);
      }
    }
    None
  }
}

fn node_resolve_npm_req_ref(
  npm_req_ref: NpmPackageReqReference,
  maybe_npm: Option<&StateNpmSnapshot>,
  referrer: &ModuleSpecifier,
) -> Option<(ModuleSpecifier, MediaType)> {
  maybe_npm.map(|npm| {
    NodeResolution::into_specifier_and_media_type(
      npm
        .npm_resolver
        .resolve_pkg_folder_from_deno_module_req(npm_req_ref.req(), referrer)
        .ok()
        .and_then(|package_folder| {
          npm
            .node_resolver
            .resolve_package_subpath_from_deno_module(
              &package_folder,
              npm_req_ref.sub_path(),
              referrer,
              NodeResolutionMode::Types,
              &PermissionsContainer::allow_all(),
            )
            .ok()
            .flatten()
        }),
    )
  })
}

/// Loader that will look at the open documents.
pub struct OpenDocumentsGraphLoader<'a> {
  pub inner_loader: &'a mut dyn deno_graph::source::Loader,
  pub open_docs: &'a HashMap<ModuleSpecifier, Document>,
}

impl<'a> OpenDocumentsGraphLoader<'a> {
  fn load_from_docs(
    &self,
    specifier: &ModuleSpecifier,
  ) -> Option<deno_graph::source::LoadFuture> {
    if specifier.scheme() == "file" {
      if let Some(doc) = self.open_docs.get(specifier) {
        return Some(
          future::ready(Ok(Some(deno_graph::source::LoadResponse::Module {
            content: doc.content(),
            specifier: doc.specifier().clone(),
            maybe_headers: None,
          })))
          .boxed_local(),
        );
      }
    }
    None
  }
}

impl<'a> deno_graph::source::Loader for OpenDocumentsGraphLoader<'a> {
  fn registry_url(&self) -> &Url {
    self.inner_loader.registry_url()
  }

  fn load(
    &mut self,
    specifier: &ModuleSpecifier,
    is_dynamic: bool,
    cache_setting: deno_graph::source::CacheSetting,
  ) -> deno_graph::source::LoadFuture {
    match self.load_from_docs(specifier) {
      Some(fut) => fut,
      None => self.inner_loader.load(specifier, is_dynamic, cache_setting),
    }
  }

  fn cache_module_info(
    &mut self,
    specifier: &deno_ast::ModuleSpecifier,
    source: &str,
    module_info: &deno_graph::ModuleInfo,
  ) {
    self
      .inner_loader
      .cache_module_info(specifier, source, module_info)
  }
}

fn parse_and_analyze_module(
  specifier: &ModuleSpecifier,
  text_info: SourceTextInfo,
  maybe_headers: Option<&HashMap<String, String>>,
  resolver: &dyn deno_graph::source::Resolver,
  npm_resolver: &dyn deno_graph::source::NpmResolver,
) -> (Option<ParsedSourceResult>, Option<ModuleResult>) {
  let parsed_source_result = parse_source(specifier, text_info, maybe_headers);
  let module_result = analyze_module(
    specifier,
    &parsed_source_result,
    maybe_headers,
    resolver,
    npm_resolver,
  );
  (Some(parsed_source_result), Some(module_result))
}

fn parse_source(
  specifier: &ModuleSpecifier,
  text_info: SourceTextInfo,
  maybe_headers: Option<&HashMap<String, String>>,
) -> ParsedSourceResult {
  deno_ast::parse_module(deno_ast::ParseParams {
    specifier: specifier.to_string(),
    text_info,
    media_type: MediaType::from_specifier_and_headers(specifier, maybe_headers),
    capture_tokens: true,
    scope_analysis: true,
    maybe_syntax: None,
  })
}

fn analyze_module(
  specifier: &ModuleSpecifier,
  parsed_source_result: &ParsedSourceResult,
  maybe_headers: Option<&HashMap<String, String>>,
  resolver: &dyn deno_graph::source::Resolver,
  npm_resolver: &dyn deno_graph::source::NpmResolver,
) -> ModuleResult {
  match parsed_source_result {
    Ok(parsed_source) => Ok(deno_graph::parse_module_from_ast(
      specifier,
      maybe_headers,
      parsed_source,
      Some(resolver),
      Some(npm_resolver),
    )),
    Err(err) => Err(deno_graph::ModuleGraphError::ModuleError(
      deno_graph::ModuleError::ParseErr(specifier.clone(), err.clone()),
    )),
  }
}

enum PendingEntry {
  /// File specified as a root url.
  SpecifiedRootFile(PathBuf),
  /// Directory that is queued to read.
  Dir(PathBuf),
  /// The current directory being read.
  ReadDir(Box<ReadDir>),
}

struct PreloadDocumentFinderOptions {
  enabled_paths: Vec<PathBuf>,
  disabled_paths: Vec<PathBuf>,
  limit: usize,
}

/// Iterator that finds documents that can be preloaded into
/// the LSP on startup.
struct PreloadDocumentFinder {
  limit: usize,
  entry_count: usize,
  pending_entries: VecDeque<PendingEntry>,
  disabled_globs: glob::GlobSet,
  disabled_paths: HashSet<PathBuf>,
}

impl PreloadDocumentFinder {
  pub fn new(options: PreloadDocumentFinderOptions) -> Self {
    fn paths_into_globs_and_paths(
      input_paths: Vec<PathBuf>,
    ) -> (glob::GlobSet, HashSet<PathBuf>) {
      let mut globs = Vec::with_capacity(input_paths.len());
      let mut paths = HashSet::with_capacity(input_paths.len());
      for path in input_paths {
        if let Ok(Some(glob)) =
          glob::GlobPattern::new_if_pattern(&path.to_string_lossy())
        {
          globs.push(glob);
        } else {
          paths.insert(path);
        }
      }
      (glob::GlobSet::new(globs), paths)
    }

    fn is_allowed_root_dir(dir_path: &Path) -> bool {
      if dir_path.parent().is_none() {
        // never search the root directory of a drive
        return false;
      }
      true
    }

    let (disabled_globs, disabled_paths) =
      paths_into_globs_and_paths(options.disabled_paths);
    let mut finder = PreloadDocumentFinder {
      limit: options.limit,
      entry_count: 0,
      pending_entries: Default::default(),
      disabled_globs,
      disabled_paths,
    };

    // initialize the finder with the initial paths
    let mut dirs = Vec::with_capacity(options.enabled_paths.len());
    for path in options.enabled_paths {
      if !finder.disabled_paths.contains(&path)
        && !finder.disabled_globs.matches_path(&path)
      {
        if path.is_dir() {
          if is_allowed_root_dir(&path) {
            dirs.push(path);
          }
        } else {
          finder
            .pending_entries
            .push_back(PendingEntry::SpecifiedRootFile(path));
        }
      }
    }
    for dir in sort_and_remove_non_leaf_dirs(dirs) {
      finder.pending_entries.push_back(PendingEntry::Dir(dir));
    }
    finder
  }

  pub fn hit_limit(&self) -> bool {
    self.entry_count >= self.limit
  }

  fn get_valid_specifier(path: &Path) -> Option<ModuleSpecifier> {
    fn is_allowed_media_type(media_type: MediaType) -> bool {
      match media_type {
        MediaType::JavaScript
        | MediaType::Jsx
        | MediaType::Mjs
        | MediaType::Cjs
        | MediaType::TypeScript
        | MediaType::Mts
        | MediaType::Cts
        | MediaType::Dts
        | MediaType::Dmts
        | MediaType::Dcts
        | MediaType::Tsx => true,
        MediaType::Json // ignore because json never depends on other files
        | MediaType::Wasm
        | MediaType::SourceMap
        | MediaType::TsBuildInfo
        | MediaType::Unknown => false,
      }
    }

    let media_type = MediaType::from_path(path);
    if is_allowed_media_type(media_type) {
      if let Ok(specifier) = ModuleSpecifier::from_file_path(path) {
        return Some(specifier);
      }
    }
    None
  }
}

impl Iterator for PreloadDocumentFinder {
  type Item = ModuleSpecifier;

  fn next(&mut self) -> Option<Self::Item> {
    fn is_discoverable_dir(dir_path: &Path) -> bool {
      if let Some(dir_name) = dir_path.file_name() {
        let dir_name = dir_name.to_string_lossy().to_lowercase();
        // We ignore these directories by default because there is a
        // high likelihood they aren't relevant. Someone can opt-into
        // them by specifying one of them as an enabled path.
        if matches!(dir_name.as_str(), "node_modules" | ".git") {
          return false;
        }

        // ignore cargo target directories for anyone using Deno with Rust
        if dir_name == "target"
          && dir_path
            .parent()
            .map(|p| p.join("Cargo.toml").exists())
            .unwrap_or(false)
        {
          return false;
        }

        true
      } else {
        false
      }
    }

    fn is_discoverable_file(file_path: &Path) -> bool {
      // Don't auto-discover minified files as they are likely to be very large
      // and likely not to have dependencies on code outside them that would
      // be useful in the LSP
      if let Some(file_name) = file_path.file_name() {
        let file_name = file_name.to_string_lossy().to_lowercase();
        !file_name.as_str().contains(".min.")
      } else {
        false
      }
    }

    while let Some(entry) = self.pending_entries.pop_front() {
      match entry {
        PendingEntry::SpecifiedRootFile(file) => {
          // since it was a file that was specified as a root url, only
          // verify that it's valid
          if let Some(specifier) = Self::get_valid_specifier(&file) {
            return Some(specifier);
          }
        }
        PendingEntry::Dir(dir_path) => {
          if let Ok(read_dir) = fs::read_dir(&dir_path) {
            self
              .pending_entries
              .push_back(PendingEntry::ReadDir(Box::new(read_dir)));
          }
        }
        PendingEntry::ReadDir(mut entries) => {
          while let Some(entry) = entries.next() {
            self.entry_count += 1;

            if self.hit_limit() {
              self.pending_entries.clear(); // stop searching
              return None;
            }

            if let Ok(entry) = entry {
              let path = entry.path();
              if let Ok(file_type) = entry.file_type() {
                if !self.disabled_paths.contains(&path)
                  && !self.disabled_globs.matches_path(&path)
                {
                  if file_type.is_dir() && is_discoverable_dir(&path) {
                    self
                      .pending_entries
                      .push_back(PendingEntry::Dir(path.to_path_buf()));
                  } else if file_type.is_file() && is_discoverable_file(&path) {
                    if let Some(specifier) = Self::get_valid_specifier(&path) {
                      // restore the next entries for next time
                      self
                        .pending_entries
                        .push_front(PendingEntry::ReadDir(entries));
                      return Some(specifier);
                    }
                  }
                }
              }
            }
          }
        }
      }
    }

    None
  }
}

/// Removes any directories that are a descendant of another directory in the collection.
fn sort_and_remove_non_leaf_dirs(mut dirs: Vec<PathBuf>) -> Vec<PathBuf> {
  if dirs.is_empty() {
    return dirs;
  }

  dirs.sort();
  if !dirs.is_empty() {
    for i in (0..dirs.len() - 1).rev() {
      let prev = &dirs[i + 1];
      if prev.starts_with(&dirs[i]) {
        dirs.remove(i + 1);
      }
    }
  }

  dirs
}

#[cfg(test)]
mod tests {
  use crate::cache::GlobalHttpCache;
  use crate::cache::RealDenoCacheEnv;

  use super::*;
  use import_map::ImportMap;
  use pretty_assertions::assert_eq;
  use test_util::PathRef;
  use test_util::TempDir;

  fn setup(temp_dir: &TempDir) -> (Documents, PathRef) {
    let location = temp_dir.path().join("deps");
    let cache = Arc::new(GlobalHttpCache::new(
      location.to_path_buf(),
      RealDenoCacheEnv,
    ));
    let documents = Documents::new(cache);
    (documents, location)
  }

  #[test]
  fn test_documents_open() {
    let temp_dir = TempDir::new();
    let (mut documents, _) = setup(&temp_dir);
    let specifier = ModuleSpecifier::parse("file:///a.ts").unwrap();
    let content = r#"import * as b from "./b.ts";
console.log(b);
"#;
    let document = documents.open(
      specifier,
      1,
      "javascript".parse().unwrap(),
      content.into(),
    );
    assert!(document.is_open());
    assert!(document.is_diagnosable());
  }

  #[test]
  fn test_documents_change() {
    let temp_dir = TempDir::new();
    let (mut documents, _) = setup(&temp_dir);
    let specifier = ModuleSpecifier::parse("file:///a.ts").unwrap();
    let content = r#"import * as b from "./b.ts";
console.log(b);
"#;
    documents.open(
      specifier.clone(),
      1,
      "javascript".parse().unwrap(),
      content.into(),
    );
    documents
      .change(
        &specifier,
        2,
        vec![lsp::TextDocumentContentChangeEvent {
          range: Some(lsp::Range {
            start: lsp::Position {
              line: 1,
              character: 13,
            },
            end: lsp::Position {
              line: 1,
              character: 13,
            },
          }),
          range_length: None,
          text: r#", "hello deno""#.to_string(),
        }],
      )
      .unwrap();
    assert_eq!(
      &*documents.get(&specifier).unwrap().content(),
      r#"import * as b from "./b.ts";
console.log(b, "hello deno");
"#
    );
  }

  #[test]
  fn test_documents_ensure_no_duplicates() {
    // it should never happen that a user of this API causes this to happen,
    // but we'll guard against it anyway
    let temp_dir = TempDir::new();
    let (mut documents, documents_path) = setup(&temp_dir);
    let file_path = documents_path.join("file.ts");
    let file_specifier = ModuleSpecifier::from_file_path(&file_path).unwrap();
    documents_path.create_dir_all();
    file_path.write("");

    // open the document
    documents.open(
      file_specifier.clone(),
      1,
      LanguageId::TypeScript,
      "".into(),
    );

    // make a clone of the document store and close the document in that one
    let mut documents2 = documents.clone();
    documents2.close(&file_specifier).unwrap();

    // At this point the document will be in both documents and the shared file system documents.
    // Now make sure that the original documents doesn't return both copies
    assert_eq!(documents.documents(DocumentsFilter::All).len(), 1);
  }

  #[test]
  fn test_documents_refresh_dependencies_config_change() {
    // it should never happen that a user of this API causes this to happen,
    // but we'll guard against it anyway
    let temp_dir = TempDir::new();
    let (mut documents, documents_path) = setup(&temp_dir);
    fs::create_dir_all(&documents_path).unwrap();

    let file1_path = documents_path.join("file1.ts");
    let file1_specifier = ModuleSpecifier::from_file_path(&file1_path).unwrap();
    fs::write(&file1_path, "").unwrap();

    let file2_path = documents_path.join("file2.ts");
    let file2_specifier = ModuleSpecifier::from_file_path(&file2_path).unwrap();
    fs::write(&file2_path, "").unwrap();

    let file3_path = documents_path.join("file3.ts");
    let file3_specifier = ModuleSpecifier::from_file_path(&file3_path).unwrap();
    fs::write(&file3_path, "").unwrap();

    // set the initial import map and point to file 2
    {
      let mut import_map = ImportMap::new(
        ModuleSpecifier::from_file_path(documents_path.join("import_map.json"))
          .unwrap(),
      );
      import_map
        .imports_mut()
        .append("test".to_string(), "./file2.ts".to_string())
        .unwrap();

      documents.update_config(UpdateDocumentConfigOptions {
        enabled_paths: vec![],
        disabled_paths: vec![],
        document_preload_limit: 1_000,
        maybe_import_map: Some(Arc::new(import_map)),
        maybe_config_file: None,
        maybe_package_json: None,
        node_resolver: None,
        npm_resolver: None,
      });

      // open the document
      let document = documents.open(
        file1_specifier.clone(),
        1,
        LanguageId::TypeScript,
        "import {} from 'test';".into(),
      );

      assert_eq!(
        document
          .dependencies()
          .get("test")
          .unwrap()
          .maybe_code
          .maybe_specifier()
          .map(ToOwned::to_owned),
        Some(file2_specifier),
      );
    }

    // now point at file 3
    {
      let mut import_map = ImportMap::new(
        ModuleSpecifier::from_file_path(documents_path.join("import_map.json"))
          .unwrap(),
      );
      import_map
        .imports_mut()
        .append("test".to_string(), "./file3.ts".to_string())
        .unwrap();

      documents.update_config(UpdateDocumentConfigOptions {
        enabled_paths: vec![],
        disabled_paths: vec![],
        document_preload_limit: 1_000,
        maybe_import_map: Some(Arc::new(import_map)),
        maybe_config_file: None,
        maybe_package_json: None,
        node_resolver: None,
        npm_resolver: None,
      });

      // check the document's dependencies
      let document = documents.get(&file1_specifier).unwrap();
      assert_eq!(
        document
          .dependencies()
          .get("test")
          .unwrap()
          .maybe_code
          .maybe_specifier()
          .map(ToOwned::to_owned),
        Some(file3_specifier),
      );
    }
  }

  #[test]
  pub fn test_pre_load_document_finder() {
    let temp_dir = TempDir::new();
    temp_dir.create_dir_all("root1/node_modules/");
    temp_dir.write("root1/node_modules/mod.ts", ""); // no, node_modules

    temp_dir.create_dir_all("root1/sub_dir");
    temp_dir.create_dir_all("root1/target");
    temp_dir.create_dir_all("root1/node_modules");
    temp_dir.create_dir_all("root1/.git");
    temp_dir.create_dir_all("root1/file.ts"); // no, directory
    temp_dir.write("root1/mod1.ts", ""); // yes
    temp_dir.write("root1/mod2.js", ""); // yes
    temp_dir.write("root1/mod3.tsx", ""); // yes
    temp_dir.write("root1/mod4.d.ts", ""); // yes
    temp_dir.write("root1/mod5.jsx", ""); // yes
    temp_dir.write("root1/mod6.mjs", ""); // yes
    temp_dir.write("root1/mod7.mts", ""); // yes
    temp_dir.write("root1/mod8.d.mts", ""); // yes
    temp_dir.write("root1/other.json", ""); // no, json
    temp_dir.write("root1/other.txt", ""); // no, text file
    temp_dir.write("root1/other.wasm", ""); // no, don't load wasm
    temp_dir.write("root1/Cargo.toml", ""); // no
    temp_dir.write("root1/sub_dir/mod.ts", ""); // yes
    temp_dir.write("root1/sub_dir/data.min.ts", ""); // no, minified file
    temp_dir.write("root1/.git/main.ts", ""); // no, .git folder
    temp_dir.write("root1/node_modules/main.ts", ""); // no, because it's in a node_modules folder
    temp_dir.write("root1/target/main.ts", ""); // no, because there is a Cargo.toml in the root directory

    temp_dir.create_dir_all("root2/folder");
    temp_dir.create_dir_all("root2/sub_folder");
    temp_dir.write("root2/file1.ts", ""); // yes, provided
    temp_dir.write("root2/file2.ts", ""); // no, not provided
    temp_dir.write("root2/main.min.ts", ""); // yes, provided
    temp_dir.write("root2/folder/main.ts", ""); // yes, provided
    temp_dir.write("root2/sub_folder/a.js", ""); // no, not provided
    temp_dir.write("root2/sub_folder/b.ts", ""); // no, not provided
    temp_dir.write("root2/sub_folder/c.js", ""); // no, not provided

    temp_dir.create_dir_all("root3/");
    temp_dir.write("root3/mod.ts", ""); // no, not provided

    let mut urls = PreloadDocumentFinder::new(PreloadDocumentFinderOptions {
      enabled_paths: vec![
        temp_dir.path().to_path_buf().join("root1"),
        temp_dir.path().to_path_buf().join("root2").join("file1.ts"),
        temp_dir
          .path()
          .to_path_buf()
          .join("root2")
          .join("main.min.ts"),
        temp_dir.path().to_path_buf().join("root2").join("folder"),
      ],
      disabled_paths: Vec::new(),
      limit: 1_000,
    })
    .collect::<Vec<_>>();

    // Ideally we would test for order here, which should be BFS, but
    // different file systems have different directory iteration
    // so we sort the results
    urls.sort();

    assert_eq!(
      urls,
      vec![
        temp_dir.uri().join("root1/mod1.ts").unwrap(),
        temp_dir.uri().join("root1/mod2.js").unwrap(),
        temp_dir.uri().join("root1/mod3.tsx").unwrap(),
        temp_dir.uri().join("root1/mod4.d.ts").unwrap(),
        temp_dir.uri().join("root1/mod5.jsx").unwrap(),
        temp_dir.uri().join("root1/mod6.mjs").unwrap(),
        temp_dir.uri().join("root1/mod7.mts").unwrap(),
        temp_dir.uri().join("root1/mod8.d.mts").unwrap(),
        temp_dir.uri().join("root1/sub_dir/mod.ts").unwrap(),
        temp_dir.uri().join("root2/file1.ts").unwrap(),
        temp_dir.uri().join("root2/folder/main.ts").unwrap(),
        temp_dir.uri().join("root2/main.min.ts").unwrap(),
      ]
    );

    // now try iterating with a low limit
    let urls = PreloadDocumentFinder::new(PreloadDocumentFinderOptions {
      enabled_paths: vec![temp_dir.path().to_path_buf()],
      disabled_paths: Vec::new(),
      limit: 10, // entries and not results
    })
    .collect::<Vec<_>>();

    // since different file system have different iteration
    // order, the number here may vary, so just assert it's below
    // a certain amount
    assert!(urls.len() < 5, "Actual length: {}", urls.len());

    // now try with certain directories and files disabled
    let mut urls = PreloadDocumentFinder::new(PreloadDocumentFinderOptions {
      enabled_paths: vec![temp_dir.path().to_path_buf()],
      disabled_paths: vec![
        temp_dir.path().to_path_buf().join("root1"),
        temp_dir.path().to_path_buf().join("root2").join("file1.ts"),
        temp_dir.path().to_path_buf().join("**/*.js"), // ignore js files
      ],
      limit: 1_000,
    })
    .collect::<Vec<_>>();
    urls.sort();
    assert_eq!(
      urls,
      vec![
        temp_dir.uri().join("root2/file2.ts").unwrap(),
        temp_dir.uri().join("root2/folder/main.ts").unwrap(),
        temp_dir.uri().join("root2/sub_folder/b.ts").unwrap(), // won't have the javascript files
        temp_dir.uri().join("root3/mod.ts").unwrap(),
      ]
    );
  }

  #[test]
  pub fn test_pre_load_document_finder_disallowed_dirs() {
    if cfg!(windows) {
      let paths = PreloadDocumentFinder::new(PreloadDocumentFinderOptions {
        enabled_paths: vec![PathBuf::from("C:\\")],
        disabled_paths: Vec::new(),
        limit: 1_000,
      })
      .collect::<Vec<_>>();
      assert_eq!(paths, vec![]);
    } else {
      let paths = PreloadDocumentFinder::new(PreloadDocumentFinderOptions {
        enabled_paths: vec![PathBuf::from("/")],
        disabled_paths: Vec::new(),
        limit: 1_000,
      })
      .collect::<Vec<_>>();
      assert_eq!(paths, vec![]);
    }
  }

  #[test]
  fn test_sort_and_remove_non_leaf_dirs() {
    fn run_test(paths: Vec<&str>, expected_output: Vec<&str>) {
      let paths = sort_and_remove_non_leaf_dirs(
        paths.into_iter().map(PathBuf::from).collect(),
      );
      let dirs: Vec<_> =
        paths.iter().map(|dir| dir.to_string_lossy()).collect();
      assert_eq!(dirs, expected_output);
    }

    run_test(
      vec![
        "/test/asdf/test/asdf/",
        "/test/asdf/test/asdf/test.ts",
        "/test/asdf/",
        "/test/asdf/",
        "/testing/456/893/",
        "/testing/456/893/test/",
      ],
      vec!["/test/asdf/", "/testing/456/893/"],
    );
    run_test(vec![], vec![]);
  }
}<|MERGE_RESOLUTION|>--- conflicted
+++ resolved
@@ -959,7 +959,6 @@
       file_system_docs: Default::default(),
       resolver_config_hash: 0,
       imports: Default::default(),
-<<<<<<< HEAD
       resolver: Arc::new(CliGraphResolver::new(CliGraphResolverOptions {
         fs: Arc::new(RealFs),
         node_resolver: None,
@@ -971,18 +970,6 @@
         maybe_vendor_dir: None,
         bare_node_builtins_enabled: false,
       })),
-=======
-      resolver: Arc::new(CliGraphResolver::new(
-        None,
-        Arc::new(PackageJsonDepsProvider::default()),
-        CliGraphResolverOptions {
-          maybe_jsx_import_source_config: None,
-          maybe_import_map: None,
-          maybe_vendor_dir: None,
-          bare_node_builtins_enabled: false,
-        },
-      )),
->>>>>>> 8f065a60
       npm_specifier_reqs: Default::default(),
       has_injected_types_node_package: false,
       specifier_resolver: Arc::new(SpecifierResolver::new(cache)),
@@ -1092,14 +1079,10 @@
     specifier: &str,
     referrer: &ModuleSpecifier,
   ) -> bool {
-<<<<<<< HEAD
-    let maybe_specifier = self.get_resolver().resolve(specifier, referrer, ResolutionMode::Types).ok();
-=======
     let maybe_specifier = self
       .get_resolver()
       .resolve(specifier, referrer, ResolutionMode::Types)
       .ok();
->>>>>>> 8f065a60
     if let Some(import_specifier) = maybe_specifier {
       self.exists(&import_specifier)
     } else {
@@ -1386,7 +1369,6 @@
     );
     let deps_provider =
       Arc::new(PackageJsonDepsProvider::new(maybe_package_json_deps));
-<<<<<<< HEAD
     self.resolver = Arc::new(CliGraphResolver::new(CliGraphResolverOptions {
       fs: Arc::new(RealFs),
       node_resolver: options.node_resolver,
@@ -1409,29 +1391,6 @@
         })
         .unwrap_or(false),
     }));
-=======
-    self.resolver = Arc::new(CliGraphResolver::new(
-      options.npm_resolver,
-      deps_provider,
-      CliGraphResolverOptions {
-        maybe_jsx_import_source_config: maybe_jsx_config,
-        maybe_import_map: options.maybe_import_map,
-        maybe_vendor_dir: options
-          .maybe_config_file
-          .and_then(|c| c.vendor_dir_path())
-          .as_ref(),
-        bare_node_builtins_enabled: options
-          .maybe_config_file
-          .map(|config| {
-            config
-              .json
-              .unstable
-              .contains(&"bare-node-builtins".to_string())
-          })
-          .unwrap_or(false),
-      },
-    ));
->>>>>>> 8f065a60
     self.imports = Arc::new(
       if let Some(Ok(imports)) =
         options.maybe_config_file.map(|cf| cf.to_maybe_imports())
