// Copyright 2018-2021 the Deno authors. All rights reserved. MIT license.

use super::analysis;
use super::document_source::DocumentSource;
use super::text::LineIndex;
use super::tsc;

use crate::media_type::MediaType;

use deno_core::error::custom_error;
use deno_core::error::AnyError;
use deno_core::ModuleSpecifier;
use lspower::lsp;
use std::collections::HashMap;
use std::collections::HashSet;
use std::ops::Range;
use std::str::FromStr;

/// A representation of the language id sent from the LSP client, which is used
/// to determine how the document is handled within the language server.
#[derive(Debug, Clone, PartialEq, Eq, Copy)]
pub enum LanguageId {
  JavaScript,
  Jsx,
  TypeScript,
  Tsx,
  Json,
  JsonC,
  Markdown,
  Unknown,
}

impl FromStr for LanguageId {
  type Err = AnyError;

  fn from_str(s: &str) -> Result<Self, Self::Err> {
    match s {
      "javascript" => Ok(Self::JavaScript),
      "javascriptreact" => Ok(Self::Jsx),
      "jsx" => Ok(Self::Jsx),
      "typescript" => Ok(Self::TypeScript),
      "typescriptreact" => Ok(Self::Tsx),
      "tsx" => Ok(Self::Tsx),
      "json" => Ok(Self::Json),
      "jsonc" => Ok(Self::JsonC),
      "markdown" => Ok(Self::Markdown),
      _ => Ok(Self::Unknown),
    }
  }
}

impl<'a> From<&'a LanguageId> for MediaType {
  fn from(id: &'a LanguageId) -> MediaType {
    match id {
      LanguageId::JavaScript => MediaType::JavaScript,
      LanguageId::Json => MediaType::Json,
      LanguageId::JsonC => MediaType::Json,
      LanguageId::Jsx => MediaType::Jsx,
      LanguageId::Markdown => MediaType::Unknown,
      LanguageId::Tsx => MediaType::Tsx,
      LanguageId::TypeScript => MediaType::TypeScript,
      LanguageId::Unknown => MediaType::Unknown,
    }
  }
}

#[derive(Debug, PartialEq, Eq)]
enum IndexValid {
  All,
  UpTo(u32),
}

impl IndexValid {
  fn covers(&self, line: u32) -> bool {
    match *self {
      IndexValid::UpTo(to) => to > line,
      IndexValid::All => true,
    }
  }
}

#[derive(Debug, Clone)]
pub struct DocumentData {
  source: DocumentSource,
  dependencies: Option<HashMap<String, analysis::Dependency>>,
  dependency_ranges: Option<analysis::DependencyRanges>,
  pub(crate) language_id: LanguageId,
  maybe_navigation_tree: Option<tsc::NavigationTree>,
  specifier: ModuleSpecifier,
  version: Option<i32>,
}

impl DocumentData {
  pub fn new(
    specifier: ModuleSpecifier,
    version: i32,
    language_id: LanguageId,
    source_text: String,
  ) -> Self {
    let line_index = LineIndex::new(&source_text);
    Self {
      source: DocumentSource::new(
        &specifier,
        MediaType::from(&language_id),
        source_text,
        line_index,
      ),
      dependencies: None,
      dependency_ranges: None,
      language_id,
      maybe_navigation_tree: None,
      specifier,
      version: Some(version),
    }
  }

  pub fn apply_content_changes(
    &mut self,
    content_changes: Vec<lsp::TextDocumentContentChangeEvent>,
  ) -> Result<(), AnyError> {
    let mut content = self.source.text().as_str().to_string();
    let mut line_index = self.source.line_index().clone();
    let mut index_valid = IndexValid::All;
    for change in content_changes {
      if let Some(range) = change.range {
        if !index_valid.covers(range.start.line) {
          line_index = LineIndex::new(&content);
        }
        index_valid = IndexValid::UpTo(range.start.line);
        let range = line_index.get_text_range(range)?;
        content.replace_range(Range::<usize>::from(range), &change.text);
      } else {
        content = change.text;
        index_valid = IndexValid::UpTo(0);
      }
    }
    let line_index = if index_valid == IndexValid::All {
      line_index
    } else {
      LineIndex::new(&content)
    };
    self.source = DocumentSource::new(
      &self.specifier,
      MediaType::from(&self.language_id),
      content,
      line_index,
    );
    self.maybe_navigation_tree = None;
    Ok(())
  }

  pub fn source(&self) -> &DocumentSource {
    &self.source
  }

  /// Determines if a position within the document is within a dependency range
  /// and if so, returns the range with the text of the specifier.
  fn is_specifier_position(
    &self,
    position: &lsp::Position,
  ) -> Option<analysis::DependencyRange> {
    let import_ranges = self.dependency_ranges.as_ref()?;
    import_ranges.contains(position)
  }
}

#[derive(Debug, Clone, Default)]
pub struct DocumentCache {
  dependents_graph: HashMap<ModuleSpecifier, HashSet<ModuleSpecifier>>,
  pub(crate) docs: HashMap<ModuleSpecifier, DocumentData>,
}

impl DocumentCache {
  /// Calculate a graph of dependents and set it on the structure.
  fn calculate_dependents(&mut self) {
    let mut dependents_graph: HashMap<
      ModuleSpecifier,
      HashSet<ModuleSpecifier>,
    > = HashMap::new();
    for (specifier, data) in &self.docs {
      if let Some(dependencies) = &data.dependencies {
        for dependency in dependencies.values() {
          if let Some(analysis::ResolvedDependency::Resolved(dep_specifier)) =
            &dependency.maybe_code
          {
            dependents_graph
              .entry(dep_specifier.clone())
              .or_default()
              .insert(specifier.clone());
          }
          if let Some(analysis::ResolvedDependency::Resolved(dep_specifier)) =
            &dependency.maybe_type
          {
            dependents_graph
              .entry(dep_specifier.clone())
              .or_default()
              .insert(specifier.clone());
          }
        }
      }
    }
    self.dependents_graph = dependents_graph;
  }

  pub fn change(
    &mut self,
    specifier: &ModuleSpecifier,
    version: i32,
    content_changes: Vec<lsp::TextDocumentContentChangeEvent>,
  ) -> Result<(), AnyError> {
    if !self.contains_key(specifier) {
      return Err(custom_error(
        "NotFound",
        format!(
          "The specifier (\"{}\") does not exist in the document cache.",
          specifier
        ),
      ));
    }

    let doc = self.docs.get_mut(specifier).unwrap();
    doc.apply_content_changes(content_changes)?;
    doc.version = Some(version);
    Ok(())
  }

  pub fn close(&mut self, specifier: &ModuleSpecifier) {
    self.docs.remove(specifier);
    self.calculate_dependents();
  }

  pub fn contains_key(&self, specifier: &ModuleSpecifier) -> bool {
    self.docs.contains_key(specifier)
  }

  pub fn get(&self, specifier: &ModuleSpecifier) -> Option<&DocumentData> {
    self.docs.get(specifier)
  }

  pub fn content(&self, specifier: &ModuleSpecifier) -> Option<&str> {
    self.docs.get(specifier).map(|d| d.source().text().as_str())
  }

  // For a given specifier, get all open documents which directly or indirectly
  // depend upon the specifier.
  pub fn dependents(
    &self,
    specifier: &ModuleSpecifier,
  ) -> Vec<ModuleSpecifier> {
    let mut dependents = HashSet::new();
    self.recurse_dependents(specifier, &mut dependents);
    dependents.into_iter().collect()
  }

  pub fn dependencies(
    &self,
    specifier: &ModuleSpecifier,
  ) -> Option<HashMap<String, analysis::Dependency>> {
    self
      .docs
      .get(specifier)
      .map(|doc| doc.dependencies.clone())
      .flatten()
  }

  pub fn get_navigation_tree(
    &self,
    specifier: &ModuleSpecifier,
  ) -> Option<tsc::NavigationTree> {
    self
      .docs
      .get(specifier)
      .map(|doc| doc.maybe_navigation_tree.clone())
      .flatten()
  }

  /// Determines if the specifier should be processed for diagnostics and other
  /// related language server features.
  pub fn is_diagnosable(&self, specifier: &ModuleSpecifier) -> bool {
    if specifier.scheme() != "file" {
      // otherwise we look at the media type for the specifier.
      matches!(
        MediaType::from(specifier),
        MediaType::JavaScript
          | MediaType::Jsx
          | MediaType::TypeScript
          | MediaType::Tsx
          | MediaType::Dts
      )
    } else if let Some(doc_data) = self.docs.get(specifier) {
      // if the document is in the document cache, then use the client provided
      // language id to determine if the specifier is diagnosable.
      matches!(
        doc_data.language_id,
        LanguageId::JavaScript
          | LanguageId::Jsx
          | LanguageId::TypeScript
          | LanguageId::Tsx
      )
    } else {
      false
    }
  }

  /// Determines if the specifier can be processed for formatting.
  pub fn is_formattable(&self, specifier: &ModuleSpecifier) -> bool {
    self.docs.contains_key(specifier)
  }

  /// Determines if the position in the document is within a range of a module
  /// specifier, returning the text range if true.
  pub fn is_specifier_position(
    &self,
    specifier: &ModuleSpecifier,
    position: &lsp::Position,
  ) -> Option<analysis::DependencyRange> {
    let document = self.docs.get(specifier)?;
    document.is_specifier_position(position)
  }

  pub fn len(&self) -> usize {
    self.docs.len()
  }

  pub fn line_index(&self, specifier: &ModuleSpecifier) -> Option<LineIndex> {
    let doc = self.docs.get(specifier)?;
    Some(doc.source().line_index().clone())
  }

  pub fn open(
    &mut self,
    specifier: ModuleSpecifier,
    version: i32,
    language_id: LanguageId,
    source: String,
  ) {
    self.docs.insert(
      specifier.clone(),
      DocumentData::new(specifier, version, language_id, source),
    );
  }

  pub fn open_specifiers(&self) -> Vec<&ModuleSpecifier> {
    self
      .docs
      .iter()
      .filter_map(|(key, data)| {
        if data.version.is_some() {
          Some(key)
        } else {
          None
        }
      })
      .collect()
  }

  fn recurse_dependents(
    &self,
    specifier: &ModuleSpecifier,
    dependents: &mut HashSet<ModuleSpecifier>,
  ) {
    if let Some(deps) = self.dependents_graph.get(specifier) {
      for dep in deps {
        if !dependents.contains(dep) {
          dependents.insert(dep.clone());
          self.recurse_dependents(dep, dependents);
        }
      }
    }
  }

  pub fn set_dependencies(
    &mut self,
    specifier: &ModuleSpecifier,
    maybe_dependencies: Option<HashMap<String, analysis::Dependency>>,
    maybe_dependency_ranges: Option<analysis::DependencyRanges>,
  ) -> Result<(), AnyError> {
    if let Some(doc) = self.docs.get_mut(specifier) {
      doc.dependencies = maybe_dependencies;
      doc.dependency_ranges = maybe_dependency_ranges;
      self.calculate_dependents();
      Ok(())
    } else {
      Err(custom_error(
        "NotFound",
        format!(
          "The specifier (\"{}\") does not exist in the document cache.",
          specifier
        ),
      ))
    }
  }

  pub fn set_navigation_tree(
    &mut self,
    specifier: &ModuleSpecifier,
    navigation_tree: tsc::NavigationTree,
  ) -> Result<(), AnyError> {
    if let Some(doc) = self.docs.get_mut(specifier) {
      doc.maybe_navigation_tree = Some(navigation_tree);
      Ok(())
    } else {
      Err(custom_error(
        "NotFound",
        format!(
          "The specifier (\"{}\") does not exist in the document cache.",
          specifier
        ),
      ))
    }
  }

  pub fn specifiers(&self) -> Vec<ModuleSpecifier> {
    self.docs.keys().cloned().collect()
  }

  pub fn version(&self, specifier: &ModuleSpecifier) -> Option<i32> {
    self.docs.get(specifier).and_then(|doc| doc.version)
  }
}

#[cfg(test)]
mod tests {
  use super::*;
  use deno_core::resolve_url;
  use lspower::lsp;

  #[test]
  fn test_language_id() {
    assert_eq!(
      "javascript".parse::<LanguageId>().unwrap(),
      LanguageId::JavaScript
    );
    assert_eq!(
      "javascriptreact".parse::<LanguageId>().unwrap(),
      LanguageId::Jsx
    );
    assert_eq!("jsx".parse::<LanguageId>().unwrap(), LanguageId::Jsx);
    assert_eq!(
      "typescript".parse::<LanguageId>().unwrap(),
      LanguageId::TypeScript
    );
    assert_eq!(
      "typescriptreact".parse::<LanguageId>().unwrap(),
      LanguageId::Tsx
    );
    assert_eq!("tsx".parse::<LanguageId>().unwrap(), LanguageId::Tsx);
    assert_eq!("json".parse::<LanguageId>().unwrap(), LanguageId::Json);
    assert_eq!("jsonc".parse::<LanguageId>().unwrap(), LanguageId::JsonC);
    assert_eq!(
      "markdown".parse::<LanguageId>().unwrap(),
      LanguageId::Markdown
    );
    assert_eq!("rust".parse::<LanguageId>().unwrap(), LanguageId::Unknown);
  }

  #[test]
  fn test_document_cache_contains() {
    let mut document_cache = DocumentCache::default();
    let specifier = resolve_url("file:///a/b.ts").unwrap();
    let missing_specifier = resolve_url("file:///a/c.ts").unwrap();
    document_cache.open(
      specifier.clone(),
      1,
      LanguageId::TypeScript,
      "console.log(\"Hello Deno\");\n".to_string(),
    );
    assert!(document_cache.contains_key(&specifier));
    assert!(!document_cache.contains_key(&missing_specifier));
  }

  #[test]
  fn test_document_cache_change() {
    let mut document_cache = DocumentCache::default();
    let specifier = resolve_url("file:///a/b.ts").unwrap();
    document_cache.open(
      specifier.clone(),
      1,
      LanguageId::TypeScript,
      "console.log(\"Hello deno\");\n".to_string(),
    );
    document_cache
      .change(
        &specifier,
        2,
        vec![lsp::TextDocumentContentChangeEvent {
          range: Some(lsp::Range {
            start: lsp::Position {
              line: 0,
              character: 19,
            },
            end: lsp::Position {
              line: 0,
              character: 20,
            },
          }),
          range_length: Some(1),
          text: "D".to_string(),
        }],
      )
      .expect("failed to make changes");
    let actual = document_cache
      .content(&specifier)
      .expect("failed to get content");
    assert_eq!(actual, "console.log(\"Hello Deno\");\n");
  }

  #[test]
  fn test_document_cache_change_utf16() {
    let mut document_cache = DocumentCache::default();
    let specifier = resolve_url("file:///a/b.ts").unwrap();
    document_cache.open(
      specifier.clone(),
      1,
      LanguageId::TypeScript,
      "console.log(\"Hello 🦕\");\n".to_string(),
    );
    document_cache
      .change(
        &specifier,
        2,
        vec![lsp::TextDocumentContentChangeEvent {
          range: Some(lsp::Range {
            start: lsp::Position {
              line: 0,
              character: 19,
            },
            end: lsp::Position {
              line: 0,
              character: 21,
            },
          }),
          range_length: Some(2),
          text: "Deno".to_string(),
        }],
      )
      .expect("failed to make changes");
    let actual = document_cache
      .content(&specifier)
      .expect("failed to get content");
    assert_eq!(actual, "console.log(\"Hello Deno\");\n");
  }

  #[test]
  fn test_is_diagnosable() {
    let mut document_cache = DocumentCache::default();
    let specifier = resolve_url("file:///a/file.ts").unwrap();
    assert!(!document_cache.is_diagnosable(&specifier));
    document_cache.open(
      specifier.clone(),
      1,
<<<<<<< HEAD
      LanguageId::TypeScript,
      "console.log(\"hello world\");\n".to_string(),
=======
      "typescript".parse().unwrap(),
      "console.log(\"hello world\");\n",
>>>>>>> 4f322da0
    );
    assert!(document_cache.is_diagnosable(&specifier));
    let specifier = resolve_url("file:///a/file.rs").unwrap();
    document_cache.open(
      specifier.clone(),
      1,
      "rust".parse().unwrap(),
      "pub mod a;",
    );
    assert!(!document_cache.is_diagnosable(&specifier));
    let specifier =
      resolve_url("asset:///lib.es2015.symbol.wellknown.d.ts").unwrap();
    assert!(document_cache.is_diagnosable(&specifier));
    let specifier = resolve_url("data:application/typescript;base64,ZXhwb3J0IGNvbnN0IGEgPSAiYSI7CgpleHBvcnQgZW51bSBBIHsKICBBLAogIEIsCiAgQywKfQo=").unwrap();
    assert!(document_cache.is_diagnosable(&specifier));
    let specifier = resolve_url("data:application/json;base64,ZXhwb3J0IGNvbnN0IGEgPSAiYSI7CgpleHBvcnQgZW51bSBBIHsKICBBLAogIEIsCiAgQywKfQo=").unwrap();
    assert!(!document_cache.is_diagnosable(&specifier));
  }
}<|MERGE_RESOLUTION|>--- conflicted
+++ resolved
@@ -549,13 +549,8 @@
     document_cache.open(
       specifier.clone(),
       1,
-<<<<<<< HEAD
-      LanguageId::TypeScript,
+      "typescript".parse().unwrap(),
       "console.log(\"hello world\");\n".to_string(),
-=======
-      "typescript".parse().unwrap(),
-      "console.log(\"hello world\");\n",
->>>>>>> 4f322da0
     );
     assert!(document_cache.is_diagnosable(&specifier));
     let specifier = resolve_url("file:///a/file.rs").unwrap();
