// Copyright 2018-2024 the Deno authors. All rights reserved. MIT license.

use base64::Engine;
use deno_ast::MediaType;
use deno_core::anyhow::anyhow;
use deno_core::error::AnyError;
use deno_core::resolve_url;
use deno_core::serde_json;
use deno_core::serde_json::json;
use deno_core::serde_json::Value;
use deno_core::unsync::spawn;
use deno_core::url;
use deno_core::ModuleSpecifier;
use deno_graph::GraphKind;
use deno_graph::Resolution;
use deno_runtime::deno_tls::rustls::RootCertStore;
use deno_runtime::deno_tls::RootCertStoreProvider;
use deno_semver::jsr::JsrPackageReqReference;
use indexmap::IndexSet;
use log::error;
use serde::Deserialize;
use serde_json::from_value;
use std::collections::BTreeSet;
use std::collections::HashMap;
use std::collections::HashSet;
use std::collections::VecDeque;
use std::env;
use std::fmt::Write as _;
use std::path::PathBuf;
use std::sync::Arc;
use tokio::sync::mpsc::unbounded_channel;
use tokio::sync::mpsc::UnboundedReceiver;
use tokio::sync::mpsc::UnboundedSender;
use tokio_util::sync::CancellationToken;
use tower_lsp::jsonrpc::Error as LspError;
use tower_lsp::jsonrpc::Result as LspResult;
use tower_lsp::lsp_types::request::*;
use tower_lsp::lsp_types::*;

use super::analysis::fix_ts_import_changes;
use super::analysis::ts_changes_to_edit;
use super::analysis::CodeActionCollection;
use super::analysis::CodeActionData;
use super::analysis::TsResponseImportMapper;
use super::cache;
use super::capabilities;
use super::client::Client;
use super::code_lens;
use super::completions;
use super::config::Config;
use super::config::UpdateImportsOnFileMoveEnabled;
use super::config::WorkspaceSettings;
use super::config::SETTINGS_SECTION;
use super::diagnostics;
use super::diagnostics::DiagnosticDataSpecifier;
use super::diagnostics::DiagnosticServerUpdateMessage;
use super::diagnostics::DiagnosticsServer;
use super::diagnostics::DiagnosticsState;
use super::documents::to_lsp_range;
use super::documents::AssetOrDocument;
use super::documents::Document;
use super::documents::Documents;
use super::documents::DocumentsFilter;
use super::documents::LanguageId;
use super::jsr::CliJsrSearchApi;
use super::logging::lsp_log;
use super::logging::lsp_warn;
use super::lsp_custom;
use super::lsp_custom::TaskDefinition;
use super::npm::CliNpmSearchApi;
use super::parent_process_checker;
use super::performance::Performance;
use super::performance::PerformanceMark;
use super::refactor;
use super::registries::ModuleRegistry;
use super::resolver::LspResolver;
use super::testing;
use super::text;
use super::tsc;
use super::tsc::Assets;
use super::tsc::AssetsSnapshot;
use super::tsc::ChangeKind;
use super::tsc::GetCompletionDetailsArgs;
use super::tsc::TsServer;
use super::urls;
use crate::args::get_root_cert_store;
use crate::args::CaData;
use crate::args::CacheSetting;
use crate::args::CliOptions;
use crate::args::Flags;
use crate::cache::DenoDir;
use crate::cache::GlobalHttpCache;
use crate::cache::HttpCache;
use crate::cache::LocalLspHttpCache;
use crate::factory::CliFactory;
use crate::file_fetcher::FileFetcher;
use crate::graph_util;
use crate::http_util::HttpClient;
use crate::lsp::config::ConfigWatchedFileType;
use crate::lsp::logging::init_log_file;
use crate::lsp::tsc::file_text_changes_to_workspace_edit;
use crate::lsp::urls::LspUrlKind;
use crate::tools::fmt::format_file;
use crate::tools::fmt::format_parsed_source;
use crate::tools::upgrade::check_for_upgrades_for_lsp;
use crate::tools::upgrade::upgrade_check_enabled;
use crate::util::fs::remove_dir_all_if_exists;
use crate::util::path::is_importable_ext;
use crate::util::path::to_percent_decoded_str;
use deno_runtime::fs_util::specifier_to_file_path;

struct LspRootCertStoreProvider(RootCertStore);

impl RootCertStoreProvider for LspRootCertStoreProvider {
  fn get_or_try_init(&self) -> Result<&RootCertStore, AnyError> {
    Ok(&self.0)
  }
}

#[derive(Debug, Clone)]
pub struct LanguageServer(Arc<tokio::sync::RwLock<Inner>>, CancellationToken);

/// Snapshot of the state used by TSC.
#[derive(Clone, Debug)]
pub struct StateSnapshot {
  pub project_version: usize,
  pub assets: AssetsSnapshot,
  pub cache_metadata: cache::CacheMetadata,
  pub config: Arc<Config>,
  pub documents: Documents,
  pub resolver: Arc<LspResolver>,
}

type LanguageServerTaskFn = Box<dyn FnOnce(LanguageServer) + Send + Sync>;

/// Used to queue tasks from inside of the language server lock that must be
/// commenced from outside of it. For example, queue a request to cache a module
/// after having loaded a config file which references it.
#[derive(Debug)]
struct LanguageServerTaskQueue {
  task_tx: UnboundedSender<LanguageServerTaskFn>,
  /// This is moved out to its own task after initializing.
  task_rx: Option<UnboundedReceiver<LanguageServerTaskFn>>,
}

impl Default for LanguageServerTaskQueue {
  fn default() -> Self {
    let (task_tx, task_rx) = unbounded_channel();
    Self {
      task_tx,
      task_rx: Some(task_rx),
    }
  }
}

impl LanguageServerTaskQueue {
  fn queue_task(&self, task_fn: LanguageServerTaskFn) -> bool {
    self.task_tx.send(task_fn).is_ok()
  }

  /// Panics if called more than once.
  fn start(&mut self, ls: LanguageServer) {
    let mut task_rx = self.task_rx.take().unwrap();
    spawn(async move {
      while let Some(task_fn) = task_rx.recv().await {
        task_fn(ls.clone());
      }
    });
  }
}

#[derive(Debug)]
pub struct Inner {
  /// Cached versions of "fixed" assets that can either be inlined in Rust or
  /// are part of the TypeScript snapshot and have to be fetched out.
  assets: Assets,
  /// This may be a copy of `self.global_cache`, or a vendor dir if one is
  /// configured.
  cache: Arc<dyn HttpCache>,
  /// A representation of metadata associated with specifiers in the DENO_DIR
  /// or vendor dir which is used by the language server.
  cache_metadata: cache::CacheMetadata,
  /// The LSP client that this LSP server is connected to.
  pub client: Client,
  /// Configuration information.
  pub config: Config,
  diagnostics_state: Arc<diagnostics::DiagnosticsState>,
  diagnostics_server: diagnostics::DiagnosticsServer,
  /// The collection of documents that the server is currently handling, either
  /// on disk or "open" within the client.
  pub documents: Documents,
  global_cache: Arc<GlobalHttpCache>,
  initial_cwd: PathBuf,
  jsr_search_api: CliJsrSearchApi,
  http_client: Arc<HttpClient>,
  task_queue: LanguageServerTaskQueue,
  /// Handles module registries, which allow discovery of modules
  module_registry: ModuleRegistry,
  /// An optional path to the DENO_DIR which has been specified in the client
  /// options.
  maybe_global_cache_path: Option<PathBuf>,
  /// A lazily create "server" for handling test run requests.
  maybe_testing_server: Option<testing::TestServer>,
  npm_search_api: CliNpmSearchApi,
  project_version: usize,
  /// A collection of measurements which instrument that performance of the LSP.
  performance: Arc<Performance>,
  resolver: Arc<LspResolver>,
  /// A memoized version of fixable diagnostic codes retrieved from TypeScript.
  ts_fixable_diagnostics: Vec<String>,
  /// An abstraction that handles interactions with TypeScript.
  pub ts_server: Arc<TsServer>,
  /// A map of specifiers and URLs used to translate over the LSP.
  pub url_map: urls::LspUrlMap,
  workspace_files: BTreeSet<ModuleSpecifier>,
  /// Set to `self.config.settings.enable_settings_hash()` after
  /// refreshing `self.workspace_files`.
  workspace_files_hash: u64,
}

impl LanguageServer {
  pub fn new(client: Client, token: CancellationToken) -> Self {
    Self(
      Arc::new(tokio::sync::RwLock::new(Inner::new(client))),
      token,
    )
  }

  /// Similar to `deno cache` on the command line, where modules will be cached
  /// in the Deno cache, including any of their dependencies.
  pub async fn cache(
    &self,
    specifiers: Vec<ModuleSpecifier>,
    referrer: ModuleSpecifier,
    force_global_cache: bool,
  ) -> LspResult<Option<Value>> {
    async fn create_graph_for_caching(
      cli_options: CliOptions,
      roots: Vec<ModuleSpecifier>,
      open_docs: Vec<Arc<Document>>,
    ) -> Result<(), AnyError> {
      let open_docs = open_docs
        .into_iter()
        .map(|d| (d.specifier().clone(), d))
        .collect::<HashMap<_, _>>();
      let cli_options = Arc::new(cli_options);
      let factory = CliFactory::from_cli_options(cli_options.clone());
      let module_graph_builder = factory.module_graph_builder().await?;
      let module_graph_creator = factory.module_graph_creator().await?;
      let mut inner_loader = module_graph_builder.create_graph_loader();
      let mut loader = crate::lsp::documents::OpenDocumentsGraphLoader {
        inner_loader: &mut inner_loader,
        open_docs: &open_docs,
        unstable_sloppy_imports: cli_options.unstable_sloppy_imports(),
      };
      let graph = module_graph_creator
        .create_graph_with_loader(GraphKind::All, roots.clone(), &mut loader)
        .await?;
      graph_util::graph_valid(
        &graph,
        factory.fs().as_ref(),
        &roots,
        graph_util::GraphValidOptions {
          is_vendoring: false,
          follow_type_only: true,
          check_js: false,
        },
      )?;

      // Update the lockfile on the file system with anything new
      // found after caching
      if let Some(lockfile) = cli_options.maybe_lockfile() {
        let lockfile = lockfile.lock();
        if let Err(err) = lockfile.write() {
          lsp_warn!("Error writing lockfile: {:#}", err);
        }
      }

      Ok(())
    }

    // do as much as possible in a read, then do a write outside
    let maybe_prepare_cache_result = {
      let inner = self.0.read().await; // ensure dropped
      match inner.prepare_cache(specifiers, referrer, force_global_cache) {
        Ok(maybe_cache_result) => maybe_cache_result,
        Err(err) => {
          lsp_warn!("Error preparing caching: {:#}", err);
          self
            .0
            .read()
            .await
            .client
            .show_message(MessageType::WARNING, err);
          return Err(LspError::internal_error());
        }
      }
    };
    if let Some(result) = maybe_prepare_cache_result {
      let cli_options = result.cli_options;
      let roots = result.roots;
      let open_docs = result.open_docs;
      let handle = spawn(async move {
        create_graph_for_caching(cli_options, roots, open_docs).await
      });
      if let Err(err) = handle.await.unwrap() {
        lsp_warn!("Error caching: {:#}", err);
        self
          .0
          .read()
          .await
          .client
          .show_message(MessageType::WARNING, err);
      }
      let mut inner = self.0.write().await;
      let lockfile = inner.config.tree.root_lockfile().cloned();
      inner.documents.refresh_lockfile(lockfile);
      inner.refresh_npm_specifiers().await;
      inner.post_cache(result.mark).await;
    }
    Ok(Some(json!(true)))
  }

  /// This request is only used by the lsp integration tests to
  /// coordinate the tests receiving the latest diagnostics.
  pub async fn latest_diagnostic_batch_index_request(
    &self,
  ) -> LspResult<Option<Value>> {
    Ok(
      self
        .0
        .read()
        .await
        .diagnostics_server
        .latest_batch_index()
        .map(|v| v.into()),
    )
  }

  pub async fn performance_request(&self) -> LspResult<Option<Value>> {
    Ok(Some(self.0.read().await.get_performance()))
  }

  pub async fn task_definitions(&self) -> LspResult<Vec<TaskDefinition>> {
    self.0.read().await.task_definitions()
  }

  pub async fn test_run_request(
    &self,
    params: Option<Value>,
  ) -> LspResult<Option<Value>> {
    let inner = self.0.read().await;
    if let Some(testing_server) = &inner.maybe_testing_server {
      match params.map(serde_json::from_value) {
        Some(Ok(params)) => {
          testing_server
            .run_request(params, inner.config.workspace_settings().clone())
            .await
        }
        Some(Err(err)) => Err(LspError::invalid_params(err.to_string())),
        None => Err(LspError::invalid_params("Missing parameters")),
      }
    } else {
      Err(LspError::invalid_request())
    }
  }

  pub async fn test_run_cancel_request(
    &self,
    params: Option<Value>,
  ) -> LspResult<Option<Value>> {
    if let Some(testing_server) = &self.0.read().await.maybe_testing_server {
      match params.map(serde_json::from_value) {
        Some(Ok(params)) => testing_server.run_cancel_request(params),
        Some(Err(err)) => Err(LspError::invalid_params(err.to_string())),
        None => Err(LspError::invalid_params("Missing parameters")),
      }
    } else {
      Err(LspError::invalid_request())
    }
  }

  pub async fn virtual_text_document(
    &self,
    params: Option<Value>,
  ) -> LspResult<Option<Value>> {
    match params.map(serde_json::from_value) {
      Some(Ok(params)) => Ok(Some(
        serde_json::to_value(
          self.0.read().await.virtual_text_document(params)?,
        )
        .map_err(|err| {
          error!(
            "Failed to serialize virtual_text_document response: {:#}",
            err
          );
          LspError::internal_error()
        })?,
      )),
      Some(Err(err)) => Err(LspError::invalid_params(err.to_string())),
      None => Err(LspError::invalid_params("Missing parameters")),
    }
  }

  pub async fn refresh_configuration(&self) {
    let (client, folders, capable) = {
      let ls = self.0.read().await;
      (
        ls.client.clone(),
        ls.config.workspace_folders.clone(),
        ls.config.client_capabilities.workspace_configuration,
      )
    };
    if capable {
      let mut scopes = Vec::with_capacity(folders.len() + 1);
      scopes.push(None);
      for (_, folder) in &folders {
        scopes.push(Some(folder.uri.clone()));
      }
      let configs = client
        .when_outside_lsp_lock()
        .workspace_configuration(scopes)
        .await;
      if let Ok(configs) = configs {
        if configs.len() != folders.len() + 1 {
          lsp_warn!("Incorrect number of configurations received.");
          return;
        }
        let mut configs = configs.into_iter();
        let unscoped = configs.next().unwrap();
        let mut folder_settings = Vec::with_capacity(folders.len());
        for (folder_uri, _) in &folders {
          folder_settings.push((folder_uri.clone(), configs.next().unwrap()));
        }
        let mut ls = self.0.write().await;
        ls.config.set_workspace_settings(unscoped, folder_settings);
      }
    }
  }
}

impl Inner {
  fn new(client: Client) -> Self {
    let dir = DenoDir::new(None).expect("could not access DENO_DIR");
    let http_client = Arc::new(HttpClient::new(None, None));
    let module_registry =
      ModuleRegistry::new(dir.registries_folder_path(), http_client.clone());
    let jsr_search_api =
      CliJsrSearchApi::new(module_registry.file_fetcher.clone());
    let npm_search_api =
      CliNpmSearchApi::new(module_registry.file_fetcher.clone());
    let global_cache = Arc::new(GlobalHttpCache::new(
      dir.deps_folder_path(),
      crate::cache::RealDenoCacheEnv,
    ));
    let cache = global_cache.clone();
    let documents = Documents::new(cache.clone());
    let cache_metadata = cache::CacheMetadata::new(cache.clone());
    let performance = Arc::new(Performance::default());
    let config = Config::default();
    let ts_server = Arc::new(TsServer::new(performance.clone(), cache.clone()));
    let diagnostics_state = Arc::new(DiagnosticsState::default());
    let diagnostics_server = DiagnosticsServer::new(
      client.clone(),
      performance.clone(),
      ts_server.clone(),
      diagnostics_state.clone(),
    );
    let assets = Assets::new(ts_server.clone());
    let initial_cwd = std::env::current_dir().unwrap_or_else(|_| {
      panic!("Could not resolve current working directory")
    });

    Self {
      assets,
      cache,
      cache_metadata,
      client,
      config,
      diagnostics_state,
      diagnostics_server,
      documents,
      global_cache,
      http_client,
      initial_cwd: initial_cwd.clone(),
      jsr_search_api,
      maybe_global_cache_path: None,
      project_version: 0,
      task_queue: Default::default(),
      maybe_testing_server: None,
      module_registry,
      npm_search_api,
      performance,
      resolver: Default::default(),
      ts_fixable_diagnostics: Default::default(),
      ts_server,
      url_map: Default::default(),
      workspace_files: Default::default(),
      workspace_files_hash: 0,
    }
  }

  /// Searches assets and documents for the provided
  /// specifier erroring if it doesn't exist.
  pub fn get_asset_or_document(
    &self,
    specifier: &ModuleSpecifier,
  ) -> LspResult<AssetOrDocument> {
    self
      .get_maybe_asset_or_document(specifier)
      .map(Ok)
      .unwrap_or_else(|| {
        Err(LspError::invalid_params(format!(
          "Unable to find asset or document for: {specifier}"
        )))
      })
  }

  /// Searches assets and documents for the provided specifier.
  pub fn get_maybe_asset_or_document(
    &self,
    specifier: &ModuleSpecifier,
  ) -> Option<AssetOrDocument> {
    if specifier.scheme() == "asset" {
      self.assets.get(specifier).map(AssetOrDocument::Asset)
    } else {
      self.documents.get(specifier).map(AssetOrDocument::Document)
    }
  }

  pub async fn get_navigation_tree(
    &self,
    specifier: &ModuleSpecifier,
  ) -> Result<Arc<tsc::NavigationTree>, AnyError> {
    let mark = self.performance.mark_with_args(
      "lsp.get_navigation_tree",
      json!({ "specifier": specifier }),
    );
    let asset_or_doc = self.get_asset_or_document(specifier)?;
    let navigation_tree =
      if let Some(navigation_tree) = asset_or_doc.maybe_navigation_tree() {
        navigation_tree
      } else {
        let navigation_tree: tsc::NavigationTree = self
          .ts_server
          .get_navigation_tree(self.snapshot(), specifier.clone())
          .await?;
        let navigation_tree = Arc::new(navigation_tree);
        match asset_or_doc {
          AssetOrDocument::Asset(_) => self
            .assets
            .cache_navigation_tree(specifier, navigation_tree.clone())?,
          AssetOrDocument::Document(doc) => {
            doc.cache_navigation_tree(navigation_tree.clone());
          }
        }
        navigation_tree
      };
    self.performance.measure(mark);
    Ok(navigation_tree)
  }

  fn is_diagnosable(&self, specifier: &ModuleSpecifier) -> bool {
    if specifier.scheme() == "asset" {
      matches!(
        MediaType::from_specifier(specifier),
        MediaType::JavaScript
          | MediaType::Jsx
          | MediaType::Mjs
          | MediaType::Cjs
          | MediaType::TypeScript
          | MediaType::Tsx
          | MediaType::Mts
          | MediaType::Cts
          | MediaType::Dts
          | MediaType::Dmts
          | MediaType::Dcts
      )
    } else {
      self
        .documents
        .get(specifier)
        .map(|d| d.is_diagnosable())
        .unwrap_or(false)
    }
  }

  pub fn snapshot(&self) -> Arc<StateSnapshot> {
    Arc::new(StateSnapshot {
      project_version: self.project_version,
      assets: self.assets.snapshot(),
      cache_metadata: self.cache_metadata.clone(),
      config: Arc::new(self.config.clone()),
      documents: self.documents.clone(),
      resolver: self.resolver.snapshot(),
    })
  }

  pub async fn update_global_cache(&mut self) {
    let mark = self.performance.mark("lsp.update_global_cache");
    let maybe_cache = &self.config.workspace_settings().cache;
    self.maybe_global_cache_path = if let Some(cache_str) = maybe_cache {
      let cache_url = if let Ok(url) = Url::from_file_path(cache_str) {
        Ok(url)
      } else if let Some(root_uri) = self.config.root_uri() {
        root_uri.join(cache_str).map_err(|e| e.into())
      } else {
        Err(anyhow!(
          "The configured cache path \"{cache_str}\" is not resolvable outside of a workspace.",
        ))
      };
      cache_url
        .and_then(|s| specifier_to_file_path(&s))
        .inspect(|p| {
          lsp_log!("Resolved global cache path: \"{}\"", p.to_string_lossy());
        })
        .inspect_err(|err| {
          lsp_warn!("Failed to resolve custom cache path: {err}");
        })
        .ok()
    } else {
      None
    };
    let deno_dir = match DenoDir::new(self.maybe_global_cache_path.clone()) {
      Ok(d) => d,
      Err(err) => {
        lsp_warn!("Couldn't access DENO_DIR: {err}");
        return;
      }
    };
    let workspace_settings = self.config.workspace_settings();
    let maybe_root_path = self
      .config
      .root_uri()
      .and_then(|uri| specifier_to_file_path(uri).ok());
    let root_cert_store = get_root_cert_store(
      maybe_root_path,
      workspace_settings.certificate_stores.clone(),
      workspace_settings.tls_certificate.clone().map(CaData::File),
    )
    .inspect_err(|err| lsp_warn!("Failed to load root cert store: {err}"))
    .unwrap_or_else(|_| RootCertStore::empty());
    let root_cert_store_provider =
      Arc::new(LspRootCertStoreProvider(root_cert_store));
    self.http_client = Arc::new(HttpClient::new(
      Some(root_cert_store_provider),
      workspace_settings
        .unsafely_ignore_certificate_errors
        .clone(),
    ));
    self.module_registry = ModuleRegistry::new(
      deno_dir.registries_folder_path(),
      self.http_client.clone(),
    );
    let workspace_settings = self.config.workspace_settings();
    for (registry, enabled) in workspace_settings.suggest.imports.hosts.iter() {
      if *enabled {
        lsp_log!("Enabling import suggestions for: {}", registry);
        self.module_registry.enable(registry).await;
      } else {
        self.module_registry.disable(registry);
      }
    }
    self.jsr_search_api =
      CliJsrSearchApi::new(self.module_registry.file_fetcher.clone());
    self.npm_search_api =
      CliNpmSearchApi::new(self.module_registry.file_fetcher.clone());
    self.global_cache = Arc::new(GlobalHttpCache::new(
      deno_dir.deps_folder_path(),
      crate::cache::RealDenoCacheEnv,
    ));
    self.performance.measure(mark);
  }

  pub fn update_cache(&mut self) {
    let mark = self.performance.mark("lsp.update_cache");
    let maybe_local_cache =
      self.config.tree.root_vendor_dir().map(|local_path| {
        Arc::new(LocalLspHttpCache::new(
          local_path.clone(),
          self.global_cache.clone(),
        ))
      });
    self.url_map.set_cache(maybe_local_cache.clone());
    self.cache = maybe_local_cache
      .clone()
      .map(|c| c as Arc<dyn HttpCache>)
<<<<<<< HEAD
      .unwrap_or(self.global_cache.clone());
    self.cache_metadata.set_cache(self.cache.clone());
    self.performance.measure(mark);
=======
      .unwrap_or(global_cache);
    self.deps_http_cache = cache.clone();
    self.documents.set_cache(cache.clone());
    self.cache_metadata.set_cache(cache);
    self.url_map.set_cache(maybe_local_cache);
    self.maybe_global_cache_path = new_cache_path;
    Ok(())
  }

  fn create_file_fetcher(&self, cache_setting: CacheSetting) -> FileFetcher {
    let mut file_fetcher = FileFetcher::new(
      self.deps_http_cache.clone(),
      cache_setting,
      true,
      self.http_client.clone(),
      Default::default(),
      None,
    );
    file_fetcher.set_download_log_level(super::logging::lsp_log_level());
    file_fetcher
>>>>>>> 5ff881a0
  }

  pub fn update_debug_flag(&self) {
    let internal_debug = self.config.workspace_settings().internal_debug;
    super::logging::set_lsp_debug_flag(internal_debug)
  }
}

// lspower::LanguageServer methods. This file's LanguageServer delegates to us.
impl Inner {
  async fn initialize(
    &mut self,
    params: InitializeParams,
  ) -> LspResult<InitializeResult> {
    lsp_log!("Starting Deno language server...");
    let mark = self.performance.mark_with_args("lsp.initialize", &params);

    // exit this process when the parent is lost
    if let Some(parent_pid) = params.process_id {
      parent_process_checker::start(parent_pid)
    }

    let capabilities = capabilities::server_capabilities(&params.capabilities);

    let version = format!(
      "{} ({}, {})",
      crate::version::deno(),
      env!("PROFILE"),
      env!("TARGET")
    );
    lsp_log!("  version: {}", version);
    if let Ok(path) = std::env::current_exe() {
      lsp_log!("  executable: {}", path.to_string_lossy());
    }

    let server_info = ServerInfo {
      name: "deno-language-server".to_string(),
      version: Some(version),
    };

    if let Some(client_info) = params.client_info {
      lsp_log!(
        "Connected to \"{}\" {}",
        client_info.name,
        client_info.version.unwrap_or_default(),
      );
    }

    {
      if let Some(options) = params.initialization_options {
        self.config.set_workspace_settings(
          WorkspaceSettings::from_initialization_options(options),
          vec![],
        );
      }
      let mut workspace_folders = vec![];
      if let Some(folders) = params.workspace_folders {
        workspace_folders = folders
          .into_iter()
          .map(|folder| {
            (
              self.url_map.normalize_url(&folder.uri, LspUrlKind::Folder),
              folder,
            )
          })
          .collect();
      }
      // rootUri is deprecated by the LSP spec. If it's specified, merge it into
      // workspace_folders.
      if let Some(root_uri) = params.root_uri {
        if !workspace_folders.iter().any(|(_, f)| f.uri == root_uri) {
          let name = root_uri.path_segments().and_then(|s| s.last());
          let name = name.unwrap_or_default().to_string();
          workspace_folders.insert(
            0,
            (
              self.url_map.normalize_url(&root_uri, LspUrlKind::Folder),
              WorkspaceFolder {
                uri: root_uri,
                name,
              },
            ),
          );
        }
      }
      self.config.set_workspace_folders(workspace_folders);
      self.config.update_capabilities(&params.capabilities);
    }

    self.documents.initialize(&self.config);

    if let Err(e) = self
      .ts_server
      .start(self.config.internal_inspect().to_address())
    {
      lsp_warn!("{}", e);
      self.client.show_message(MessageType::ERROR, e);
      return Err(tower_lsp::jsonrpc::Error::internal_error());
    };

    self.update_debug_flag();
    self.update_global_cache().await;
    self.refresh_workspace_files();
    self.refresh_config_tree().await;
    self.update_cache();

    if capabilities.code_action_provider.is_some() {
      let fixable_diagnostics = self
        .ts_server
        .get_supported_code_fixes(self.snapshot())
        .await?;
      self.ts_fixable_diagnostics = fixable_diagnostics;
    }
    self.assets.initialize(self.snapshot()).await;

    self.performance.measure(mark);
    Ok(InitializeResult {
      capabilities,
      server_info: Some(server_info),
      offset_encoding: None,
    })
  }

  fn walk_workspace(config: &Config) -> (BTreeSet<ModuleSpecifier>, bool) {
    let mut workspace_files = Default::default();
    let entry_limit = 1000;
    let mut pending = VecDeque::new();
    let mut entry_count = 0;
    let mut roots = config
      .workspace_folders
      .iter()
      .filter_map(|p| specifier_to_file_path(&p.0).ok())
      .collect::<Vec<_>>();
    roots.sort();
    for i in 0..roots.len() {
      if i == 0 || !roots[i].starts_with(&roots[i - 1]) {
        if let Ok(read_dir) = std::fs::read_dir(&roots[i]) {
          pending.push_back((roots[i].clone(), read_dir));
        }
      }
    }
    while let Some((parent_path, read_dir)) = pending.pop_front() {
      for entry in read_dir {
        let Ok(entry) = entry else {
          continue;
        };
        if entry_count >= entry_limit {
          return (workspace_files, true);
        }
        entry_count += 1;
        let path = parent_path.join(entry.path());
        let Ok(specifier) = ModuleSpecifier::from_file_path(&path) else {
          continue;
        };
        // TODO(nayeemrmn): Don't walk folders that are `None` here and aren't
        // in a `deno.json` scope.
        if config.settings.specifier_enabled(&specifier) == Some(false) {
          continue;
        }
        let Ok(file_type) = entry.file_type() else {
          continue;
        };
        let Some(file_name) = path.file_name() else {
          continue;
        };
        if file_type.is_dir() {
          let dir_name = file_name.to_string_lossy().to_lowercase();
          // We ignore these directories by default because there is a
          // high likelihood they aren't relevant. Someone can opt-into
          // them by specifying one of them as an enabled path.
          if matches!(dir_name.as_str(), "node_modules" | ".git") {
            continue;
          }
          // ignore cargo target directories for anyone using Deno with Rust
          if dir_name == "target"
            && path
              .parent()
              .map(|p| p.join("Cargo.toml").exists())
              .unwrap_or(false)
          {
            continue;
          }
          if let Ok(read_dir) = std::fs::read_dir(&path) {
            pending.push_back((path, read_dir));
          }
        } else if file_type.is_file()
          || file_type.is_symlink()
            && std::fs::metadata(&path)
              .ok()
              .map(|m| m.is_file())
              .unwrap_or(false)
        {
          if file_name.to_string_lossy().contains(".min.") {
            continue;
          }
          let media_type = MediaType::from_specifier(&specifier);
          match media_type {
            MediaType::JavaScript
            | MediaType::Jsx
            | MediaType::Mjs
            | MediaType::Cjs
            | MediaType::TypeScript
            | MediaType::Mts
            | MediaType::Cts
            | MediaType::Dts
            | MediaType::Dmts
            | MediaType::Dcts
            | MediaType::Json
            | MediaType::Tsx => {}
            MediaType::Wasm
            | MediaType::SourceMap
            | MediaType::TsBuildInfo
            | MediaType::Unknown => {
              if path.extension().and_then(|s| s.to_str()) != Some("jsonc") {
                continue;
              }
            }
          }
          workspace_files.insert(specifier);
        }
      }
    }
    (workspace_files, false)
  }

  fn refresh_workspace_files(&mut self) {
    let enable_settings_hash = self.config.settings.enable_settings_hash();
    if self.workspace_files_hash == enable_settings_hash {
      return;
    }
    let (workspace_files, hit_limit) = Self::walk_workspace(&self.config);
    if hit_limit {
      let document_preload_limit =
        self.config.workspace_settings().document_preload_limit;
      if document_preload_limit == 0 {
        log::debug!("Skipped document preload.");
      } else {
        lsp_warn!(
          concat!(
            "Hit the language server document preload limit of {} file system entries. ",
            "You may want to use the \"deno.enablePaths\" configuration setting to only have Deno ",
            "partially enable a workspace or increase the limit via \"deno.documentPreloadLimit\". ",
            "In cases where Deno ends up using too much memory, you may want to lower the limit."
          ),
          document_preload_limit,
        );
      }
    }
    self.workspace_files = workspace_files;
    self.workspace_files_hash = enable_settings_hash;
  }

  async fn refresh_config_tree(&mut self) {
    let mut file_fetcher = FileFetcher::new(
      self.global_cache.clone(),
      CacheSetting::RespectHeaders,
      true,
      self.http_client.clone(),
      Default::default(),
      None,
    );
    file_fetcher.set_download_log_level(super::logging::lsp_log_level());
    self
      .config
      .tree
      .refresh(&self.config.settings, &self.workspace_files, &file_fetcher)
      .await;
    for config_file in self.config.tree.config_files() {
      if let Ok((compiler_options, _)) = config_file.to_compiler_options() {
        if let Some(compiler_options_obj) = compiler_options.as_object() {
          if let Some(jsx_import_source) =
            compiler_options_obj.get("jsxImportSource")
          {
            if let Some(jsx_import_source) = jsx_import_source.as_str() {
              let specifiers = vec![Url::parse(&format!(
                "data:application/typescript;base64,{}",
                base64::engine::general_purpose::STANDARD
                  .encode(format!("import '{jsx_import_source}/jsx-runtime';"))
              ))
              .unwrap()];
              let referrer = config_file.specifier.clone();
              self.task_queue.queue_task(Box::new(|ls: LanguageServer| {
                spawn(async move {
                  if let Err(err) = ls.cache(specifiers, referrer, false).await
                  {
                    lsp_warn!("{:#}", err);
                  }
                });
              }));
            }
          }
        }
      }
    }
    self.resolver = self
      .resolver
      .with_new_config(
        &self.config,
<<<<<<< HEAD
        self.cache.clone(),
=======
>>>>>>> 5ff881a0
        self.maybe_global_cache_path.as_deref(),
        Some(&self.http_client),
      )
      .await;
  }

  async fn refresh_documents_config(&mut self) {
    self.documents.update_config(
      &self.config,
      &self.resolver,
<<<<<<< HEAD
      self.cache.clone(),
=======
>>>>>>> 5ff881a0
      &self.workspace_files,
    );

    // refresh the npm specifiers because it might have discovered
    // a @types/node package and now's a good time to do that anyway
    self.refresh_npm_specifiers().await;

    self.project_changed([], true);
  }

  fn shutdown(&self) -> LspResult<()> {
    Ok(())
  }

  fn did_open(
    &mut self,
    specifier: &ModuleSpecifier,
    params: DidOpenTextDocumentParams,
  ) -> Arc<Document> {
    let mark = self.performance.mark_with_args("lsp.did_open", &params);
    let language_id =
      params
        .text_document
        .language_id
        .parse()
        .unwrap_or_else(|err| {
          error!("{:#}", err);
          LanguageId::Unknown
        });
    if language_id == LanguageId::Unknown {
      lsp_warn!(
        "Unsupported language id \"{}\" received for document \"{}\".",
        params.text_document.language_id,
        params.text_document.uri
      );
    }
    let document = self.documents.open(
      specifier.clone(),
      params.text_document.version,
      params.text_document.language_id.parse().unwrap(),
      params.text_document.text.into(),
    );
    self.project_changed([(document.specifier(), ChangeKind::Opened)], false);

    self.performance.measure(mark);
    document
  }

  async fn did_change(&mut self, params: DidChangeTextDocumentParams) {
    let mark = self.performance.mark_with_args("lsp.did_change", &params);
    let specifier = self
      .url_map
      .normalize_url(&params.text_document.uri, LspUrlKind::File);
    match self.documents.change(
      &specifier,
      params.text_document.version,
      params.content_changes,
    ) {
      Ok(document) => {
        if document.is_diagnosable() {
          self.project_changed(
            [(document.specifier(), ChangeKind::Modified)],
            false,
          );
          self.refresh_npm_specifiers().await;
          self.diagnostics_server.invalidate(&[specifier]);
          self.send_diagnostics_update();
          self.send_testing_update();
        }
      }
      Err(err) => error!("{:#}", err),
    }
    self.performance.measure(mark);
  }

  async fn refresh_npm_specifiers(&mut self) {
    let package_reqs = self.documents.npm_package_reqs();
    let resolver = self.resolver.clone();
    // spawn to avoid the LSP's Send requirements
    let handle =
      spawn(async move { resolver.set_npm_package_reqs(&package_reqs).await });
    if let Err(err) = handle.await.unwrap() {
      lsp_warn!("Could not set npm package requirements. {:#}", err);
    }
  }

  async fn did_close(&mut self, params: DidCloseTextDocumentParams) {
    let mark = self.performance.mark_with_args("lsp.did_close", &params);
    self.diagnostics_state.clear(&params.text_document.uri);
    if params.text_document.uri.scheme() == "deno" {
      // we can ignore virtual text documents closing, as they don't need to
      // be tracked in memory, as they are static assets that won't change
      // already managed by the language service
      return;
    }
    let specifier = self
      .url_map
      .normalize_url(&params.text_document.uri, LspUrlKind::File);
    if self.is_diagnosable(&specifier) {
      self.refresh_npm_specifiers().await;
      self.diagnostics_server.invalidate(&[specifier.clone()]);
      self.send_diagnostics_update();
      self.send_testing_update();
    }
    self.documents.close(&specifier);
    self.project_changed([(&specifier, ChangeKind::Closed)], false);
    self.performance.measure(mark);
  }

  async fn did_change_configuration(
    &mut self,
    params: DidChangeConfigurationParams,
  ) {
    if !self.config.client_capabilities.workspace_configuration {
      let config = params.settings.as_object().map(|settings| {
        let deno =
          serde_json::to_value(settings.get(SETTINGS_SECTION)).unwrap();
        let javascript =
          serde_json::to_value(settings.get("javascript")).unwrap();
        let typescript =
          serde_json::to_value(settings.get("typescript")).unwrap();
        WorkspaceSettings::from_raw_settings(deno, javascript, typescript)
      });
      if let Some(settings) = config {
        self.config.set_workspace_settings(settings, vec![]);
      }
    };

    self.update_debug_flag();
    self.update_global_cache().await;
    self.refresh_workspace_files();
    self.refresh_config_tree().await;
<<<<<<< HEAD
    self.update_cache();
    self.refresh_resolver().await;
=======
    if let Err(err) = self.update_cache() {
      lsp_warn!("Error updating cache: {:#}", err);
      self.client.show_message(MessageType::WARNING, err);
    }
    if let Err(err) = self.update_registries().await {
      lsp_warn!("Error updating registries: {:#}", err);
      self.client.show_message(MessageType::WARNING, err);
    }
>>>>>>> 5ff881a0
    self.refresh_documents_config().await;
    self.diagnostics_server.invalidate_all();
    self.send_diagnostics_update();
    self.send_testing_update();
  }

  async fn did_change_watched_files(
    &mut self,
    params: DidChangeWatchedFilesParams,
  ) {
    let mark = self
      .performance
      .mark_with_args("lsp.did_change_watched_files", &params);

    let changes = params
      .changes
      .into_iter()
      .map(|e| (self.url_map.normalize_url(&e.uri, LspUrlKind::File), e))
      .collect::<Vec<_>>();
    if changes
      .iter()
      .any(|(s, _)| self.config.tree.is_watched_file(s))
    {
      let mut deno_config_changes = IndexSet::with_capacity(changes.len());
      deno_config_changes.extend(changes.iter().filter_map(|(s, e)| {
        self.config.tree.watched_file_type(s).and_then(|t| {
          let configuration_type = match t.1 {
            ConfigWatchedFileType::DenoJson => {
              lsp_custom::DenoConfigurationType::DenoJson
            }
            ConfigWatchedFileType::PackageJson => {
              lsp_custom::DenoConfigurationType::PackageJson
            }
            _ => return None,
          };
          Some(lsp_custom::DenoConfigurationChangeEvent {
            scope_uri: t.0.clone(),
            file_uri: e.uri.clone(),
            typ: lsp_custom::DenoConfigurationChangeType::from_file_change_type(
              e.typ,
            ),
            configuration_type,
          })
        })
      }));
      self.workspace_files_hash = 0;
      self.refresh_workspace_files();
      self.refresh_config_tree().await;
      deno_config_changes.extend(changes.iter().filter_map(|(s, e)| {
        self.config.tree.watched_file_type(s).and_then(|t| {
          let configuration_type = match t.1 {
            ConfigWatchedFileType::DenoJson => {
              lsp_custom::DenoConfigurationType::DenoJson
            }
            ConfigWatchedFileType::PackageJson => {
              lsp_custom::DenoConfigurationType::PackageJson
            }
            _ => return None,
          };
          Some(lsp_custom::DenoConfigurationChangeEvent {
            scope_uri: t.0.clone(),
            file_uri: e.uri.clone(),
            typ: lsp_custom::DenoConfigurationChangeType::from_file_change_type(
              e.typ,
            ),
            configuration_type,
          })
        })
      }));
      if !deno_config_changes.is_empty() {
        self.client.send_did_change_deno_configuration_notification(
          lsp_custom::DidChangeDenoConfigurationNotificationParams {
            changes: deno_config_changes.into_iter().collect(),
          },
        );
      }
      self.refresh_documents_config().await;
      self.diagnostics_server.invalidate_all();
      self.project_changed(
        changes.iter().map(|(s, _)| (s, ChangeKind::Modified)),
        false,
      );
      self.ts_server.cleanup_semantic_cache(self.snapshot()).await;
      self.send_diagnostics_update();
      self.send_testing_update();
    }
    self.performance.measure(mark);
  }

  fn did_change_workspace_folders(
    &mut self,
    params: DidChangeWorkspaceFoldersParams,
  ) {
    let mut workspace_folders = params
      .event
      .added
      .into_iter()
      .map(|folder| {
        (
          self.url_map.normalize_url(&folder.uri, LspUrlKind::Folder),
          folder,
        )
      })
      .collect::<Vec<(ModuleSpecifier, WorkspaceFolder)>>();
    for (specifier, folder) in &self.config.workspace_folders {
      if !params.event.removed.is_empty()
        && params.event.removed.iter().any(|f| f.uri == folder.uri)
      {
        continue;
      }
      workspace_folders.push((specifier.clone(), folder.clone()));
    }
    self.config.set_workspace_folders(workspace_folders);
  }

  async fn document_symbol(
    &self,
    params: DocumentSymbolParams,
  ) -> LspResult<Option<DocumentSymbolResponse>> {
    let specifier = self
      .url_map
      .normalize_url(&params.text_document.uri, LspUrlKind::File);
    if !self.is_diagnosable(&specifier)
      || !self.config.specifier_enabled(&specifier)
    {
      return Ok(None);
    }

    let mark = self
      .performance
      .mark_with_args("lsp.document_symbol", &params);
    let asset_or_document = self.get_asset_or_document(&specifier)?;
    let line_index = asset_or_document.line_index();

    let navigation_tree =
      self.get_navigation_tree(&specifier).await.map_err(|err| {
        error!(
          "Error getting document symbols for \"{}\": {:#}",
          specifier, err
        );
        LspError::internal_error()
      })?;

    let response = if let Some(child_items) = &navigation_tree.child_items {
      let mut document_symbols = Vec::<DocumentSymbol>::new();
      for item in child_items {
        item
          .collect_document_symbols(line_index.clone(), &mut document_symbols);
      }
      Some(DocumentSymbolResponse::Nested(document_symbols))
    } else {
      None
    };
    self.performance.measure(mark);
    Ok(response)
  }

  async fn formatting(
    &self,
    params: DocumentFormattingParams,
  ) -> LspResult<Option<Vec<TextEdit>>> {
    let mut specifier = self
      .url_map
      .normalize_url(&params.text_document.uri, LspUrlKind::File);
    // skip formatting any files ignored by the config file
    if !self
      .config
      .tree
      .fmt_options_for_specifier(&specifier)
      .files
      .matches_specifier(&specifier)
    {
      return Ok(None);
    }
    let document = match self.documents.get(&specifier) {
      Some(doc) if doc.is_open() => doc,
      _ => return Ok(None),
    };
    // Detect vendored paths. Vendor file URLs will normalize to their remote
    // counterparts, but for formatting we want to favour the file URL.
    // TODO(nayeemrmn): Implement `Document::file_resource_path()` or similar.
    if specifier.scheme() != "file"
      && params.text_document.uri.scheme() == "file"
    {
      specifier = params.text_document.uri.clone();
    }
    let file_path = specifier_to_file_path(&specifier).map_err(|err| {
      error!("{:#}", err);
      LspError::invalid_request()
    })?;
    let mark = self.performance.mark_with_args("lsp.formatting", &params);

    // spawn a blocking task to allow doing other work while this is occurring
    let text_edits = deno_core::unsync::spawn_blocking({
      let fmt_options = self
        .config
        .tree
        .fmt_options_for_specifier(&specifier)
        .options
        .clone();
      let document = document.clone();
      move || {
        let format_result = match document.maybe_parsed_source() {
          Some(Ok(parsed_source)) => {
            format_parsed_source(&parsed_source, &fmt_options)
          }
          Some(Err(err)) => Err(anyhow!("{:#}", err)),
          None => {
            // the file path is only used to determine what formatter should
            // be used to format the file, so give the filepath an extension
            // that matches what the user selected as the language
            let file_path = document
              .maybe_language_id()
              .and_then(|id| id.as_extension())
              .map(|ext| file_path.with_extension(ext))
              .unwrap_or(file_path);
            // it's not a js/ts file, so attempt to format its contents
            format_file(&file_path, &document.content(), &fmt_options)
          }
        };
        match format_result {
          Ok(Some(new_text)) => Some(text::get_edits(
            &document.content(),
            &new_text,
            document.line_index().as_ref(),
          )),
          Ok(None) => Some(Vec::new()),
          Err(err) => {
            lsp_warn!("Format error: {:#}", err);
            None
          }
        }
      }
    })
    .await
    .unwrap();

    self.performance.measure(mark);
    if let Some(text_edits) = text_edits {
      if text_edits.is_empty() {
        Ok(None)
      } else {
        Ok(Some(text_edits))
      }
    } else {
      Ok(None)
    }
  }

  async fn hover(&self, params: HoverParams) -> LspResult<Option<Hover>> {
    let specifier = self.url_map.normalize_url(
      &params.text_document_position_params.text_document.uri,
      LspUrlKind::File,
    );
    if !self.is_diagnosable(&specifier)
      || !self.config.specifier_enabled(&specifier)
    {
      return Ok(None);
    }

    let mark = self.performance.mark_with_args("lsp.hover", &params);
    let asset_or_doc = self.get_asset_or_document(&specifier)?;
    let hover = if let Some((_, dep, range)) = asset_or_doc
      .get_maybe_dependency(&params.text_document_position_params.position)
    {
      let dep_doc = dep.get_code().and_then(|s| self.documents.get(s));
      let dep_maybe_types_dependency =
        dep_doc.as_ref().map(|d| d.maybe_types_dependency());
      let value = match (dep.maybe_code.is_none(), dep.maybe_type.is_none(), &dep_maybe_types_dependency) {
        (false, false, None) => format!(
          "**Resolved Dependency**\n\n**Code**: {}\n\n**Types**: {}\n",
          self.resolution_to_hover_text(&dep.maybe_code),
          self.resolution_to_hover_text(&dep.maybe_type),
        ),
        (false, false, Some(types_dep)) if !types_dep.is_none() => format!(
          "**Resolved Dependency**\n\n**Code**: {}\n**Types**: {}\n**Import Types**: {}\n",
          self.resolution_to_hover_text(&dep.maybe_code),
          self.resolution_to_hover_text(&dep.maybe_type),
          self.resolution_to_hover_text(types_dep),
        ),
        (false, false, Some(_)) => format!(
          "**Resolved Dependency**\n\n**Code**: {}\n\n**Types**: {}\n",
          self.resolution_to_hover_text(&dep.maybe_code),
          self.resolution_to_hover_text(&dep.maybe_type),
        ),
        (false, true, Some(types_dep)) if !types_dep.is_none() => format!(
          "**Resolved Dependency**\n\n**Code**: {}\n\n**Types**: {}\n",
          self.resolution_to_hover_text(&dep.maybe_code),
          self.resolution_to_hover_text(types_dep),
        ),
        (false, true, _) => format!(
          "**Resolved Dependency**\n\n**Code**: {}\n",
          self.resolution_to_hover_text(&dep.maybe_code),
        ),
        (true, false, _) => format!(
          "**Resolved Dependency**\n\n**Types**: {}\n",
          self.resolution_to_hover_text(&dep.maybe_type),
        ),
        (true, true, _) => unreachable!("{}", json!(params)),
      };
      let value = if let Some(docs) = self.module_registry.get_hover(&dep).await
      {
        format!("{value}\n\n---\n\n{docs}")
      } else {
        value
      };
      Some(Hover {
        contents: HoverContents::Markup(MarkupContent {
          kind: MarkupKind::Markdown,
          value,
        }),
        range: Some(to_lsp_range(&range)),
      })
    } else {
      let line_index = asset_or_doc.line_index();
      let position =
        line_index.offset_tsc(params.text_document_position_params.position)?;
      let maybe_quick_info = self
        .ts_server
        .get_quick_info(self.snapshot(), specifier.clone(), position)
        .await?;
      maybe_quick_info.map(|qi| qi.to_hover(line_index, self))
    };
    self.performance.measure(mark);
    Ok(hover)
  }

  fn resolution_to_hover_text(&self, resolution: &Resolution) -> String {
    match resolution {
      Resolution::Ok(resolved) => {
        let specifier = &resolved.specifier;
        let format = |scheme: &str, rest: &str| -> String {
          format!("{}&#8203;{}", scheme, rest).replace('@', "&#8203;@")
        };
        match specifier.scheme() {
          "data" => "_(a data url)_".to_string(),
          "blob" => "_(a blob url)_".to_string(),
          "file" => format(
            &specifier[..url::Position::AfterScheme],
            &to_percent_decoded_str(&specifier[url::Position::AfterScheme..]),
          ),
          _ => {
            let mut result = format(
              &specifier[..url::Position::AfterScheme],
              &specifier[url::Position::AfterScheme..],
            );
            if let Ok(jsr_req_ref) =
              JsrPackageReqReference::from_specifier(specifier)
            {
              if let Some(url) = self
                .documents
                .get_jsr_resolver()
                .jsr_to_registry_url(&jsr_req_ref)
              {
                result = format!("{result} (<{url}>)");
              }
            }
            result
          }
        }
      }
      Resolution::Err(_) => "_[errored]_".to_string(),
      Resolution::None => "_[missing]_".to_string(),
    }
  }

  async fn code_action(
    &self,
    params: CodeActionParams,
  ) -> LspResult<Option<CodeActionResponse>> {
    let specifier = self
      .url_map
      .normalize_url(&params.text_document.uri, LspUrlKind::File);
    if !self.is_diagnosable(&specifier)
      || !self.config.specifier_enabled(&specifier)
    {
      return Ok(None);
    }

    let mark = self.performance.mark_with_args("lsp.code_action", &params);
    let mut all_actions = CodeActionResponse::new();
    let asset_or_doc = self.get_asset_or_document(&specifier)?;
    let line_index = asset_or_doc.line_index();

    // QuickFix
    let fixable_diagnostics: Vec<&Diagnostic> = params
      .context
      .diagnostics
      .iter()
      .filter(|d| match &d.source {
        Some(source) => match source.as_str() {
          "deno-ts" => match &d.code {
            Some(NumberOrString::String(code)) => {
              self.ts_fixable_diagnostics.contains(code)
            }
            Some(NumberOrString::Number(code)) => {
              self.ts_fixable_diagnostics.contains(&code.to_string())
            }
            _ => false,
          },
          "deno-lint" => d.code.is_some(),
          "deno" => diagnostics::DenoDiagnostic::is_fixable(d),
          _ => false,
        },
        None => false,
      })
      .collect();
    if !fixable_diagnostics.is_empty() {
      let mut code_actions = CodeActionCollection::default();
      let file_diagnostics = self
        .diagnostics_server
        .get_ts_diagnostics(&specifier, asset_or_doc.document_lsp_version());
      let mut includes_no_cache = false;
      for diagnostic in &fixable_diagnostics {
        match diagnostic.source.as_deref() {
          Some("deno-ts") => {
            let code = match diagnostic.code.as_ref().unwrap() {
              NumberOrString::String(code) => code.to_string(),
              NumberOrString::Number(code) => code.to_string(),
            };
            let codes = vec![code];
            let actions = self
              .ts_server
              .get_code_fixes(
                self.snapshot(),
                specifier.clone(),
                line_index.offset_tsc(diagnostic.range.start)?
                  ..line_index.offset_tsc(diagnostic.range.end)?,
                codes,
                (&self
                  .config
                  .tree
                  .fmt_options_for_specifier(&specifier)
                  .options)
                  .into(),
                tsc::UserPreferences::from_config_for_specifier(
                  &self.config,
                  &specifier,
                ),
              )
              .await;
            for action in actions {
              code_actions
                .add_ts_fix_action(&specifier, &action, diagnostic, self)
                .map_err(|err| {
                  error!("Unable to convert fix: {:#}", err);
                  LspError::internal_error()
                })?;
              if code_actions.is_fix_all_action(
                &action,
                diagnostic,
                &file_diagnostics,
              ) {
                code_actions
                  .add_ts_fix_all_action(&action, &specifier, diagnostic);
              }
            }
          }
          Some("deno") => {
            if diagnostic.code
              == Some(NumberOrString::String("no-cache".to_string()))
              || diagnostic.code
                == Some(NumberOrString::String("no-cache-jsr".to_string()))
              || diagnostic.code
                == Some(NumberOrString::String("no-cache-npm".to_string()))
            {
              includes_no_cache = true;
            }
            code_actions
              .add_deno_fix_action(&specifier, diagnostic)
              .map_err(|err| {
                error!("{:#}", err);
                LspError::internal_error()
              })?
          }
          Some("deno-lint") => code_actions
            .add_deno_lint_actions(
              &specifier,
              diagnostic,
              asset_or_doc.document().map(|d| d.text_info()),
              asset_or_doc.maybe_parsed_source().and_then(|r| r.ok()),
            )
            .map_err(|err| {
              error!("Unable to fix lint error: {:#}", err);
              LspError::internal_error()
            })?,
          _ => (),
        }
      }
      if includes_no_cache {
        let no_cache_diagnostics =
          self.diagnostics_state.no_cache_diagnostics(&specifier);
        let uncached_deps = no_cache_diagnostics
          .iter()
          .filter_map(|d| {
            let data = serde_json::from_value::<DiagnosticDataSpecifier>(
              d.data.clone().into(),
            )
            .ok()?;
            Some(data.specifier)
          })
          .collect::<HashSet<_>>();
        if uncached_deps.len() > 1 {
          code_actions
            .add_cache_all_action(&specifier, no_cache_diagnostics.to_owned());
        }
      }
      code_actions.set_preferred_fixes();
      all_actions.extend(code_actions.get_response());
    }

    // Refactor
    let only = params
      .context
      .only
      .as_ref()
      .and_then(|values| values.first().map(|v| v.as_str().to_owned()))
      .unwrap_or_default();
    let refactor_infos = self
      .ts_server
      .get_applicable_refactors(
        self.snapshot(),
        specifier.clone(),
        line_index.offset_tsc(params.range.start)?
          ..line_index.offset_tsc(params.range.end)?,
        Some(tsc::UserPreferences::from_config_for_specifier(
          &self.config,
          &specifier,
        )),
        params.context.trigger_kind,
        only,
      )
      .await?;
    let mut refactor_actions = Vec::<CodeAction>::new();
    for refactor_info in refactor_infos.iter() {
      refactor_actions
        .extend(refactor_info.to_code_actions(&specifier, &params.range));
    }
    all_actions.extend(
      refactor::prune_invalid_actions(refactor_actions, 5)
        .into_iter()
        .map(CodeActionOrCommand::CodeAction),
    );

    let code_action_disabled_support =
      self.config.client_capabilities.code_action_disabled_support;
    let actions: Vec<CodeActionOrCommand> = all_actions.into_iter().filter(|ca| {
      code_action_disabled_support
        || matches!(ca, CodeActionOrCommand::CodeAction(ca) if ca.disabled.is_none())
    }).collect();
    let response = if actions.is_empty() {
      None
    } else {
      Some(actions)
    };

    self.performance.measure(mark);
    Ok(response)
  }

  async fn code_action_resolve(
    &self,
    params: CodeAction,
  ) -> LspResult<CodeAction> {
    if params.kind.is_none() || params.data.is_none() {
      return Ok(params);
    }

    let mark = self
      .performance
      .mark_with_args("lsp.code_action_resolve", &params);
    let kind = params.kind.clone().unwrap();
    let data = params.data.clone().unwrap();

    let result = if kind.as_str().starts_with(CodeActionKind::QUICKFIX.as_str())
    {
      let code_action_data: CodeActionData =
        from_value(data).map_err(|err| {
          error!("Unable to decode code action data: {:#}", err);
          LspError::invalid_params("The CodeAction's data is invalid.")
        })?;
      let combined_code_actions = self
        .ts_server
        .get_combined_code_fix(
          self.snapshot(),
          &code_action_data,
          (&self
            .config
            .tree
            .fmt_options_for_specifier(&code_action_data.specifier)
            .options)
            .into(),
          tsc::UserPreferences::from_config_for_specifier(
            &self.config,
            &code_action_data.specifier,
          ),
        )
        .await?;
      if combined_code_actions.commands.is_some() {
        error!("Deno does not support code actions with commands.");
        return Err(LspError::invalid_request());
      }

      let changes = if code_action_data.fix_id == "fixMissingImport" {
        fix_ts_import_changes(
          &code_action_data.specifier,
          &combined_code_actions.changes,
          &self.get_ts_response_import_mapper(&code_action_data.specifier),
        )
        .map_err(|err| {
          error!("Unable to remap changes: {:#}", err);
          LspError::internal_error()
        })?
      } else {
        combined_code_actions.changes
      };
      let mut code_action = params;
      code_action.edit = ts_changes_to_edit(&changes, self).map_err(|err| {
        error!("Unable to convert changes to edits: {:#}", err);
        LspError::internal_error()
      })?;
      code_action
    } else if kind.as_str().starts_with(CodeActionKind::REFACTOR.as_str()) {
      let mut code_action = params;
      let action_data: refactor::RefactorCodeActionData = from_value(data)
        .map_err(|err| {
          error!("Unable to decode code action data: {:#}", err);
          LspError::invalid_params("The CodeAction's data is invalid.")
        })?;
      let asset_or_doc = self.get_asset_or_document(&action_data.specifier)?;
      let line_index = asset_or_doc.line_index();
      let refactor_edit_info = self
        .ts_server
        .get_edits_for_refactor(
          self.snapshot(),
          action_data.specifier.clone(),
          (&self
            .config
            .tree
            .fmt_options_for_specifier(&action_data.specifier)
            .options)
            .into(),
          line_index.offset_tsc(action_data.range.start)?
            ..line_index.offset_tsc(action_data.range.end)?,
          action_data.refactor_name,
          action_data.action_name,
          Some(tsc::UserPreferences::from_config_for_specifier(
            &self.config,
            &action_data.specifier,
          )),
        )
        .await?;
      code_action.edit = refactor_edit_info.to_workspace_edit(self)?;
      code_action
    } else {
      // The code action doesn't need to be resolved
      params
    };

    self.performance.measure(mark);
    Ok(result)
  }

  pub fn get_ts_response_import_mapper(
    &self,
    _referrer: &ModuleSpecifier,
  ) -> TsResponseImportMapper {
    TsResponseImportMapper::new(
      &self.documents,
      self.config.tree.root_import_map().map(|i| i.as_ref()),
      self.resolver.as_ref(),
    )
  }

  async fn code_lens(
    &self,
    params: CodeLensParams,
  ) -> LspResult<Option<Vec<CodeLens>>> {
    let specifier = self
      .url_map
      .normalize_url(&params.text_document.uri, LspUrlKind::File);
    if !self.is_diagnosable(&specifier)
      || !self.config.specifier_enabled(&specifier)
    {
      return Ok(None);
    }

    let mark = self.performance.mark_with_args("lsp.code_lens", &params);
    let asset_or_doc = self.get_asset_or_document(&specifier)?;
    let settings = self.config.workspace_settings_for_specifier(&specifier);
    let mut code_lenses = Vec::new();
    if settings.code_lens.test
      && self.config.specifier_enabled_for_test(&specifier)
    {
      if let Some(Ok(parsed_source)) = asset_or_doc.maybe_parsed_source() {
        code_lenses.extend(
          code_lens::collect_test(&specifier, parsed_source).map_err(
            |err| {
              error!(
                "Error getting test code lenses for \"{}\": {:#}",
                &specifier, err
              );
              LspError::internal_error()
            },
          )?,
        );
      }
    }
    if settings.code_lens.implementations || settings.code_lens.references {
      let navigation_tree =
        self.get_navigation_tree(&specifier).await.map_err(|err| {
          error!("Error getting code lenses for \"{}\": {:#}", specifier, err);
          LspError::internal_error()
        })?;
      let line_index = asset_or_doc.line_index();
      code_lenses.extend(
        code_lens::collect_tsc(
          &specifier,
          &settings.code_lens,
          line_index,
          &navigation_tree,
        )
        .map_err(|err| {
          error!(
            "Error getting ts code lenses for \"{:#}\": {:#}",
            &specifier, err
          );
          LspError::internal_error()
        })?,
      );
    }
    self.performance.measure(mark);

    if code_lenses.is_empty() {
      return Ok(None);
    }
    Ok(Some(code_lenses))
  }

  async fn code_lens_resolve(
    &self,
    code_lens: CodeLens,
  ) -> LspResult<CodeLens> {
    let mark = self
      .performance
      .mark_with_args("lsp.code_lens_resolve", &code_lens);
    let result = if code_lens.data.is_some() {
      code_lens::resolve_code_lens(code_lens, self)
        .await
        .map_err(|err| {
          error!("Error resolving code lens: {:#}", err);
          LspError::internal_error()
        })
    } else {
      Err(LspError::invalid_params(
        "Code lens is missing the \"data\" property.",
      ))
    };
    self.performance.measure(mark);
    result
  }

  async fn document_highlight(
    &self,
    params: DocumentHighlightParams,
  ) -> LspResult<Option<Vec<DocumentHighlight>>> {
    let specifier = self.url_map.normalize_url(
      &params.text_document_position_params.text_document.uri,
      LspUrlKind::File,
    );
    if !self.is_diagnosable(&specifier)
      || !self.config.specifier_enabled(&specifier)
    {
      return Ok(None);
    }

    let mark = self
      .performance
      .mark_with_args("lsp.document_highlight", &params);
    let asset_or_doc = self.get_asset_or_document(&specifier)?;
    let line_index = asset_or_doc.line_index();
    let files_to_search = vec![specifier.clone()];
    let maybe_document_highlights = self
      .ts_server
      .get_document_highlights(
        self.snapshot(),
        specifier,
        line_index.offset_tsc(params.text_document_position_params.position)?,
        files_to_search,
      )
      .await?;

    if let Some(document_highlights) = maybe_document_highlights {
      let result = document_highlights
        .into_iter()
        .flat_map(|dh| dh.to_highlight(line_index.clone()))
        .collect();
      self.performance.measure(mark);
      Ok(Some(result))
    } else {
      self.performance.measure(mark);
      Ok(None)
    }
  }

  async fn references(
    &self,
    params: ReferenceParams,
  ) -> LspResult<Option<Vec<Location>>> {
    let specifier = self.url_map.normalize_url(
      &params.text_document_position.text_document.uri,
      LspUrlKind::File,
    );
    if !self.is_diagnosable(&specifier)
      || !self.config.specifier_enabled(&specifier)
    {
      return Ok(None);
    }

    let mark = self.performance.mark_with_args("lsp.references", &params);
    let asset_or_doc = self.get_asset_or_document(&specifier)?;
    let line_index = asset_or_doc.line_index();
    let maybe_referenced_symbols = self
      .ts_server
      .find_references(
        self.snapshot(),
        specifier.clone(),
        line_index.offset_tsc(params.text_document_position.position)?,
      )
      .await?;

    if let Some(symbols) = maybe_referenced_symbols {
      let mut results = Vec::new();
      for reference in symbols.iter().flat_map(|s| &s.references) {
        if !params.context.include_declaration && reference.is_definition {
          continue;
        }
        let reference_specifier =
          resolve_url(&reference.entry.document_span.file_name).unwrap();
        let reference_line_index = if reference_specifier == specifier {
          line_index.clone()
        } else {
          let asset_or_doc =
            self.get_asset_or_document(&reference_specifier)?;
          asset_or_doc.line_index()
        };
        results.push(
          reference
            .entry
            .to_location(reference_line_index, &self.url_map),
        );
      }

      self.performance.measure(mark);
      Ok(Some(results))
    } else {
      self.performance.measure(mark);
      Ok(None)
    }
  }

  async fn goto_definition(
    &self,
    params: GotoDefinitionParams,
  ) -> LspResult<Option<GotoDefinitionResponse>> {
    let specifier = self.url_map.normalize_url(
      &params.text_document_position_params.text_document.uri,
      LspUrlKind::File,
    );
    if !self.is_diagnosable(&specifier)
      || !self.config.specifier_enabled(&specifier)
    {
      return Ok(None);
    }

    let mark = self
      .performance
      .mark_with_args("lsp.goto_definition", &params);
    let asset_or_doc = self.get_asset_or_document(&specifier)?;
    let line_index = asset_or_doc.line_index();
    let maybe_definition = self
      .ts_server
      .get_definition(
        self.snapshot(),
        specifier,
        line_index.offset_tsc(params.text_document_position_params.position)?,
      )
      .await?;

    if let Some(definition) = maybe_definition {
      let results = definition.to_definition(line_index, self);
      self.performance.measure(mark);
      Ok(results)
    } else {
      self.performance.measure(mark);
      Ok(None)
    }
  }

  async fn goto_type_definition(
    &self,
    params: GotoTypeDefinitionParams,
  ) -> LspResult<Option<GotoTypeDefinitionResponse>> {
    let specifier = self.url_map.normalize_url(
      &params.text_document_position_params.text_document.uri,
      LspUrlKind::File,
    );
    if !self.is_diagnosable(&specifier)
      || !self.config.specifier_enabled(&specifier)
    {
      return Ok(None);
    }

    let mark = self
      .performance
      .mark_with_args("lsp.goto_definition", &params);
    let asset_or_doc = self.get_asset_or_document(&specifier)?;
    let line_index = asset_or_doc.line_index();
    let maybe_definition_info = self
      .ts_server
      .get_type_definition(
        self.snapshot(),
        specifier,
        line_index.offset_tsc(params.text_document_position_params.position)?,
      )
      .await?;

    let response = if let Some(definition_info) = maybe_definition_info {
      let mut location_links = Vec::new();
      for info in definition_info {
        if let Some(link) = info.document_span.to_link(line_index.clone(), self)
        {
          location_links.push(link);
        }
      }
      Some(GotoTypeDefinitionResponse::Link(location_links))
    } else {
      None
    };

    self.performance.measure(mark);
    Ok(response)
  }

  async fn completion(
    &self,
    params: CompletionParams,
  ) -> LspResult<Option<CompletionResponse>> {
    let specifier = self.url_map.normalize_url(
      &params.text_document_position.text_document.uri,
      LspUrlKind::File,
    );
    let language_settings =
      self.config.language_settings_for_specifier(&specifier);
    if !self.is_diagnosable(&specifier)
      || !self.config.specifier_enabled(&specifier)
      || !language_settings.map(|s| s.suggest.enabled).unwrap_or(true)
    {
      return Ok(None);
    }

    let mark = self.performance.mark_with_args("lsp.completion", &params);
    let asset_or_doc = self.get_asset_or_document(&specifier)?;
    // Import specifiers are something wholly internal to Deno, so for
    // completions, we will use internal logic and if there are completions
    // for imports, we will return those and not send a message into tsc, where
    // other completions come from.
    let mut response = None;
    if language_settings
      .map(|s| s.suggest.include_completions_for_import_statements)
      .unwrap_or(true)
    {
      response = completions::get_import_completions(
        &specifier,
        &params.text_document_position.position,
        &self.config,
        &self.client,
        &self.module_registry,
        &self.jsr_search_api,
        &self.npm_search_api,
        &self.documents,
        self.config.tree.root_import_map().map(|i| i.as_ref()),
      )
      .await;
    }
    if response.is_none() {
      let line_index = asset_or_doc.line_index();
      let (trigger_character, trigger_kind) =
        if let Some(context) = &params.context {
          (
            context.trigger_character.clone(),
            Some(context.trigger_kind.into()),
          )
        } else {
          (None, None)
        };
      let position =
        line_index.offset_tsc(params.text_document_position.position)?;
      let maybe_completion_info = self
        .ts_server
        .get_completions(
          self.snapshot(),
          specifier.clone(),
          position,
          tsc::GetCompletionsAtPositionOptions {
            user_preferences: tsc::UserPreferences::from_config_for_specifier(
              &self.config,
              &specifier,
            ),
            trigger_character,
            trigger_kind,
          },
          (&self
            .config
            .tree
            .fmt_options_for_specifier(&specifier)
            .options)
            .into(),
        )
        .await;

      if let Some(completions) = maybe_completion_info {
        response = Some(
          completions.as_completion_response(
            line_index,
            &self
              .config
              .language_settings_for_specifier(&specifier)
              .cloned()
              .unwrap_or_default()
              .suggest,
            &specifier,
            position,
            self,
          ),
        );
      }
    };
    self.performance.measure(mark);
    Ok(response)
  }

  async fn completion_resolve(
    &self,
    params: CompletionItem,
  ) -> LspResult<CompletionItem> {
    let mark = self
      .performance
      .mark_with_args("lsp.completion_resolve", &params);
    let completion_item = if let Some(data) = &params.data {
      let data: completions::CompletionItemData =
        serde_json::from_value(data.clone()).map_err(|err| {
          error!("{:#}", err);
          LspError::invalid_params(
            "Could not decode data field of completion item.",
          )
        })?;
      if let Some(data) = &data.tsc {
        let specifier = &data.specifier;
        let result = self
          .ts_server
          .get_completion_details(
            self.snapshot(),
            GetCompletionDetailsArgs {
              format_code_settings: Some(
                (&self
                  .config
                  .tree
                  .fmt_options_for_specifier(specifier)
                  .options)
                  .into(),
              ),
              preferences: Some(
                tsc::UserPreferences::from_config_for_specifier(
                  &self.config,
                  specifier,
                ),
              ),
              ..data.into()
            },
          )
          .await;
        match result {
          Ok(maybe_completion_info) => {
            if let Some(completion_info) = maybe_completion_info {
              completion_info
                .as_completion_item(&params, data, specifier, self)
                .map_err(|err| {
                  error!(
                    "Failed to serialize virtual_text_document response: {:#}",
                    err
                  );
                  LspError::internal_error()
                })?
            } else {
              error!(
                "Received an undefined response from tsc for completion details."
              );
              params
            }
          }
          Err(err) => {
            error!("Unable to get completion info from TypeScript: {:#}", err);
            return Ok(params);
          }
        }
      } else if let Some(url) = data.documentation {
        CompletionItem {
          documentation: self.module_registry.get_documentation(&url).await,
          data: None,
          ..params
        }
      } else {
        params
      }
    } else {
      params
    };
    self.performance.measure(mark);
    Ok(completion_item)
  }

  async fn goto_implementation(
    &self,
    params: GotoImplementationParams,
  ) -> LspResult<Option<GotoImplementationResponse>> {
    let specifier = self.url_map.normalize_url(
      &params.text_document_position_params.text_document.uri,
      LspUrlKind::File,
    );
    if !self.is_diagnosable(&specifier)
      || !self.config.specifier_enabled(&specifier)
    {
      return Ok(None);
    }

    let mark = self
      .performance
      .mark_with_args("lsp.goto_implementation", &params);
    let asset_or_doc = self.get_asset_or_document(&specifier)?;
    let line_index = asset_or_doc.line_index();

    let maybe_implementations = self
      .ts_server
      .get_implementations(
        self.snapshot(),
        specifier,
        line_index.offset_tsc(params.text_document_position_params.position)?,
      )
      .await?;

    let result = if let Some(implementations) = maybe_implementations {
      let mut links = Vec::new();
      for implementation in implementations {
        if let Some(link) = implementation.to_link(line_index.clone(), self) {
          links.push(link)
        }
      }
      Some(GotoDefinitionResponse::Link(links))
    } else {
      None
    };

    self.performance.measure(mark);
    Ok(result)
  }

  async fn folding_range(
    &self,
    params: FoldingRangeParams,
  ) -> LspResult<Option<Vec<FoldingRange>>> {
    let specifier = self
      .url_map
      .normalize_url(&params.text_document.uri, LspUrlKind::File);
    if !self.is_diagnosable(&specifier)
      || !self.config.specifier_enabled(&specifier)
    {
      return Ok(None);
    }

    let mark = self
      .performance
      .mark_with_args("lsp.folding_range", &params);
    let asset_or_doc = self.get_asset_or_document(&specifier)?;

    let outlining_spans = self
      .ts_server
      .get_outlining_spans(self.snapshot(), specifier)
      .await?;

    let response = if !outlining_spans.is_empty() {
      Some(
        outlining_spans
          .iter()
          .map(|span| {
            span.to_folding_range(
              asset_or_doc.line_index(),
              asset_or_doc.text().as_bytes(),
              self.config.client_capabilities.line_folding_only,
            )
          })
          .collect::<Vec<FoldingRange>>(),
      )
    } else {
      None
    };
    self.performance.measure(mark);
    Ok(response)
  }

  async fn incoming_calls(
    &self,
    params: CallHierarchyIncomingCallsParams,
  ) -> LspResult<Option<Vec<CallHierarchyIncomingCall>>> {
    let specifier = self
      .url_map
      .normalize_url(&params.item.uri, LspUrlKind::File);
    if !self.is_diagnosable(&specifier)
      || !self.config.specifier_enabled(&specifier)
    {
      return Ok(None);
    }

    let mark = self
      .performance
      .mark_with_args("lsp.incoming_calls", &params);
    let asset_or_doc = self.get_asset_or_document(&specifier)?;
    let line_index = asset_or_doc.line_index();

    let incoming_calls: Vec<tsc::CallHierarchyIncomingCall> = self
      .ts_server
      .provide_call_hierarchy_incoming_calls(
        self.snapshot(),
        specifier,
        line_index.offset_tsc(params.item.selection_range.start)?,
      )
      .await?;

    let maybe_root_path_owned = self
      .config
      .root_uri()
      .and_then(|uri| specifier_to_file_path(uri).ok());
    let mut resolved_items = Vec::<CallHierarchyIncomingCall>::new();
    for item in incoming_calls.iter() {
      if let Some(resolved) = item.try_resolve_call_hierarchy_incoming_call(
        self,
        maybe_root_path_owned.as_deref(),
      ) {
        resolved_items.push(resolved);
      }
    }
    self.performance.measure(mark);
    Ok(Some(resolved_items))
  }

  async fn outgoing_calls(
    &self,
    params: CallHierarchyOutgoingCallsParams,
  ) -> LspResult<Option<Vec<CallHierarchyOutgoingCall>>> {
    let specifier = self
      .url_map
      .normalize_url(&params.item.uri, LspUrlKind::File);
    if !self.is_diagnosable(&specifier)
      || !self.config.specifier_enabled(&specifier)
    {
      return Ok(None);
    }

    let mark = self
      .performance
      .mark_with_args("lsp.outgoing_calls", &params);
    let asset_or_doc = self.get_asset_or_document(&specifier)?;
    let line_index = asset_or_doc.line_index();

    let outgoing_calls: Vec<tsc::CallHierarchyOutgoingCall> = self
      .ts_server
      .provide_call_hierarchy_outgoing_calls(
        self.snapshot(),
        specifier,
        line_index.offset_tsc(params.item.selection_range.start)?,
      )
      .await?;

    let maybe_root_path_owned = self
      .config
      .root_uri()
      .and_then(|uri| specifier_to_file_path(uri).ok());
    let mut resolved_items = Vec::<CallHierarchyOutgoingCall>::new();
    for item in outgoing_calls.iter() {
      if let Some(resolved) = item.try_resolve_call_hierarchy_outgoing_call(
        line_index.clone(),
        self,
        maybe_root_path_owned.as_deref(),
      ) {
        resolved_items.push(resolved);
      }
    }
    self.performance.measure(mark);
    Ok(Some(resolved_items))
  }

  async fn prepare_call_hierarchy(
    &self,
    params: CallHierarchyPrepareParams,
  ) -> LspResult<Option<Vec<CallHierarchyItem>>> {
    let specifier = self.url_map.normalize_url(
      &params.text_document_position_params.text_document.uri,
      LspUrlKind::File,
    );
    if !self.is_diagnosable(&specifier)
      || !self.config.specifier_enabled(&specifier)
    {
      return Ok(None);
    }

    let mark = self
      .performance
      .mark_with_args("lsp.prepare_call_hierarchy", &params);
    let asset_or_doc = self.get_asset_or_document(&specifier)?;
    let line_index = asset_or_doc.line_index();

    let maybe_one_or_many = self
      .ts_server
      .prepare_call_hierarchy(
        self.snapshot(),
        specifier,
        line_index.offset_tsc(params.text_document_position_params.position)?,
      )
      .await?;

    let response = if let Some(one_or_many) = maybe_one_or_many {
      let maybe_root_path_owned = self
        .config
        .root_uri()
        .and_then(|uri| specifier_to_file_path(uri).ok());
      let mut resolved_items = Vec::<CallHierarchyItem>::new();
      match one_or_many {
        tsc::OneOrMany::One(item) => {
          if let Some(resolved) = item.try_resolve_call_hierarchy_item(
            self,
            maybe_root_path_owned.as_deref(),
          ) {
            resolved_items.push(resolved)
          }
        }
        tsc::OneOrMany::Many(items) => {
          for item in items.iter() {
            if let Some(resolved) = item.try_resolve_call_hierarchy_item(
              self,
              maybe_root_path_owned.as_deref(),
            ) {
              resolved_items.push(resolved);
            }
          }
        }
      }
      Some(resolved_items)
    } else {
      None
    };
    self.performance.measure(mark);
    Ok(response)
  }

  async fn rename(
    &self,
    params: RenameParams,
  ) -> LspResult<Option<WorkspaceEdit>> {
    let specifier = self.url_map.normalize_url(
      &params.text_document_position.text_document.uri,
      LspUrlKind::File,
    );
    if !self.is_diagnosable(&specifier)
      || !self.config.specifier_enabled(&specifier)
    {
      return Ok(None);
    }

    let mark = self.performance.mark_with_args("lsp.rename", &params);
    let asset_or_doc = self.get_asset_or_document(&specifier)?;
    let line_index = asset_or_doc.line_index();

    let maybe_locations = self
      .ts_server
      .find_rename_locations(
        self.snapshot(),
        specifier,
        line_index.offset_tsc(params.text_document_position.position)?,
      )
      .await?;

    if let Some(locations) = maybe_locations {
      let rename_locations = tsc::RenameLocations { locations };
      let workspace_edits = rename_locations
        .into_workspace_edit(&params.new_name, self)
        .map_err(|err| {
          error!("Failed to get workspace edits: {:#}", err);
          LspError::internal_error()
        })?;
      self.performance.measure(mark);
      Ok(Some(workspace_edits))
    } else {
      self.performance.measure(mark);
      Ok(None)
    }
  }

  async fn selection_range(
    &self,
    params: SelectionRangeParams,
  ) -> LspResult<Option<Vec<SelectionRange>>> {
    let specifier = self
      .url_map
      .normalize_url(&params.text_document.uri, LspUrlKind::File);
    if !self.is_diagnosable(&specifier)
      || !self.config.specifier_enabled(&specifier)
    {
      return Ok(None);
    }

    let mark = self
      .performance
      .mark_with_args("lsp.selection_range", &params);
    let asset_or_doc = self.get_asset_or_document(&specifier)?;
    let line_index = asset_or_doc.line_index();

    let mut selection_ranges = Vec::<SelectionRange>::new();
    for position in params.positions {
      let selection_range: tsc::SelectionRange = self
        .ts_server
        .get_smart_selection_range(
          self.snapshot(),
          specifier.clone(),
          line_index.offset_tsc(position)?,
        )
        .await?;

      selection_ranges
        .push(selection_range.to_selection_range(line_index.clone()));
    }
    self.performance.measure(mark);
    Ok(Some(selection_ranges))
  }

  async fn semantic_tokens_full(
    &self,
    params: SemanticTokensParams,
  ) -> LspResult<Option<SemanticTokensResult>> {
    let specifier = self
      .url_map
      .normalize_url(&params.text_document.uri, LspUrlKind::File);
    if !self.is_diagnosable(&specifier) {
      return Ok(None);
    }

    let mark = self
      .performance
      .mark_with_args("lsp.semantic_tokens_full", &params);
    let asset_or_doc = self.get_asset_or_document(&specifier)?;
    let line_index = asset_or_doc.line_index();

    let semantic_classification = self
      .ts_server
      .get_encoded_semantic_classifications(
        self.snapshot(),
        specifier,
        0..line_index.text_content_length_utf16().into(),
      )
      .await?;

    let semantic_tokens =
      semantic_classification.to_semantic_tokens(&asset_or_doc, line_index)?;
    let response = if !semantic_tokens.data.is_empty() {
      Some(SemanticTokensResult::Tokens(semantic_tokens))
    } else {
      None
    };
    self.performance.measure(mark);
    Ok(response)
  }

  async fn semantic_tokens_range(
    &self,
    params: SemanticTokensRangeParams,
  ) -> LspResult<Option<SemanticTokensRangeResult>> {
    let specifier = self
      .url_map
      .normalize_url(&params.text_document.uri, LspUrlKind::File);
    if !self.is_diagnosable(&specifier) {
      return Ok(None);
    }

    let mark = self
      .performance
      .mark_with_args("lsp.semantic_tokens_range", &params);
    let asset_or_doc = self.get_asset_or_document(&specifier)?;
    let line_index = asset_or_doc.line_index();

    let semantic_classification = self
      .ts_server
      .get_encoded_semantic_classifications(
        self.snapshot(),
        specifier,
        line_index.offset_tsc(params.range.start)?
          ..line_index.offset_tsc(params.range.end)?,
      )
      .await?;

    let semantic_tokens =
      semantic_classification.to_semantic_tokens(&asset_or_doc, line_index)?;
    let response = if !semantic_tokens.data.is_empty() {
      Some(SemanticTokensRangeResult::Tokens(semantic_tokens))
    } else {
      None
    };
    self.performance.measure(mark);
    Ok(response)
  }

  async fn signature_help(
    &self,
    params: SignatureHelpParams,
  ) -> LspResult<Option<SignatureHelp>> {
    let specifier = self.url_map.normalize_url(
      &params.text_document_position_params.text_document.uri,
      LspUrlKind::File,
    );
    if !self.is_diagnosable(&specifier)
      || !self.config.specifier_enabled(&specifier)
    {
      return Ok(None);
    }

    let mark = self
      .performance
      .mark_with_args("lsp.signature_help", &params);
    let asset_or_doc = self.get_asset_or_document(&specifier)?;
    let line_index = asset_or_doc.line_index();
    let options = if let Some(context) = params.context {
      tsc::SignatureHelpItemsOptions {
        trigger_reason: Some(tsc::SignatureHelpTriggerReason {
          kind: context.trigger_kind.into(),
          trigger_character: context.trigger_character,
        }),
      }
    } else {
      tsc::SignatureHelpItemsOptions {
        trigger_reason: None,
      }
    };
    let maybe_signature_help_items: Option<tsc::SignatureHelpItems> = self
      .ts_server
      .get_signature_help_items(
        self.snapshot(),
        specifier,
        line_index.offset_tsc(params.text_document_position_params.position)?,
        options,
      )
      .await?;

    if let Some(signature_help_items) = maybe_signature_help_items {
      let signature_help = signature_help_items.into_signature_help(self);
      self.performance.measure(mark);
      Ok(Some(signature_help))
    } else {
      self.performance.measure(mark);
      Ok(None)
    }
  }

  async fn will_rename_files(
    &self,
    params: RenameFilesParams,
  ) -> LspResult<Option<WorkspaceEdit>> {
    let mut changes = vec![];
    for rename in params.files {
      let old_specifier = self.url_map.normalize_url(
        &resolve_url(&rename.old_uri).unwrap(),
        LspUrlKind::File,
      );
      let options = self
        .config
        .language_settings_for_specifier(&old_specifier)
        .map(|s| s.update_imports_on_file_move.clone())
        .unwrap_or_default();
      // Note that `Always` and `Prompt` are treated the same in the server, the
      // client will worry about that after receiving the edits.
      if options.enabled == UpdateImportsOnFileMoveEnabled::Never {
        continue;
      }
      let format_code_settings = (&self
        .config
        .tree
        .fmt_options_for_specifier(&old_specifier)
        .options)
        .into();
      changes.extend(
        self
          .ts_server
          .get_edits_for_file_rename(
            self.snapshot(),
            old_specifier,
            self.url_map.normalize_url(
              &resolve_url(&rename.new_uri).unwrap(),
              LspUrlKind::File,
            ),
            format_code_settings,
            tsc::UserPreferences {
              allow_text_changes_in_new_files: Some(true),
              ..Default::default()
            },
          )
          .await?,
      );
    }
    file_text_changes_to_workspace_edit(&changes, self)
  }

  async fn symbol(
    &self,
    params: WorkspaceSymbolParams,
  ) -> LspResult<Option<Vec<SymbolInformation>>> {
    let mark = self.performance.mark_with_args("lsp.symbol", &params);

    let navigate_to_items = self
      .ts_server
      .get_navigate_to_items(
        self.snapshot(),
        tsc::GetNavigateToItemsArgs {
          search: params.query,
          // this matches vscode's hard coded result count
          max_result_count: Some(256),
          file: None,
        },
      )
      .await?;

    let maybe_symbol_information = if navigate_to_items.is_empty() {
      None
    } else {
      let mut symbol_information = Vec::new();
      for item in navigate_to_items {
        if let Some(info) = item.to_symbol_information(self) {
          symbol_information.push(info);
        }
      }
      Some(symbol_information)
    };

    self.performance.measure(mark);
    Ok(maybe_symbol_information)
  }

  fn project_changed<'a>(
    &mut self,
    modified_scripts: impl IntoIterator<Item = (&'a ModuleSpecifier, ChangeKind)>,
    config_changed: bool,
  ) {
    self.project_version += 1; // increment before getting the snapshot
    self.ts_server.project_changed(
      self.snapshot(),
      modified_scripts,
      config_changed,
    );
  }

  fn send_diagnostics_update(&self) {
    let snapshot = DiagnosticServerUpdateMessage {
      snapshot: self.snapshot(),
      url_map: self.url_map.clone(),
    };
    if let Err(err) = self.diagnostics_server.update(snapshot) {
      error!("Cannot update diagnostics: {:#}", err);
    }
  }

  /// Send a message to the testing server to look for any changes in tests and
  /// update the client.
  fn send_testing_update(&self) {
    if let Some(testing_server) = &self.maybe_testing_server {
      if let Err(err) = testing_server.update(self.snapshot()) {
        error!("Cannot update testing server: {:#}", err);
      }
    }
  }
}

#[tower_lsp::async_trait]
impl tower_lsp::LanguageServer for LanguageServer {
  async fn execute_command(
    &self,
    params: ExecuteCommandParams,
  ) -> LspResult<Option<Value>> {
    if params.command == "deno.cache" {
      #[derive(Default, Deserialize)]
      #[serde(rename_all = "camelCase")]
      struct Options {
        #[serde(default)]
        force_global_cache: bool,
      }
      #[derive(Deserialize)]
      struct Arguments(Vec<Url>, Url, #[serde(default)] Options);
      let Arguments(specifiers, referrer, options) =
        serde_json::from_value(json!(params.arguments))
          .map_err(|err| LspError::invalid_params(err.to_string()))?;
      self
        .cache(specifiers, referrer, options.force_global_cache)
        .await
    } else if params.command == "deno.reloadImportRegistries" {
      self.0.write().await.reload_import_registries().await
    } else {
      Ok(None)
    }
  }

  async fn initialize(
    &self,
    params: InitializeParams,
  ) -> LspResult<InitializeResult> {
    let mut language_server = self.0.write().await;
    language_server.diagnostics_server.start();
    language_server.initialize(params).await
  }

  async fn initialized(&self, _: InitializedParams) {
    let mut registrations = Vec::with_capacity(2);
    let (client, http_client) = {
      let mut ls = self.0.write().await;
      if ls
        .config
        .client_capabilities
        .workspace_did_change_watched_files
      {
        // we are going to watch all the JSON files in the workspace, and the
        // notification handler will pick up any of the changes of those files we
        // are interested in.
        let options = DidChangeWatchedFilesRegistrationOptions {
          watchers: vec![FileSystemWatcher {
            glob_pattern: GlobPattern::String(
              "**/*.{json,jsonc,lock}".to_string(),
            ),
            kind: None,
          }],
        };
        registrations.push(Registration {
          id: "workspace/didChangeWatchedFiles".to_string(),
          method: "workspace/didChangeWatchedFiles".to_string(),
          register_options: Some(serde_json::to_value(options).unwrap()),
        });
      }
      if ls.config.client_capabilities.workspace_will_rename_files {
        let options = FileOperationRegistrationOptions {
          filters: vec![FileOperationFilter {
            scheme: Some("file".to_string()),
            pattern: FileOperationPattern {
              glob: "**/*".to_string(),
              matches: None,
              options: None,
            },
          }],
        };
        registrations.push(Registration {
          id: "workspace/willRenameFiles".to_string(),
          method: "workspace/willRenameFiles".to_string(),
          register_options: Some(serde_json::to_value(options).unwrap()),
        });
      }

      if ls.config.client_capabilities.testing_api {
        let test_server = testing::TestServer::new(
          ls.client.clone(),
          ls.performance.clone(),
          ls.config.root_uri().cloned(),
        );
        ls.maybe_testing_server = Some(test_server);
      }

      let mut config_events = vec![];
      for (scope_uri, config_data) in ls.config.tree.data_by_scope().iter() {
        if let Some(config_file) = &config_data.config_file {
          config_events.push(lsp_custom::DenoConfigurationChangeEvent {
            scope_uri: scope_uri.clone(),
            file_uri: config_file.specifier.clone(),
            typ: lsp_custom::DenoConfigurationChangeType::Added,
            configuration_type: lsp_custom::DenoConfigurationType::DenoJson,
          });
        }
        if let Some(package_json) = &config_data.package_json {
          config_events.push(lsp_custom::DenoConfigurationChangeEvent {
            scope_uri: scope_uri.clone(),
            file_uri: package_json.specifier(),
            typ: lsp_custom::DenoConfigurationChangeType::Added,
            configuration_type: lsp_custom::DenoConfigurationType::PackageJson,
          });
        }
      }
      if !config_events.is_empty() {
        ls.client.send_did_change_deno_configuration_notification(
          lsp_custom::DidChangeDenoConfigurationNotificationParams {
            changes: config_events,
          },
        );
      }

      (ls.client.clone(), ls.http_client.clone())
    };

    for registration in registrations {
      if let Err(err) = client
        .when_outside_lsp_lock()
        .register_capability(vec![registration])
        .await
      {
        lsp_warn!("Client errored on capabilities.\n{:#}", err);
      }
    }

    self.refresh_configuration().await;

    {
      let mut ls = self.0.write().await;
      init_log_file(ls.config.log_file());
      ls.refresh_documents_config().await;
      ls.diagnostics_server.invalidate_all();
      ls.send_diagnostics_update();
      ls.task_queue.start(self.clone());
    };

    if upgrade_check_enabled() {
      // spawn to avoid lsp send/sync requirement, but also just
      // to ensure this initialized method returns quickly
      spawn(async move {
        match check_for_upgrades_for_lsp(http_client).await {
          Ok(version_info) => {
            client.send_did_upgrade_check_notification(
              lsp_custom::DidUpgradeCheckNotificationParams {
                upgrade_available: version_info.map(|info| {
                  lsp_custom::UpgradeAvailable {
                    latest_version: info.latest_version,
                    is_canary: info.is_canary,
                  }
                }),
              },
            );
          }
          Err(err) => lsp_warn!("Failed to check for upgrades: {err}"),
        }
      });
    }

    lsp_log!("Server ready.");
  }

  async fn shutdown(&self) -> LspResult<()> {
    self.1.cancel();
    self.0.write().await.shutdown()
  }

  async fn did_open(&self, params: DidOpenTextDocumentParams) {
    if params.text_document.uri.scheme() == "deno" {
      // we can ignore virtual text documents opening, as they don't need to
      // be tracked in memory, as they are static assets that won't change
      // already managed by the language service
      return;
    }

    let mut inner = self.0.write().await;
    let specifier = inner
      .url_map
      .normalize_url(&params.text_document.uri, LspUrlKind::File);
    let document = inner.did_open(&specifier, params);
    if document.is_diagnosable() {
      inner.refresh_npm_specifiers().await;
      inner.diagnostics_server.invalidate(&[specifier]);
      inner.send_diagnostics_update();
      inner.send_testing_update();
    }
  }

  async fn did_change(&self, params: DidChangeTextDocumentParams) {
    self.0.write().await.did_change(params).await
  }

  async fn did_save(&self, params: DidSaveTextDocumentParams) {
    let uri = &params.text_document.uri;
    let specifier = {
      let mut inner = self.0.write().await;
      let specifier = inner.url_map.normalize_url(uri, LspUrlKind::File);
      inner.documents.save(&specifier);
      if !inner
        .config
        .workspace_settings_for_specifier(&specifier)
        .cache_on_save
        || !inner.config.specifier_enabled(&specifier)
        || !inner.diagnostics_state.has_no_cache_diagnostics(&specifier)
      {
        return;
      }
      match specifier_to_file_path(&specifier) {
        Ok(path) if is_importable_ext(&path) => {}
        _ => return,
      }
      specifier
    };
    if let Err(err) = self.cache(vec![], specifier.clone(), false).await {
      lsp_warn!("Failed to cache \"{}\" on save: {:#}", &specifier, err);
    }
  }

  async fn did_close(&self, params: DidCloseTextDocumentParams) {
    self.0.write().await.did_close(params).await
  }

  async fn did_change_configuration(
    &self,
    params: DidChangeConfigurationParams,
  ) {
    let mark = {
      let inner = self.0.read().await;
      inner
        .performance
        .mark_with_args("lsp.did_change_configuration", &params)
    };

    self.refresh_configuration().await;

    let mut inner = self.0.write().await;
    inner.did_change_configuration(params).await;
    inner.performance.measure(mark);
  }

  async fn did_change_watched_files(
    &self,
    params: DidChangeWatchedFilesParams,
  ) {
    self.0.write().await.did_change_watched_files(params).await
  }

  async fn did_change_workspace_folders(
    &self,
    params: DidChangeWorkspaceFoldersParams,
  ) {
    let (performance, mark) = {
      let mut ls = self.0.write().await;
      let mark = ls
        .performance
        .mark_with_args("lsp.did_change_workspace_folders", &params);
      ls.did_change_workspace_folders(params);
      (ls.performance.clone(), mark)
    };

    self.refresh_configuration().await;
    {
      let mut ls = self.0.write().await;
      ls.refresh_workspace_files();
      ls.refresh_config_tree().await;
      ls.refresh_documents_config().await;
      ls.diagnostics_server.invalidate_all();
      ls.send_diagnostics_update();
    }
    performance.measure(mark);
  }

  async fn document_symbol(
    &self,
    params: DocumentSymbolParams,
  ) -> LspResult<Option<DocumentSymbolResponse>> {
    self.0.read().await.document_symbol(params).await
  }

  async fn formatting(
    &self,
    params: DocumentFormattingParams,
  ) -> LspResult<Option<Vec<TextEdit>>> {
    self.0.read().await.formatting(params).await
  }

  async fn hover(&self, params: HoverParams) -> LspResult<Option<Hover>> {
    self.0.read().await.hover(params).await
  }

  async fn inlay_hint(
    &self,
    params: InlayHintParams,
  ) -> LspResult<Option<Vec<InlayHint>>> {
    self.0.read().await.inlay_hint(params).await
  }

  async fn code_action(
    &self,
    params: CodeActionParams,
  ) -> LspResult<Option<CodeActionResponse>> {
    self.0.read().await.code_action(params).await
  }

  async fn code_action_resolve(
    &self,
    params: CodeAction,
  ) -> LspResult<CodeAction> {
    self.0.read().await.code_action_resolve(params).await
  }

  async fn code_lens(
    &self,
    params: CodeLensParams,
  ) -> LspResult<Option<Vec<CodeLens>>> {
    self.0.read().await.code_lens(params).await
  }

  async fn code_lens_resolve(&self, params: CodeLens) -> LspResult<CodeLens> {
    self.0.read().await.code_lens_resolve(params).await
  }

  async fn document_highlight(
    &self,
    params: DocumentHighlightParams,
  ) -> LspResult<Option<Vec<DocumentHighlight>>> {
    self.0.read().await.document_highlight(params).await
  }

  async fn references(
    &self,
    params: ReferenceParams,
  ) -> LspResult<Option<Vec<Location>>> {
    self.0.read().await.references(params).await
  }

  async fn goto_definition(
    &self,
    params: GotoDefinitionParams,
  ) -> LspResult<Option<GotoDefinitionResponse>> {
    self.0.read().await.goto_definition(params).await
  }

  async fn goto_type_definition(
    &self,
    params: GotoTypeDefinitionParams,
  ) -> LspResult<Option<GotoTypeDefinitionResponse>> {
    self.0.read().await.goto_type_definition(params).await
  }

  async fn completion(
    &self,
    params: CompletionParams,
  ) -> LspResult<Option<CompletionResponse>> {
    self.0.read().await.completion(params).await
  }

  async fn completion_resolve(
    &self,
    params: CompletionItem,
  ) -> LspResult<CompletionItem> {
    self.0.read().await.completion_resolve(params).await
  }

  async fn goto_implementation(
    &self,
    params: GotoImplementationParams,
  ) -> LspResult<Option<GotoImplementationResponse>> {
    self.0.read().await.goto_implementation(params).await
  }

  async fn folding_range(
    &self,
    params: FoldingRangeParams,
  ) -> LspResult<Option<Vec<FoldingRange>>> {
    self.0.read().await.folding_range(params).await
  }

  async fn incoming_calls(
    &self,
    params: CallHierarchyIncomingCallsParams,
  ) -> LspResult<Option<Vec<CallHierarchyIncomingCall>>> {
    self.0.read().await.incoming_calls(params).await
  }

  async fn outgoing_calls(
    &self,
    params: CallHierarchyOutgoingCallsParams,
  ) -> LspResult<Option<Vec<CallHierarchyOutgoingCall>>> {
    self.0.read().await.outgoing_calls(params).await
  }

  async fn prepare_call_hierarchy(
    &self,
    params: CallHierarchyPrepareParams,
  ) -> LspResult<Option<Vec<CallHierarchyItem>>> {
    self.0.read().await.prepare_call_hierarchy(params).await
  }

  async fn rename(
    &self,
    params: RenameParams,
  ) -> LspResult<Option<WorkspaceEdit>> {
    self.0.read().await.rename(params).await
  }

  async fn selection_range(
    &self,
    params: SelectionRangeParams,
  ) -> LspResult<Option<Vec<SelectionRange>>> {
    self.0.read().await.selection_range(params).await
  }

  async fn semantic_tokens_full(
    &self,
    params: SemanticTokensParams,
  ) -> LspResult<Option<SemanticTokensResult>> {
    self.0.read().await.semantic_tokens_full(params).await
  }

  async fn semantic_tokens_range(
    &self,
    params: SemanticTokensRangeParams,
  ) -> LspResult<Option<SemanticTokensRangeResult>> {
    self.0.read().await.semantic_tokens_range(params).await
  }

  async fn signature_help(
    &self,
    params: SignatureHelpParams,
  ) -> LspResult<Option<SignatureHelp>> {
    self.0.read().await.signature_help(params).await
  }

  async fn will_rename_files(
    &self,
    params: RenameFilesParams,
  ) -> LspResult<Option<WorkspaceEdit>> {
    self.0.read().await.will_rename_files(params).await
  }

  async fn symbol(
    &self,
    params: WorkspaceSymbolParams,
  ) -> LspResult<Option<Vec<SymbolInformation>>> {
    self.0.read().await.symbol(params).await
  }
}

struct PrepareCacheResult {
  cli_options: CliOptions,
  roots: Vec<ModuleSpecifier>,
  open_docs: Vec<Arc<Document>>,
  mark: PerformanceMark,
}

// These are implementations of custom commands supported by the LSP
impl Inner {
  fn prepare_cache(
    &self,
    specifiers: Vec<ModuleSpecifier>,
    referrer: ModuleSpecifier,
    force_global_cache: bool,
  ) -> Result<Option<PrepareCacheResult>, AnyError> {
    let mark = self
      .performance
      .mark_with_args("lsp.cache", (&specifiers, &referrer));
    let config_data = self.config.tree.root_data();
    let roots = if !specifiers.is_empty() {
      specifiers
    } else {
      vec![referrer.clone()]
    };
    let workspace_settings = self.config.workspace_settings();
    let cli_options = CliOptions::new(
      Flags {
        cache_path: self.maybe_global_cache_path.clone(),
        ca_stores: workspace_settings.certificate_stores.clone(),
        ca_data: workspace_settings.tls_certificate.clone().map(CaData::File),
        unsafely_ignore_certificate_errors: workspace_settings
          .unsafely_ignore_certificate_errors
          .clone(),
        import_map_path: config_data.and_then(|d| {
          if d.import_map_from_settings {
            return Some(d.import_map.as_ref()?.base_url().to_string());
          }
          None
        }),
        node_modules_dir: Some(
          config_data
            .and_then(|d| d.node_modules_dir.as_ref())
            .is_some(),
        ),
        // bit of a hack to force the lsp to cache the @types/node package
        type_check_mode: crate::args::TypeCheckMode::Local,
        ..Default::default()
      },
      self.initial_cwd.clone(),
      config_data.and_then(|d| d.config_file.as_deref().cloned()),
      config_data.and_then(|d| d.lockfile.clone()),
      config_data.and_then(|d| d.package_json.as_deref().cloned()),
      force_global_cache,
    )?;

    let open_docs = self.documents.documents(DocumentsFilter::OpenDiagnosable);
    Ok(Some(PrepareCacheResult {
      cli_options,
      open_docs,
      roots,
      mark,
    }))
  }

  async fn post_cache(&mut self, mark: PerformanceMark) {
    // Now that we have dependencies loaded, we need to re-analyze all the files.
    // For that we're invalidating all the existing diagnostics and restarting
    // the language server for TypeScript (as it might hold to some stale
    // documents).
    self.diagnostics_server.invalidate_all();
    self.project_changed([], false);
    self.ts_server.cleanup_semantic_cache(self.snapshot()).await;
    self.send_diagnostics_update();
    self.send_testing_update();

    self.performance.measure(mark);
  }

  fn get_performance(&self) -> Value {
    let averages = self.performance.averages();
    json!({ "averages": averages })
  }

  fn task_definitions(&self) -> LspResult<Vec<TaskDefinition>> {
    let mut result = vec![];
    for config_file in self.config.tree.config_files() {
      if let Some(tasks) = json!(&config_file.json.tasks).as_object() {
        for (name, value) in tasks {
          let Some(command) = value.as_str() else {
            continue;
          };
          result.push(TaskDefinition {
            name: name.clone(),
            command: command.to_string(),
            source_uri: config_file.specifier.clone(),
          });
        }
      };
    }
    for package_json in self.config.tree.package_jsons() {
      if let Some(scripts) = &package_json.scripts {
        for (name, command) in scripts {
          result.push(TaskDefinition {
            name: name.clone(),
            command: command.clone(),
            source_uri: package_json.specifier(),
          });
        }
      }
    }
    result.sort_by_key(|d| d.name.clone());
    Ok(result)
  }

  async fn inlay_hint(
    &self,
    params: InlayHintParams,
  ) -> LspResult<Option<Vec<InlayHint>>> {
    let specifier = self
      .url_map
      .normalize_url(&params.text_document.uri, LspUrlKind::File);
    if !self.is_diagnosable(&specifier)
      || !self.config.specifier_enabled(&specifier)
      || !self.config.enabled_inlay_hints_for_specifier(&specifier)
    {
      return Ok(None);
    }

    let mark = self.performance.mark_with_args("lsp.inlay_hint", &params);
    let asset_or_doc = self.get_asset_or_document(&specifier)?;
    let line_index = asset_or_doc.line_index();
    let text_span =
      tsc::TextSpan::from_range(&params.range, line_index.clone()).map_err(
        |err| {
          error!("Failed to convert range to text_span: {:#}", err);
          LspError::internal_error()
        },
      )?;
    let maybe_inlay_hints = self
      .ts_server
      .provide_inlay_hints(
        self.snapshot(),
        specifier.clone(),
        text_span,
        tsc::UserPreferences::from_config_for_specifier(
          &self.config,
          &specifier,
        ),
      )
      .await?;
    let maybe_inlay_hints = maybe_inlay_hints.map(|hints| {
      hints
        .iter()
        .map(|hint| hint.to_lsp(line_index.clone()))
        .collect()
    });
    self.performance.measure(mark);
    Ok(maybe_inlay_hints)
  }

  async fn reload_import_registries(&mut self) -> LspResult<Option<Value>> {
    remove_dir_all_if_exists(&self.module_registry.location)
      .await
      .map_err(|err| {
        error!("Unable to remove registries cache: {:#}", err);
        LspError::internal_error()
      })?;
    self.module_registry.clear_cache();
    self.jsr_search_api.clear_cache();
    self.npm_search_api.clear_cache();
    Ok(Some(json!(true)))
  }

  fn virtual_text_document(
    &self,
    params: lsp_custom::VirtualTextDocumentParams,
  ) -> LspResult<Option<String>> {
    let mark = self
      .performance
      .mark_with_args("lsp.virtual_text_document", &params);
    let specifier = self
      .url_map
      .normalize_url(&params.text_document.uri, LspUrlKind::File);
    let contents = if specifier.scheme() == "deno"
      && specifier.path() == "/status.md"
    {
      let mut contents = String::new();
      let mut documents_specifiers = self
        .documents
        .documents(DocumentsFilter::All)
        .into_iter()
        .map(|d| d.specifier().clone())
        .collect::<Vec<_>>();
      documents_specifiers.sort();
      let measures = self.performance.to_vec();
      let workspace_settings = self.config.workspace_settings();

      write!(
        contents,
        r#"# Deno Language Server Status

## Workspace Settings

```json
{}
```

## Workspace Details

  - <details><summary>Documents in memory: {}</summary>

    - {}

  </details>

  - <details><summary>Performance measures: {}</summary>

    - {}

  </details>
"#,
        serde_json::to_string_pretty(&workspace_settings).unwrap(),
        documents_specifiers.len(),
        documents_specifiers
          .into_iter()
          .map(|s| s.to_string())
          .collect::<Vec<String>>()
          .join("\n    - "),
        measures.len(),
        measures
          .iter()
          .map(|m| m.to_string())
          .collect::<Vec<String>>()
          .join("\n    - ")
      )
      .unwrap();

      contents
        .push_str("\n## Performance (last 3 000 entries)\n\n|Name|Count|Duration|\n|---|---|---|\n");
      let mut averages = self.performance.averages_as_f64();
      averages.sort_by(|a, b| a.0.cmp(&b.0));
      for (name, count, average_duration) in averages {
        writeln!(contents, "|{}|{}|{}ms|", name, count, average_duration)
          .unwrap();
      }

      contents.push_str(
        "\n## Performance (total)\n\n|Name|Count|Duration|\n|---|---|---|\n",
      );
      let mut measurements_by_type = self.performance.measurements_by_type();
      measurements_by_type.sort_by(|a, b| a.0.cmp(&b.0));
      for (name, total_count, total_duration) in measurements_by_type {
        writeln!(
          contents,
          "|{}|{}|{:.3}ms|",
          name, total_count, total_duration
        )
        .unwrap();
      }

      Some(contents)
    } else {
      let asset_or_doc = self.get_maybe_asset_or_document(&specifier);
      if let Some(asset_or_doc) = asset_or_doc {
        Some(asset_or_doc.text().to_string())
      } else {
        error!("The source was not found: {}", specifier);
        None
      }
    };
    self.performance.measure(mark);
    Ok(contents)
  }
}

#[cfg(test)]
mod tests {
  use super::*;
  use pretty_assertions::assert_eq;
  use test_util::TempDir;

  #[test]
  fn test_walk_workspace() {
    let temp_dir = TempDir::new();
    temp_dir.create_dir_all("root1/node_modules/");
    temp_dir.write("root1/node_modules/mod.ts", ""); // no, node_modules

    temp_dir.create_dir_all("root1/sub_dir");
    temp_dir.create_dir_all("root1/target");
    temp_dir.create_dir_all("root1/node_modules");
    temp_dir.create_dir_all("root1/.git");
    temp_dir.create_dir_all("root1/file.ts"); // no, directory
    temp_dir.write("root1/mod0.ts", ""); // yes
    temp_dir.write("root1/mod1.js", ""); // yes
    temp_dir.write("root1/mod2.tsx", ""); // yes
    temp_dir.write("root1/mod3.d.ts", ""); // yes
    temp_dir.write("root1/mod4.jsx", ""); // yes
    temp_dir.write("root1/mod5.mjs", ""); // yes
    temp_dir.write("root1/mod6.mts", ""); // yes
    temp_dir.write("root1/mod7.d.mts", ""); // yes
    temp_dir.write("root1/mod8.json", ""); // yes
    temp_dir.write("root1/mod9.jsonc", ""); // yes
    temp_dir.write("root1/other.txt", ""); // no, text file
    temp_dir.write("root1/other.wasm", ""); // no, don't load wasm
    temp_dir.write("root1/Cargo.toml", ""); // no
    temp_dir.write("root1/sub_dir/mod.ts", ""); // yes
    temp_dir.write("root1/sub_dir/data.min.ts", ""); // no, minified file
    temp_dir.write("root1/.git/main.ts", ""); // no, .git folder
    temp_dir.write("root1/node_modules/main.ts", ""); // no, because it's in a node_modules folder
    temp_dir.write("root1/target/main.ts", ""); // no, because there is a Cargo.toml in the root directory

    temp_dir.create_dir_all("root2/folder");
    temp_dir.create_dir_all("root2/sub_folder");
    temp_dir.write("root2/file1.ts", ""); // yes, enabled
    temp_dir.write("root2/file2.ts", ""); // no, not enabled
    temp_dir.write("root2/folder/main.ts", ""); // yes, enabled
    temp_dir.write("root2/folder/other.ts", ""); // no, disabled
    temp_dir.write("root2/sub_folder/a.js", ""); // no, not enabled
    temp_dir.write("root2/sub_folder/b.ts", ""); // no, not enabled
    temp_dir.write("root2/sub_folder/c.js", ""); // no, not enabled

    temp_dir.create_dir_all("root3/");
    temp_dir.write("root3/mod.ts", ""); // no, not enabled

    let mut config = Config::new_with_roots(vec![
      temp_dir.uri().join("root1/").unwrap(),
      temp_dir.uri().join("root2/").unwrap(),
      temp_dir.uri().join("root3/").unwrap(),
    ]);
    config.set_workspace_settings(
      Default::default(),
      vec![
        (
          temp_dir.uri().join("root1/").unwrap(),
          WorkspaceSettings {
            enable: Some(true),
            ..Default::default()
          },
        ),
        (
          temp_dir.uri().join("root2/").unwrap(),
          WorkspaceSettings {
            enable: Some(true),
            enable_paths: Some(vec![
              "file1.ts".to_string(),
              "folder".to_string(),
            ]),
            disable_paths: vec!["folder/other.ts".to_string()],
            ..Default::default()
          },
        ),
        (
          temp_dir.uri().join("root3/").unwrap(),
          WorkspaceSettings {
            enable: Some(false),
            ..Default::default()
          },
        ),
      ],
    );

    let (workspace_files, hit_limit) = Inner::walk_workspace(&config);
    assert!(!hit_limit);
    assert_eq!(
      json!(workspace_files),
      json!([
        temp_dir.uri().join("root1/mod0.ts").unwrap(),
        temp_dir.uri().join("root1/mod1.js").unwrap(),
        temp_dir.uri().join("root1/mod2.tsx").unwrap(),
        temp_dir.uri().join("root1/mod3.d.ts").unwrap(),
        temp_dir.uri().join("root1/mod4.jsx").unwrap(),
        temp_dir.uri().join("root1/mod5.mjs").unwrap(),
        temp_dir.uri().join("root1/mod6.mts").unwrap(),
        temp_dir.uri().join("root1/mod7.d.mts").unwrap(),
        temp_dir.uri().join("root1/mod8.json").unwrap(),
        temp_dir.uri().join("root1/mod9.jsonc").unwrap(),
        temp_dir.uri().join("root1/sub_dir/mod.ts").unwrap(),
        temp_dir.uri().join("root2/file1.ts").unwrap(),
        temp_dir.uri().join("root2/folder/main.ts").unwrap(),
      ])
    );
  }
}<|MERGE_RESOLUTION|>--- conflicted
+++ resolved
@@ -685,32 +685,10 @@
     self.cache = maybe_local_cache
       .clone()
       .map(|c| c as Arc<dyn HttpCache>)
-<<<<<<< HEAD
       .unwrap_or(self.global_cache.clone());
+    self.documents.set_cache(self.cache.clone());
     self.cache_metadata.set_cache(self.cache.clone());
     self.performance.measure(mark);
-=======
-      .unwrap_or(global_cache);
-    self.deps_http_cache = cache.clone();
-    self.documents.set_cache(cache.clone());
-    self.cache_metadata.set_cache(cache);
-    self.url_map.set_cache(maybe_local_cache);
-    self.maybe_global_cache_path = new_cache_path;
-    Ok(())
-  }
-
-  fn create_file_fetcher(&self, cache_setting: CacheSetting) -> FileFetcher {
-    let mut file_fetcher = FileFetcher::new(
-      self.deps_http_cache.clone(),
-      cache_setting,
-      true,
-      self.http_client.clone(),
-      Default::default(),
-      None,
-    );
-    file_fetcher.set_download_log_level(super::logging::lsp_log_level());
-    file_fetcher
->>>>>>> 5ff881a0
   }
 
   pub fn update_debug_flag(&self) {
@@ -1009,10 +987,6 @@
       .resolver
       .with_new_config(
         &self.config,
-<<<<<<< HEAD
-        self.cache.clone(),
-=======
->>>>>>> 5ff881a0
         self.maybe_global_cache_path.as_deref(),
         Some(&self.http_client),
       )
@@ -1023,10 +997,6 @@
     self.documents.update_config(
       &self.config,
       &self.resolver,
-<<<<<<< HEAD
-      self.cache.clone(),
-=======
->>>>>>> 5ff881a0
       &self.workspace_files,
     );
 
@@ -1159,19 +1129,7 @@
     self.update_global_cache().await;
     self.refresh_workspace_files();
     self.refresh_config_tree().await;
-<<<<<<< HEAD
     self.update_cache();
-    self.refresh_resolver().await;
-=======
-    if let Err(err) = self.update_cache() {
-      lsp_warn!("Error updating cache: {:#}", err);
-      self.client.show_message(MessageType::WARNING, err);
-    }
-    if let Err(err) = self.update_registries().await {
-      lsp_warn!("Error updating registries: {:#}", err);
-      self.client.show_message(MessageType::WARNING, err);
-    }
->>>>>>> 5ff881a0
     self.refresh_documents_config().await;
     self.diagnostics_server.invalidate_all();
     self.send_diagnostics_update();
