--- conflicted
+++ resolved
@@ -1525,31 +1525,6 @@
       })
     });
 
-<<<<<<< HEAD
-    let is_workspace_root = config_file.as_ref().is_some_and(|c| {
-      c.json
-        .workspace
-        .as_ref()
-        .map(|w| !w.is_empty())
-        .unwrap_or(false)
-    });
-    let workspace_members = if is_workspace_root {
-      Arc::new(
-        config_file
-          .as_ref()
-          .map(|c| {
-            c.json
-              .workspace
-              .as_ref()
-              .into_iter()
-              .flatten()
-              .flat_map(|p| {
-                let dir_specifier = c.specifier.join(p).ok()?;
-                let dir_path = specifier_to_file_path(&dir_specifier).ok()?;
-                Url::from_directory_path(normalize_path(dir_path)).ok()
-              })
-              .collect()
-=======
     let workspace = config_file
       .as_ref()
       .and_then(|c| c.json.workspace.as_ref().map(|w| (c, w)));
@@ -1562,7 +1537,6 @@
             let dir_specifier = config.specifier.join(p).ok()?;
             let dir_path = specifier_to_file_path(&dir_specifier).ok()?;
             Url::from_directory_path(normalize_path(dir_path)).ok()
->>>>>>> c72410e0
           })
           .collect(),
       )
