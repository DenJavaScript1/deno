// Copyright 2018-2023 the Deno authors. All rights reserved. MIT license.

use super::analysis::CodeActionData;
use super::analysis::TsResponseImportMapper;
use super::code_lens;
use super::config;
use super::documents::AssetOrDocument;
use super::documents::DocumentsFilter;
use super::language_server;
use super::language_server::StateSnapshot;
use super::performance::Performance;
use super::refactor::RefactorCodeActionData;
use super::refactor::ALL_KNOWN_REFACTOR_ACTION_KINDS;
use super::refactor::EXTRACT_CONSTANT;
use super::refactor::EXTRACT_INTERFACE;
use super::refactor::EXTRACT_TYPE;
use super::semantic_tokens;
use super::semantic_tokens::SemanticTokensBuilder;
use super::text::LineIndex;
use super::urls::LspClientUrl;
use super::urls::LspUrlMap;
use super::urls::INVALID_SPECIFIER;

use crate::args::FmtOptionsConfig;
use crate::args::TsConfig;
use crate::cache::HttpCache;
use crate::lsp::cache::CacheMetadata;
use crate::lsp::documents::Documents;
use crate::lsp::logging::lsp_warn;
use crate::tsc;
use crate::tsc::ResolveArgs;
use crate::util::path::relative_specifier;
use crate::util::path::specifier_to_file_path;

use deno_core::anyhow::anyhow;
use deno_core::error::custom_error;
use deno_core::error::AnyError;
use deno_core::located_script_name;
use deno_core::op;
use deno_core::op2;
use deno_core::parking_lot::Mutex;
use deno_core::resolve_url;
use deno_core::serde::de;
use deno_core::serde::Deserialize;
use deno_core::serde::Serialize;
use deno_core::serde_json;
use deno_core::serde_json::json;
use deno_core::serde_json::Value;
use deno_core::JsRuntime;
use deno_core::ModuleSpecifier;
use deno_core::OpState;
use deno_core::RuntimeOptions;
use deno_runtime::tokio_util::create_basic_runtime;
use lazy_regex::lazy_regex;
use log::error;
use once_cell::sync::Lazy;
use regex::Captures;
use regex::Regex;
use serde_repr::Deserialize_repr;
use serde_repr::Serialize_repr;
use std::cmp;
use std::collections::HashMap;
use std::collections::HashSet;
use std::ops::Range;
use std::path::Path;
use std::sync::Arc;
use std::thread;
use text_size::TextRange;
use text_size::TextSize;
use tokio::sync::mpsc;
use tokio::sync::oneshot;
use tokio_util::sync::CancellationToken;
use tower_lsp::jsonrpc::Error as LspError;
use tower_lsp::jsonrpc::Result as LspResult;
use tower_lsp::lsp_types as lsp;

static BRACKET_ACCESSOR_RE: Lazy<Regex> =
  lazy_regex!(r#"^\[['"](.+)[\['"]\]$"#);
static CAPTION_RE: Lazy<Regex> =
  lazy_regex!(r"<caption>(.*?)</caption>\s*\r?\n((?:\s|\S)*)");
static CODEBLOCK_RE: Lazy<Regex> = lazy_regex!(r"^\s*[~`]{3}");
static EMAIL_MATCH_RE: Lazy<Regex> = lazy_regex!(r"(.+)\s<([-.\w]+@[-.\w]+)>");
static HTTP_RE: Lazy<Regex> = lazy_regex!(r#"(?i)^https?:"#);
static JSDOC_LINKS_RE: Lazy<Regex> = lazy_regex!(
  r"(?i)\{@(link|linkplain|linkcode) (https?://[^ |}]+?)(?:[| ]([^{}\n]+?))?\}"
);
static PART_KIND_MODIFIER_RE: Lazy<Regex> = lazy_regex!(r",|\s+");
static PART_RE: Lazy<Regex> = lazy_regex!(r"^(\S+)\s*-?\s*");
static SCOPE_RE: Lazy<Regex> = lazy_regex!(r"scope_(\d)");

const FILE_EXTENSION_KIND_MODIFIERS: &[&str] =
  &[".d.ts", ".ts", ".tsx", ".js", ".jsx", ".json"];

type Request = (
  RequestMethod,
  Arc<StateSnapshot>,
  oneshot::Sender<Result<Value, AnyError>>,
  CancellationToken,
);

/// Relevant subset of https://github.com/denoland/deno/blob/80331d1fe5b85b829ac009fdc201c128b3427e11/cli/tsc/dts/typescript.d.ts#L6658.
#[derive(Clone, Debug, Default, Serialize)]
#[serde(rename_all = "camelCase")]
pub struct FormatCodeSettings {
  convert_tabs_to_spaces: Option<bool>,
  indent_size: Option<u8>,
  semicolons: Option<SemicolonPreference>,
}

impl From<&FmtOptionsConfig> for FormatCodeSettings {
  fn from(config: &FmtOptionsConfig) -> Self {
    FormatCodeSettings {
      convert_tabs_to_spaces: Some(!config.use_tabs.unwrap_or(false)),
      indent_size: Some(config.indent_width.unwrap_or(2)),
      semicolons: match config.semi_colons {
        Some(false) => Some(SemicolonPreference::Remove),
        _ => Some(SemicolonPreference::Insert),
      },
    }
  }
}

#[derive(Clone, Debug, Serialize)]
#[serde(rename_all = "camelCase")]
pub enum SemicolonPreference {
  Insert,
  Remove,
}

#[derive(Clone, Debug)]
pub struct TsServer(mpsc::UnboundedSender<Request>);

impl TsServer {
  pub fn new(performance: Arc<Performance>, cache: Arc<dyn HttpCache>) -> Self {
    let (tx, mut rx) = mpsc::unbounded_channel::<Request>();
    let _join_handle = thread::spawn(move || {
      let mut ts_runtime = js_runtime(performance, cache);

      let runtime = create_basic_runtime();
      runtime.block_on(async {
        let mut started = false;
        while let Some((req, state_snapshot, tx, token)) = rx.recv().await {
          if !started {
            // TODO(@kitsonk) need to reflect the debug state of the lsp here
            start(&mut ts_runtime, false).unwrap();
            started = true;
          }
          let value = request(&mut ts_runtime, state_snapshot, req, token);
          if tx.send(value).is_err() {
            lsp_warn!("Unable to send result to client.");
          }
        }
      })
    });

    Self(tx)
  }

  pub async fn get_diagnostics(
    &self,
    snapshot: Arc<StateSnapshot>,
    specifiers: Vec<ModuleSpecifier>,
    token: CancellationToken,
  ) -> Result<HashMap<String, Vec<crate::tsc::Diagnostic>>, AnyError> {
    let req = RequestMethod::GetDiagnostics(specifiers);
    self.request_with_cancellation(snapshot, req, token).await
  }

  pub async fn find_references(
    &self,
    snapshot: Arc<StateSnapshot>,
    specifier: ModuleSpecifier,
    position: u32,
  ) -> Result<Option<Vec<ReferencedSymbol>>, LspError> {
    let req = RequestMethod::FindReferences {
      specifier,
      position,
    };
    self.request(snapshot, req).await.map_err(|err| {
      log::error!("Unable to get references from TypeScript: {}", err);
      LspError::internal_error()
    })
  }

  pub async fn get_navigation_tree(
    &self,
    snapshot: Arc<StateSnapshot>,
    specifier: ModuleSpecifier,
  ) -> Result<NavigationTree, AnyError> {
    self
      .request(snapshot, RequestMethod::GetNavigationTree(specifier))
      .await
  }

  pub async fn configure(
    &self,
    snapshot: Arc<StateSnapshot>,
    tsconfig: TsConfig,
  ) -> Result<bool, AnyError> {
    self
      .request(snapshot, RequestMethod::Configure(tsconfig))
      .await
  }

  pub async fn get_supported_code_fixes(
    &self,
    snapshot: Arc<StateSnapshot>,
  ) -> Result<Vec<String>, LspError> {
    self
      .request(snapshot, RequestMethod::GetSupportedCodeFixes)
      .await
      .map_err(|err| {
        log::error!("Unable to get fixable diagnostics: {}", err);
        LspError::internal_error()
      })
  }

  pub async fn get_quick_info(
    &self,
    snapshot: Arc<StateSnapshot>,
    specifier: ModuleSpecifier,
    position: u32,
  ) -> Result<Option<QuickInfo>, LspError> {
    let req = RequestMethod::GetQuickInfo((specifier, position));
    self.request(snapshot, req).await.map_err(|err| {
      log::error!("Unable to get quick info: {}", err);
      LspError::internal_error()
    })
  }

  pub async fn get_code_fixes(
    &self,
    snapshot: Arc<StateSnapshot>,
    specifier: ModuleSpecifier,
    range: Range<u32>,
    codes: Vec<String>,
    format_code_settings: FormatCodeSettings,
  ) -> Vec<CodeFixAction> {
    let req = RequestMethod::GetCodeFixes((
      specifier,
      range.start,
      range.end,
      codes,
      format_code_settings,
    ));
    match self.request(snapshot, req).await {
      Ok(items) => items,
      Err(err) => {
        // sometimes tsc reports errors when retrieving code actions
        // because they don't reflect the current state of the document
        // so we will log them to the output, but we won't send an error
        // message back to the client.
        log::error!("Error getting actions from TypeScript: {}", err);
        Vec::new()
      }
    }
  }

  pub async fn get_applicable_refactors(
    &self,
    snapshot: Arc<StateSnapshot>,
    specifier: ModuleSpecifier,
    range: Range<u32>,
    only: String,
  ) -> Result<Vec<ApplicableRefactorInfo>, LspError> {
    let req = RequestMethod::GetApplicableRefactors((
      specifier.clone(),
      TextSpan {
        start: range.start,
        length: range.end - range.start,
      },
      only,
    ));
    self.request(snapshot, req).await.map_err(|err| {
      log::error!("Failed to request to tsserver {}", err);
      LspError::invalid_request()
    })
  }

  pub async fn get_combined_code_fix(
    &self,
    snapshot: Arc<StateSnapshot>,
    code_action_data: &CodeActionData,
    format_code_settings: FormatCodeSettings,
  ) -> Result<CombinedCodeActions, LspError> {
    let req = RequestMethod::GetCombinedCodeFix((
      code_action_data.specifier.clone(),
      json!(code_action_data.fix_id.clone()),
      format_code_settings,
    ));
    self.request(snapshot, req).await.map_err(|err| {
      log::error!("Unable to get combined fix from TypeScript: {}", err);
      LspError::internal_error()
    })
  }

  pub async fn get_edits_for_refactor(
    &self,
    snapshot: Arc<StateSnapshot>,
    specifier: ModuleSpecifier,
    format_code_settings: FormatCodeSettings,
    range: Range<u32>,
    refactor_name: String,
    action_name: String,
  ) -> Result<RefactorEditInfo, LspError> {
    let req = RequestMethod::GetEditsForRefactor((
      specifier,
      format_code_settings,
      TextSpan {
        start: range.start,
        length: range.end - range.start,
      },
      refactor_name,
      action_name,
    ));
    self.request(snapshot, req).await.map_err(|err| {
      log::error!("Failed to request to tsserver {}", err);
      LspError::invalid_request()
    })
  }

  pub async fn get_edits_for_file_rename(
    &self,
    snapshot: Arc<StateSnapshot>,
    old_specifier: ModuleSpecifier,
    new_specifier: ModuleSpecifier,
    format_code_settings: FormatCodeSettings,
    user_preferences: UserPreferences,
  ) -> Result<Vec<FileTextChanges>, LspError> {
    let req = RequestMethod::GetEditsForFileRename((
      old_specifier,
      new_specifier,
      format_code_settings,
      user_preferences,
    ));
    self.request(snapshot, req).await.map_err(|err| {
      log::error!("Failed to request to tsserver {}", err);
      LspError::invalid_request()
    })
  }

  pub async fn get_document_highlights(
    &self,
    snapshot: Arc<StateSnapshot>,
    specifier: ModuleSpecifier,
    position: u32,
    files_to_search: Vec<ModuleSpecifier>,
  ) -> Result<Option<Vec<DocumentHighlights>>, LspError> {
    let req = RequestMethod::GetDocumentHighlights((
      specifier,
      position,
      files_to_search,
    ));
    self.request(snapshot, req).await.map_err(|err| {
      log::error!("Unable to get document highlights from TypeScript: {}", err);
      LspError::internal_error()
    })
  }

  pub async fn get_definition(
    &self,
    snapshot: Arc<StateSnapshot>,
    specifier: ModuleSpecifier,
    position: u32,
  ) -> Result<Option<DefinitionInfoAndBoundSpan>, LspError> {
    let req = RequestMethod::GetDefinition((specifier, position));
    self.request(snapshot, req).await.map_err(|err| {
      log::error!("Unable to get definition from TypeScript: {}", err);
      LspError::internal_error()
    })
  }

  pub async fn get_type_definition(
    &self,
    snapshot: Arc<StateSnapshot>,
    specifier: ModuleSpecifier,
    position: u32,
  ) -> Result<Option<Vec<DefinitionInfo>>, LspError> {
    let req = RequestMethod::GetTypeDefinition {
      specifier,
      position,
    };
    self.request(snapshot, req).await.map_err(|err| {
      log::error!("Unable to get type definition from TypeScript: {}", err);
      LspError::internal_error()
    })
  }

  pub async fn get_completions(
    &self,
    snapshot: Arc<StateSnapshot>,
    specifier: ModuleSpecifier,
    position: u32,
    options: GetCompletionsAtPositionOptions,
    format_code_settings: FormatCodeSettings,
  ) -> Option<CompletionInfo> {
    let req = RequestMethod::GetCompletions((
      specifier,
      position,
      options,
      format_code_settings,
    ));
    match self.request(snapshot, req).await {
      Ok(maybe_info) => maybe_info,
      Err(err) => {
        log::error!("Unable to get completion info from TypeScript: {:#}", err);
        None
      }
    }
  }

  pub async fn get_completion_details(
    &self,
    snapshot: Arc<StateSnapshot>,
    args: GetCompletionDetailsArgs,
  ) -> Result<Option<CompletionEntryDetails>, AnyError> {
    let req = RequestMethod::GetCompletionDetails(args);
    self.request(snapshot, req).await
  }

  pub async fn get_implementations(
    &self,
    snapshot: Arc<StateSnapshot>,
    specifier: ModuleSpecifier,
    position: u32,
  ) -> Result<Option<Vec<ImplementationLocation>>, LspError> {
    let req = RequestMethod::GetImplementation((specifier, position));
    self.request(snapshot, req).await.map_err(|err| {
      log::error!("Failed to request to tsserver {}", err);
      LspError::invalid_request()
    })
  }

  pub async fn get_outlining_spans(
    &self,
    snapshot: Arc<StateSnapshot>,
    specifier: ModuleSpecifier,
  ) -> Result<Vec<OutliningSpan>, LspError> {
    let req = RequestMethod::GetOutliningSpans(specifier);
    self.request(snapshot, req).await.map_err(|err| {
      log::error!("Failed to request to tsserver {}", err);
      LspError::invalid_request()
    })
  }

  pub async fn provide_call_hierarchy_incoming_calls(
    &self,
    snapshot: Arc<StateSnapshot>,
    specifier: ModuleSpecifier,
    position: u32,
  ) -> Result<Vec<CallHierarchyIncomingCall>, LspError> {
    let req =
      RequestMethod::ProvideCallHierarchyIncomingCalls((specifier, position));
    self.request(snapshot, req).await.map_err(|err| {
      log::error!("Failed to request to tsserver {}", err);
      LspError::invalid_request()
    })
  }

  pub async fn provide_call_hierarchy_outgoing_calls(
    &self,
    snapshot: Arc<StateSnapshot>,
    specifier: ModuleSpecifier,
    position: u32,
  ) -> Result<Vec<CallHierarchyOutgoingCall>, LspError> {
    let req =
      RequestMethod::ProvideCallHierarchyOutgoingCalls((specifier, position));
    self.request(snapshot, req).await.map_err(|err| {
      log::error!("Failed to request to tsserver {}", err);
      LspError::invalid_request()
    })
  }

  pub async fn prepare_call_hierarchy(
    &self,
    snapshot: Arc<StateSnapshot>,
    specifier: ModuleSpecifier,
    position: u32,
  ) -> Result<Option<OneOrMany<CallHierarchyItem>>, LspError> {
    let req = RequestMethod::PrepareCallHierarchy((specifier, position));
    self.request(snapshot, req).await.map_err(|err| {
      log::error!("Failed to request to tsserver {}", err);
      LspError::invalid_request()
    })
  }

  pub async fn find_rename_locations(
    &self,
    snapshot: Arc<StateSnapshot>,
    specifier: ModuleSpecifier,
    position: u32,
  ) -> Result<Option<Vec<RenameLocation>>, LspError> {
    let req = RequestMethod::FindRenameLocations {
      specifier,
      position,
      find_in_strings: false,
      find_in_comments: false,
      provide_prefix_and_suffix_text_for_rename: false,
    };
    self.request(snapshot, req).await.map_err(|err| {
      log::error!("Failed to request to tsserver {}", err);
      LspError::invalid_request()
    })
  }

  pub async fn get_smart_selection_range(
    &self,
    snapshot: Arc<StateSnapshot>,
    specifier: ModuleSpecifier,
    position: u32,
  ) -> Result<SelectionRange, LspError> {
    let req = RequestMethod::GetSmartSelectionRange((specifier, position));

    self.request(snapshot, req).await.map_err(|err| {
      log::error!("Failed to request to tsserver {}", err);
      LspError::invalid_request()
    })
  }

  pub async fn get_encoded_semantic_classifications(
    &self,
    snapshot: Arc<StateSnapshot>,
    specifier: ModuleSpecifier,
    range: Range<u32>,
  ) -> Result<Classifications, LspError> {
    let req = RequestMethod::GetEncodedSemanticClassifications((
      specifier,
      TextSpan {
        start: range.start,
        length: range.end - range.start,
      },
    ));
    self.request(snapshot, req).await.map_err(|err| {
      log::error!("Failed to request to tsserver {}", err);
      LspError::invalid_request()
    })
  }

  pub async fn get_signature_help_items(
    &self,
    snapshot: Arc<StateSnapshot>,
    specifier: ModuleSpecifier,
    position: u32,
    options: SignatureHelpItemsOptions,
  ) -> Result<Option<SignatureHelpItems>, LspError> {
    let req =
      RequestMethod::GetSignatureHelpItems((specifier, position, options));
    self.request(snapshot, req).await.map_err(|err| {
      log::error!("Failed to request to tsserver: {}", err);
      LspError::invalid_request()
    })
  }

  pub async fn get_navigate_to_items(
    &self,
    snapshot: Arc<StateSnapshot>,
    args: GetNavigateToItemsArgs,
  ) -> Result<Vec<NavigateToItem>, LspError> {
    let req = RequestMethod::GetNavigateToItems(args);
    self.request(snapshot, req).await.map_err(|err| {
      log::error!("Failed request to tsserver: {}", err);
      LspError::invalid_request()
    })
  }

  pub async fn provide_inlay_hints(
    &self,
    snapshot: Arc<StateSnapshot>,
    specifier: ModuleSpecifier,
    text_span: TextSpan,
    user_preferences: UserPreferences,
  ) -> Result<Option<Vec<InlayHint>>, LspError> {
    let req = RequestMethod::ProvideInlayHints((
      specifier,
      text_span,
      user_preferences,
    ));
    self.request(snapshot, req).await.map_err(|err| {
      log::error!("Unable to get inlay hints: {}", err);
      LspError::internal_error()
    })
  }

  pub async fn restart(&self, snapshot: Arc<StateSnapshot>) {
    let _: bool = self
      .request(snapshot, RequestMethod::Restart)
      .await
      .unwrap();
  }

  async fn request<R>(
    &self,
    snapshot: Arc<StateSnapshot>,
    req: RequestMethod,
  ) -> Result<R, AnyError>
  where
    R: de::DeserializeOwned,
  {
    self
      .request_with_cancellation(snapshot, req, Default::default())
      .await
  }

  async fn request_with_cancellation<R>(
    &self,
    snapshot: Arc<StateSnapshot>,
    req: RequestMethod,
    token: CancellationToken,
  ) -> Result<R, AnyError>
  where
    R: de::DeserializeOwned,
  {
    let (tx, rx) = oneshot::channel::<Result<Value, AnyError>>();
    if self.0.send((req, snapshot, tx, token)).is_err() {
      return Err(anyhow!("failed to send request to tsc thread"));
    }
    let value = rx.await??;
    Ok(serde_json::from_value::<R>(value)?)
  }
}

#[derive(Debug, Clone)]
struct AssetDocumentInner {
  specifier: ModuleSpecifier,
  text: Arc<str>,
  line_index: Arc<LineIndex>,
  maybe_navigation_tree: Option<Arc<NavigationTree>>,
}

/// An lsp representation of an asset in memory, that has either been retrieved
/// from static assets built into Rust, or static assets built into tsc.
#[derive(Debug, Clone)]
pub struct AssetDocument(Arc<AssetDocumentInner>);

impl AssetDocument {
  pub fn new(specifier: ModuleSpecifier, text: impl AsRef<str>) -> Self {
    let text = text.as_ref();
    Self(Arc::new(AssetDocumentInner {
      specifier,
      text: text.into(),
      line_index: Arc::new(LineIndex::new(text)),
      maybe_navigation_tree: None,
    }))
  }

  pub fn specifier(&self) -> &ModuleSpecifier {
    &self.0.specifier
  }

  pub fn with_navigation_tree(
    &self,
    tree: Arc<NavigationTree>,
  ) -> AssetDocument {
    AssetDocument(Arc::new(AssetDocumentInner {
      maybe_navigation_tree: Some(tree),
      ..(*self.0).clone()
    }))
  }

  pub fn text(&self) -> Arc<str> {
    self.0.text.clone()
  }

  pub fn line_index(&self) -> Arc<LineIndex> {
    self.0.line_index.clone()
  }

  pub fn maybe_navigation_tree(&self) -> Option<Arc<NavigationTree>> {
    self.0.maybe_navigation_tree.clone()
  }
}

type AssetsMap = HashMap<ModuleSpecifier, AssetDocument>;

fn new_assets_map() -> Arc<Mutex<AssetsMap>> {
  let assets = tsc::LAZILY_LOADED_STATIC_ASSETS
    .iter()
    .map(|(k, v)| {
      let url_str = format!("asset:///{k}");
      let specifier = resolve_url(&url_str).unwrap();
      let asset = AssetDocument::new(specifier.clone(), v);
      (specifier, asset)
    })
    .collect::<AssetsMap>();
  Arc::new(Mutex::new(assets))
}

/// Snapshot of Assets.
#[derive(Debug, Clone)]
pub struct AssetsSnapshot(Arc<Mutex<AssetsMap>>);

impl Default for AssetsSnapshot {
  fn default() -> Self {
    Self(new_assets_map())
  }
}

impl AssetsSnapshot {
  pub fn contains_key(&self, k: &ModuleSpecifier) -> bool {
    self.0.lock().contains_key(k)
  }

  pub fn get(&self, k: &ModuleSpecifier) -> Option<AssetDocument> {
    self.0.lock().get(k).cloned()
  }
}

/// Assets are never updated and so we can safely use this struct across
/// multiple threads without needing to worry about race conditions.
#[derive(Debug, Clone)]
pub struct Assets {
  ts_server: Arc<TsServer>,
  assets: Arc<Mutex<AssetsMap>>,
}

impl Assets {
  pub fn new(ts_server: Arc<TsServer>) -> Self {
    Self {
      ts_server,
      assets: new_assets_map(),
    }
  }

  /// Initializes with the assets in the isolate.
  pub async fn initialize(&self, state_snapshot: Arc<StateSnapshot>) {
    let assets = get_isolate_assets(&self.ts_server, state_snapshot).await;
    let mut assets_map = self.assets.lock();
    for asset in assets {
      if !assets_map.contains_key(asset.specifier()) {
        assets_map.insert(asset.specifier().clone(), asset);
      }
    }
  }

  pub fn snapshot(&self) -> AssetsSnapshot {
    // it's ok to not make a complete copy for snapshotting purposes
    // because assets are static
    AssetsSnapshot(self.assets.clone())
  }

  pub fn get(&self, specifier: &ModuleSpecifier) -> Option<AssetDocument> {
    self.assets.lock().get(specifier).cloned()
  }

  pub fn cache_navigation_tree(
    &self,
    specifier: &ModuleSpecifier,
    navigation_tree: Arc<NavigationTree>,
  ) -> Result<(), AnyError> {
    let mut assets = self.assets.lock();
    let doc = assets
      .get_mut(specifier)
      .ok_or_else(|| anyhow!("Missing asset."))?;
    *doc = doc.with_navigation_tree(navigation_tree);
    Ok(())
  }
}

/// Get all the assets stored in the tsc isolate.
async fn get_isolate_assets(
  ts_server: &TsServer,
  state_snapshot: Arc<StateSnapshot>,
) -> Vec<AssetDocument> {
  let res: Value = ts_server
    .request(state_snapshot, RequestMethod::GetAssets)
    .await
    .unwrap();
  let response_assets = match res {
    Value::Array(value) => value,
    _ => unreachable!(),
  };
  let mut assets = Vec::with_capacity(response_assets.len());

  for asset in response_assets {
    let mut obj = match asset {
      Value::Object(obj) => obj,
      _ => unreachable!(),
    };
    let specifier_str = obj.get("specifier").unwrap().as_str().unwrap();
    let specifier = ModuleSpecifier::parse(specifier_str).unwrap();
    let text = match obj.remove("text").unwrap() {
      Value::String(text) => text,
      _ => unreachable!(),
    };
    assets.push(AssetDocument::new(specifier, text));
  }

  assets
}

fn get_tag_body_text(
  tag: &JsDocTagInfo,
  language_server: &language_server::Inner,
) -> Option<String> {
  tag.text.as_ref().map(|display_parts| {
    // TODO(@kitsonk) check logic in vscode about handling this API change in
    // tsserver
    let text = display_parts_to_string(display_parts, language_server);
    match tag.name.as_str() {
      "example" => {
        if CAPTION_RE.is_match(&text) {
          CAPTION_RE
            .replace(&text, |c: &Captures| {
              format!("{}\n\n{}", &c[1], make_codeblock(&c[2]))
            })
            .to_string()
        } else {
          make_codeblock(&text)
        }
      }
      "author" => EMAIL_MATCH_RE
        .replace(&text, |c: &Captures| format!("{} {}", &c[1], &c[2]))
        .to_string(),
      "default" => make_codeblock(&text),
      _ => replace_links(&text),
    }
  })
}

fn get_tag_documentation(
  tag: &JsDocTagInfo,
  language_server: &language_server::Inner,
) -> String {
  match tag.name.as_str() {
    "augments" | "extends" | "param" | "template" => {
      if let Some(display_parts) = &tag.text {
        // TODO(@kitsonk) check logic in vscode about handling this API change
        // in tsserver
        let text = display_parts_to_string(display_parts, language_server);
        let body: Vec<&str> = PART_RE.split(&text).collect();
        if body.len() == 3 {
          let param = body[1];
          let doc = body[2];
          let label = format!("*@{}* `{}`", tag.name, param);
          if doc.is_empty() {
            return label;
          }
          if doc.contains('\n') {
            return format!("{}  \n{}", label, replace_links(doc));
          } else {
            return format!("{} - {}", label, replace_links(doc));
          }
        }
      }
    }
    _ => (),
  }
  let label = format!("*@{}*", tag.name);
  let maybe_text = get_tag_body_text(tag, language_server);
  if let Some(text) = maybe_text {
    if text.contains('\n') {
      format!("{label}  \n{text}")
    } else {
      format!("{label} - {text}")
    }
  } else {
    label
  }
}

fn make_codeblock(text: &str) -> String {
  if CODEBLOCK_RE.is_match(text) {
    text.to_string()
  } else {
    format!("```\n{text}\n```")
  }
}

/// Replace JSDoc like links (`{@link http://example.com}`) with markdown links
fn replace_links<S: AsRef<str>>(text: S) -> String {
  JSDOC_LINKS_RE
    .replace_all(text.as_ref(), |c: &Captures| match &c[1] {
      "linkcode" => format!(
        "[`{}`]({})",
        if c.get(3).is_none() {
          &c[2]
        } else {
          c[3].trim()
        },
        &c[2]
      ),
      _ => format!(
        "[{}]({})",
        if c.get(3).is_none() {
          &c[2]
        } else {
          c[3].trim()
        },
        &c[2]
      ),
    })
    .to_string()
}

fn parse_kind_modifier(kind_modifiers: &str) -> HashSet<&str> {
  PART_KIND_MODIFIER_RE.split(kind_modifiers).collect()
}

#[derive(Debug, Deserialize)]
#[serde(untagged)]
pub enum OneOrMany<T> {
  One(T),
  Many(Vec<T>),
}

#[derive(Debug, Clone, Deserialize, Serialize, PartialEq, Eq)]
pub enum ScriptElementKind {
  #[serde(rename = "")]
  Unknown,
  #[serde(rename = "warning")]
  Warning,
  #[serde(rename = "keyword")]
  Keyword,
  #[serde(rename = "script")]
  ScriptElement,
  #[serde(rename = "module")]
  ModuleElement,
  #[serde(rename = "class")]
  ClassElement,
  #[serde(rename = "local class")]
  LocalClassElement,
  #[serde(rename = "interface")]
  InterfaceElement,
  #[serde(rename = "type")]
  TypeElement,
  #[serde(rename = "enum")]
  EnumElement,
  #[serde(rename = "enum member")]
  EnumMemberElement,
  #[serde(rename = "var")]
  VariableElement,
  #[serde(rename = "local var")]
  LocalVariableElement,
  #[serde(rename = "function")]
  FunctionElement,
  #[serde(rename = "local function")]
  LocalFunctionElement,
  #[serde(rename = "method")]
  MemberFunctionElement,
  #[serde(rename = "getter")]
  MemberGetAccessorElement,
  #[serde(rename = "setter")]
  MemberSetAccessorElement,
  #[serde(rename = "property")]
  MemberVariableElement,
  #[serde(rename = "constructor")]
  ConstructorImplementationElement,
  #[serde(rename = "call")]
  CallSignatureElement,
  #[serde(rename = "index")]
  IndexSignatureElement,
  #[serde(rename = "construct")]
  ConstructSignatureElement,
  #[serde(rename = "parameter")]
  ParameterElement,
  #[serde(rename = "type parameter")]
  TypeParameterElement,
  #[serde(rename = "primitive type")]
  PrimitiveType,
  #[serde(rename = "label")]
  Label,
  #[serde(rename = "alias")]
  Alias,
  #[serde(rename = "const")]
  ConstElement,
  #[serde(rename = "let")]
  LetElement,
  #[serde(rename = "directory")]
  Directory,
  #[serde(rename = "external module name")]
  ExternalModuleName,
  #[serde(rename = "JSX attribute")]
  JsxAttribute,
  #[serde(rename = "string")]
  String,
  #[serde(rename = "link")]
  Link,
  #[serde(rename = "link name")]
  LinkName,
  #[serde(rename = "link text")]
  LinkText,
}

impl Default for ScriptElementKind {
  fn default() -> Self {
    Self::Unknown
  }
}

/// This mirrors the method `convertKind` in `completions.ts` in vscode
impl From<ScriptElementKind> for lsp::CompletionItemKind {
  fn from(kind: ScriptElementKind) -> Self {
    match kind {
      ScriptElementKind::PrimitiveType | ScriptElementKind::Keyword => {
        lsp::CompletionItemKind::KEYWORD
      }
      ScriptElementKind::ConstElement
      | ScriptElementKind::LetElement
      | ScriptElementKind::VariableElement
      | ScriptElementKind::LocalVariableElement
      | ScriptElementKind::Alias
      | ScriptElementKind::ParameterElement => {
        lsp::CompletionItemKind::VARIABLE
      }
      ScriptElementKind::MemberVariableElement
      | ScriptElementKind::MemberGetAccessorElement
      | ScriptElementKind::MemberSetAccessorElement => {
        lsp::CompletionItemKind::FIELD
      }
      ScriptElementKind::FunctionElement
      | ScriptElementKind::LocalFunctionElement => {
        lsp::CompletionItemKind::FUNCTION
      }
      ScriptElementKind::MemberFunctionElement
      | ScriptElementKind::ConstructSignatureElement
      | ScriptElementKind::CallSignatureElement
      | ScriptElementKind::IndexSignatureElement => {
        lsp::CompletionItemKind::METHOD
      }
      ScriptElementKind::EnumElement => lsp::CompletionItemKind::ENUM,
      ScriptElementKind::EnumMemberElement => {
        lsp::CompletionItemKind::ENUM_MEMBER
      }
      ScriptElementKind::ModuleElement
      | ScriptElementKind::ExternalModuleName => {
        lsp::CompletionItemKind::MODULE
      }
      ScriptElementKind::ClassElement | ScriptElementKind::TypeElement => {
        lsp::CompletionItemKind::CLASS
      }
      ScriptElementKind::InterfaceElement => lsp::CompletionItemKind::INTERFACE,
      ScriptElementKind::Warning => lsp::CompletionItemKind::TEXT,
      ScriptElementKind::ScriptElement => lsp::CompletionItemKind::FILE,
      ScriptElementKind::Directory => lsp::CompletionItemKind::FOLDER,
      ScriptElementKind::String => lsp::CompletionItemKind::CONSTANT,
      _ => lsp::CompletionItemKind::PROPERTY,
    }
  }
}

/// This mirrors `fromProtocolScriptElementKind` in vscode
impl From<ScriptElementKind> for lsp::SymbolKind {
  fn from(kind: ScriptElementKind) -> Self {
    match kind {
      ScriptElementKind::ModuleElement => Self::MODULE,
      // this is only present in `getSymbolKind` in `workspaceSymbols` in
      // vscode, but seems strange it isn't consistent.
      ScriptElementKind::TypeElement => Self::CLASS,
      ScriptElementKind::ClassElement => Self::CLASS,
      ScriptElementKind::EnumElement => Self::ENUM,
      ScriptElementKind::EnumMemberElement => Self::ENUM_MEMBER,
      ScriptElementKind::InterfaceElement => Self::INTERFACE,
      ScriptElementKind::IndexSignatureElement => Self::METHOD,
      ScriptElementKind::CallSignatureElement => Self::METHOD,
      ScriptElementKind::MemberFunctionElement => Self::METHOD,
      // workspaceSymbols in vscode treats them as fields, which does seem more
      // semantically correct while `fromProtocolScriptElementKind` treats them
      // as properties.
      ScriptElementKind::MemberVariableElement => Self::FIELD,
      ScriptElementKind::MemberGetAccessorElement => Self::FIELD,
      ScriptElementKind::MemberSetAccessorElement => Self::FIELD,
      ScriptElementKind::VariableElement => Self::VARIABLE,
      ScriptElementKind::LetElement => Self::VARIABLE,
      ScriptElementKind::ConstElement => Self::VARIABLE,
      ScriptElementKind::LocalVariableElement => Self::VARIABLE,
      ScriptElementKind::Alias => Self::VARIABLE,
      ScriptElementKind::FunctionElement => Self::FUNCTION,
      ScriptElementKind::LocalFunctionElement => Self::FUNCTION,
      ScriptElementKind::ConstructSignatureElement => Self::CONSTRUCTOR,
      ScriptElementKind::ConstructorImplementationElement => Self::CONSTRUCTOR,
      ScriptElementKind::TypeParameterElement => Self::TYPE_PARAMETER,
      ScriptElementKind::String => Self::STRING,
      _ => Self::VARIABLE,
    }
  }
}

#[derive(Debug, Clone, Deserialize, Serialize, PartialEq, Eq)]
#[serde(rename_all = "camelCase")]
pub struct TextSpan {
  pub start: u32,
  pub length: u32,
}

impl TextSpan {
  pub fn from_range(
    range: &lsp::Range,
    line_index: Arc<LineIndex>,
  ) -> Result<Self, AnyError> {
    let start = line_index.offset_tsc(range.start)?;
    let length = line_index.offset_tsc(range.end)? - start;
    Ok(Self { start, length })
  }

  pub fn to_range(&self, line_index: Arc<LineIndex>) -> lsp::Range {
    lsp::Range {
      start: line_index.position_tsc(self.start.into()),
      end: line_index.position_tsc(TextSize::from(self.start + self.length)),
    }
  }
}

#[derive(Debug, Serialize, Deserialize, Clone)]
#[serde(rename_all = "camelCase")]
pub struct SymbolDisplayPart {
  text: String,
  kind: String,
  // This is only on `JSDocLinkDisplayPart` which extends `SymbolDisplayPart`
  // but is only used as an upcast of a `SymbolDisplayPart` and not explicitly
  // returned by any API, so it is safe to add it as an optional value.
  target: Option<DocumentSpan>,
}

#[derive(Debug, Deserialize, Serialize)]
#[serde(rename_all = "camelCase")]
pub struct JsDocTagInfo {
  name: String,
  text: Option<Vec<SymbolDisplayPart>>,
}

// Note: the tsc protocol contains fields that are part of the protocol but
// not currently used.  They are commented out in the structures so it is clear
// that they exist.

#[derive(Debug, Deserialize)]
#[serde(rename_all = "camelCase")]
pub struct QuickInfo {
  // kind: ScriptElementKind,
  // kind_modifiers: String,
  text_span: TextSpan,
  display_parts: Option<Vec<SymbolDisplayPart>>,
  documentation: Option<Vec<SymbolDisplayPart>>,
  tags: Option<Vec<JsDocTagInfo>>,
}

#[derive(Default)]
struct Link {
  name: Option<String>,
  target: Option<DocumentSpan>,
  text: Option<String>,
  linkcode: bool,
}

/// Takes `SymbolDisplayPart` items and converts them into a string, handling
/// any `{@link Symbol}` and `{@linkcode Symbol}` JSDoc tags and linking them
/// to the their source location.
fn display_parts_to_string(
  parts: &[SymbolDisplayPart],
  language_server: &language_server::Inner,
) -> String {
  let mut out = Vec::<String>::new();

  let mut current_link: Option<Link> = None;
  for part in parts {
    match part.kind.as_str() {
      "link" => {
        if let Some(link) = current_link.as_mut() {
          if let Some(target) = &link.target {
            if let Some(specifier) = target.to_target(language_server) {
              let link_text = link.text.clone().unwrap_or_else(|| {
                link
                  .name
                  .clone()
                  .map(|ref n| n.replace('`', "\\`"))
                  .unwrap_or_else(|| "".to_string())
              });
              let link_str = if link.linkcode {
                format!("[`{link_text}`]({specifier})")
              } else {
                format!("[{link_text}]({specifier})")
              };
              out.push(link_str);
            }
          } else {
            let maybe_text = link.text.clone().or_else(|| link.name.clone());
            if let Some(text) = maybe_text {
              if HTTP_RE.is_match(&text) {
                let parts: Vec<&str> = text.split(' ').collect();
                if parts.len() == 1 {
                  out.push(parts[0].to_string());
                } else {
                  let link_text = parts[1..].join(" ").replace('`', "\\`");
                  let link_str = if link.linkcode {
                    format!("[`{}`]({})", link_text, parts[0])
                  } else {
                    format!("[{}]({})", link_text, parts[0])
                  };
                  out.push(link_str);
                }
              } else {
                out.push(text.replace('`', "\\`"));
              }
            }
          }
          current_link = None;
        } else {
          current_link = Some(Link {
            linkcode: part.text.as_str() == "{@linkcode ",
            ..Default::default()
          });
        }
      }
      "linkName" => {
        if let Some(link) = current_link.as_mut() {
          link.name = Some(part.text.clone());
          link.target = part.target.clone();
        }
      }
      "linkText" => {
        if let Some(link) = current_link.as_mut() {
          link.name = Some(part.text.clone());
        }
      }
      _ => out.push(part.text.clone()),
    }
  }

  replace_links(out.join(""))
}

impl QuickInfo {
  pub fn to_hover(
    &self,
    line_index: Arc<LineIndex>,
    language_server: &language_server::Inner,
  ) -> lsp::Hover {
    let mut parts = Vec::<lsp::MarkedString>::new();
    if let Some(display_string) = self
      .display_parts
      .clone()
      .map(|p| display_parts_to_string(&p, language_server))
    {
      parts.push(lsp::MarkedString::from_language_code(
        "typescript".to_string(),
        display_string,
      ));
    }
    if let Some(documentation) = self
      .documentation
      .clone()
      .map(|p| display_parts_to_string(&p, language_server))
    {
      parts.push(lsp::MarkedString::from_markdown(documentation));
    }
    if let Some(tags) = &self.tags {
      let tags_preview = tags
        .iter()
        .map(|tag_info| get_tag_documentation(tag_info, language_server))
        .collect::<Vec<String>>()
        .join("  \n\n");
      if !tags_preview.is_empty() {
        parts.push(lsp::MarkedString::from_markdown(format!(
          "\n\n{tags_preview}"
        )));
      }
    }
    lsp::Hover {
      contents: lsp::HoverContents::Array(parts),
      range: Some(self.text_span.to_range(line_index)),
    }
  }
}

#[derive(Debug, Clone, Deserialize, Serialize)]
#[serde(rename_all = "camelCase")]
pub struct DocumentSpan {
  text_span: TextSpan,
  pub file_name: String,
  original_text_span: Option<TextSpan>,
  // original_file_name: Option<String>,
  context_span: Option<TextSpan>,
  original_context_span: Option<TextSpan>,
}

impl DocumentSpan {
  pub fn to_link(
    &self,
    line_index: Arc<LineIndex>,
    language_server: &language_server::Inner,
  ) -> Option<lsp::LocationLink> {
    let target_specifier = normalize_specifier(&self.file_name).ok()?;
    let target_asset_or_doc =
      language_server.get_maybe_asset_or_document(&target_specifier)?;
    let target_line_index = target_asset_or_doc.line_index();
    let target_uri = language_server
      .url_map
      .normalize_specifier(&target_specifier)
      .ok()?;
    let (target_range, target_selection_range) =
      if let Some(context_span) = &self.context_span {
        (
          context_span.to_range(target_line_index.clone()),
          self.text_span.to_range(target_line_index),
        )
      } else {
        (
          self.text_span.to_range(target_line_index.clone()),
          self.text_span.to_range(target_line_index),
        )
      };
    let origin_selection_range =
      if let Some(original_context_span) = &self.original_context_span {
        Some(original_context_span.to_range(line_index))
      } else {
        self
          .original_text_span
          .as_ref()
          .map(|original_text_span| original_text_span.to_range(line_index))
      };
    let link = lsp::LocationLink {
      origin_selection_range,
      target_uri: target_uri.into_url(),
      target_range,
      target_selection_range,
    };
    Some(link)
  }

  /// Convert the `DocumentSpan` into a specifier that can be sent to the client
  /// to link to the target document span. Used for converting JSDoc symbol
  /// links to markdown links.
  fn to_target(
    &self,
    language_server: &language_server::Inner,
  ) -> Option<ModuleSpecifier> {
    let specifier = normalize_specifier(&self.file_name).ok()?;
    let asset_or_doc =
      language_server.get_maybe_asset_or_document(&specifier)?;
    let line_index = asset_or_doc.line_index();
    let range = self.text_span.to_range(line_index);
    let mut target = language_server
      .url_map
      .normalize_specifier(&specifier)
      .ok()?
      .into_url();
    target.set_fragment(Some(&format!(
      "L{},{}",
      range.start.line + 1,
      range.start.character + 1
    )));

    Some(target)
  }
}

#[derive(Debug, Clone, Deserialize)]
pub enum MatchKind {
  #[serde(rename = "exact")]
  Exact,
  #[serde(rename = "prefix")]
  Prefix,
  #[serde(rename = "substring")]
  Substring,
  #[serde(rename = "camelCase")]
  CamelCase,
}

#[derive(Debug, Clone, Deserialize)]
#[serde(rename_all = "camelCase")]
pub struct NavigateToItem {
  name: String,
  kind: ScriptElementKind,
  kind_modifiers: String,
  // match_kind: MatchKind,
  // is_case_sensitive: bool,
  file_name: String,
  text_span: TextSpan,
  container_name: Option<String>,
  // container_kind: ScriptElementKind,
}

impl NavigateToItem {
  pub fn to_symbol_information(
    &self,
    language_server: &language_server::Inner,
  ) -> Option<lsp::SymbolInformation> {
    let specifier = normalize_specifier(&self.file_name).ok()?;
    let asset_or_doc =
      language_server.get_asset_or_document(&specifier).ok()?;
    let line_index = asset_or_doc.line_index();
    let uri = language_server
      .url_map
      .normalize_specifier(&specifier)
      .ok()?;
    let range = self.text_span.to_range(line_index);
    let location = lsp::Location {
      uri: uri.into_url(),
      range,
    };

    let mut tags: Option<Vec<lsp::SymbolTag>> = None;
    let kind_modifiers = parse_kind_modifier(&self.kind_modifiers);
    if kind_modifiers.contains("deprecated") {
      tags = Some(vec![lsp::SymbolTag::DEPRECATED]);
    }

    // The field `deprecated` is deprecated but SymbolInformation does not have
    // a default, therefore we have to supply the deprecated deprecated
    // field. It is like a bad version of Inception.
    #[allow(deprecated)]
    Some(lsp::SymbolInformation {
      name: self.name.clone(),
      kind: self.kind.clone().into(),
      tags,
      deprecated: None,
      location,
      container_name: self.container_name.clone(),
    })
  }
}

#[derive(Debug, Clone, Deserialize)]
pub enum InlayHintKind {
  Type,
  Parameter,
  Enum,
}

impl InlayHintKind {
  pub fn to_lsp(&self) -> Option<lsp::InlayHintKind> {
    match self {
      Self::Enum => None,
      Self::Parameter => Some(lsp::InlayHintKind::PARAMETER),
      Self::Type => Some(lsp::InlayHintKind::TYPE),
    }
  }
}

#[derive(Debug, Clone, Deserialize)]
#[serde(rename_all = "camelCase")]
pub struct InlayHint {
  pub text: String,
  pub position: u32,
  pub kind: InlayHintKind,
  pub whitespace_before: Option<bool>,
  pub whitespace_after: Option<bool>,
}

impl InlayHint {
  pub fn to_lsp(&self, line_index: Arc<LineIndex>) -> lsp::InlayHint {
    lsp::InlayHint {
      position: line_index.position_tsc(self.position.into()),
      label: lsp::InlayHintLabel::String(self.text.clone()),
      kind: self.kind.to_lsp(),
      padding_left: self.whitespace_before,
      padding_right: self.whitespace_after,
      text_edits: None,
      tooltip: None,
      data: None,
    }
  }
}

#[derive(Debug, Clone, Deserialize)]
#[serde(rename_all = "camelCase")]
pub struct NavigationTree {
  pub text: String,
  pub kind: ScriptElementKind,
  pub kind_modifiers: String,
  pub spans: Vec<TextSpan>,
  pub name_span: Option<TextSpan>,
  pub child_items: Option<Vec<NavigationTree>>,
}

impl NavigationTree {
  pub fn to_code_lens(
    &self,
    line_index: Arc<LineIndex>,
    specifier: &ModuleSpecifier,
    source: &code_lens::CodeLensSource,
  ) -> lsp::CodeLens {
    let range = if let Some(name_span) = &self.name_span {
      name_span.to_range(line_index)
    } else if !self.spans.is_empty() {
      let span = &self.spans[0];
      span.to_range(line_index)
    } else {
      lsp::Range::default()
    };
    lsp::CodeLens {
      range,
      command: None,
      data: Some(json!({
        "specifier": specifier,
        "source": source
      })),
    }
  }

  pub fn collect_document_symbols(
    &self,
    line_index: Arc<LineIndex>,
    document_symbols: &mut Vec<lsp::DocumentSymbol>,
  ) -> bool {
    let mut should_include = self.should_include_entry();
    if !should_include
      && self
        .child_items
        .as_ref()
        .map(|v| v.is_empty())
        .unwrap_or(true)
    {
      return false;
    }

    let children = self
      .child_items
      .as_deref()
      .unwrap_or(&[] as &[NavigationTree]);
    for span in self.spans.iter() {
      let range = TextRange::at(span.start.into(), span.length.into());
      let mut symbol_children = Vec::<lsp::DocumentSymbol>::new();
      for child in children.iter() {
        let should_traverse_child = child
          .spans
          .iter()
          .map(|child_span| {
            TextRange::at(child_span.start.into(), child_span.length.into())
          })
          .any(|child_range| range.intersect(child_range).is_some());
        if should_traverse_child {
          let included_child = child
            .collect_document_symbols(line_index.clone(), &mut symbol_children);
          should_include = should_include || included_child;
        }
      }

      if should_include {
        let mut selection_span = span;
        if let Some(name_span) = self.name_span.as_ref() {
          let name_range =
            TextRange::at(name_span.start.into(), name_span.length.into());
          if range.contains_range(name_range) {
            selection_span = name_span;
          }
        }

        let name = match self.kind {
          ScriptElementKind::MemberGetAccessorElement => {
            format!("(get) {}", self.text)
          }
          ScriptElementKind::MemberSetAccessorElement => {
            format!("(set) {}", self.text)
          }
          _ => self.text.clone(),
        };

        let mut tags: Option<Vec<lsp::SymbolTag>> = None;
        let kind_modifiers = parse_kind_modifier(&self.kind_modifiers);
        if kind_modifiers.contains("deprecated") {
          tags = Some(vec![lsp::SymbolTag::DEPRECATED]);
        }

        let children = if !symbol_children.is_empty() {
          Some(symbol_children)
        } else {
          None
        };

        // The field `deprecated` is deprecated but DocumentSymbol does not have
        // a default, therefore we have to supply the deprecated deprecated
        // field. It is like a bad version of Inception.
        #[allow(deprecated)]
        document_symbols.push(lsp::DocumentSymbol {
          name,
          kind: self.kind.clone().into(),
          range: span.to_range(line_index.clone()),
          selection_range: selection_span.to_range(line_index.clone()),
          tags,
          children,
          detail: None,
          deprecated: None,
        })
      }
    }

    should_include
  }

  fn should_include_entry(&self) -> bool {
    if let ScriptElementKind::Alias = self.kind {
      return false;
    }

    !self.text.is_empty() && self.text != "<function>" && self.text != "<class>"
  }

  pub fn walk<F>(&self, callback: &F)
  where
    F: Fn(&NavigationTree, Option<&NavigationTree>),
  {
    callback(self, None);
    if let Some(child_items) = &self.child_items {
      for child in child_items {
        child.walk_child(callback, self);
      }
    }
  }

  fn walk_child<F>(&self, callback: &F, parent: &NavigationTree)
  where
    F: Fn(&NavigationTree, Option<&NavigationTree>),
  {
    callback(self, Some(parent));
    if let Some(child_items) = &self.child_items {
      for child in child_items {
        child.walk_child(callback, self);
      }
    }
  }
}

#[derive(Debug, Deserialize)]
#[serde(rename_all = "camelCase")]
pub struct ImplementationLocation {
  #[serde(flatten)]
  pub document_span: DocumentSpan,
  // ImplementationLocation props
  // kind: ScriptElementKind,
  // display_parts: Vec<SymbolDisplayPart>,
}

impl ImplementationLocation {
  pub fn to_location(
    &self,
    line_index: Arc<LineIndex>,
    language_server: &language_server::Inner,
  ) -> lsp::Location {
    let specifier = normalize_specifier(&self.document_span.file_name)
      .unwrap_or_else(|_| ModuleSpecifier::parse("deno://invalid").unwrap());
    let uri = language_server
      .url_map
      .normalize_specifier(&specifier)
      .unwrap_or_else(|_| {
        LspClientUrl::new(ModuleSpecifier::parse("deno://invalid").unwrap())
      });
    lsp::Location {
      uri: uri.into_url(),
      range: self.document_span.text_span.to_range(line_index),
    }
  }

  pub fn to_link(
    &self,
    line_index: Arc<LineIndex>,
    language_server: &language_server::Inner,
  ) -> Option<lsp::LocationLink> {
    self.document_span.to_link(line_index, language_server)
  }
}

#[derive(Debug, Deserialize)]
#[serde(rename_all = "camelCase")]
pub struct RenameLocation {
  #[serde(flatten)]
  document_span: DocumentSpan,
  // RenameLocation props
  // prefix_text: Option<String>,
  // suffix_text: Option<String>,
}

pub struct RenameLocations {
  pub locations: Vec<RenameLocation>,
}

impl RenameLocations {
  pub async fn into_workspace_edit(
    self,
    new_name: &str,
    language_server: &language_server::Inner,
  ) -> Result<lsp::WorkspaceEdit, AnyError> {
    let mut text_document_edit_map: HashMap<
      LspClientUrl,
      lsp::TextDocumentEdit,
    > = HashMap::new();
    for location in self.locations.iter() {
      let specifier = normalize_specifier(&location.document_span.file_name)?;
      let uri = language_server.url_map.normalize_specifier(&specifier)?;
      let asset_or_doc = language_server.get_asset_or_document(&specifier)?;

      // ensure TextDocumentEdit for `location.file_name`.
      if text_document_edit_map.get(&uri).is_none() {
        text_document_edit_map.insert(
          uri.clone(),
          lsp::TextDocumentEdit {
            text_document: lsp::OptionalVersionedTextDocumentIdentifier {
              uri: uri.as_url().clone(),
              version: asset_or_doc.document_lsp_version(),
            },
            edits:
              Vec::<lsp::OneOf<lsp::TextEdit, lsp::AnnotatedTextEdit>>::new(),
          },
        );
      }

      // push TextEdit for ensured `TextDocumentEdit.edits`.
      let document_edit = text_document_edit_map.get_mut(&uri).unwrap();
      document_edit.edits.push(lsp::OneOf::Left(lsp::TextEdit {
        range: location
          .document_span
          .text_span
          .to_range(asset_or_doc.line_index()),
        new_text: new_name.to_string(),
      }));
    }

    Ok(lsp::WorkspaceEdit {
      change_annotations: None,
      changes: None,
      document_changes: Some(lsp::DocumentChanges::Edits(
        text_document_edit_map.values().cloned().collect(),
      )),
    })
  }
}

#[derive(Debug, Deserialize)]
pub enum HighlightSpanKind {
  #[serde(rename = "none")]
  None,
  #[serde(rename = "definition")]
  Definition,
  #[serde(rename = "reference")]
  Reference,
  #[serde(rename = "writtenReference")]
  WrittenReference,
}

#[derive(Debug, Deserialize)]
#[serde(rename_all = "camelCase")]
pub struct HighlightSpan {
  // file_name: Option<String>,
  // is_in_string: Option<bool>,
  text_span: TextSpan,
  // context_span: Option<TextSpan>,
  kind: HighlightSpanKind,
}

#[derive(Debug, Deserialize)]
#[serde(rename_all = "camelCase")]
pub struct DefinitionInfo {
  // kind: ScriptElementKind,
  // name: String,
  // container_kind: Option<ScriptElementKind>,
  // container_name: Option<String>,
  #[serde(flatten)]
  pub document_span: DocumentSpan,
}

#[derive(Debug, Deserialize)]
#[serde(rename_all = "camelCase")]
pub struct DefinitionInfoAndBoundSpan {
  pub definitions: Option<Vec<DefinitionInfo>>,
  // text_span: TextSpan,
}

impl DefinitionInfoAndBoundSpan {
  pub async fn to_definition(
    &self,
    line_index: Arc<LineIndex>,
    language_server: &language_server::Inner,
  ) -> Option<lsp::GotoDefinitionResponse> {
    if let Some(definitions) = &self.definitions {
      let mut location_links = Vec::<lsp::LocationLink>::new();
      for di in definitions {
        if let Some(link) = di
          .document_span
          .to_link(line_index.clone(), language_server)
        {
          location_links.push(link);
        }
      }
      Some(lsp::GotoDefinitionResponse::Link(location_links))
    } else {
      None
    }
  }
}

#[derive(Debug, Deserialize)]
#[serde(rename_all = "camelCase")]
pub struct DocumentHighlights {
  // file_name: String,
  highlight_spans: Vec<HighlightSpan>,
}

impl DocumentHighlights {
  pub fn to_highlight(
    &self,
    line_index: Arc<LineIndex>,
  ) -> Vec<lsp::DocumentHighlight> {
    self
      .highlight_spans
      .iter()
      .map(|hs| lsp::DocumentHighlight {
        range: hs.text_span.to_range(line_index.clone()),
        kind: match hs.kind {
          HighlightSpanKind::WrittenReference => {
            Some(lsp::DocumentHighlightKind::WRITE)
          }
          _ => Some(lsp::DocumentHighlightKind::READ),
        },
      })
      .collect()
  }
}

#[derive(Debug, Clone, Deserialize, Serialize, PartialEq, Eq)]
#[serde(rename_all = "camelCase")]
pub struct TextChange {
  pub span: TextSpan,
  pub new_text: String,
}

impl TextChange {
  pub fn as_text_edit(&self, line_index: Arc<LineIndex>) -> lsp::TextEdit {
    lsp::TextEdit {
      range: self.span.to_range(line_index),
      new_text: self.new_text.clone(),
    }
  }

  pub fn as_text_or_annotated_text_edit(
    &self,
    line_index: Arc<LineIndex>,
  ) -> lsp::OneOf<lsp::TextEdit, lsp::AnnotatedTextEdit> {
    lsp::OneOf::Left(lsp::TextEdit {
      range: self.span.to_range(line_index),
      new_text: self.new_text.clone(),
    })
  }
}

#[derive(Debug, Clone, Deserialize, Serialize, PartialEq, Eq)]
#[serde(rename_all = "camelCase")]
pub struct FileTextChanges {
  pub file_name: String,
  pub text_changes: Vec<TextChange>,
  #[serde(skip_serializing_if = "Option::is_none")]
  pub is_new_file: Option<bool>,
}

impl FileTextChanges {
  pub fn to_text_document_edit(
    &self,
    language_server: &language_server::Inner,
  ) -> Result<lsp::TextDocumentEdit, AnyError> {
    let specifier = normalize_specifier(&self.file_name)?;
    let asset_or_doc = language_server.get_asset_or_document(&specifier)?;
    let edits = self
      .text_changes
      .iter()
      .map(|tc| tc.as_text_or_annotated_text_edit(asset_or_doc.line_index()))
      .collect();
    Ok(lsp::TextDocumentEdit {
      text_document: lsp::OptionalVersionedTextDocumentIdentifier {
        uri: specifier,
        version: asset_or_doc.document_lsp_version(),
      },
      edits,
    })
  }

  pub fn to_text_document_change_ops(
    &self,
    language_server: &language_server::Inner,
  ) -> Result<Vec<lsp::DocumentChangeOperation>, AnyError> {
    let mut ops = Vec::<lsp::DocumentChangeOperation>::new();
    let specifier = normalize_specifier(&self.file_name)?;
    let maybe_asset_or_document = if !self.is_new_file.unwrap_or(false) {
      let asset_or_doc = language_server.get_asset_or_document(&specifier)?;
      Some(asset_or_doc)
    } else {
      None
    };
    let line_index = maybe_asset_or_document
      .as_ref()
      .map(|d| d.line_index())
      .unwrap_or_else(|| Arc::new(LineIndex::new("")));

    if self.is_new_file.unwrap_or(false) {
      ops.push(lsp::DocumentChangeOperation::Op(lsp::ResourceOp::Create(
        lsp::CreateFile {
          uri: specifier.clone(),
          options: Some(lsp::CreateFileOptions {
            ignore_if_exists: Some(true),
            overwrite: None,
          }),
          annotation_id: None,
        },
      )));
    }

    let edits = self
      .text_changes
      .iter()
      .map(|tc| tc.as_text_or_annotated_text_edit(line_index.clone()))
      .collect();
    ops.push(lsp::DocumentChangeOperation::Edit(lsp::TextDocumentEdit {
      text_document: lsp::OptionalVersionedTextDocumentIdentifier {
        uri: specifier,
        version: maybe_asset_or_document.and_then(|d| d.document_lsp_version()),
      },
      edits,
    }));

    Ok(ops)
  }
}

#[derive(Debug, Deserialize)]
#[serde(rename_all = "camelCase")]
pub struct Classifications {
  spans: Vec<u32>,
}

impl Classifications {
  pub fn to_semantic_tokens(
    &self,
    asset_or_doc: &AssetOrDocument,
    line_index: Arc<LineIndex>,
  ) -> LspResult<lsp::SemanticTokens> {
    let token_count = self.spans.len() / 3;
    let mut builder = SemanticTokensBuilder::new();
    for i in 0..token_count {
      let src_offset = 3 * i;
      let offset = self.spans[src_offset];
      let length = self.spans[src_offset + 1];
      let ts_classification = self.spans[src_offset + 2];

      let token_type =
        Classifications::get_token_type_from_classification(ts_classification);
      let token_modifiers =
        Classifications::get_token_modifier_from_classification(
          ts_classification,
        );

      let start_pos = line_index.position_tsc(offset.into());
      let end_pos = line_index.position_tsc(TextSize::from(offset + length));

      if start_pos.line == end_pos.line
        && start_pos.character <= end_pos.character
      {
        builder.push(
          start_pos.line,
          start_pos.character,
          end_pos.character - start_pos.character,
          token_type,
          token_modifiers,
        );
      } else {
        log::error!(
          "unexpected positions\nspecifier: {}\nopen: {}\nstart_pos: {:?}\nend_pos: {:?}",
          asset_or_doc.specifier(),
          asset_or_doc.is_open(),
          start_pos,
          end_pos
        );
        return Err(LspError::internal_error());
      }
    }
    Ok(builder.build(None))
  }

  fn get_token_type_from_classification(ts_classification: u32) -> u32 {
    assert!(ts_classification > semantic_tokens::MODIFIER_MASK);
    (ts_classification >> semantic_tokens::TYPE_OFFSET) - 1
  }

  fn get_token_modifier_from_classification(ts_classification: u32) -> u32 {
    ts_classification & semantic_tokens::MODIFIER_MASK
  }
}

#[derive(Debug, Deserialize)]
#[serde(rename_all = "camelCase")]
pub struct RefactorActionInfo {
  name: String,
  description: String,
  #[serde(skip_serializing_if = "Option::is_none")]
  not_applicable_reason: Option<String>,
  #[serde(skip_serializing_if = "Option::is_none")]
  kind: Option<String>,
}

impl RefactorActionInfo {
  pub fn get_action_kind(&self) -> lsp::CodeActionKind {
    if let Some(kind) = &self.kind {
      kind.clone().into()
    } else {
      let maybe_match = ALL_KNOWN_REFACTOR_ACTION_KINDS
        .iter()
        .find(|action| action.matches(&self.name));
      maybe_match
        .map(|action| action.kind.clone())
        .unwrap_or(lsp::CodeActionKind::REFACTOR)
    }
  }

  pub fn is_preferred(&self, all_actions: &[RefactorActionInfo]) -> bool {
    if EXTRACT_CONSTANT.matches(&self.name) {
      let get_scope = |name: &str| -> Option<u32> {
        if let Some(captures) = SCOPE_RE.captures(name) {
          captures[1].parse::<u32>().ok()
        } else {
          None
        }
      };

      return if let Some(scope) = get_scope(&self.name) {
        all_actions
          .iter()
          .filter(|other| {
            !std::ptr::eq(&self, other) && EXTRACT_CONSTANT.matches(&other.name)
          })
          .all(|other| {
            if let Some(other_scope) = get_scope(&other.name) {
              scope < other_scope
            } else {
              true
            }
          })
      } else {
        false
      };
    }
    if EXTRACT_TYPE.matches(&self.name) || EXTRACT_INTERFACE.matches(&self.name)
    {
      return true;
    }
    false
  }
}

#[derive(Debug, Deserialize)]
#[serde(rename_all = "camelCase")]
pub struct ApplicableRefactorInfo {
  name: String,
  // description: String,
  // #[serde(skip_serializing_if = "Option::is_none")]
  // inlineable: Option<bool>,
  actions: Vec<RefactorActionInfo>,
}

impl ApplicableRefactorInfo {
  pub fn to_code_actions(
    &self,
    specifier: &ModuleSpecifier,
    range: &lsp::Range,
  ) -> Vec<lsp::CodeAction> {
    let mut code_actions = Vec::<lsp::CodeAction>::new();
    // All typescript refactoring actions are inlineable
    for action in self.actions.iter() {
      code_actions
        .push(self.as_inline_code_action(action, specifier, range, &self.name));
    }
    code_actions
  }

  fn as_inline_code_action(
    &self,
    action: &RefactorActionInfo,
    specifier: &ModuleSpecifier,
    range: &lsp::Range,
    refactor_name: &str,
  ) -> lsp::CodeAction {
    let disabled = action.not_applicable_reason.as_ref().map(|reason| {
      lsp::CodeActionDisabled {
        reason: reason.clone(),
      }
    });

    lsp::CodeAction {
      title: action.description.to_string(),
      kind: Some(action.get_action_kind()),
      is_preferred: Some(action.is_preferred(&self.actions)),
      disabled,
      data: Some(
        serde_json::to_value(RefactorCodeActionData {
          specifier: specifier.clone(),
          range: *range,
          refactor_name: refactor_name.to_owned(),
          action_name: action.name.clone(),
        })
        .unwrap(),
      ),
      ..Default::default()
    }
  }
}

pub fn file_text_changes_to_workspace_edit(
  changes: &[FileTextChanges],
  language_server: &language_server::Inner,
) -> LspResult<Option<lsp::WorkspaceEdit>> {
  let mut all_ops = Vec::<lsp::DocumentChangeOperation>::new();
  for change in changes {
    let ops = match change.to_text_document_change_ops(language_server) {
      Ok(op) => op,
      Err(err) => {
        error!("Unable to convert changes to edits: {}", err);
        return Err(LspError::internal_error());
      }
    };
    all_ops.extend(ops);
  }

  Ok(Some(lsp::WorkspaceEdit {
    document_changes: Some(lsp::DocumentChanges::Operations(all_ops)),
    ..Default::default()
  }))
}

#[derive(Debug, Deserialize)]
#[serde(rename_all = "camelCase")]
pub struct RefactorEditInfo {
  edits: Vec<FileTextChanges>,
  #[serde(skip_serializing_if = "Option::is_none")]
  pub rename_location: Option<u32>,
}

impl RefactorEditInfo {
  pub async fn to_workspace_edit(
    &self,
    language_server: &language_server::Inner,
  ) -> LspResult<Option<lsp::WorkspaceEdit>> {
    file_text_changes_to_workspace_edit(&self.edits, language_server)
  }
}

#[derive(Debug, Deserialize, Serialize)]
#[serde(rename_all = "camelCase")]
pub struct CodeAction {
  description: String,
  changes: Vec<FileTextChanges>,
  #[serde(skip_serializing_if = "Option::is_none")]
  commands: Option<Vec<Value>>,
}

#[derive(Debug, Clone, Deserialize, Serialize, PartialEq, Eq)]
#[serde(rename_all = "camelCase")]
pub struct CodeFixAction {
  pub description: String,
  pub changes: Vec<FileTextChanges>,
  // These are opaque types that should just be passed back when applying the
  // action.
  #[serde(skip_serializing_if = "Option::is_none")]
  pub commands: Option<Vec<Value>>,
  pub fix_name: String,
  // It appears currently that all fixIds are strings, but the protocol
  // specifies an opaque type, the problem is that we need to use the id as a
  // hash key, and `Value` does not implement hash (and it could provide a false
  // positive depending on JSON whitespace, so we deserialize it but it might
  // break in the future)
  #[serde(skip_serializing_if = "Option::is_none")]
  pub fix_id: Option<String>,
  #[serde(skip_serializing_if = "Option::is_none")]
  pub fix_all_description: Option<String>,
}

#[derive(Debug, Clone, Deserialize)]
#[serde(rename_all = "camelCase")]
pub struct CombinedCodeActions {
  pub changes: Vec<FileTextChanges>,
  pub commands: Option<Vec<Value>>,
}

#[derive(Debug, Deserialize)]
#[serde(rename_all = "camelCase")]
pub struct ReferencedSymbol {
  pub definition: ReferencedSymbolDefinitionInfo,
  pub references: Vec<ReferencedSymbolEntry>,
}

#[derive(Debug, Deserialize)]
#[serde(rename_all = "camelCase")]
pub struct ReferencedSymbolDefinitionInfo {
  #[serde(flatten)]
  pub definition_info: DefinitionInfo,
}

#[derive(Debug, Deserialize)]
#[serde(rename_all = "camelCase")]
pub struct ReferencedSymbolEntry {
  #[serde(default)]
  pub is_definition: bool,
  #[serde(flatten)]
  pub entry: ReferenceEntry,
}

#[derive(Debug, Deserialize)]
#[serde(rename_all = "camelCase")]
pub struct ReferenceEntry {
  // is_write_access: bool,
  // is_in_string: Option<bool>,
  #[serde(flatten)]
  pub document_span: DocumentSpan,
}

impl ReferenceEntry {
  pub fn to_location(
    &self,
    line_index: Arc<LineIndex>,
    url_map: &LspUrlMap,
  ) -> lsp::Location {
    let specifier = normalize_specifier(&self.document_span.file_name)
      .unwrap_or_else(|_| INVALID_SPECIFIER.clone());
    let uri = url_map
      .normalize_specifier(&specifier)
      .unwrap_or_else(|_| LspClientUrl::new(INVALID_SPECIFIER.clone()));
    lsp::Location {
      uri: uri.into_url(),
      range: self.document_span.text_span.to_range(line_index),
    }
  }
}

#[derive(Debug, Deserialize)]
#[serde(rename_all = "camelCase")]
pub struct CallHierarchyItem {
  name: String,
  kind: ScriptElementKind,
  #[serde(skip_serializing_if = "Option::is_none")]
  kind_modifiers: Option<String>,
  file: String,
  span: TextSpan,
  selection_span: TextSpan,
  #[serde(skip_serializing_if = "Option::is_none")]
  container_name: Option<String>,
}

impl CallHierarchyItem {
  pub fn try_resolve_call_hierarchy_item(
    &self,
    language_server: &language_server::Inner,
    maybe_root_path: Option<&Path>,
  ) -> Option<lsp::CallHierarchyItem> {
    let target_specifier = normalize_specifier(&self.file).ok()?;
    let target_asset_or_doc =
      language_server.get_maybe_asset_or_document(&target_specifier)?;

    Some(self.to_call_hierarchy_item(
      target_asset_or_doc.line_index(),
      language_server,
      maybe_root_path,
    ))
  }

  pub fn to_call_hierarchy_item(
    &self,
    line_index: Arc<LineIndex>,
    language_server: &language_server::Inner,
    maybe_root_path: Option<&Path>,
  ) -> lsp::CallHierarchyItem {
    let target_specifier = normalize_specifier(&self.file)
      .unwrap_or_else(|_| INVALID_SPECIFIER.clone());
    let uri = language_server
      .url_map
      .normalize_specifier(&target_specifier)
      .unwrap_or_else(|_| LspClientUrl::new(INVALID_SPECIFIER.clone()));

    let use_file_name = self.is_source_file_item();
    let maybe_file_path = if uri.as_url().scheme() == "file" {
      specifier_to_file_path(uri.as_url()).ok()
    } else {
      None
    };
    let name = if use_file_name {
      if let Some(file_path) = maybe_file_path.as_ref() {
        file_path.file_name().unwrap().to_string_lossy().to_string()
      } else {
        uri.as_str().to_string()
      }
    } else {
      self.name.clone()
    };
    let detail = if use_file_name {
      if let Some(file_path) = maybe_file_path.as_ref() {
        // TODO: update this to work with multi root workspaces
        let parent_dir = file_path.parent().unwrap();
        if let Some(root_path) = maybe_root_path {
          parent_dir
            .strip_prefix(root_path)
            .unwrap_or(parent_dir)
            .to_string_lossy()
            .to_string()
        } else {
          parent_dir.to_string_lossy().to_string()
        }
      } else {
        String::new()
      }
    } else {
      self.container_name.as_ref().cloned().unwrap_or_default()
    };

    let mut tags: Option<Vec<lsp::SymbolTag>> = None;
    if let Some(modifiers) = self.kind_modifiers.as_ref() {
      let kind_modifiers = parse_kind_modifier(modifiers);
      if kind_modifiers.contains("deprecated") {
        tags = Some(vec![lsp::SymbolTag::DEPRECATED]);
      }
    }

    lsp::CallHierarchyItem {
      name,
      tags,
      uri: uri.into_url(),
      detail: Some(detail),
      kind: self.kind.clone().into(),
      range: self.span.to_range(line_index.clone()),
      selection_range: self.selection_span.to_range(line_index),
      data: None,
    }
  }

  fn is_source_file_item(&self) -> bool {
    self.kind == ScriptElementKind::ScriptElement
      || self.kind == ScriptElementKind::ModuleElement
        && self.selection_span.start == 0
  }
}

#[derive(Debug, Deserialize)]
#[serde(rename_all = "camelCase")]
pub struct CallHierarchyIncomingCall {
  from: CallHierarchyItem,
  from_spans: Vec<TextSpan>,
}

impl CallHierarchyIncomingCall {
  pub fn try_resolve_call_hierarchy_incoming_call(
    &self,
    language_server: &language_server::Inner,
    maybe_root_path: Option<&Path>,
  ) -> Option<lsp::CallHierarchyIncomingCall> {
    let target_specifier = normalize_specifier(&self.from.file).ok()?;
    let target_asset_or_doc =
      language_server.get_maybe_asset_or_document(&target_specifier)?;

    Some(lsp::CallHierarchyIncomingCall {
      from: self.from.to_call_hierarchy_item(
        target_asset_or_doc.line_index(),
        language_server,
        maybe_root_path,
      ),
      from_ranges: self
        .from_spans
        .iter()
        .map(|span| span.to_range(target_asset_or_doc.line_index()))
        .collect(),
    })
  }
}

#[derive(Debug, Deserialize)]
#[serde(rename_all = "camelCase")]
pub struct CallHierarchyOutgoingCall {
  to: CallHierarchyItem,
  from_spans: Vec<TextSpan>,
}

impl CallHierarchyOutgoingCall {
  pub fn try_resolve_call_hierarchy_outgoing_call(
    &self,
    line_index: Arc<LineIndex>,
    language_server: &language_server::Inner,
    maybe_root_path: Option<&Path>,
  ) -> Option<lsp::CallHierarchyOutgoingCall> {
    let target_specifier = normalize_specifier(&self.to.file).ok()?;
    let target_asset_or_doc =
      language_server.get_maybe_asset_or_document(&target_specifier)?;

    Some(lsp::CallHierarchyOutgoingCall {
      to: self.to.to_call_hierarchy_item(
        target_asset_or_doc.line_index(),
        language_server,
        maybe_root_path,
      ),
      from_ranges: self
        .from_spans
        .iter()
        .map(|span| span.to_range(line_index.clone()))
        .collect(),
    })
  }
}

/// Used to convert completion code actions into a command and additional text
/// edits to pass in the completion item.
fn parse_code_actions(
  maybe_code_actions: Option<&Vec<CodeAction>>,
  data: &CompletionItemData,
  specifier: &ModuleSpecifier,
  language_server: &language_server::Inner,
) -> Result<(Option<lsp::Command>, Option<Vec<lsp::TextEdit>>), AnyError> {
  if let Some(code_actions) = maybe_code_actions {
    let mut additional_text_edits: Vec<lsp::TextEdit> = Vec::new();
    let mut has_remaining_commands_or_edits = false;
    for ts_action in code_actions {
      if ts_action.commands.is_some() {
        has_remaining_commands_or_edits = true;
      }

      let asset_or_doc =
        language_server.get_asset_or_document(&data.specifier)?;
      for change in &ts_action.changes {
        let change_specifier = normalize_specifier(&change.file_name)?;
        if data.specifier == change_specifier {
          additional_text_edits.extend(change.text_changes.iter().map(|tc| {
            update_import_statement(
              tc.as_text_edit(asset_or_doc.line_index()),
              data,
              Some(&language_server.get_ts_response_import_mapper()),
            )
          }));
        } else {
          has_remaining_commands_or_edits = true;
        }
      }
    }

    let mut command: Option<lsp::Command> = None;
    if has_remaining_commands_or_edits {
      let actions: Vec<Value> = code_actions
        .iter()
        .map(|ca| {
          let changes: Vec<FileTextChanges> = ca
            .changes
            .clone()
            .into_iter()
            .filter(|ch| {
              normalize_specifier(&ch.file_name).unwrap() == data.specifier
            })
            .collect();
          json!({
            "commands": ca.commands,
            "description": ca.description,
            "changes": changes,
          })
        })
        .collect();
      command = Some(lsp::Command {
        title: "".to_string(),
        command: "_typescript.applyCompletionCodeAction".to_string(),
        arguments: Some(vec![json!(specifier.to_string()), json!(actions)]),
      });
    }

    if additional_text_edits.is_empty() {
      Ok((command, None))
    } else {
      Ok((command, Some(additional_text_edits)))
    }
  } else {
    Ok((None, None))
  }
}

// Based on https://github.com/microsoft/vscode/blob/1.81.1/extensions/typescript-language-features/src/languageFeatures/util/snippetForFunctionCall.ts#L49.
fn get_parameters_from_parts(parts: &[SymbolDisplayPart]) -> Vec<String> {
  let mut parameters = Vec::with_capacity(3);
  let mut is_in_fn = false;
  let mut paren_count = 0;
  let mut brace_count = 0;
  for (idx, part) in parts.iter().enumerate() {
    if ["methodName", "functionName", "text", "propertyName"]
      .contains(&part.kind.as_str())
    {
      if paren_count == 0 && brace_count == 0 {
        is_in_fn = true;
      }
    } else if part.kind == "parameterName" {
      if paren_count == 1 && brace_count == 0 && is_in_fn {
        let is_optional =
          matches!(parts.get(idx + 1), Some(next) if next.text == "?");
        // Skip `this` and optional parameters.
        if !is_optional && part.text != "this" {
          parameters.push(part.text.clone());
        }
      }
    } else if part.kind == "punctuation" {
      if part.text == "(" {
        paren_count += 1;
      } else if part.text == ")" {
        paren_count -= 1;
        if paren_count <= 0 && is_in_fn {
          break;
        }
      } else if part.text == "..." && paren_count == 1 {
        // Found rest parmeter. Do not fill in any further arguments.
        break;
      } else if part.text == "{" {
        brace_count += 1;
      } else if part.text == "}" {
        brace_count -= 1;
      }
    }
  }
  parameters
}

#[derive(Debug, Deserialize, Serialize)]
#[serde(rename_all = "camelCase")]
pub struct CompletionEntryDetails {
  display_parts: Vec<SymbolDisplayPart>,
  documentation: Option<Vec<SymbolDisplayPart>>,
  tags: Option<Vec<JsDocTagInfo>>,
  name: String,
  kind: ScriptElementKind,
  kind_modifiers: String,
  code_actions: Option<Vec<CodeAction>>,
  source_display: Option<Vec<SymbolDisplayPart>>,
}

impl CompletionEntryDetails {
  pub fn as_completion_item(
    &self,
    original_item: &lsp::CompletionItem,
    data: &CompletionItemData,
    specifier: &ModuleSpecifier,
    language_server: &language_server::Inner,
  ) -> Result<lsp::CompletionItem, AnyError> {
    let detail = if original_item.detail.is_some() {
      original_item.detail.clone()
    } else if !self.display_parts.is_empty() {
      Some(replace_links(display_parts_to_string(
        &self.display_parts,
        language_server,
      )))
    } else {
      None
    };
    let documentation = if let Some(parts) = &self.documentation {
      let mut value = display_parts_to_string(parts, language_server);
      if let Some(tags) = &self.tags {
        let tag_documentation = tags
          .iter()
          .map(|tag_info| get_tag_documentation(tag_info, language_server))
          .collect::<Vec<String>>()
          .join("");
        value = format!("{value}\n\n{tag_documentation}");
      }
      Some(lsp::Documentation::MarkupContent(lsp::MarkupContent {
        kind: lsp::MarkupKind::Markdown,
        value,
      }))
    } else {
      None
    };
    let (command, additional_text_edits) = parse_code_actions(
      self.code_actions.as_ref(),
      data,
      specifier,
      language_server,
    )?;
    let insert_text = if data.use_code_snippet {
      Some(format!(
        "{}({})",
        original_item
          .insert_text
          .as_ref()
          .unwrap_or(&original_item.label),
        get_parameters_from_parts(&self.display_parts).join(", "),
      ))
    } else {
      original_item.insert_text.clone()
    };

    Ok(lsp::CompletionItem {
      data: None,
      detail,
      documentation,
      command,
      additional_text_edits,
      insert_text,
      // NOTE(bartlomieju): it's not entirely clear to me why we need to do that,
      // but when `completionItem/resolve` is called, we get a list of commit chars
      // even though we might have returned an empty list in `completion` request.
      commit_characters: None,
      ..original_item.clone()
    })
  }
}

#[derive(Debug, Deserialize, Serialize)]
#[serde(rename_all = "camelCase")]
pub struct CompletionInfo {
  entries: Vec<CompletionEntry>,
  // this is only used by Microsoft's telemetrics, which Deno doesn't use and
  // there are issues with the value not matching the type definitions.
  // flags: Option<CompletionInfoFlags>,
  is_global_completion: bool,
  is_member_completion: bool,
  is_new_identifier_location: bool,
  metadata: Option<Value>,
  optional_replacement_span: Option<TextSpan>,
}

impl CompletionInfo {
  pub fn as_completion_response(
    &self,
    line_index: Arc<LineIndex>,
    settings: &config::CompletionSettings,
    specifier: &ModuleSpecifier,
    position: u32,
  ) -> lsp::CompletionResponse {
    let items = self
      .entries
      .iter()
      .map(|entry| {
        entry.as_completion_item(
          line_index.clone(),
          self,
          settings,
          specifier,
          position,
        )
      })
      .collect();
    let is_incomplete = self
      .metadata
      .clone()
      .map(|v| {
        v.as_object()
          .unwrap()
          .get("isIncomplete")
          .unwrap_or(&json!(false))
          .as_bool()
          .unwrap()
      })
      .unwrap_or(false);
    lsp::CompletionResponse::List(lsp::CompletionList {
      is_incomplete,
      items,
    })
  }
}

#[derive(Debug, Deserialize, Serialize)]
#[serde(rename_all = "camelCase")]
pub struct CompletionItemData {
  pub specifier: ModuleSpecifier,
  pub position: u32,
  pub name: String,
  #[serde(skip_serializing_if = "Option::is_none")]
  pub source: Option<String>,
  #[serde(skip_serializing_if = "Option::is_none")]
  pub data: Option<Value>,
  pub use_code_snippet: bool,
}

#[derive(Debug, Deserialize, Serialize)]
#[serde(rename_all = "camelCase")]
struct CompletionEntryDataImport {
  module_specifier: String,
  file_name: String,
}

/// Modify an import statement text replacement to have the correct import
/// specifier to work with Deno module resolution.
fn update_import_statement(
  mut text_edit: lsp::TextEdit,
  item_data: &CompletionItemData,
  maybe_import_mapper: Option<&TsResponseImportMapper>,
) -> lsp::TextEdit {
  if let Some(data) = &item_data.data {
    if let Ok(import_data) =
      serde_json::from_value::<CompletionEntryDataImport>(data.clone())
    {
      if let Ok(import_specifier) = normalize_specifier(&import_data.file_name)
      {
        if let Some(new_module_specifier) = maybe_import_mapper
          .and_then(|m| {
            m.check_specifier(&import_specifier, &item_data.specifier)
          })
          .or_else(|| {
            relative_specifier(&item_data.specifier, &import_specifier)
          })
        {
          text_edit.new_text = text_edit
            .new_text
            .replace(&import_data.module_specifier, &new_module_specifier);
        }
      }
    }
  }
  text_edit
}

#[derive(Debug, Default, Deserialize, Serialize)]
#[serde(rename_all = "camelCase")]
pub struct CompletionEntry {
  name: String,
  kind: ScriptElementKind,
  #[serde(skip_serializing_if = "Option::is_none")]
  kind_modifiers: Option<String>,
  sort_text: String,
  #[serde(skip_serializing_if = "Option::is_none")]
  insert_text: Option<String>,
  #[serde(skip_serializing_if = "Option::is_none")]
  is_snippet: Option<bool>,
  #[serde(skip_serializing_if = "Option::is_none")]
  replacement_span: Option<TextSpan>,
  #[serde(skip_serializing_if = "Option::is_none")]
  has_action: Option<bool>,
  #[serde(skip_serializing_if = "Option::is_none")]
  source: Option<String>,
  #[serde(skip_serializing_if = "Option::is_none")]
  source_display: Option<Vec<SymbolDisplayPart>>,
  #[serde(skip_serializing_if = "Option::is_none")]
  label_details: Option<CompletionEntryLabelDetails>,
  #[serde(skip_serializing_if = "Option::is_none")]
  is_recommended: Option<bool>,
  #[serde(skip_serializing_if = "Option::is_none")]
  is_from_unchecked_file: Option<bool>,
  #[serde(skip_serializing_if = "Option::is_none")]
  is_package_json_import: Option<bool>,
  #[serde(skip_serializing_if = "Option::is_none")]
  is_import_statement_completion: Option<bool>,
  #[serde(skip_serializing_if = "Option::is_none")]
  data: Option<Value>,
}

impl CompletionEntry {
  fn get_commit_characters(
    &self,
    info: &CompletionInfo,
    settings: &config::CompletionSettings,
  ) -> Option<Vec<String>> {
    if info.is_new_identifier_location {
      return None;
    }

    let mut commit_characters = vec![];
    match self.kind {
      ScriptElementKind::MemberGetAccessorElement
      | ScriptElementKind::MemberSetAccessorElement
      | ScriptElementKind::ConstructSignatureElement
      | ScriptElementKind::CallSignatureElement
      | ScriptElementKind::IndexSignatureElement
      | ScriptElementKind::EnumElement
      | ScriptElementKind::InterfaceElement => {
        commit_characters.push(".");
        commit_characters.push(";");
      }
      ScriptElementKind::ModuleElement
      | ScriptElementKind::Alias
      | ScriptElementKind::ConstElement
      | ScriptElementKind::LetElement
      | ScriptElementKind::VariableElement
      | ScriptElementKind::LocalVariableElement
      | ScriptElementKind::MemberVariableElement
      | ScriptElementKind::ClassElement
      | ScriptElementKind::FunctionElement
      | ScriptElementKind::MemberFunctionElement
      | ScriptElementKind::Keyword
      | ScriptElementKind::ParameterElement => {
        commit_characters.push(".");
        commit_characters.push(",");
        commit_characters.push(";");
        if !settings.complete_function_calls {
          commit_characters.push("(");
        }
      }
      _ => (),
    }

    if commit_characters.is_empty() {
      None
    } else {
      Some(commit_characters.into_iter().map(String::from).collect())
    }
  }

  fn get_filter_text(&self) -> Option<String> {
    if self.name.starts_with('#') {
      if let Some(insert_text) = &self.insert_text {
        if insert_text.starts_with("this.#") {
          return Some(insert_text.replace("this.#", ""));
        } else {
          return Some(insert_text.clone());
        }
      } else {
        return None;
      }
    }

    if let Some(insert_text) = &self.insert_text {
      if insert_text.starts_with("this.") {
        return None;
      }
      if insert_text.starts_with('[') {
        return Some(
          BRACKET_ACCESSOR_RE
            .replace(insert_text, |caps: &Captures| format!(".{}", &caps[1]))
            .to_string(),
        );
      }
    }

    self.insert_text.clone()
  }

  pub fn as_completion_item(
    &self,
    line_index: Arc<LineIndex>,
    info: &CompletionInfo,
    settings: &config::CompletionSettings,
    specifier: &ModuleSpecifier,
    position: u32,
  ) -> lsp::CompletionItem {
    let mut label = self.name.clone();
    let mut kind: Option<lsp::CompletionItemKind> =
      Some(self.kind.clone().into());

    let sort_text = if self.source.is_some() {
      Some(format!("\u{ffff}{}", self.sort_text))
    } else {
      Some(self.sort_text.clone())
    };

    let preselect = self.is_recommended;
    let use_code_snippet = settings.complete_function_calls
      && (kind == Some(lsp::CompletionItemKind::FUNCTION)
        || kind == Some(lsp::CompletionItemKind::METHOD));
    let commit_characters = self.get_commit_characters(info, settings);
    let mut insert_text = self.insert_text.clone();
    let insert_text_format = match self.is_snippet {
      Some(true) => Some(lsp::InsertTextFormat::SNIPPET),
      _ => None,
    };
    let range = self.replacement_span.clone();
    let mut filter_text = self.get_filter_text();
    let mut tags = None;
    let mut detail = None;

    if let Some(kind_modifiers) = &self.kind_modifiers {
      let kind_modifiers = parse_kind_modifier(kind_modifiers);
      if kind_modifiers.contains("optional") {
        if insert_text.is_none() {
          insert_text = Some(label.clone());
        }
        if filter_text.is_none() {
          filter_text = Some(label.clone());
        }
        label += "?";
      }
      if kind_modifiers.contains("deprecated") {
        tags = Some(vec![lsp::CompletionItemTag::DEPRECATED]);
      }
      if kind_modifiers.contains("color") {
        kind = Some(lsp::CompletionItemKind::COLOR);
      }
      if self.kind == ScriptElementKind::ScriptElement {
        for ext_modifier in FILE_EXTENSION_KIND_MODIFIERS {
          if kind_modifiers.contains(ext_modifier) {
            detail = if self.name.to_lowercase().ends_with(ext_modifier) {
              Some(self.name.clone())
            } else {
              Some(format!("{}{}", self.name, ext_modifier))
            };
            break;
          }
        }
      }
    }

    let text_edit =
      if let (Some(text_span), Some(new_text)) = (range, &insert_text) {
        let range = text_span.to_range(line_index);
        let insert_replace_edit = lsp::InsertReplaceEdit {
          new_text: new_text.clone(),
          insert: range,
          replace: range,
        };
        Some(insert_replace_edit.into())
      } else {
        None
      };

    let tsc = CompletionItemData {
      specifier: specifier.clone(),
      position,
      name: self.name.clone(),
      source: self.source.clone(),
      data: self.data.clone(),
      use_code_snippet,
    };

    lsp::CompletionItem {
      label,
      kind,
      sort_text,
      preselect,
      text_edit,
      filter_text,
      insert_text,
      insert_text_format,
      detail,
      tags,
      commit_characters,
      data: Some(json!({ "tsc": tsc })),
      ..Default::default()
    }
  }
}

#[derive(Debug, Default, Deserialize, Serialize)]
#[serde(rename_all = "camelCase")]
struct CompletionEntryLabelDetails {
  #[serde(skip_serializing_if = "Option::is_none")]
  detail: Option<String>,
  #[serde(skip_serializing_if = "Option::is_none")]
  description: Option<String>,
}

#[derive(Debug, Deserialize)]
pub enum OutliningSpanKind {
  #[serde(rename = "comment")]
  Comment,
  #[serde(rename = "region")]
  Region,
  #[serde(rename = "code")]
  Code,
  #[serde(rename = "imports")]
  Imports,
}

#[derive(Debug, Deserialize)]
#[serde(rename_all = "camelCase")]
pub struct OutliningSpan {
  text_span: TextSpan,
  // hint_span: TextSpan,
  // banner_text: String,
  // auto_collapse: bool,
  kind: OutliningSpanKind,
}

const FOLD_END_PAIR_CHARACTERS: &[u8] = &[b'}', b']', b')', b'`'];

impl OutliningSpan {
  pub fn to_folding_range(
    &self,
    line_index: Arc<LineIndex>,
    content: &[u8],
    line_folding_only: bool,
  ) -> lsp::FoldingRange {
    let range = self.text_span.to_range(line_index.clone());
    lsp::FoldingRange {
      start_line: range.start.line,
      start_character: if line_folding_only {
        None
      } else {
        Some(range.start.character)
      },
      end_line: self.adjust_folding_end_line(
        &range,
        line_index,
        content,
        line_folding_only,
      ),
      end_character: if line_folding_only {
        None
      } else {
        Some(range.end.character)
      },
      kind: self.get_folding_range_kind(&self.kind),
    }
  }

  fn adjust_folding_end_line(
    &self,
    range: &lsp::Range,
    line_index: Arc<LineIndex>,
    content: &[u8],
    line_folding_only: bool,
  ) -> u32 {
    if line_folding_only && range.end.line > 0 && range.end.character > 0 {
      let offset_end: usize = line_index.offset(range.end).unwrap().into();
      let fold_end_char = content[offset_end - 1];
      if FOLD_END_PAIR_CHARACTERS.contains(&fold_end_char) {
        return cmp::max(range.end.line - 1, range.start.line);
      }
    }

    range.end.line
  }

  fn get_folding_range_kind(
    &self,
    span_kind: &OutliningSpanKind,
  ) -> Option<lsp::FoldingRangeKind> {
    match span_kind {
      OutliningSpanKind::Comment => Some(lsp::FoldingRangeKind::Comment),
      OutliningSpanKind::Region => Some(lsp::FoldingRangeKind::Region),
      OutliningSpanKind::Imports => Some(lsp::FoldingRangeKind::Imports),
      _ => None,
    }
  }
}

#[derive(Debug, Deserialize)]
#[serde(rename_all = "camelCase")]
pub struct SignatureHelpItems {
  items: Vec<SignatureHelpItem>,
  // applicable_span: TextSpan,
  selected_item_index: u32,
  argument_index: u32,
  // argument_count: u32,
}

impl SignatureHelpItems {
  pub fn into_signature_help(
    self,
    language_server: &language_server::Inner,
  ) -> lsp::SignatureHelp {
    lsp::SignatureHelp {
      signatures: self
        .items
        .into_iter()
        .map(|item| item.into_signature_information(language_server))
        .collect(),
      active_parameter: Some(self.argument_index),
      active_signature: Some(self.selected_item_index),
    }
  }
}

#[derive(Debug, Deserialize)]
#[serde(rename_all = "camelCase")]
pub struct SignatureHelpItem {
  // is_variadic: bool,
  prefix_display_parts: Vec<SymbolDisplayPart>,
  suffix_display_parts: Vec<SymbolDisplayPart>,
  // separator_display_parts: Vec<SymbolDisplayPart>,
  parameters: Vec<SignatureHelpParameter>,
  documentation: Vec<SymbolDisplayPart>,
  // tags: Vec<JsDocTagInfo>,
}

impl SignatureHelpItem {
  pub fn into_signature_information(
    self,
    language_server: &language_server::Inner,
  ) -> lsp::SignatureInformation {
    let prefix_text =
      display_parts_to_string(&self.prefix_display_parts, language_server);
    let params_text = self
      .parameters
      .iter()
      .map(|param| {
        display_parts_to_string(&param.display_parts, language_server)
      })
      .collect::<Vec<String>>()
      .join(", ");
    let suffix_text =
      display_parts_to_string(&self.suffix_display_parts, language_server);
    let documentation =
      display_parts_to_string(&self.documentation, language_server);
    lsp::SignatureInformation {
      label: format!("{prefix_text}{params_text}{suffix_text}"),
      documentation: Some(lsp::Documentation::MarkupContent(
        lsp::MarkupContent {
          kind: lsp::MarkupKind::Markdown,
          value: documentation,
        },
      )),
      parameters: Some(
        self
          .parameters
          .into_iter()
          .map(|param| param.into_parameter_information(language_server))
          .collect(),
      ),
      active_parameter: None,
    }
  }
}

#[derive(Debug, Deserialize)]
#[serde(rename_all = "camelCase")]
pub struct SignatureHelpParameter {
  // name: String,
  documentation: Vec<SymbolDisplayPart>,
  display_parts: Vec<SymbolDisplayPart>,
  // is_optional: bool,
}

impl SignatureHelpParameter {
  pub fn into_parameter_information(
    self,
    language_server: &language_server::Inner,
  ) -> lsp::ParameterInformation {
    let documentation =
      display_parts_to_string(&self.documentation, language_server);
    lsp::ParameterInformation {
      label: lsp::ParameterLabel::Simple(display_parts_to_string(
        &self.display_parts,
        language_server,
      )),
      documentation: Some(lsp::Documentation::MarkupContent(
        lsp::MarkupContent {
          kind: lsp::MarkupKind::Markdown,
          value: documentation,
        },
      )),
    }
  }
}

#[derive(Debug, Clone, Deserialize)]
#[serde(rename_all = "camelCase")]
pub struct SelectionRange {
  text_span: TextSpan,
  #[serde(skip_serializing_if = "Option::is_none")]
  parent: Option<Box<SelectionRange>>,
}

impl SelectionRange {
  pub fn to_selection_range(
    &self,
    line_index: Arc<LineIndex>,
  ) -> lsp::SelectionRange {
    lsp::SelectionRange {
      range: self.text_span.to_range(line_index.clone()),
      parent: self.parent.as_ref().map(|parent_selection| {
        Box::new(parent_selection.to_selection_range(line_index))
      }),
    }
  }
}

#[derive(Debug, Clone, Deserialize)]
struct Response {
  // id: usize,
  data: Value,
}

struct State {
  last_id: usize,
  performance: Arc<Performance>,
  response: Option<Response>,
  state_snapshot: Arc<StateSnapshot>,
  specifiers: HashMap<String, String>,
  token: CancellationToken,
}

impl State {
  fn new(
    state_snapshot: Arc<StateSnapshot>,
    performance: Arc<Performance>,
  ) -> Self {
    Self {
      last_id: 1,
      performance,
      response: None,
      state_snapshot,
      specifiers: HashMap::default(),
      token: Default::default(),
    }
  }

  /// If a normalized version of the specifier has been stored for tsc, this
  /// will "restore" it for communicating back to the tsc language server,
  /// otherwise it will just convert the specifier to a string.
  fn denormalize_specifier(&self, specifier: &ModuleSpecifier) -> String {
    let specifier_str = specifier.to_string();
    self
      .specifiers
      .get(&specifier_str)
      .unwrap_or(&specifier_str)
      .to_string()
  }

  /// In certain situations, tsc can request "invalid" specifiers and this will
  /// normalize and memoize the specifier.
  fn normalize_specifier<S: AsRef<str>>(
    &mut self,
    specifier: S,
  ) -> Result<ModuleSpecifier, AnyError> {
    let specifier_str = specifier.as_ref().replace(".d.ts.d.ts", ".d.ts");
    if specifier_str != specifier.as_ref() {
      self
        .specifiers
        .insert(specifier_str.clone(), specifier.as_ref().to_string());
    }
    ModuleSpecifier::parse(&specifier_str).map_err(|err| err.into())
  }

  fn get_asset_or_document(
    &self,
    specifier: &ModuleSpecifier,
  ) -> Option<AssetOrDocument> {
    let snapshot = &self.state_snapshot;
    if specifier.scheme() == "asset" {
      snapshot.assets.get(specifier).map(AssetOrDocument::Asset)
    } else {
      snapshot
        .documents
        .get(specifier)
        .map(AssetOrDocument::Document)
    }
  }

  fn script_version(&self, specifier: &ModuleSpecifier) -> Option<String> {
    if specifier.scheme() == "asset" {
      if self.state_snapshot.assets.contains_key(specifier) {
        Some("1".to_string())
      } else {
        None
      }
    } else {
      self
        .state_snapshot
        .documents
        .get(specifier)
        .map(|d| d.script_version())
    }
  }
}

fn normalize_specifier<S: AsRef<str>>(
  specifier: S,
) -> Result<ModuleSpecifier, AnyError> {
  resolve_url(specifier.as_ref().replace(".d.ts.d.ts", ".d.ts").as_str())
    .map_err(|err| err.into())
}

#[derive(Debug, Deserialize, Serialize)]
#[serde(rename_all = "camelCase")]
struct SpecifierArgs {
  specifier: String,
}

#[op2(fast)]
fn op_is_cancelled(state: &mut OpState) -> bool {
  let state = state.borrow_mut::<State>();
  state.token.is_cancelled()
}

#[op2(fast)]
fn op_is_node_file(state: &mut OpState, #[string] path: String) -> bool {
  let state = state.borrow::<State>();
  match ModuleSpecifier::parse(&path) {
    Ok(specifier) => state
      .state_snapshot
      .maybe_npm_resolver
      .as_ref()
      .map(|r| r.in_npm_package(&specifier))
      .unwrap_or(false),
    Err(_) => false,
  }
}

<<<<<<< HEAD
// TODO(bartlomieju): op2 can't handle `serde_json::Value`
=======
#[derive(Debug, Serialize)]
#[serde(rename_all = "camelCase")]
struct LoadResponse {
  data: Arc<str>,
  script_kind: i32,
  version: Option<String>,
}

>>>>>>> 82c28640
#[op]
fn op_load(
  state: &mut OpState,
  args: SpecifierArgs,
) -> Result<Option<LoadResponse>, AnyError> {
  let state = state.borrow_mut::<State>();
  let mark = state.performance.mark("op_load", Some(&args));
  let specifier = state.normalize_specifier(args.specifier)?;
  let asset_or_document = state.get_asset_or_document(&specifier);
  state.performance.measure(mark);
  Ok(asset_or_document.map(|doc| LoadResponse {
    data: doc.text(),
    script_kind: crate::tsc::as_ts_script_kind(doc.media_type()),
    version: state.script_version(&specifier),
  }))
}

#[op2]
#[serde]
fn op_resolve(
  state: &mut OpState,
  #[serde] args: ResolveArgs,
) -> Result<Vec<Option<(String, String)>>, AnyError> {
  let state = state.borrow_mut::<State>();
  let mark = state.performance.mark("op_resolve", Some(&args));
  let referrer = state.normalize_specifier(&args.base)?;
  let result = match state.get_asset_or_document(&referrer) {
    Some(referrer_doc) => {
      let resolved = state.state_snapshot.documents.resolve(
        args.specifiers,
        &referrer_doc,
        state.state_snapshot.maybe_node_resolver.as_ref(),
      );
      Ok(
        resolved
          .into_iter()
          .map(|o| {
            o.map(|(s, mt)| (s.to_string(), mt.as_ts_extension().to_string()))
          })
          .collect(),
      )
    }
    None => {
      lsp_warn!(
        "Error resolving. Referring specifier \"{}\" was not found.",
        args.base
      );
      Ok(vec![None; args.specifiers.len()])
    }
  };

  state.performance.measure(mark);
  result
}

<<<<<<< HEAD
#[op2]
fn op_respond(state: &mut OpState, #[serde] args: Response) -> bool {
=======
#[op]
fn op_respond(state: &mut OpState, args: Response) {
>>>>>>> 82c28640
  let state = state.borrow_mut::<State>();
  state.response = Some(args);
}

#[op2]
#[serde]
fn op_script_names(state: &mut OpState) -> Vec<String> {
  let state = state.borrow_mut::<State>();
  let documents = &state.state_snapshot.documents;
  let all_docs = documents.documents(DocumentsFilter::AllDiagnosable);
  let mut seen = HashSet::new();
  let mut result = Vec::new();

  if documents.has_injected_types_node_package() {
    // ensure this is first so it resolves the node types first
    let specifier = "asset:///node_types.d.ts";
    result.push(specifier.to_string());
    seen.insert(specifier);
  }

  // inject these next because they're global
  for import in documents.module_graph_imports() {
    if seen.insert(import.as_str()) {
      result.push(import.to_string());
    }
  }

  // finally include the documents and all their dependencies
  for doc in &all_docs {
    let specifiers = std::iter::once(doc.specifier()).chain(
      doc
        .dependencies()
        .values()
        .filter_map(|dep| dep.get_type().or_else(|| dep.get_code())),
    );
    for specifier in specifiers {
      if seen.insert(specifier.as_str()) {
        if let Some(specifier) = documents.resolve_redirected(specifier) {
          // only include dependencies we know to exist otherwise typescript will error
          if documents.exists(&specifier) {
            result.push(specifier.to_string());
          }
        }
      }
    }
  }

  result
}

#[derive(Debug, Deserialize, Serialize)]
#[serde(rename_all = "camelCase")]
struct ScriptVersionArgs {
  specifier: String,
}

#[op2]
#[string]
fn op_script_version(
  state: &mut OpState,
  #[serde] args: ScriptVersionArgs,
) -> Result<Option<String>, AnyError> {
  let state = state.borrow_mut::<State>();
  // this op is very "noisy" and measuring its performance is not useful, so we
  // don't measure it uniquely anymore.
  let specifier = state.normalize_specifier(args.specifier)?;
  Ok(state.script_version(&specifier))
}

/// Create and setup a JsRuntime based on a snapshot. It is expected that the
/// supplied snapshot is an isolate that contains the TypeScript language
/// server.
fn js_runtime(
  performance: Arc<Performance>,
  cache: Arc<dyn HttpCache>,
) -> JsRuntime {
  JsRuntime::new(RuntimeOptions {
    extensions: vec![deno_tsc::init_ops(performance, cache)],
    startup_snapshot: Some(tsc::compiler_snapshot()),
    ..Default::default()
  })
}

deno_core::extension!(deno_tsc,
  ops = [
    op_is_cancelled,
    op_is_node_file,
    op_load,
    op_resolve,
    op_respond,
    op_script_names,
    op_script_version,
  ],
  options = {
    performance: Arc<Performance>,
    cache: Arc<dyn HttpCache>,
  },
  state = |state, options| {
    state.put(State::new(
      Arc::new(StateSnapshot {
        assets: Default::default(),
        cache_metadata: CacheMetadata::new(options.cache.clone()),
        config: Default::default(),
        documents: Documents::new(options.cache.clone()),
        maybe_import_map: None,
        maybe_node_resolver: None,
        maybe_npm_resolver: None,
      }),
      options.performance,
    ));
  },
);

/// Instruct a language server runtime to start the language server and provide
/// it with a minimal bootstrap configuration.
fn start(runtime: &mut JsRuntime, debug: bool) -> Result<(), AnyError> {
  let init_config = json!({ "debug": debug });
  let init_src = format!("globalThis.serverInit({init_config});");

  runtime.execute_script(located_script_name!(), init_src.into())?;
  Ok(())
}

#[derive(Debug, Deserialize_repr, Serialize_repr)]
#[repr(u32)]
pub enum CompletionTriggerKind {
  Invoked = 1,
  TriggerCharacter = 2,
  TriggerForIncompleteCompletions = 3,
}

impl From<lsp::CompletionTriggerKind> for CompletionTriggerKind {
  fn from(kind: lsp::CompletionTriggerKind) -> Self {
    match kind {
      lsp::CompletionTriggerKind::INVOKED => Self::Invoked,
      lsp::CompletionTriggerKind::TRIGGER_CHARACTER => Self::TriggerCharacter,
      lsp::CompletionTriggerKind::TRIGGER_FOR_INCOMPLETE_COMPLETIONS => {
        Self::TriggerForIncompleteCompletions
      }
      _ => Self::Invoked,
    }
  }
}

#[derive(Debug, Serialize)]
#[serde(rename_all = "kebab-case")]
#[allow(dead_code)]
pub enum QuotePreference {
  Auto,
  Double,
  Single,
}

#[derive(Debug, Serialize)]
#[serde(rename_all = "kebab-case")]
#[allow(dead_code)]
pub enum ImportModuleSpecifierPreference {
  Auto,
  Relative,
  NonRelative,
}

#[derive(Debug, Serialize)]
#[serde(rename_all = "kebab-case")]
#[allow(dead_code)]
pub enum ImportModuleSpecifierEnding {
  Auto,
  Minimal,
  Index,
  Js,
}

#[derive(Debug, Serialize)]
#[serde(rename_all = "kebab-case")]
#[allow(dead_code)]
pub enum IncludeInlayParameterNameHints {
  None,
  Literals,
  All,
}

impl From<&config::InlayHintsParamNamesEnabled>
  for IncludeInlayParameterNameHints
{
  fn from(setting: &config::InlayHintsParamNamesEnabled) -> Self {
    match setting {
      config::InlayHintsParamNamesEnabled::All => Self::All,
      config::InlayHintsParamNamesEnabled::Literals => Self::Literals,
      config::InlayHintsParamNamesEnabled::None => Self::None,
    }
  }
}

#[derive(Debug, Serialize)]
#[serde(rename_all = "kebab-case")]
#[allow(dead_code)]
pub enum IncludePackageJsonAutoImports {
  Auto,
  On,
  Off,
}

#[derive(Debug, Serialize)]
#[serde(rename_all = "kebab-case")]
#[allow(dead_code)]
pub enum JsxAttributeCompletionStyle {
  Auto,
  Braces,
  None,
}

#[derive(Debug, Default, Serialize)]
#[serde(rename_all = "camelCase")]
pub struct GetCompletionsAtPositionOptions {
  #[serde(flatten)]
  pub user_preferences: UserPreferences,
  #[serde(skip_serializing_if = "Option::is_none")]
  pub trigger_character: Option<String>,
  #[serde(skip_serializing_if = "Option::is_none")]
  pub trigger_kind: Option<CompletionTriggerKind>,
}

#[derive(Debug, Default, Serialize)]
#[serde(rename_all = "camelCase")]
pub struct UserPreferences {
  #[serde(skip_serializing_if = "Option::is_none")]
  pub disable_suggestions: Option<bool>,
  #[serde(skip_serializing_if = "Option::is_none")]
  pub quote_preference: Option<QuotePreference>,
  #[serde(skip_serializing_if = "Option::is_none")]
  pub include_completions_for_module_exports: Option<bool>,
  #[serde(skip_serializing_if = "Option::is_none")]
  pub include_completions_for_import_statements: Option<bool>,
  #[serde(skip_serializing_if = "Option::is_none")]
  pub include_completions_with_snippet_text: Option<bool>,
  #[serde(skip_serializing_if = "Option::is_none")]
  pub include_automatic_optional_chain_completions: Option<bool>,
  #[serde(skip_serializing_if = "Option::is_none")]
  pub include_completions_with_insert_text: Option<bool>,
  #[serde(skip_serializing_if = "Option::is_none")]
  pub include_completions_with_class_member_snippets: Option<bool>,
  #[serde(skip_serializing_if = "Option::is_none")]
  pub include_completions_with_object_literal_method_snippets: Option<bool>,
  #[serde(skip_serializing_if = "Option::is_none")]
  pub use_label_details_in_completion_entries: Option<bool>,
  #[serde(skip_serializing_if = "Option::is_none")]
  pub allow_incomplete_completions: Option<bool>,
  #[serde(skip_serializing_if = "Option::is_none")]
  pub import_module_specifier_preference:
    Option<ImportModuleSpecifierPreference>,
  #[serde(skip_serializing_if = "Option::is_none")]
  pub import_module_specifier_ending: Option<ImportModuleSpecifierEnding>,
  #[serde(skip_serializing_if = "Option::is_none")]
  pub allow_text_changes_in_new_files: Option<bool>,
  #[serde(skip_serializing_if = "Option::is_none")]
  pub provide_prefix_and_suffix_text_for_rename: Option<bool>,
  #[serde(skip_serializing_if = "Option::is_none")]
  pub include_package_json_auto_imports: Option<IncludePackageJsonAutoImports>,
  #[serde(skip_serializing_if = "Option::is_none")]
  pub provide_refactor_not_applicable_reason: Option<bool>,
  #[serde(skip_serializing_if = "Option::is_none")]
  pub jsx_attribute_completion_style: Option<JsxAttributeCompletionStyle>,
  #[serde(skip_serializing_if = "Option::is_none")]
  pub include_inlay_parameter_name_hints:
    Option<IncludeInlayParameterNameHints>,
  #[serde(skip_serializing_if = "Option::is_none")]
  pub include_inlay_parameter_name_hints_when_argument_matches_name:
    Option<bool>,
  #[serde(skip_serializing_if = "Option::is_none")]
  pub include_inlay_function_parameter_type_hints: Option<bool>,
  #[serde(skip_serializing_if = "Option::is_none")]
  pub include_inlay_variable_type_hints: Option<bool>,
  #[serde(skip_serializing_if = "Option::is_none")]
  pub include_inlay_variable_type_hints_when_type_matches_name: Option<bool>,
  #[serde(skip_serializing_if = "Option::is_none")]
  pub include_inlay_property_declaration_type_hints: Option<bool>,
  #[serde(skip_serializing_if = "Option::is_none")]
  pub include_inlay_function_like_return_type_hints: Option<bool>,
  #[serde(skip_serializing_if = "Option::is_none")]
  pub include_inlay_enum_member_value_hints: Option<bool>,
  #[serde(skip_serializing_if = "Option::is_none")]
  pub allow_rename_of_import_path: Option<bool>,
  #[serde(skip_serializing_if = "Option::is_none")]
  pub auto_import_file_exclude_patterns: Option<Vec<String>>,
}

impl From<&config::WorkspaceSettings> for UserPreferences {
  fn from(workspace_settings: &config::WorkspaceSettings) -> Self {
    let inlay_hints = &workspace_settings.inlay_hints;
    Self {
      include_inlay_parameter_name_hints: Some(
        (&inlay_hints.parameter_names.enabled).into(),
      ),
      include_inlay_parameter_name_hints_when_argument_matches_name: Some(
        !inlay_hints
          .parameter_names
          .suppress_when_argument_matches_name,
      ),
      include_inlay_function_parameter_type_hints: Some(
        inlay_hints.parameter_types.enabled,
      ),
      include_inlay_variable_type_hints: Some(
        inlay_hints.variable_types.enabled,
      ),
      include_inlay_variable_type_hints_when_type_matches_name: Some(
        !inlay_hints.variable_types.suppress_when_type_matches_name,
      ),
      include_inlay_property_declaration_type_hints: Some(
        inlay_hints.property_declaration_types.enabled,
      ),
      include_inlay_function_like_return_type_hints: Some(
        inlay_hints.function_like_return_types.enabled,
      ),
      include_inlay_enum_member_value_hints: Some(
        inlay_hints.enum_member_values.enabled,
      ),
      ..Default::default()
    }
  }
}

#[derive(Debug, Serialize)]
#[serde(rename_all = "camelCase")]
pub struct SignatureHelpItemsOptions {
  #[serde(skip_serializing_if = "Option::is_none")]
  pub trigger_reason: Option<SignatureHelpTriggerReason>,
}

#[derive(Debug, Serialize)]
pub enum SignatureHelpTriggerKind {
  #[serde(rename = "characterTyped")]
  CharacterTyped,
  #[serde(rename = "invoked")]
  Invoked,
  #[serde(rename = "retrigger")]
  Retrigger,
  #[serde(rename = "unknown")]
  Unknown,
}

impl From<lsp::SignatureHelpTriggerKind> for SignatureHelpTriggerKind {
  fn from(kind: lsp::SignatureHelpTriggerKind) -> Self {
    match kind {
      lsp::SignatureHelpTriggerKind::INVOKED => Self::Invoked,
      lsp::SignatureHelpTriggerKind::TRIGGER_CHARACTER => Self::CharacterTyped,
      lsp::SignatureHelpTriggerKind::CONTENT_CHANGE => Self::Retrigger,
      _ => Self::Unknown,
    }
  }
}

#[derive(Debug, Serialize)]
#[serde(rename_all = "camelCase")]
pub struct SignatureHelpTriggerReason {
  pub kind: SignatureHelpTriggerKind,
  #[serde(skip_serializing_if = "Option::is_none")]
  pub trigger_character: Option<String>,
}

#[derive(Debug, Serialize)]
#[serde(rename_all = "camelCase")]
pub struct GetCompletionDetailsArgs {
  pub specifier: ModuleSpecifier,
  pub position: u32,
  pub name: String,
  #[serde(skip_serializing_if = "Option::is_none")]
  pub format_code_settings: Option<FormatCodeSettings>,
  #[serde(skip_serializing_if = "Option::is_none")]
  pub source: Option<String>,
  #[serde(skip_serializing_if = "Option::is_none")]
  pub preferences: Option<UserPreferences>,
  #[serde(skip_serializing_if = "Option::is_none")]
  pub data: Option<Value>,
}

impl From<&CompletionItemData> for GetCompletionDetailsArgs {
  fn from(item_data: &CompletionItemData) -> Self {
    Self {
      specifier: item_data.specifier.clone(),
      position: item_data.position,
      name: item_data.name.clone(),
      source: item_data.source.clone(),
      preferences: None,
      format_code_settings: None,
      data: item_data.data.clone(),
    }
  }
}

#[derive(Debug)]
pub struct GetNavigateToItemsArgs {
  pub search: String,
  pub max_result_count: Option<u32>,
  pub file: Option<String>,
}

/// Methods that are supported by the Language Service in the compiler isolate.
#[derive(Debug)]
enum RequestMethod {
  /// Configure the compilation settings for the server.
  Configure(TsConfig),
  /// Get rename locations at a given position.
  FindRenameLocations {
    specifier: ModuleSpecifier,
    position: u32,
    find_in_strings: bool,
    find_in_comments: bool,
    provide_prefix_and_suffix_text_for_rename: bool,
  },
  GetAssets,
  /// Retrieve the possible refactor info for a range of a file.
  GetApplicableRefactors((ModuleSpecifier, TextSpan, String)),
  /// Retrieve the refactor edit info for a range.
  GetEditsForRefactor(
    (
      ModuleSpecifier,
      FormatCodeSettings,
      TextSpan,
      String,
      String,
    ),
  ),
  /// Retrieve the refactor edit info for a range.
  GetEditsForFileRename(
    (
      ModuleSpecifier,
      ModuleSpecifier,
      FormatCodeSettings,
      UserPreferences,
    ),
  ),
  /// Retrieve code fixes for a range of a file with the provided error codes.
  GetCodeFixes((ModuleSpecifier, u32, u32, Vec<String>, FormatCodeSettings)),
  /// Get completion information at a given position (IntelliSense).
  GetCompletions(
    (
      ModuleSpecifier,
      u32,
      GetCompletionsAtPositionOptions,
      FormatCodeSettings,
    ),
  ),
  /// Get details about a specific completion entry.
  GetCompletionDetails(GetCompletionDetailsArgs),
  /// Retrieve the combined code fixes for a fix id for a module.
  GetCombinedCodeFix((ModuleSpecifier, Value, FormatCodeSettings)),
  /// Get declaration information for a specific position.
  GetDefinition((ModuleSpecifier, u32)),
  /// Return diagnostics for given file.
  GetDiagnostics(Vec<ModuleSpecifier>),
  /// Return document highlights at position.
  GetDocumentHighlights((ModuleSpecifier, u32, Vec<ModuleSpecifier>)),
  /// Get semantic highlights information for a particular file.
  GetEncodedSemanticClassifications((ModuleSpecifier, TextSpan)),
  /// Get implementation information for a specific position.
  GetImplementation((ModuleSpecifier, u32)),
  /// Get "navigate to" items, which are converted to workspace symbols
  GetNavigateToItems(GetNavigateToItemsArgs),
  /// Get a "navigation tree" for a specifier.
  GetNavigationTree(ModuleSpecifier),
  /// Get outlining spans for a specifier.
  GetOutliningSpans(ModuleSpecifier),
  /// Return quick info at position (hover information).
  GetQuickInfo((ModuleSpecifier, u32)),
  /// Finds the document references for a specific position.
  FindReferences {
    specifier: ModuleSpecifier,
    position: u32,
  },
  /// Get signature help items for a specific position.
  GetSignatureHelpItems((ModuleSpecifier, u32, SignatureHelpItemsOptions)),
  /// Get a selection range for a specific position.
  GetSmartSelectionRange((ModuleSpecifier, u32)),
  /// Get the diagnostic codes that support some form of code fix.
  GetSupportedCodeFixes,
  /// Get the type definition information for a specific position.
  GetTypeDefinition {
    specifier: ModuleSpecifier,
    position: u32,
  },
  /// Resolve a call hierarchy item for a specific position.
  PrepareCallHierarchy((ModuleSpecifier, u32)),
  /// Resolve incoming call hierarchy items for a specific position.
  ProvideCallHierarchyIncomingCalls((ModuleSpecifier, u32)),
  /// Resolve outgoing call hierarchy items for a specific position.
  ProvideCallHierarchyOutgoingCalls((ModuleSpecifier, u32)),
  /// Resolve inlay hints for a specific text span
  ProvideInlayHints((ModuleSpecifier, TextSpan, UserPreferences)),

  // Special request, used only internally by the LSP
  Restart,
}

impl RequestMethod {
  fn to_value(&self, state: &State, id: usize) -> Value {
    match self {
      RequestMethod::Configure(config) => json!({
        "id": id,
        "method": "configure",
        "compilerOptions": config,
      }),
      RequestMethod::FindRenameLocations {
        specifier,
        position,
        find_in_strings,
        find_in_comments,
        provide_prefix_and_suffix_text_for_rename,
      } => {
        json!({
          "id": id,
          "method": "findRenameLocations",
          "specifier": state.denormalize_specifier(specifier),
          "position": position,
          "findInStrings": find_in_strings,
          "findInComments": find_in_comments,
          "providePrefixAndSuffixTextForRename": provide_prefix_and_suffix_text_for_rename
        })
      }
      RequestMethod::GetAssets => json!({
        "id": id,
        "method": "getAssets",
      }),
      RequestMethod::GetApplicableRefactors((specifier, span, kind)) => json!({
        "id": id,
        "method": "getApplicableRefactors",
        "specifier": state.denormalize_specifier(specifier),
        "range": { "pos": span.start, "end": span.start + span.length },
        "kind": kind,
      }),
      RequestMethod::GetEditsForRefactor((
        specifier,
        format_code_settings,
        span,
        refactor_name,
        action_name,
      )) => json!({
        "id": id,
        "method": "getEditsForRefactor",
        "specifier": state.denormalize_specifier(specifier),
        "formatCodeSettings": format_code_settings,
        "range": { "pos": span.start, "end": span.start + span.length},
        "refactorName": refactor_name,
        "actionName": action_name,
      }),
      RequestMethod::GetEditsForFileRename((
        old_specifier,
        new_specifier,
        format_code_settings,
        preferences,
      )) => json!({
        "id": id,
        "method": "getEditsForFileRename",
        "oldSpecifier": state.denormalize_specifier(old_specifier),
        "newSpecifier": state.denormalize_specifier(new_specifier),
        "formatCodeSettings": format_code_settings,
        "preferences": preferences,
      }),
      RequestMethod::GetCodeFixes((
        specifier,
        start_pos,
        end_pos,
        error_codes,
        format_code_settings,
      )) => json!({
        "id": id,
        "method": "getCodeFixes",
        "specifier": state.denormalize_specifier(specifier),
        "startPosition": start_pos,
        "endPosition": end_pos,
        "errorCodes": error_codes,
        "formatCodeSettings": format_code_settings,
      }),
      RequestMethod::GetCombinedCodeFix((
        specifier,
        fix_id,
        format_code_settings,
      )) => json!({
        "id": id,
        "method": "getCombinedCodeFix",
        "specifier": state.denormalize_specifier(specifier),
        "fixId": fix_id,
        "formatCodeSettings": format_code_settings,
      }),
      RequestMethod::GetCompletionDetails(args) => json!({
        "id": id,
        "method": "getCompletionDetails",
        "args": args
      }),
      RequestMethod::GetCompletions((
        specifier,
        position,
        preferences,
        format_code_settings,
      )) => {
        json!({
          "id": id,
          "method": "getCompletions",
          "specifier": state.denormalize_specifier(specifier),
          "position": position,
          "preferences": preferences,
          "formatCodeSettings": format_code_settings,
        })
      }
      RequestMethod::GetDefinition((specifier, position)) => json!({
        "id": id,
        "method": "getDefinition",
        "specifier": state.denormalize_specifier(specifier),
        "position": position,
      }),
      RequestMethod::GetDiagnostics(specifiers) => json!({
        "id": id,
        "method": "getDiagnostics",
        "specifiers": specifiers.iter().map(|s| state.denormalize_specifier(s)).collect::<Vec<String>>(),
      }),
      RequestMethod::GetDocumentHighlights((
        specifier,
        position,
        files_to_search,
      )) => json!({
        "id": id,
        "method": "getDocumentHighlights",
        "specifier": state.denormalize_specifier(specifier),
        "position": position,
        "filesToSearch": files_to_search,
      }),
      RequestMethod::GetEncodedSemanticClassifications((specifier, span)) => {
        json!({
          "id": id,
          "method": "getEncodedSemanticClassifications",
          "specifier": state.denormalize_specifier(specifier),
          "span": span,
        })
      }
      RequestMethod::GetImplementation((specifier, position)) => json!({
        "id": id,
        "method": "getImplementation",
        "specifier": state.denormalize_specifier(specifier),
        "position": position,
      }),
      RequestMethod::GetNavigateToItems(GetNavigateToItemsArgs {
        search,
        max_result_count,
        file,
      }) => json!({
        "id": id,
        "method": "getNavigateToItems",
        "search": search,
        "maxResultCount": max_result_count,
        "file": file,
      }),
      RequestMethod::GetNavigationTree(specifier) => json!({
        "id": id,
        "method": "getNavigationTree",
        "specifier": state.denormalize_specifier(specifier),
      }),
      RequestMethod::GetOutliningSpans(specifier) => json!({
        "id": id,
        "method": "getOutliningSpans",
        "specifier": state.denormalize_specifier(specifier),
      }),
      RequestMethod::GetQuickInfo((specifier, position)) => json!({
        "id": id,
        "method": "getQuickInfo",
        "specifier": state.denormalize_specifier(specifier),
        "position": position,
      }),
      RequestMethod::FindReferences {
        specifier,
        position,
      } => json!({
        "id": id,
        "method": "findReferences",
        "specifier": state.denormalize_specifier(specifier),
        "position": position,
      }),
      RequestMethod::GetSignatureHelpItems((specifier, position, options)) => {
        json!({
          "id": id,
          "method": "getSignatureHelpItems",
          "specifier": state.denormalize_specifier(specifier),
          "position": position,
          "options": options,
        })
      }
      RequestMethod::GetSmartSelectionRange((specifier, position)) => {
        json!({
          "id": id,
          "method": "getSmartSelectionRange",
          "specifier": state.denormalize_specifier(specifier),
          "position": position
        })
      }
      RequestMethod::GetSupportedCodeFixes => json!({
        "id": id,
        "method": "getSupportedCodeFixes",
      }),
      RequestMethod::GetTypeDefinition {
        specifier,
        position,
      } => json!({
        "id": id,
        "method": "getTypeDefinition",
        "specifier": state.denormalize_specifier(specifier),
        "position": position
      }),
      RequestMethod::PrepareCallHierarchy((specifier, position)) => {
        json!({
          "id": id,
          "method": "prepareCallHierarchy",
          "specifier": state.denormalize_specifier(specifier),
          "position": position
        })
      }
      RequestMethod::ProvideCallHierarchyIncomingCalls((
        specifier,
        position,
      )) => {
        json!({
          "id": id,
          "method": "provideCallHierarchyIncomingCalls",
          "specifier": state.denormalize_specifier(specifier),
          "position": position
        })
      }
      RequestMethod::ProvideCallHierarchyOutgoingCalls((
        specifier,
        position,
      )) => {
        json!({
          "id": id,
          "method": "provideCallHierarchyOutgoingCalls",
          "specifier": state.denormalize_specifier(specifier),
          "position": position
        })
      }
      RequestMethod::ProvideInlayHints((specifier, span, preferences)) => {
        json!({
          "id": id,
          "method": "provideInlayHints",
          "specifier": state.denormalize_specifier(specifier),
          "span": span,
          "preferences": preferences,
        })
      }
      RequestMethod::Restart => json!({
        "id": id,
        "method": "restart",
      }),
    }
  }
}

/// Send a request into a runtime and return the JSON value of the response.
fn request(
  runtime: &mut JsRuntime,
  state_snapshot: Arc<StateSnapshot>,
  method: RequestMethod,
  token: CancellationToken,
) -> Result<Value, AnyError> {
  let (performance, request_params) = {
    let op_state = runtime.op_state();
    let mut op_state = op_state.borrow_mut();
    let state = op_state.borrow_mut::<State>();
    state.state_snapshot = state_snapshot;
    state.token = token;
    state.last_id += 1;
    let id = state.last_id;
    (state.performance.clone(), method.to_value(state, id))
  };
  let mark = performance.mark("request", Some(request_params.clone()));
  let request_src = format!("globalThis.serverRequest({request_params});");
  runtime.execute_script(located_script_name!(), request_src.into())?;

  let op_state = runtime.op_state();
  let mut op_state = op_state.borrow_mut();
  let state = op_state.borrow_mut::<State>();

  performance.measure(mark);
  if let Some(response) = state.response.clone() {
    state.response = None;
    Ok(response.data)
  } else {
    Err(custom_error(
      "RequestError",
      "The response was not received for the request.",
    ))
  }
}

#[cfg(test)]
mod tests {
  use super::*;
  use crate::cache::GlobalHttpCache;
  use crate::cache::HttpCache;
  use crate::cache::RealDenoCacheEnv;
  use crate::http_util::HeadersMap;
  use crate::lsp::cache::CacheMetadata;
  use crate::lsp::config::WorkspaceSettings;
  use crate::lsp::documents::Documents;
  use crate::lsp::documents::LanguageId;
  use crate::lsp::text::LineIndex;
  use crate::tsc::AssetText;
  use pretty_assertions::assert_eq;
  use std::path::Path;
  use std::path::PathBuf;
  use test_util::TempDir;

  fn mock_state_snapshot(
    fixtures: &[(&str, &str, i32, LanguageId)],
    location: &Path,
  ) -> StateSnapshot {
    let cache = Arc::new(GlobalHttpCache::new(
      location.to_path_buf(),
      RealDenoCacheEnv,
    ));
    let mut documents = Documents::new(cache.clone());
    for (specifier, source, version, language_id) in fixtures {
      let specifier =
        resolve_url(specifier).expect("failed to create specifier");
      documents.open(
        specifier.clone(),
        *version,
        *language_id,
        (*source).into(),
      );
    }
    StateSnapshot {
      documents,
      assets: Default::default(),
      cache_metadata: CacheMetadata::new(cache),
      config: Default::default(),
      maybe_import_map: None,
      maybe_node_resolver: None,
      maybe_npm_resolver: None,
    }
  }

  fn setup(
    temp_dir: &TempDir,
    debug: bool,
    config: Value,
    sources: &[(&str, &str, i32, LanguageId)],
  ) -> (JsRuntime, Arc<StateSnapshot>, PathBuf) {
    let location = temp_dir.path().join("deps").to_path_buf();
    let cache =
      Arc::new(GlobalHttpCache::new(location.clone(), RealDenoCacheEnv));
    let state_snapshot = Arc::new(mock_state_snapshot(sources, &location));
    let mut runtime = js_runtime(Default::default(), cache);
    start(&mut runtime, debug).unwrap();
    let ts_config = TsConfig::new(config);
    assert_eq!(
      request(
        &mut runtime,
        state_snapshot.clone(),
        RequestMethod::Configure(ts_config),
        Default::default(),
      )
      .expect("failed request"),
      json!(true)
    );
    (runtime, state_snapshot, location)
  }

  #[test]
  fn test_replace_links() {
    let actual = replace_links(r"test {@link http://deno.land/x/mod.ts} test");
    assert_eq!(
      actual,
      r"test [http://deno.land/x/mod.ts](http://deno.land/x/mod.ts) test"
    );
    let actual =
      replace_links(r"test {@link http://deno.land/x/mod.ts a link} test");
    assert_eq!(actual, r"test [a link](http://deno.land/x/mod.ts) test");
    let actual =
      replace_links(r"test {@linkcode http://deno.land/x/mod.ts a link} test");
    assert_eq!(actual, r"test [`a link`](http://deno.land/x/mod.ts) test");
  }

  #[test]
  fn test_project_configure() {
    let temp_dir = TempDir::new();
    setup(
      &temp_dir,
      false,
      json!({
        "target": "esnext",
        "module": "esnext",
        "noEmit": true,
      }),
      &[],
    );
  }

  #[test]
  fn test_project_reconfigure() {
    let temp_dir = TempDir::new();
    let (mut runtime, state_snapshot, _) = setup(
      &temp_dir,
      false,
      json!({
        "target": "esnext",
        "module": "esnext",
        "noEmit": true,
      }),
      &[],
    );
    let ts_config = TsConfig::new(json!({
      "target": "esnext",
      "module": "esnext",
      "noEmit": true,
      "lib": ["deno.ns", "deno.worker"]
    }));
    let result = request(
      &mut runtime,
      state_snapshot,
      RequestMethod::Configure(ts_config),
      Default::default(),
    );
    assert!(result.is_ok());
    let response = result.unwrap();
    assert_eq!(response, json!(true));
  }

  #[test]
  fn test_get_diagnostics() {
    let temp_dir = TempDir::new();
    let (mut runtime, state_snapshot, _) = setup(
      &temp_dir,
      false,
      json!({
        "target": "esnext",
        "module": "esnext",
        "noEmit": true,
      }),
      &[(
        "file:///a.ts",
        r#"console.log("hello deno");"#,
        1,
        LanguageId::TypeScript,
      )],
    );
    let specifier = resolve_url("file:///a.ts").expect("could not resolve url");
    let result = request(
      &mut runtime,
      state_snapshot,
      RequestMethod::GetDiagnostics(vec![specifier]),
      Default::default(),
    );
    assert!(result.is_ok());
    let response = result.unwrap();
    assert_eq!(
      response,
      json!({
        "file:///a.ts": [
          {
            "start": {
              "line": 0,
              "character": 0,
            },
            "end": {
              "line": 0,
              "character": 7
            },
            "fileName": "file:///a.ts",
            "messageText": "Cannot find name 'console'. Do you need to change your target library? Try changing the \'lib\' compiler option to include 'dom'.",
            "sourceLine": "console.log(\"hello deno\");",
            "category": 1,
            "code": 2584
          }
        ]
      })
    );
  }

  #[test]
  fn test_get_diagnostics_lib() {
    let temp_dir = TempDir::new();
    let (mut runtime, state_snapshot, _) = setup(
      &temp_dir,
      false,
      json!({
        "target": "esnext",
        "module": "esnext",
        "jsx": "react",
        "lib": ["esnext", "dom", "deno.ns"],
        "noEmit": true,
      }),
      &[(
        "file:///a.ts",
        r#"console.log(document.location);"#,
        1,
        LanguageId::TypeScript,
      )],
    );
    let specifier = resolve_url("file:///a.ts").expect("could not resolve url");
    let result = request(
      &mut runtime,
      state_snapshot,
      RequestMethod::GetDiagnostics(vec![specifier]),
      Default::default(),
    );
    assert!(result.is_ok());
    let response = result.unwrap();
    assert_eq!(response, json!({ "file:///a.ts": [] }));
  }

  #[test]
  fn test_module_resolution() {
    let temp_dir = TempDir::new();
    let (mut runtime, state_snapshot, _) = setup(
      &temp_dir,
      false,
      json!({
        "target": "esnext",
        "module": "esnext",
        "lib": ["deno.ns", "deno.window"],
        "noEmit": true,
      }),
      &[(
        "file:///a.ts",
        r#"
        import { B } from "https://deno.land/x/b/mod.ts";

        const b = new B();

        console.log(b);
      "#,
        1,
        LanguageId::TypeScript,
      )],
    );
    let specifier = resolve_url("file:///a.ts").expect("could not resolve url");
    let result = request(
      &mut runtime,
      state_snapshot,
      RequestMethod::GetDiagnostics(vec![specifier]),
      Default::default(),
    );
    assert!(result.is_ok());
    let response = result.unwrap();
    assert_eq!(response, json!({ "file:///a.ts": [] }));
  }

  #[test]
  fn test_bad_module_specifiers() {
    let temp_dir = TempDir::new();
    let (mut runtime, state_snapshot, _) = setup(
      &temp_dir,
      false,
      json!({
        "target": "esnext",
        "module": "esnext",
        "lib": ["deno.ns", "deno.window"],
        "noEmit": true,
      }),
      &[(
        "file:///a.ts",
        r#"
        import { A } from ".";
        "#,
        1,
        LanguageId::TypeScript,
      )],
    );
    let specifier = resolve_url("file:///a.ts").expect("could not resolve url");
    let result = request(
      &mut runtime,
      state_snapshot,
      RequestMethod::GetDiagnostics(vec![specifier]),
      Default::default(),
    );
    assert!(result.is_ok());
    let response = result.unwrap();
    assert_eq!(
      response,
      json!({
        "file:///a.ts": [{
          "start": {
            "line": 1,
            "character": 8
          },
          "end": {
            "line": 1,
            "character": 30
          },
          "fileName": "file:///a.ts",
          "messageText": "\'A\' is declared but its value is never read.",
          "sourceLine": "        import { A } from \".\";",
          "category": 2,
          "code": 6133,
          "reportsUnnecessary": true,
        }]
      })
    );
  }

  #[test]
  fn test_remote_modules() {
    let temp_dir = TempDir::new();
    let (mut runtime, state_snapshot, _) = setup(
      &temp_dir,
      false,
      json!({
        "target": "esnext",
        "module": "esnext",
        "lib": ["deno.ns", "deno.window"],
        "noEmit": true,
      }),
      &[(
        "file:///a.ts",
        r#"
        import { B } from "https://deno.land/x/b/mod.ts";

        const b = new B();

        console.log(b);
      "#,
        1,
        LanguageId::TypeScript,
      )],
    );
    let specifier = resolve_url("file:///a.ts").expect("could not resolve url");
    let result = request(
      &mut runtime,
      state_snapshot,
      RequestMethod::GetDiagnostics(vec![specifier]),
      Default::default(),
    );
    assert!(result.is_ok());
    let response = result.unwrap();
    assert_eq!(response, json!({ "file:///a.ts": [] }));
  }

  #[test]
  fn test_partial_modules() {
    let temp_dir = TempDir::new();
    let (mut runtime, state_snapshot, _) = setup(
      &temp_dir,
      false,
      json!({
        "target": "esnext",
        "module": "esnext",
        "lib": ["deno.ns", "deno.window"],
        "noEmit": true,
      }),
      &[(
        "file:///a.ts",
        r#"
        import {
          Application,
          Context,
          Router,
          Status,
        } from "https://deno.land/x/oak@v6.3.2/mod.ts";

        import * as test from
      "#,
        1,
        LanguageId::TypeScript,
      )],
    );
    let specifier = resolve_url("file:///a.ts").expect("could not resolve url");
    let result = request(
      &mut runtime,
      state_snapshot,
      RequestMethod::GetDiagnostics(vec![specifier]),
      Default::default(),
    );
    assert!(result.is_ok());
    let response = result.unwrap();
    assert_eq!(
      response,
      json!({
        "file:///a.ts": [{
          "start": {
            "line": 1,
            "character": 8
          },
          "end": {
            "line": 6,
            "character": 55,
          },
          "fileName": "file:///a.ts",
          "messageText": "All imports in import declaration are unused.",
          "sourceLine": "        import {",
          "category": 2,
          "code": 6192,
          "reportsUnnecessary": true
        }, {
          "start": {
            "line": 8,
            "character": 29
          },
          "end": {
            "line": 8,
            "character": 29
          },
          "fileName": "file:///a.ts",
          "messageText": "Expression expected.",
          "sourceLine": "        import * as test from",
          "category": 1,
          "code": 1109
        }]
      })
    );
  }

  #[test]
  fn test_no_debug_failure() {
    let temp_dir = TempDir::new();
    let (mut runtime, state_snapshot, _) = setup(
      &temp_dir,
      false,
      json!({
        "target": "esnext",
        "module": "esnext",
        "lib": ["deno.ns", "deno.window"],
        "noEmit": true,
      }),
      &[(
        "file:///a.ts",
        r#"const url = new URL("b.js", import."#,
        1,
        LanguageId::TypeScript,
      )],
    );
    let specifier = resolve_url("file:///a.ts").expect("could not resolve url");
    let result = request(
      &mut runtime,
      state_snapshot,
      RequestMethod::GetDiagnostics(vec![specifier]),
      Default::default(),
    );
    assert!(result.is_ok());
    let response = result.unwrap();
    assert_eq!(
      response,
      json!({
        "file:///a.ts": [
          {
            "start": {
              "line": 0,
              "character": 35,
            },
            "end": {
              "line": 0,
              "character": 35
            },
            "fileName": "file:///a.ts",
            "messageText": "Identifier expected.",
            "sourceLine": "const url = new URL(\"b.js\", import.",
            "category": 1,
            "code": 1003,
          }
        ]
      })
    );
  }

  #[test]
  fn test_request_assets() {
    let temp_dir = TempDir::new();
    let (mut runtime, state_snapshot, _) =
      setup(&temp_dir, false, json!({}), &[]);
    let result = request(
      &mut runtime,
      state_snapshot,
      RequestMethod::GetAssets,
      Default::default(),
    )
    .unwrap();
    let assets: Vec<AssetText> = serde_json::from_value(result).unwrap();
    let mut asset_names = assets
      .iter()
      .map(|a| {
        a.specifier
          .replace("asset:///lib.", "")
          .replace(".d.ts", "")
      })
      .collect::<Vec<_>>();
    let mut expected_asset_names: Vec<String> = serde_json::from_str(
      include_str!(concat!(env!("OUT_DIR"), "/lib_file_names.json")),
    )
    .unwrap();

    asset_names.sort();
    expected_asset_names.sort();

    // You might have found this assertion starts failing after upgrading TypeScript.
    // Ensure build.rs is updated so these match.
    assert_eq!(asset_names, expected_asset_names);

    // get some notification when the size of the assets grows
    let mut total_size = 0;
    for asset in assets {
      total_size += asset.text.len();
    }
    assert!(total_size > 0);
    assert!(total_size < 2_000_000); // currently as of TS 4.6, it's 0.7MB
  }

  #[test]
  fn test_modify_sources() {
    let temp_dir = TempDir::new();
    let (mut runtime, state_snapshot, location) = setup(
      &temp_dir,
      false,
      json!({
        "target": "esnext",
        "module": "esnext",
        "lib": ["deno.ns", "deno.window"],
        "noEmit": true,
      }),
      &[(
        "file:///a.ts",
        r#"
          import * as a from "https://deno.land/x/example/a.ts";
          if (a.a === "b") {
            console.log("fail");
          }
        "#,
        1,
        LanguageId::TypeScript,
      )],
    );
    let cache = Arc::new(GlobalHttpCache::new(location, RealDenoCacheEnv));
    let specifier_dep =
      resolve_url("https://deno.land/x/example/a.ts").unwrap();
    cache
      .set(
        &specifier_dep,
        HeadersMap::default(),
        b"export const b = \"b\";\n",
      )
      .unwrap();
    let specifier = resolve_url("file:///a.ts").unwrap();
    let result = request(
      &mut runtime,
      state_snapshot.clone(),
      RequestMethod::GetDiagnostics(vec![specifier]),
      Default::default(),
    );
    assert!(result.is_ok());
    let response = result.unwrap();
    assert_eq!(
      response,
      json!({
        "file:///a.ts": [
          {
            "start": {
              "line": 2,
              "character": 16,
            },
            "end": {
              "line": 2,
              "character": 17
            },
            "fileName": "file:///a.ts",
            "messageText": "Property \'a\' does not exist on type \'typeof import(\"https://deno.land/x/example/a\")\'.",
            "sourceLine": "          if (a.a === \"b\") {",
            "code": 2339,
            "category": 1,
          }
        ]
      })
    );
    cache
      .set(
        &specifier_dep,
        HeadersMap::default(),
        b"export const b = \"b\";\n\nexport const a = \"b\";\n",
      )
      .unwrap();
    let specifier = resolve_url("file:///a.ts").unwrap();
    let result = request(
      &mut runtime,
      state_snapshot,
      RequestMethod::GetDiagnostics(vec![specifier]),
      Default::default(),
    );
    assert!(result.is_ok());
    let response = result.unwrap();
    assert_eq!(
      response,
      json!({
        "file:///a.ts": []
      })
    );
  }

  #[test]
  fn test_completion_entry_filter_text() {
    let fixture = CompletionEntry {
      kind: ScriptElementKind::MemberVariableElement,
      name: "['foo']".to_string(),
      insert_text: Some("['foo']".to_string()),
      ..Default::default()
    };
    let actual = fixture.get_filter_text();
    assert_eq!(actual, Some(".foo".to_string()));

    let fixture = CompletionEntry {
      kind: ScriptElementKind::MemberVariableElement,
      name: "#abc".to_string(),
      ..Default::default()
    };
    let actual = fixture.get_filter_text();
    assert_eq!(actual, None);

    let fixture = CompletionEntry {
      kind: ScriptElementKind::MemberVariableElement,
      name: "#abc".to_string(),
      insert_text: Some("this.#abc".to_string()),
      ..Default::default()
    };
    let actual = fixture.get_filter_text();
    assert_eq!(actual, Some("abc".to_string()));
  }

  #[test]
  fn test_completions() {
    let fixture = r#"
      import { B } from "https://deno.land/x/b/mod.ts";

      const b = new B();

      console.
    "#;
    let line_index = LineIndex::new(fixture);
    let position = line_index
      .offset_tsc(lsp::Position {
        line: 5,
        character: 16,
      })
      .unwrap();
    let temp_dir = TempDir::new();
    let (mut runtime, state_snapshot, _) = setup(
      &temp_dir,
      false,
      json!({
        "target": "esnext",
        "module": "esnext",
        "lib": ["deno.ns", "deno.window"],
        "noEmit": true,
      }),
      &[("file:///a.ts", fixture, 1, LanguageId::TypeScript)],
    );
    let specifier = resolve_url("file:///a.ts").expect("could not resolve url");
    let result = request(
      &mut runtime,
      state_snapshot.clone(),
      RequestMethod::GetDiagnostics(vec![specifier.clone()]),
      Default::default(),
    );
    assert!(result.is_ok());
    let result = request(
      &mut runtime,
      state_snapshot.clone(),
      RequestMethod::GetCompletions((
        specifier.clone(),
        position,
        GetCompletionsAtPositionOptions {
          user_preferences: UserPreferences {
            include_completions_with_insert_text: Some(true),
            ..Default::default()
          },
          trigger_character: Some(".".to_string()),
          trigger_kind: None,
        },
        Default::default(),
      )),
      Default::default(),
    );
    assert!(result.is_ok());
    let response: CompletionInfo =
      serde_json::from_value(result.unwrap()).unwrap();
    assert_eq!(response.entries.len(), 22);
    let result = request(
      &mut runtime,
      state_snapshot,
      RequestMethod::GetCompletionDetails(GetCompletionDetailsArgs {
        specifier,
        position,
        name: "log".to_string(),
        source: None,
        preferences: None,
        format_code_settings: None,
        data: None,
      }),
      Default::default(),
    );
    assert!(result.is_ok());
    let response = result.unwrap();
    assert_eq!(
      response,
      json!({
        "name": "log",
        "kindModifiers": "declare",
        "kind": "method",
        "displayParts": [
          {
            "text": "(",
            "kind": "punctuation"
          },
          {
            "text": "method",
            "kind": "text"
          },
          {
            "text": ")",
            "kind": "punctuation"
          },
          {
            "text": " ",
            "kind": "space"
          },
          {
            "text": "Console",
            "kind": "interfaceName"
          },
          {
            "text": ".",
            "kind": "punctuation"
          },
          {
            "text": "log",
            "kind": "methodName"
          },
          {
            "text": "(",
            "kind": "punctuation"
          },
          {
            "text": "...",
            "kind": "punctuation"
          },
          {
            "text": "data",
            "kind": "parameterName"
          },
          {
            "text": ":",
            "kind": "punctuation"
          },
          {
            "text": " ",
            "kind": "space"
          },
          {
            "text": "any",
            "kind": "keyword"
          },
          {
            "text": "[",
            "kind": "punctuation"
          },
          {
            "text": "]",
            "kind": "punctuation"
          },
          {
            "text": ")",
            "kind": "punctuation"
          },
          {
            "text": ":",
            "kind": "punctuation"
          },
          {
            "text": " ",
            "kind": "space"
          },
          {
            "text": "void",
            "kind": "keyword"
          }
        ],
        "documentation": []
      })
    );
  }

  #[test]
  fn test_completions_fmt() {
    let fixture_a = r#"
      console.log(someLongVaria)
    "#;
    let fixture_b = r#"
      export const someLongVariable = 1
    "#;
    let line_index = LineIndex::new(fixture_a);
    let position = line_index
      .offset_tsc(lsp::Position {
        line: 1,
        character: 33,
      })
      .unwrap();
    let temp_dir = TempDir::new();
    let (mut runtime, state_snapshot, _) = setup(
      &temp_dir,
      false,
      json!({
        "target": "esnext",
        "module": "esnext",
        "lib": ["deno.ns", "deno.window"],
        "noEmit": true,
      }),
      &[
        ("file:///a.ts", fixture_a, 1, LanguageId::TypeScript),
        ("file:///b.ts", fixture_b, 1, LanguageId::TypeScript),
      ],
    );
    let specifier = resolve_url("file:///a.ts").expect("could not resolve url");
    let result = request(
      &mut runtime,
      state_snapshot.clone(),
      RequestMethod::GetDiagnostics(vec![specifier.clone()]),
      Default::default(),
    );
    assert!(result.is_ok());
    let fmt_options_config = FmtOptionsConfig {
      semi_colons: Some(false),
      ..Default::default()
    };
    let result = request(
      &mut runtime,
      state_snapshot.clone(),
      RequestMethod::GetCompletions((
        specifier.clone(),
        position,
        GetCompletionsAtPositionOptions {
          user_preferences: UserPreferences {
            include_completions_for_module_exports: Some(true),
            include_completions_with_insert_text: Some(true),
            ..Default::default()
          },
          ..Default::default()
        },
        (&fmt_options_config).into(),
      )),
      Default::default(),
    )
    .unwrap();
    let info: CompletionInfo = serde_json::from_value(result).unwrap();
    let entry = info
      .entries
      .iter()
      .find(|e| &e.name == "someLongVariable")
      .unwrap();
    let result = request(
      &mut runtime,
      state_snapshot,
      RequestMethod::GetCompletionDetails(GetCompletionDetailsArgs {
        specifier,
        position,
        name: entry.name.clone(),
        source: entry.source.clone(),
        preferences: None,
        format_code_settings: Some((&fmt_options_config).into()),
        data: entry.data.clone(),
      }),
      Default::default(),
    )
    .unwrap();
    let details: CompletionEntryDetails =
      serde_json::from_value(result).unwrap();
    let actions = details.code_actions.unwrap();
    let action = actions
      .iter()
      .find(|a| &a.description == r#"Add import from "./b.ts""#)
      .unwrap();
    let changes = action.changes.first().unwrap();
    let change = changes.text_changes.first().unwrap();
    assert_eq!(
      change.new_text,
      "import { someLongVariable } from \"./b.ts\"\n"
    );
  }

  #[test]
  fn test_get_edits_for_file_rename() {
    let temp_dir = TempDir::new();
    let (mut runtime, state_snapshot, _) = setup(
      &temp_dir,
      false,
      json!({
        "target": "esnext",
        "module": "esnext",
        "lib": ["deno.ns", "deno.window"],
        "noEmit": true,
      }),
      &[
        (
          "file:///a.ts",
          r#"import "./b.ts";"#,
          1,
          LanguageId::TypeScript,
        ),
        ("file:///b.ts", r#""#, 1, LanguageId::TypeScript),
      ],
    );
    let specifier = resolve_url("file:///a.ts").expect("could not resolve url");
    let result = request(
      &mut runtime,
      state_snapshot.clone(),
      RequestMethod::GetDiagnostics(vec![specifier.clone()]),
      Default::default(),
    );
    assert!(result.is_ok());
    let changes = request(
      &mut runtime,
      state_snapshot.clone(),
      RequestMethod::GetEditsForFileRename((
        resolve_url("file:///b.ts").unwrap(),
        resolve_url("file:///c.ts").unwrap(),
        Default::default(),
        Default::default(),
      )),
      Default::default(),
    )
    .unwrap();
    let changes: Vec<FileTextChanges> =
      serde_json::from_value(changes).unwrap();
    assert_eq!(
      changes,
      vec![FileTextChanges {
        file_name: "file:///a.ts".to_string(),
        text_changes: vec![TextChange {
          span: TextSpan {
            start: 8,
            length: 6,
          },
          new_text: "./c.ts".to_string(),
        }],
        is_new_file: None,
      }]
    );
  }

  #[test]
  fn test_update_import_statement() {
    let fixtures = vec![
      (
        "file:///a/a.ts",
        "./b",
        "file:///a/b.ts",
        "import { b } from \"./b\";\n\n",
        "import { b } from \"./b.ts\";\n\n",
      ),
      (
        "file:///a/a.ts",
        "../b/b",
        "file:///b/b.ts",
        "import { b } from \"../b/b\";\n\n",
        "import { b } from \"../b/b.ts\";\n\n",
      ),
      ("file:///a/a.ts", "./b", "file:///a/b.ts", ", b", ", b"),
    ];

    for (
      specifier_text,
      module_specifier,
      file_name,
      orig_text,
      expected_text,
    ) in fixtures
    {
      let specifier = ModuleSpecifier::parse(specifier_text).unwrap();
      let item_data = CompletionItemData {
        specifier: specifier.clone(),
        position: 0,
        name: "b".to_string(),
        source: None,
        data: Some(json!({
          "moduleSpecifier": module_specifier,
          "fileName": file_name,
        })),
        use_code_snippet: false,
      };
      let actual = update_import_statement(
        lsp::TextEdit {
          range: lsp::Range {
            start: lsp::Position {
              line: 0,
              character: 0,
            },
            end: lsp::Position {
              line: 0,
              character: 0,
            },
          },
          new_text: orig_text.to_string(),
        },
        &item_data,
        None,
      );
      assert_eq!(
        actual,
        lsp::TextEdit {
          range: lsp::Range {
            start: lsp::Position {
              line: 0,
              character: 0,
            },
            end: lsp::Position {
              line: 0,
              character: 0,
            },
          },
          new_text: expected_text.to_string(),
        }
      );
    }
  }

  #[test]
  fn include_suppress_inlay_hit_settings() {
    let mut settings = WorkspaceSettings::default();
    settings
      .inlay_hints
      .parameter_names
      .suppress_when_argument_matches_name = true;
    settings
      .inlay_hints
      .variable_types
      .suppress_when_type_matches_name = true;
    let user_preferences: UserPreferences = (&settings).into();
    assert_eq!(
      user_preferences.include_inlay_variable_type_hints_when_type_matches_name,
      Some(false)
    );
    assert_eq!(
      user_preferences
        .include_inlay_parameter_name_hints_when_argument_matches_name,
      Some(false)
    );
  }
}<|MERGE_RESOLUTION|>--- conflicted
+++ resolved
@@ -36,7 +36,6 @@
 use deno_core::error::custom_error;
 use deno_core::error::AnyError;
 use deno_core::located_script_name;
-use deno_core::op;
 use deno_core::op2;
 use deno_core::parking_lot::Mutex;
 use deno_core::resolve_url;
@@ -3253,9 +3252,6 @@
   }
 }
 
-<<<<<<< HEAD
-// TODO(bartlomieju): op2 can't handle `serde_json::Value`
-=======
 #[derive(Debug, Serialize)]
 #[serde(rename_all = "camelCase")]
 struct LoadResponse {
@@ -3264,11 +3260,11 @@
   version: Option<String>,
 }
 
->>>>>>> 82c28640
-#[op]
+#[op2]
+#[serde]
 fn op_load(
   state: &mut OpState,
-  args: SpecifierArgs,
+  #[serde] args: SpecifierArgs,
 ) -> Result<Option<LoadResponse>, AnyError> {
   let state = state.borrow_mut::<State>();
   let mark = state.performance.mark("op_load", Some(&args));
@@ -3320,13 +3316,8 @@
   result
 }
 
-<<<<<<< HEAD
 #[op2]
-fn op_respond(state: &mut OpState, #[serde] args: Response) -> bool {
-=======
-#[op]
-fn op_respond(state: &mut OpState, args: Response) {
->>>>>>> 82c28640
+fn op_respond(state: &mut OpState, #[serde] args: Response) {
   let state = state.borrow_mut::<State>();
   state.response = Some(args);
 }
