// Copyright 2018-2024 the Deno authors. All rights reserved. MIT license.

use super::diagnostics::DenoDiagnostic;
use super::diagnostics::DiagnosticSource;
use super::documents::Documents;
use super::language_server;
use super::tsc;

use crate::npm::CliNpmResolver;
use crate::tools::lint::create_linter;
use crate::util::path::specifier_to_file_path;

use deno_ast::SourceRange;
use deno_ast::SourceRangedForSpanned;
use deno_ast::SourceTextInfo;
use deno_core::anyhow::anyhow;
use deno_core::error::custom_error;
use deno_core::error::AnyError;
use deno_core::serde::Deserialize;
use deno_core::serde_json;
use deno_core::serde_json::json;
use deno_core::ModuleSpecifier;
use deno_lint::rules::LintRule;
use deno_runtime::deno_node::NodeResolver;
use deno_runtime::deno_node::NpmResolver;
use deno_runtime::deno_node::PathClean;
use deno_runtime::permissions::PermissionsContainer;
use deno_semver::npm::NpmPackageReqReference;
use deno_semver::package::PackageReq;
use import_map::ImportMap;
use once_cell::sync::Lazy;
use regex::Regex;
use std::cmp::Ordering;
use std::collections::HashMap;
use std::collections::HashSet;
use std::path::Path;
use tower_lsp::lsp_types as lsp;
use tower_lsp::lsp_types::Position;
use tower_lsp::lsp_types::Range;

/// Diagnostic error codes which actually are the same, and so when grouping
/// fixes we treat them the same.
static FIX_ALL_ERROR_CODES: Lazy<HashMap<&'static str, &'static str>> =
  Lazy::new(|| ([("2339", "2339"), ("2345", "2339")]).into_iter().collect());

/// Fixes which help determine if there is a preferred fix when there are
/// multiple fixes available.
static PREFERRED_FIXES: Lazy<HashMap<&'static str, (u32, bool)>> =
  Lazy::new(|| {
    ([
      ("annotateWithTypeFromJSDoc", (1, false)),
      ("constructorForDerivedNeedSuperCall", (1, false)),
      ("extendsInterfaceBecomesImplements", (1, false)),
      ("awaitInSyncFunction", (1, false)),
      ("classIncorrectlyImplementsInterface", (3, false)),
      ("classDoesntImplementInheritedAbstractMember", (3, false)),
      ("unreachableCode", (1, false)),
      ("unusedIdentifier", (1, false)),
      ("forgottenThisPropertyAccess", (1, false)),
      ("spelling", (2, false)),
      ("addMissingAwait", (1, false)),
      ("fixImport", (0, true)),
    ])
    .into_iter()
    .collect()
  });

static IMPORT_SPECIFIER_RE: Lazy<Regex> =
  lazy_regex::lazy_regex!(r#"\sfrom\s+["']([^"']*)["']"#);

const SUPPORTED_EXTENSIONS: &[&str] = &[".ts", ".tsx", ".js", ".jsx", ".mjs"];

/// Category of self-generated diagnostic messages (those not coming from)
/// TypeScript.
#[derive(Debug, PartialEq, Eq)]
pub enum Category {
  /// A lint diagnostic, where the first element is the message.
  Lint {
    message: String,
    code: String,
    hint: Option<String>,
  },
}

/// A structure to hold a reference to a diagnostic message.
#[derive(Debug, PartialEq, Eq)]
pub struct Reference {
  category: Category,
  range: Range,
}

impl Reference {
  pub fn to_diagnostic(&self) -> lsp::Diagnostic {
    match &self.category {
      Category::Lint {
        message,
        code,
        hint,
      } => lsp::Diagnostic {
        range: self.range,
        severity: Some(lsp::DiagnosticSeverity::WARNING),
        code: Some(lsp::NumberOrString::String(code.to_string())),
        code_description: None,
        source: Some(DiagnosticSource::Lint.as_lsp_source().to_string()),
        message: {
          let mut msg = message.to_string();
          if let Some(hint) = hint {
            msg.push('\n');
            msg.push_str(hint);
          }
          msg
        },
        related_information: None,
        tags: None, // we should tag unused code
        data: None,
      },
    }
  }
}

fn as_lsp_range(range: &deno_lint::diagnostic::Range) -> Range {
  Range {
    start: Position {
      line: range.start.line_index as u32,
      character: range.start.column_index as u32,
    },
    end: Position {
      line: range.end.line_index as u32,
      character: range.end.column_index as u32,
    },
  }
}

pub fn get_lint_references(
  parsed_source: &deno_ast::ParsedSource,
  lint_rules: Vec<&'static dyn LintRule>,
) -> Result<Vec<Reference>, AnyError> {
  let linter = create_linter(lint_rules);
  let lint_diagnostics = linter.lint_with_ast(parsed_source);

  Ok(
    lint_diagnostics
      .into_iter()
      .map(|d| Reference {
        category: Category::Lint {
          message: d.message,
          code: d.code,
          hint: d.hint,
        },
        range: as_lsp_range(&d.range),
      })
      .collect(),
  )
}

fn code_as_string(code: &Option<lsp::NumberOrString>) -> String {
  match code {
    Some(lsp::NumberOrString::String(str)) => str.clone(),
    Some(lsp::NumberOrString::Number(num)) => num.to_string(),
    _ => "".to_string(),
  }
}

/// Rewrites imports in quick fixes and code changes to be Deno specific.
pub struct TsResponseImportMapper<'a> {
  documents: &'a Documents,
  maybe_import_map: Option<&'a ImportMap>,
  node_resolver: Option<&'a NodeResolver>,
  npm_resolver: Option<&'a dyn CliNpmResolver>,
}

impl<'a> TsResponseImportMapper<'a> {
  pub fn new(
    documents: &'a Documents,
    maybe_import_map: Option<&'a ImportMap>,
    node_resolver: Option<&'a NodeResolver>,
    npm_resolver: Option<&'a dyn CliNpmResolver>,
  ) -> Self {
    Self {
      documents,
      maybe_import_map,
      node_resolver,
      npm_resolver,
    }
  }

  pub fn check_specifier(
    &self,
    specifier: &ModuleSpecifier,
    referrer: &ModuleSpecifier,
  ) -> Option<String> {
    fn concat_npm_specifier(
      prefix: &str,
      pkg_req: &PackageReq,
      sub_path: Option<&str>,
    ) -> String {
      let result = format!("{}{}", prefix, pkg_req);
      match sub_path {
        Some(path) => format!("{}/{}", result, path),
        None => result,
      }
    }

    if let Some(npm_resolver) =
      self.npm_resolver.as_ref().and_then(|r| r.as_managed())
    {
      if npm_resolver.in_npm_package(specifier) {
        if let Ok(Some(pkg_id)) =
          npm_resolver.resolve_pkg_id_from_specifier(specifier)
        {
          let pkg_reqs = npm_resolver.resolve_pkg_reqs_from_pkg_id(&pkg_id);
          // check if any pkg reqs match what is found in an import map
          if !pkg_reqs.is_empty() {
            let sub_path = self.resolve_package_path(specifier);
            if let Some(import_map) = self.maybe_import_map {
              let pkg_reqs = pkg_reqs.iter().collect::<HashSet<_>>();
              let mut matches = Vec::new();
              for entry in import_map.entries_for_referrer(referrer) {
                if let Some(value) = entry.raw_value {
                  if let Ok(package_ref) =
                    NpmPackageReqReference::from_str(value)
                  {
                    if pkg_reqs.contains(package_ref.req()) {
                      let sub_path = sub_path.as_deref().unwrap_or("");
                      let value_sub_path = package_ref.sub_path().unwrap_or("");
                      if let Some(key_sub_path) =
                        sub_path.strip_prefix(value_sub_path)
                      {
                        matches
                          .push(format!("{}{}", entry.raw_key, key_sub_path));
                      }
                    }
                  }
                }
              }
<<<<<<< HEAD

=======
>>>>>>> fbfeedb6
              // select the shortest match
              matches.sort_by_key(|a| a.len());
              if let Some(matched) = matches.first() {
                return Some(matched.to_string());
              }
            }

            // if not found in the import map, return the first pkg req
            if let Some(pkg_req) = pkg_reqs.first() {
              return Some(concat_npm_specifier(
                "npm:",
                pkg_req,
                sub_path.as_deref(),
              ));
            }
          }
        }
      }
    }

    // check if the import map has this specifier
    if let Some(import_map) = self.maybe_import_map {
      if let Some(result) = import_map.lookup(specifier, referrer) {
        return Some(result);
      }
    }

    None
  }

  fn resolve_package_path(
    &self,
    specifier: &ModuleSpecifier,
  ) -> Option<String> {
    let node_resolver = self.node_resolver?;
    let package_json = node_resolver
      .get_closest_package_json(specifier, &PermissionsContainer::allow_all())
      .ok()
      .flatten()?;
    let root_folder = package_json.path.parent()?;

    let specifier_path = specifier_to_file_path(specifier).ok()?;
    let mut search_paths = vec![specifier_path.clone()];
    // TypeScript will provide a .js extension for quick fixes, so do
    // a search for the .d.ts file instead
    if specifier_path.extension().and_then(|e| e.to_str()) == Some("js") {
      search_paths.insert(0, specifier_path.with_extension("d.ts"));
    } else if let Some(file_name) =
      specifier_path.file_name().and_then(|f| f.to_str())
    {
      // In some other cases, typescript will provide the .d.ts extension, but the
      // export might not have a .d.ts defined. In that case, look for the corresponding
      // JavaScript file after not being able to find the .d.ts file.
      if let Some(file_stem) = file_name.strip_suffix(".d.ts") {
        search_paths
          .push(specifier_path.with_file_name(format!("{}.js", file_stem)));
      } else if let Some(file_stem) = file_name.strip_suffix(".d.cts") {
        search_paths
          .push(specifier_path.with_file_name(format!("{}.cjs", file_stem)));
      } else if let Some(file_stem) = file_name.strip_suffix(".d.mts") {
        search_paths
          .push(specifier_path.with_file_name(format!("{}.mjs", file_stem)));
      }
    }

    for search_path in search_paths {
      if let Some(exports) = &package_json.exports {
        if let Some(result) = try_reverse_map_package_json_exports(
          root_folder,
          &search_path,
          exports,
        ) {
          return Some(result);
        }
      }
    }

    None
  }

  /// Iterate over the supported extensions, concatenating the extension on the
  /// specifier, returning the first specifier that is resolve-able, otherwise
  /// None if none match.
  pub fn check_unresolved_specifier(
    &self,
    specifier: &str,
    referrer: &ModuleSpecifier,
  ) -> Option<String> {
    if let Ok(specifier) = referrer.join(specifier) {
      if let Some(specifier) = self.check_specifier(&specifier, referrer) {
        return Some(specifier);
      }
    }
    for ext in SUPPORTED_EXTENSIONS {
      let specifier_with_ext = format!("{specifier}{ext}");
      if self
        .documents
        .contains_import(&specifier_with_ext, referrer)
      {
        return Some(specifier_with_ext);
      }
    }
    None
  }
}

fn try_reverse_map_package_json_exports(
  root_path: &Path,
  target_path: &Path,
  exports: &serde_json::Map<String, serde_json::Value>,
) -> Option<String> {
  use deno_core::serde_json::Value;

  fn try_reverse_map_package_json_exports_inner(
    root_path: &Path,
    target_path: &Path,
    exports: &serde_json::Map<String, Value>,
  ) -> Option<String> {
    for (key, value) in exports {
      match value {
        Value::String(str) => {
          if root_path.join(str).clean() == target_path {
            return Some(if let Some(suffix) = key.strip_prefix("./") {
              suffix.to_string()
            } else {
              String::new() // condition (ex. "types"), ignore
            });
          }
        }
        Value::Object(obj) => {
          if let Some(result) = try_reverse_map_package_json_exports_inner(
            root_path,
            target_path,
            obj,
          ) {
            return Some(if let Some(suffix) = key.strip_prefix("./") {
              if result.is_empty() {
                suffix.to_string()
              } else {
                format!("{}/{}", suffix, result)
              }
            } else {
              result // condition (ex. "types"), ignore
            });
          }
        }
        _ => {}
      }
    }
    None
  }

  let result = try_reverse_map_package_json_exports_inner(
    root_path,
    target_path,
    exports,
  )?;
  if result.is_empty() {
    None
  } else {
    Some(result)
  }
}

/// For a set of tsc changes, can them for any that contain something that looks
/// like an import and rewrite the import specifier to include the extension
pub fn fix_ts_import_changes(
  referrer: &ModuleSpecifier,
  changes: &[tsc::FileTextChanges],
  import_mapper: &TsResponseImportMapper,
) -> Result<Vec<tsc::FileTextChanges>, AnyError> {
  let mut r = Vec::new();
  for change in changes {
    let mut text_changes = Vec::new();
    for text_change in &change.text_changes {
      let lines = text_change.new_text.split('\n');

      let new_lines: Vec<String> = lines
        .map(|line| {
          // This assumes that there's only one import per line.
          if let Some(captures) = IMPORT_SPECIFIER_RE.captures(line) {
            let specifier = captures.get(1).unwrap().as_str();
            if let Some(new_specifier) =
              import_mapper.check_unresolved_specifier(specifier, referrer)
            {
              line.replace(specifier, &new_specifier)
            } else {
              line.to_string()
            }
          } else {
            line.to_string()
          }
        })
        .collect();

      text_changes.push(tsc::TextChange {
        span: text_change.span.clone(),
        new_text: new_lines.join("\n").to_string(),
      });
    }
    r.push(tsc::FileTextChanges {
      file_name: change.file_name.clone(),
      text_changes,
      is_new_file: change.is_new_file,
    });
  }
  Ok(r)
}

/// Fix tsc import code actions so that the module specifier is correct for
/// resolution by Deno (includes the extension).
fn fix_ts_import_action(
  referrer: &ModuleSpecifier,
  action: &tsc::CodeFixAction,
  import_mapper: &TsResponseImportMapper,
) -> Result<tsc::CodeFixAction, AnyError> {
  if action.fix_name == "import" {
    let change = action
      .changes
      .first()
      .ok_or_else(|| anyhow!("Unexpected action changes."))?;
    let text_change = change
      .text_changes
      .first()
      .ok_or_else(|| anyhow!("Missing text change."))?;
    if let Some(captures) = IMPORT_SPECIFIER_RE.captures(&text_change.new_text)
    {
      let specifier = captures
        .get(1)
        .ok_or_else(|| anyhow!("Missing capture."))?
        .as_str();
      if let Some(new_specifier) =
        import_mapper.check_unresolved_specifier(specifier, referrer)
      {
        let description = action.description.replace(specifier, &new_specifier);
        let changes = action
          .changes
          .iter()
          .map(|c| {
            let text_changes = c
              .text_changes
              .iter()
              .map(|tc| tsc::TextChange {
                span: tc.span.clone(),
                new_text: tc.new_text.replace(specifier, &new_specifier),
              })
              .collect();
            tsc::FileTextChanges {
              file_name: c.file_name.clone(),
              text_changes,
              is_new_file: c.is_new_file,
            }
          })
          .collect();

        return Ok(tsc::CodeFixAction {
          description,
          changes,
          commands: None,
          fix_name: action.fix_name.clone(),
          fix_id: None,
          fix_all_description: None,
        });
      }
    }
  }

  Ok(action.clone())
}

/// Determines if two TypeScript diagnostic codes are effectively equivalent.
fn is_equivalent_code(
  a: &Option<lsp::NumberOrString>,
  b: &Option<lsp::NumberOrString>,
) -> bool {
  let a_code = code_as_string(a);
  let b_code = code_as_string(b);
  FIX_ALL_ERROR_CODES.get(a_code.as_str())
    == FIX_ALL_ERROR_CODES.get(b_code.as_str())
}

/// Return a boolean flag to indicate if the specified action is the preferred
/// action for a given set of actions.
fn is_preferred(
  action: &tsc::CodeFixAction,
  actions: &[CodeActionKind],
  fix_priority: u32,
  only_one: bool,
) -> bool {
  actions.iter().all(|i| {
    if let CodeActionKind::Tsc(_, a) = i {
      if action == a {
        return true;
      }
      if a.fix_id.is_some() {
        return true;
      }
      if let Some((other_fix_priority, _)) =
        PREFERRED_FIXES.get(a.fix_name.as_str())
      {
        match other_fix_priority.cmp(&fix_priority) {
          Ordering::Less => return true,
          Ordering::Greater => return false,
          Ordering::Equal => (),
        }
        if only_one && action.fix_name == a.fix_name {
          return false;
        }
      }
      true
    } else {
      true
    }
  })
}

/// Convert changes returned from a TypeScript quick fix action into edits
/// for an LSP CodeAction.
pub fn ts_changes_to_edit(
  changes: &[tsc::FileTextChanges],
  language_server: &language_server::Inner,
) -> Result<Option<lsp::WorkspaceEdit>, AnyError> {
  let mut text_document_edits = Vec::new();
  for change in changes {
    let text_document_edit = change.to_text_document_edit(language_server)?;
    text_document_edits.push(text_document_edit);
  }
  Ok(Some(lsp::WorkspaceEdit {
    changes: None,
    document_changes: Some(lsp::DocumentChanges::Edits(text_document_edits)),
    change_annotations: None,
  }))
}

#[derive(Debug, Deserialize)]
#[serde(rename_all = "camelCase")]
pub struct CodeActionData {
  pub specifier: ModuleSpecifier,
  pub fix_id: String,
}

#[derive(Debug, Clone)]
enum CodeActionKind {
  Deno(lsp::CodeAction),
  DenoLint(lsp::CodeAction),
  Tsc(lsp::CodeAction, tsc::CodeFixAction),
}

#[derive(Debug, Hash, PartialEq, Eq)]
enum FixAllKind {
  Tsc(String),
}

#[derive(Debug, Default)]
pub struct CodeActionCollection {
  actions: Vec<CodeActionKind>,
  fix_all_actions: HashMap<FixAllKind, CodeActionKind>,
}

impl CodeActionCollection {
  pub fn add_deno_fix_action(
    &mut self,
    specifier: &ModuleSpecifier,
    diagnostic: &lsp::Diagnostic,
  ) -> Result<(), AnyError> {
    let code_action = DenoDiagnostic::get_code_action(specifier, diagnostic)?;
    self.actions.push(CodeActionKind::Deno(code_action));
    Ok(())
  }

  pub fn add_deno_lint_ignore_action(
    &mut self,
    specifier: &ModuleSpecifier,
    diagnostic: &lsp::Diagnostic,
    maybe_text_info: Option<SourceTextInfo>,
    maybe_parsed_source: Option<deno_ast::ParsedSource>,
  ) -> Result<(), AnyError> {
    let code = diagnostic
      .code
      .as_ref()
      .map(|v| match v {
        lsp::NumberOrString::String(v) => v.to_owned(),
        _ => "".to_string(),
      })
      .unwrap();

    let line_content = maybe_text_info.map(|ti| {
      ti.line_text(diagnostic.range.start.line as usize)
        .to_string()
    });

    let mut changes = HashMap::new();
    changes.insert(
      specifier.clone(),
      vec![lsp::TextEdit {
        new_text: prepend_whitespace(
          format!("// deno-lint-ignore {code}\n"),
          line_content,
        ),
        range: lsp::Range {
          start: lsp::Position {
            line: diagnostic.range.start.line,
            character: 0,
          },
          end: lsp::Position {
            line: diagnostic.range.start.line,
            character: 0,
          },
        },
      }],
    );
    let ignore_error_action = lsp::CodeAction {
      title: format!("Disable {code} for this line"),
      kind: Some(lsp::CodeActionKind::QUICKFIX),
      diagnostics: Some(vec![diagnostic.clone()]),
      command: None,
      is_preferred: None,
      disabled: None,
      data: None,
      edit: Some(lsp::WorkspaceEdit {
        changes: Some(changes),
        change_annotations: None,
        document_changes: None,
      }),
    };
    self
      .actions
      .push(CodeActionKind::DenoLint(ignore_error_action));

    // Disable a lint error for the entire file.
    let maybe_ignore_comment = maybe_parsed_source.clone().and_then(|ps| {
      // Note: we can use ps.get_leading_comments() but it doesn't
      // work when shebang is present at the top of the file.
      ps.comments().get_vec().iter().find_map(|c| {
        let comment_text = c.text.trim();
        comment_text.split_whitespace().next().and_then(|prefix| {
          if prefix == "deno-lint-ignore-file" {
            Some(c.clone())
          } else {
            None
          }
        })
      })
    });

    let mut new_text = format!("// deno-lint-ignore-file {code}\n");
    let mut range = lsp::Range {
      start: lsp::Position {
        line: 0,
        character: 0,
      },
      end: lsp::Position {
        line: 0,
        character: 0,
      },
    };
    // If ignore file comment already exists, append the lint code
    // to the existing comment.
    if let Some(ignore_comment) = maybe_ignore_comment {
      new_text = format!(" {code}");
      // Get the end position of the comment.
      let line = maybe_parsed_source
        .unwrap()
        .text_info()
        .line_and_column_index(ignore_comment.end());
      let position = lsp::Position {
        line: line.line_index as u32,
        character: line.column_index as u32,
      };
      // Set the edit range to the end of the comment.
      range.start = position;
      range.end = position;
    }

    let mut changes = HashMap::new();
    changes.insert(specifier.clone(), vec![lsp::TextEdit { new_text, range }]);
    let ignore_file_action = lsp::CodeAction {
      title: format!("Disable {code} for the entire file"),
      kind: Some(lsp::CodeActionKind::QUICKFIX),
      diagnostics: Some(vec![diagnostic.clone()]),
      command: None,
      is_preferred: None,
      disabled: None,
      data: None,
      edit: Some(lsp::WorkspaceEdit {
        changes: Some(changes),
        change_annotations: None,
        document_changes: None,
      }),
    };
    self
      .actions
      .push(CodeActionKind::DenoLint(ignore_file_action));

    let mut changes = HashMap::new();
    changes.insert(
      specifier.clone(),
      vec![lsp::TextEdit {
        new_text: "// deno-lint-ignore-file\n".to_string(),
        range: lsp::Range {
          start: lsp::Position {
            line: 0,
            character: 0,
          },
          end: lsp::Position {
            line: 0,
            character: 0,
          },
        },
      }],
    );
    let ignore_file_action = lsp::CodeAction {
      title: "Ignore lint errors for the entire file".to_string(),
      kind: Some(lsp::CodeActionKind::QUICKFIX),
      diagnostics: Some(vec![diagnostic.clone()]),
      command: None,
      is_preferred: None,
      disabled: None,
      data: None,
      edit: Some(lsp::WorkspaceEdit {
        changes: Some(changes),
        change_annotations: None,
        document_changes: None,
      }),
    };
    self
      .actions
      .push(CodeActionKind::DenoLint(ignore_file_action));

    Ok(())
  }

  /// Add a TypeScript code fix action to the code actions collection.
  pub fn add_ts_fix_action(
    &mut self,
    specifier: &ModuleSpecifier,
    action: &tsc::CodeFixAction,
    diagnostic: &lsp::Diagnostic,
    language_server: &language_server::Inner,
  ) -> Result<(), AnyError> {
    if action.commands.is_some() {
      // In theory, tsc can return actions that require "commands" to be applied
      // back into TypeScript.  Currently there is only one command, `install
      // package` but Deno doesn't support that.  The problem is that the
      // `.applyCodeActionCommand()` returns a promise, and with the current way
      // we wrap tsc, we can't handle the asynchronous response, so it is
      // actually easier to return errors if we ever encounter one of these,
      // which we really wouldn't expect from the Deno lsp.
      return Err(custom_error(
        "UnsupportedFix",
        "The action returned from TypeScript is unsupported.",
      ));
    }
    let action = fix_ts_import_action(
      specifier,
      action,
      &language_server.get_ts_response_import_mapper(),
    )?;
    let edit = ts_changes_to_edit(&action.changes, language_server)?;
    let code_action = lsp::CodeAction {
      title: action.description.clone(),
      kind: Some(lsp::CodeActionKind::QUICKFIX),
      diagnostics: Some(vec![diagnostic.clone()]),
      edit,
      command: None,
      is_preferred: None,
      disabled: None,
      data: None,
    };
    self.actions.retain(|i| match i {
      CodeActionKind::Tsc(c, a) => {
        !(action.fix_name == a.fix_name && code_action.edit == c.edit)
      }
      _ => true,
    });
    self
      .actions
      .push(CodeActionKind::Tsc(code_action, action.clone()));

    if let Some(fix_id) = &action.fix_id {
      if let Some(CodeActionKind::Tsc(existing_fix_all, existing_action)) =
        self.fix_all_actions.get(&FixAllKind::Tsc(fix_id.clone()))
      {
        self.actions.retain(|i| match i {
          CodeActionKind::Tsc(c, _) => c != existing_fix_all,
          _ => true,
        });
        self.actions.push(CodeActionKind::Tsc(
          existing_fix_all.clone(),
          existing_action.clone(),
        ));
      }
    }
    Ok(())
  }

  /// Add a TypeScript action to the actions as a "fix all" action, where it
  /// will fix all occurrences of the diagnostic in the file.
  pub fn add_ts_fix_all_action(
    &mut self,
    action: &tsc::CodeFixAction,
    specifier: &ModuleSpecifier,
    diagnostic: &lsp::Diagnostic,
  ) {
    let data = Some(json!({
      "specifier": specifier,
      "fixId": action.fix_id,
    }));
    let title = if let Some(description) = &action.fix_all_description {
      description.clone()
    } else {
      format!("{} (Fix all in file)", action.description)
    };

    let code_action = lsp::CodeAction {
      title,
      kind: Some(lsp::CodeActionKind::QUICKFIX),
      diagnostics: Some(vec![diagnostic.clone()]),
      edit: None,
      command: None,
      is_preferred: None,
      disabled: None,
      data,
    };
    if let Some(CodeActionKind::Tsc(existing, _)) = self
      .fix_all_actions
      .get(&FixAllKind::Tsc(action.fix_id.clone().unwrap()))
    {
      self.actions.retain(|i| match i {
        CodeActionKind::Tsc(c, _) => c != existing,
        _ => true,
      });
    }
    self
      .actions
      .push(CodeActionKind::Tsc(code_action.clone(), action.clone()));
    self.fix_all_actions.insert(
      FixAllKind::Tsc(action.fix_id.clone().unwrap()),
      CodeActionKind::Tsc(code_action, action.clone()),
    );
  }

  /// Move out the code actions and return them as a `CodeActionResponse`.
  pub fn get_response(self) -> lsp::CodeActionResponse {
    // Prefer TSC fixes first, then Deno fixes, then Deno lint fixes.
    let (tsc, rest): (Vec<_>, Vec<_>) = self
      .actions
      .into_iter()
      .partition(|a| matches!(a, CodeActionKind::Tsc(..)));
    let (deno, deno_lint): (Vec<_>, Vec<_>) = rest
      .into_iter()
      .partition(|a| matches!(a, CodeActionKind::Deno(_)));

    tsc
      .into_iter()
      .chain(deno)
      .chain(deno_lint)
      .map(|k| match k {
        CodeActionKind::Deno(c) => lsp::CodeActionOrCommand::CodeAction(c),
        CodeActionKind::DenoLint(c) => lsp::CodeActionOrCommand::CodeAction(c),
        CodeActionKind::Tsc(c, _) => lsp::CodeActionOrCommand::CodeAction(c),
      })
      .collect()
  }

  /// Determine if a action can be converted into a "fix all" action.
  pub fn is_fix_all_action(
    &self,
    action: &tsc::CodeFixAction,
    diagnostic: &lsp::Diagnostic,
    file_diagnostics: &[lsp::Diagnostic],
  ) -> bool {
    // If the action does not have a fix id (indicating it can be "bundled up")
    // or if the collection already contains a "bundled" action return false
    if action.fix_id.is_none()
      || self
        .fix_all_actions
        .contains_key(&FixAllKind::Tsc(action.fix_id.clone().unwrap()))
    {
      false
    } else {
      // else iterate over the diagnostic in the file and see if there are any
      // other diagnostics that could be bundled together in a "fix all" code
      // action
      file_diagnostics.iter().any(|d| {
        if d == diagnostic || d.code.is_none() || diagnostic.code.is_none() {
          false
        } else {
          d.code == diagnostic.code
            || is_equivalent_code(&d.code, &diagnostic.code)
        }
      })
    }
  }

  /// Set the `.is_preferred` flag on code actions, this should be only executed
  /// when all actions are added to the collection.
  pub fn set_preferred_fixes(&mut self) {
    let actions = self.actions.clone();
    for entry in self.actions.iter_mut() {
      if let CodeActionKind::Tsc(code_action, action) = entry {
        if action.fix_id.is_some() {
          continue;
        }
        if let Some((fix_priority, only_one)) =
          PREFERRED_FIXES.get(action.fix_name.as_str())
        {
          code_action.is_preferred =
            Some(is_preferred(action, &actions, *fix_priority, *only_one));
        }
      }
    }
  }

  pub fn add_cache_all_action(
    &mut self,
    specifier: &ModuleSpecifier,
    diagnostics: Vec<lsp::Diagnostic>,
  ) {
    self.actions.push(CodeActionKind::Deno(lsp::CodeAction {
      title: "Cache all dependencies of this module.".to_string(),
      kind: Some(lsp::CodeActionKind::QUICKFIX),
      diagnostics: Some(diagnostics),
      command: Some(lsp::Command {
        title: "".to_string(),
        command: "deno.cache".to_string(),
        arguments: Some(vec![json!([]), json!(&specifier)]),
      }),
      ..Default::default()
    }));
  }
}

/// Prepend the whitespace characters found at the start of line_content to content.
fn prepend_whitespace(content: String, line_content: Option<String>) -> String {
  if let Some(line) = line_content {
    let whitespaces =
      line.chars().position(|c| !c.is_whitespace()).unwrap_or(0);
    let whitespace = &line[0..whitespaces];
    format!("{}{}", &whitespace, content)
  } else {
    content
  }
}

pub fn source_range_to_lsp_range(
  range: &SourceRange,
  source_text_info: &SourceTextInfo,
) -> lsp::Range {
  let start = source_text_info.line_and_column_index(range.start);
  let end = source_text_info.line_and_column_index(range.end);
  lsp::Range {
    start: lsp::Position {
      line: start.line_index as u32,
      character: start.column_index as u32,
    },
    end: lsp::Position {
      line: end.line_index as u32,
      character: end.column_index as u32,
    },
  }
}

#[cfg(test)]
mod tests {
  use std::path::PathBuf;

  use super::*;

  #[test]
  fn test_reference_to_diagnostic() {
    let range = Range {
      start: Position {
        line: 1,
        character: 1,
      },
      end: Position {
        line: 2,
        character: 2,
      },
    };

    let test_cases = [
      (
        Reference {
          category: Category::Lint {
            message: "message1".to_string(),
            code: "code1".to_string(),
            hint: None,
          },
          range,
        },
        lsp::Diagnostic {
          range,
          severity: Some(lsp::DiagnosticSeverity::WARNING),
          code: Some(lsp::NumberOrString::String("code1".to_string())),
          source: Some("deno-lint".to_string()),
          message: "message1".to_string(),
          ..Default::default()
        },
      ),
      (
        Reference {
          category: Category::Lint {
            message: "message2".to_string(),
            code: "code2".to_string(),
            hint: Some("hint2".to_string()),
          },
          range,
        },
        lsp::Diagnostic {
          range,
          severity: Some(lsp::DiagnosticSeverity::WARNING),
          code: Some(lsp::NumberOrString::String("code2".to_string())),
          source: Some("deno-lint".to_string()),
          message: "message2\nhint2".to_string(),
          ..Default::default()
        },
      ),
    ];

    for (input, expected) in test_cases.iter() {
      let actual = input.to_diagnostic();
      assert_eq!(&actual, expected);
    }
  }

  #[test]
  fn test_as_lsp_range() {
    let fixture = deno_lint::diagnostic::Range {
      start: deno_lint::diagnostic::Position {
        line_index: 0,
        column_index: 2,
        byte_index: 23,
      },
      end: deno_lint::diagnostic::Position {
        line_index: 1,
        column_index: 0,
        byte_index: 33,
      },
    };
    let actual = as_lsp_range(&fixture);
    assert_eq!(
      actual,
      lsp::Range {
        start: lsp::Position {
          line: 0,
          character: 2,
        },
        end: lsp::Position {
          line: 1,
          character: 0,
        },
      }
    );
  }

  #[test]
  fn test_try_reverse_map_package_json_exports() {
    let exports = json!({
      ".": {
        "types": "./src/index.d.ts",
        "browser": "./dist/module.js",
      },
      "./hooks": {
        "types": "./hooks/index.d.ts",
        "browser": "./dist/devtools.module.js",
      },
      "./utils": {
        "types": {
          "./sub_utils": "./utils_sub_utils.d.ts"
        }
      }
    });
    let exports = exports.as_object().unwrap();
    assert_eq!(
      try_reverse_map_package_json_exports(
        &PathBuf::from("/project/"),
        &PathBuf::from("/project/hooks/index.d.ts"),
        exports,
      )
      .unwrap(),
      "hooks"
    );
    assert_eq!(
      try_reverse_map_package_json_exports(
        &PathBuf::from("/project/"),
        &PathBuf::from("/project/dist/devtools.module.js"),
        exports,
      )
      .unwrap(),
      "hooks"
    );
    assert!(try_reverse_map_package_json_exports(
      &PathBuf::from("/project/"),
      &PathBuf::from("/project/src/index.d.ts"),
      exports,
    )
    .is_none());
    assert_eq!(
      try_reverse_map_package_json_exports(
        &PathBuf::from("/project/"),
        &PathBuf::from("/project/utils_sub_utils.d.ts"),
        exports,
      )
      .unwrap(),
      "utils/sub_utils"
    );
  }
}<|MERGE_RESOLUTION|>--- conflicted
+++ resolved
@@ -233,10 +233,6 @@
                   }
                 }
               }
-<<<<<<< HEAD
-
-=======
->>>>>>> fbfeedb6
               // select the shortest match
               matches.sort_by_key(|a| a.len());
               if let Some(matched) = matches.first() {
