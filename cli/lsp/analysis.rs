--- conflicted
+++ resolved
@@ -322,13 +322,8 @@
 }
 
 /// Convert changes returned from a TypeScript quick fix action into edits
-<<<<<<< HEAD
-/// for an lsp CodeAction.
-pub(crate) async fn ts_changes_to_edit(
-=======
 /// for an LSP CodeAction.
 pub async fn ts_changes_to_edit(
->>>>>>> 5a6a1eeb
   changes: &[tsc::FileTextChanges],
   language_server: &language_server::Inner,
 ) -> Result<Option<lsp::WorkspaceEdit>, AnyError> {
