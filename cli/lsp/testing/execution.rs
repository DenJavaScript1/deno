// Copyright 2018-2024 the Deno authors. All rights reserved. MIT license.

use super::definitions::TestDefinition;
use super::definitions::TestModule;
use super::lsp_custom;
use super::server::TestServerTests;

use crate::args::flags_from_vec;
use crate::args::DenoSubcommand;
use crate::factory::CliFactory;
use crate::lsp::client::Client;
use crate::lsp::client::TestingNotification;
use crate::lsp::config;
use crate::lsp::logging::lsp_log;
use crate::tools::test;
use crate::tools::test::create_test_event_channel;
use crate::tools::test::FailFastTracker;

use deno_core::anyhow::anyhow;
use deno_core::error::AnyError;
use deno_core::error::JsError;
use deno_core::futures::future;
use deno_core::futures::stream;
use deno_core::futures::StreamExt;
use deno_core::parking_lot::RwLock;
use deno_core::unsync::spawn;
use deno_core::unsync::spawn_blocking;
use deno_core::ModuleSpecifier;
use deno_runtime::permissions::Permissions;
use deno_runtime::tokio_util::create_and_run_current_thread;
use indexmap::IndexMap;
use std::collections::HashMap;
use std::collections::HashSet;
use std::num::NonZeroUsize;
use std::sync::Arc;
use std::time::Duration;
use std::time::Instant;
use tokio_util::sync::CancellationToken;
use tower_lsp::lsp_types as lsp;

/// Logic to convert a test request into a set of test modules to be tested and
/// any filters to be applied to those tests
fn as_queue_and_filters(
  params: &lsp_custom::TestRunRequestParams,
  tests: &HashMap<ModuleSpecifier, (TestModule, String)>,
) -> (
  HashSet<ModuleSpecifier>,
  HashMap<ModuleSpecifier, LspTestFilter>,
) {
  let mut queue: HashSet<ModuleSpecifier> = HashSet::new();
  let mut filters: HashMap<ModuleSpecifier, LspTestFilter> = HashMap::new();

  if let Some(include) = &params.include {
    for item in include {
      if let Some((test_definitions, _)) = tests.get(&item.text_document.uri) {
        queue.insert(item.text_document.uri.clone());
        if let Some(id) = &item.id {
          if let Some(test) = test_definitions.get(id) {
            let filter =
              filters.entry(item.text_document.uri.clone()).or_default();
            if let Some(include) = filter.include.as_mut() {
              include.insert(test.id.clone(), test.clone());
            } else {
              let mut include = HashMap::new();
              include.insert(test.id.clone(), test.clone());
              filter.include = Some(include);
            }
          }
        }
      }
    }
  } else {
    queue.extend(tests.keys().cloned());
  }

  for item in &params.exclude {
    if let Some((test_definitions, _)) = tests.get(&item.text_document.uri) {
      if let Some(id) = &item.id {
        // there is no way to exclude a test step
        if item.step_id.is_none() {
          if let Some(test) = test_definitions.get(id) {
            let filter =
              filters.entry(item.text_document.uri.clone()).or_default();
            filter.exclude.insert(test.id.clone(), test.clone());
          }
        }
      } else {
        // the entire test module is excluded
        queue.remove(&item.text_document.uri);
      }
    }
  }

  queue.retain(|s| !tests.get(s).unwrap().0.is_empty());

  (queue, filters)
}

fn as_test_messages<S: AsRef<str>>(
  message: S,
  is_markdown: bool,
) -> Vec<lsp_custom::TestMessage> {
  let message = lsp::MarkupContent {
    kind: if is_markdown {
      lsp::MarkupKind::Markdown
    } else {
      lsp::MarkupKind::PlainText
    },
    value: message.as_ref().to_string(),
  };
  vec![lsp_custom::TestMessage {
    message,
    expected_output: None,
    actual_output: None,
    location: None,
  }]
}

#[derive(Debug, Clone, Default, PartialEq)]
struct LspTestFilter {
  include: Option<HashMap<String, TestDefinition>>,
  exclude: HashMap<String, TestDefinition>,
}

impl LspTestFilter {
  fn as_ids(&self, test_module: &TestModule) -> Vec<String> {
    let ids: Vec<String> = if let Some(include) = &self.include {
      include.keys().cloned().collect()
    } else {
      test_module
        .defs
        .iter()
        .filter(|(_, d)| d.parent_id.is_none())
        .map(|(k, _)| k.clone())
        .collect()
    };
    ids
      .into_iter()
      .filter(|id| !self.exclude.contains_key(id))
      .collect()
  }
}

#[derive(Debug, Clone)]
pub struct TestRun {
  id: u32,
  kind: lsp_custom::TestRunKind,
  filters: HashMap<ModuleSpecifier, LspTestFilter>,
  queue: HashSet<ModuleSpecifier>,
  tests: TestServerTests,
  token: CancellationToken,
  workspace_settings: config::WorkspaceSettings,
}

impl TestRun {
  pub async fn init(
    params: &lsp_custom::TestRunRequestParams,
    tests: TestServerTests,
    workspace_settings: config::WorkspaceSettings,
  ) -> Self {
    let (queue, filters) = {
      let tests = tests.lock().await;
      as_queue_and_filters(params, &tests)
    };

    Self {
      id: params.id,
      kind: params.kind.clone(),
      filters,
      queue,
      tests,
      token: CancellationToken::new(),
      workspace_settings,
    }
  }

  /// Provide the tests of a test run as an enqueued module which can be sent
  /// to the client to indicate tests are enqueued for testing.
  pub async fn as_enqueued(&self) -> Vec<lsp_custom::EnqueuedTestModule> {
    let tests = self.tests.lock().await;
    self
      .queue
      .iter()
      .map(|s| {
        let ids = if let Some((test_module, _)) = tests.get(s) {
          if let Some(filter) = self.filters.get(s) {
            filter.as_ids(test_module)
          } else {
            LspTestFilter::default().as_ids(test_module)
          }
        } else {
          Vec::new()
        };
        lsp_custom::EnqueuedTestModule {
          text_document: lsp::TextDocumentIdentifier { uri: s.clone() },
          ids,
        }
      })
      .collect()
  }

  /// If being executed, cancel the test.
  pub fn cancel(&self) {
    self.token.cancel();
  }

  /// Execute the tests, dispatching progress notifications to the client.
  pub async fn exec(
    &self,
    client: &Client,
    maybe_root_uri: Option<&ModuleSpecifier>,
  ) -> Result<(), AnyError> {
    let args = self.get_args();
    lsp_log!("Executing test run with arguments: {}", args.join(" "));
    let flags = flags_from_vec(args.into_iter().map(From::from).collect())?;
    let factory = CliFactory::from_flags(flags)?;
    // Various test files should not share the same permissions in terms of
    // `PermissionsContainer` - otherwise granting/revoking permissions in one
    // file would have impact on other files, which is undesirable.
    let permissions =
<<<<<<< HEAD
      Permissions::from_options(&factory.cli_options().permissions_options())?;
    let main_graph_container = factory.main_module_graph_container().await?;
=======
      Permissions::from_options(&factory.cli_options().permissions_options()?)?;
>>>>>>> 6084cf60
    test::check_specifiers(
      factory.file_fetcher()?,
      main_graph_container,
      self
        .queue
        .iter()
        .map(|s| (s.clone(), test::TestMode::Executable))
        .collect(),
    )
    .await?;

    let (concurrent_jobs, fail_fast) = if let DenoSubcommand::Test(test_flags) =
      factory.cli_options().sub_command()
    {
      (
        test_flags
          .concurrent_jobs
          .unwrap_or_else(|| NonZeroUsize::new(1).unwrap())
          .into(),
        test_flags.fail_fast,
      )
    } else {
      unreachable!("Should always be Test subcommand.");
    };

    // TODO(mmastrac): Temporarily limit concurrency in windows testing to avoid named pipe issue:
    // *** Unexpected server pipe failure '"\\\\.\\pipe\\deno_pipe_e30f45c9df61b1e4.1198.222\\0"': 3
    // This is likely because we're hitting some sort of invisible resource limit
    // This limit is both in cli/lsp/testing/execution.rs and cli/tools/test/mod.rs
    #[cfg(windows)]
    let concurrent_jobs = std::cmp::min(concurrent_jobs, 4);

    let (test_event_sender_factory, mut receiver) = create_test_event_channel();
    let fail_fast_tracker = FailFastTracker::new(fail_fast);

    let mut queue = self.queue.iter().collect::<Vec<&ModuleSpecifier>>();
    queue.sort();

    let tests: Arc<RwLock<IndexMap<usize, test::TestDescription>>> =
      Arc::new(RwLock::new(IndexMap::new()));
    let mut test_steps = IndexMap::new();
    let worker_factory =
      Arc::new(factory.create_cli_main_worker_factory().await?);

    let join_handles = queue.into_iter().map(move |specifier| {
      let specifier = specifier.clone();
      let worker_factory = worker_factory.clone();
      let permissions = permissions.clone();
      let worker_sender = test_event_sender_factory.worker();
      let fail_fast_tracker = fail_fast_tracker.clone();
      let lsp_filter = self.filters.get(&specifier);
      let filter = test::TestFilter {
        substring: None,
        regex: None,
        include: lsp_filter.and_then(|f| {
          f.include
            .as_ref()
            .map(|i| i.values().map(|t| t.name.clone()).collect())
        }),
        exclude: lsp_filter
          .map(|f| f.exclude.values().map(|t| t.name.clone()).collect())
          .unwrap_or_default(),
      };
      let token = self.token.clone();

      spawn_blocking(move || {
        if fail_fast_tracker.should_stop() {
          return Ok(());
        }
        if token.is_cancelled() {
          Ok(())
        } else {
          // All JsErrors are handled by test_specifier and piped into the test
          // channel.
          create_and_run_current_thread(test::test_specifier(
            worker_factory,
            permissions,
            specifier,
            worker_sender,
            fail_fast_tracker,
            test::TestSpecifierOptions {
              filter,
              shuffle: None,
              trace_leaks: false,
            },
          ))
        }
      })
    });

    let join_stream = stream::iter(join_handles)
      .buffer_unordered(concurrent_jobs)
      .collect::<Vec<Result<Result<(), AnyError>, tokio::task::JoinError>>>();

    let mut reporter = Box::new(LspTestReporter::new(
      self,
      client.clone(),
      maybe_root_uri,
      self.tests.clone(),
    ));

    let handler = {
      spawn(async move {
        let earlier = Instant::now();
        let mut summary = test::TestSummary::new();
        let mut tests_with_result = HashSet::new();
        let mut used_only = false;

        while let Some((_, event)) = receiver.recv().await {
          match event {
            test::TestEvent::Register(description) => {
              for (_, description) in description.into_iter() {
                reporter.report_register(description).await;
                // TODO(mmastrac): we shouldn't need to clone here - we can re-use the descriptions
                tests.write().insert(description.id, description.clone());
              }
            }
            test::TestEvent::Plan(plan) => {
              summary.total += plan.total;
              summary.filtered_out += plan.filtered_out;

              if plan.used_only {
                used_only = true;
              }

              reporter.report_plan(&plan);
            }
            test::TestEvent::Wait(id) => {
              reporter.report_wait(tests.read().get(&id).unwrap());
            }
            test::TestEvent::Output(_, output) => {
              reporter.report_output(&output);
            }
            test::TestEvent::Result(id, result, elapsed) => {
              if tests_with_result.insert(id) {
                let description = tests.read().get(&id).unwrap().clone();
                match &result {
                  test::TestResult::Ok => summary.passed += 1,
                  test::TestResult::Ignored => summary.ignored += 1,
                  test::TestResult::Failed(error) => {
                    summary.failed += 1;
                    summary
                      .failures
                      .push(((&description).into(), error.clone()));
                  }
                  test::TestResult::Cancelled => {
                    summary.failed += 1;
                  }
                }
                reporter.report_result(&description, &result, elapsed);
              }
            }
            test::TestEvent::UncaughtError(origin, error) => {
              reporter.report_uncaught_error(&origin, &error);
              summary.failed += 1;
              summary.uncaught_errors.push((origin, error));
            }
            test::TestEvent::StepRegister(description) => {
              reporter.report_step_register(&description).await;
              test_steps.insert(description.id, description);
            }
            test::TestEvent::StepWait(id) => {
              reporter.report_step_wait(test_steps.get(&id).unwrap());
            }
            test::TestEvent::StepResult(id, result, duration) => {
              if tests_with_result.insert(id) {
                match &result {
                  test::TestStepResult::Ok => {
                    summary.passed_steps += 1;
                  }
                  test::TestStepResult::Ignored => {
                    summary.ignored_steps += 1;
                  }
                  test::TestStepResult::Failed(_) => {
                    summary.failed_steps += 1;
                  }
                }
                reporter.report_step_result(
                  test_steps.get(&id).unwrap(),
                  &result,
                  duration,
                );
              }
            }
            test::TestEvent::Completed => {
              reporter.report_completed();
            }
            test::TestEvent::ForceEndReport => {}
            test::TestEvent::Sigint => {}
          }
        }

        let elapsed = Instant::now().duration_since(earlier);
        reporter.report_summary(&summary, &elapsed);

        if used_only {
          return Err(anyhow!(
            "Test failed because the \"only\" option was used"
          ));
        }

        if summary.failed > 0 {
          return Err(anyhow!("Test failed"));
        }

        Ok(())
      })
    };

    let (join_results, result) = future::join(join_stream, handler).await;

    // propagate any errors
    for join_result in join_results {
      join_result??;
    }

    result??;

    Ok(())
  }

  fn get_args(&self) -> Vec<&str> {
    let mut args = vec!["deno", "test"];
    args.extend(
      self
        .workspace_settings
        .testing
        .args
        .iter()
        .map(|s| s.as_str()),
    );
    args.push("--trace-leaks");
    if self.workspace_settings.unstable && !args.contains(&"--unstable") {
      args.push("--unstable");
    }
    if let Some(config) = &self.workspace_settings.config {
      if !args.contains(&"--config") && !args.contains(&"-c") {
        args.push("--config");
        args.push(config.as_str());
      }
    }
    if let Some(import_map) = &self.workspace_settings.import_map {
      if !args.contains(&"--import-map") {
        args.push("--import-map");
        args.push(import_map.as_str());
      }
    }
    if self.kind == lsp_custom::TestRunKind::Debug
      && !args.contains(&"--inspect")
      && !args.contains(&"--inspect-brk")
    {
      args.push("--inspect");
    }
    args
  }
}

#[derive(Debug, PartialEq)]
enum LspTestDescription {
  /// `(desc, static_id)`
  TestDescription(test::TestDescription, String),
  /// `(desc, static_id)`
  TestStepDescription(test::TestStepDescription, String),
}

impl LspTestDescription {
  fn origin(&self) -> &str {
    match self {
      LspTestDescription::TestDescription(d, _) => d.origin.as_str(),
      LspTestDescription::TestStepDescription(d, _) => d.origin.as_str(),
    }
  }

  fn location(&self) -> &test::TestLocation {
    match self {
      LspTestDescription::TestDescription(d, _) => &d.location,
      LspTestDescription::TestStepDescription(d, _) => &d.location,
    }
  }

  fn parent_id(&self) -> Option<usize> {
    match self {
      LspTestDescription::TestDescription(_, _) => None,
      LspTestDescription::TestStepDescription(d, _) => Some(d.parent_id),
    }
  }

  fn static_id(&self) -> &str {
    match self {
      LspTestDescription::TestDescription(_, i) => i,
      LspTestDescription::TestStepDescription(_, i) => i,
    }
  }

  fn as_test_identifier(
    &self,
    tests: &IndexMap<usize, LspTestDescription>,
  ) -> lsp_custom::TestIdentifier {
    let uri = ModuleSpecifier::parse(&self.location().file_name).unwrap();
    let static_id = self.static_id();
    let mut root_desc = self;
    while let Some(parent_id) = root_desc.parent_id() {
      root_desc = tests.get(&parent_id).unwrap();
    }
    let root_static_id = root_desc.static_id();
    lsp_custom::TestIdentifier {
      text_document: lsp::TextDocumentIdentifier { uri },
      id: Some(root_static_id.to_string()),
      step_id: if static_id == root_static_id {
        None
      } else {
        Some(static_id.to_string())
      },
    }
  }
}

struct LspTestReporter {
  client: Client,
  id: u32,
  maybe_root_uri: Option<ModuleSpecifier>,
  files: TestServerTests,
  tests: IndexMap<usize, LspTestDescription>,
  current_test: Option<usize>,
}

impl LspTestReporter {
  fn new(
    run: &TestRun,
    client: Client,
    maybe_root_uri: Option<&ModuleSpecifier>,
    files: TestServerTests,
  ) -> Self {
    Self {
      client,
      id: run.id,
      maybe_root_uri: maybe_root_uri.cloned(),
      files,
      tests: Default::default(),
      current_test: Default::default(),
    }
  }

  fn progress(&self, message: lsp_custom::TestRunProgressMessage) {
    self
      .client
      .send_test_notification(TestingNotification::Progress(
        lsp_custom::TestRunProgressParams {
          id: self.id,
          message,
        },
      ));
  }

  fn report_plan(&mut self, _plan: &test::TestPlan) {}

  async fn report_register(&mut self, desc: &test::TestDescription) {
    let mut files = self.files.lock().await;
    let specifier = ModuleSpecifier::parse(&desc.location.file_name).unwrap();
    let (test_module, _) = files
      .entry(specifier.clone())
      .or_insert_with(|| (TestModule::new(specifier), "1".to_string()));
    let (static_id, is_new) = test_module.register_dynamic(desc);
    self.tests.insert(
      desc.id,
      LspTestDescription::TestDescription(desc.clone(), static_id.clone()),
    );
    if is_new {
      self
        .client
        .send_test_notification(TestingNotification::Module(
          lsp_custom::TestModuleNotificationParams {
            text_document: lsp::TextDocumentIdentifier {
              uri: test_module.specifier.clone(),
            },
            kind: lsp_custom::TestModuleNotificationKind::Insert,
            label: test_module.label(self.maybe_root_uri.as_ref()),
            tests: vec![test_module.get_test_data(&static_id)],
          },
        ));
    }
  }

  fn report_wait(&mut self, desc: &test::TestDescription) {
    self.current_test = Some(desc.id);
    let desc = self.tests.get(&desc.id).unwrap();
    let test = desc.as_test_identifier(&self.tests);
    self.progress(lsp_custom::TestRunProgressMessage::Started { test });
  }

  fn report_output(&mut self, output: &[u8]) {
    let test = self
      .current_test
      .as_ref()
      .map(|id| self.tests.get(id).unwrap().as_test_identifier(&self.tests));
    let value = String::from_utf8_lossy(output).replace('\n', "\r\n");
    self.progress(lsp_custom::TestRunProgressMessage::Output {
      value,
      test,
      // TODO(@kitsonk) test output should include a location
      location: None,
    })
  }

  fn report_result(
    &mut self,
    desc: &test::TestDescription,
    result: &test::TestResult,
    elapsed: u64,
  ) {
    self.current_test = None;
    match result {
      test::TestResult::Ok => {
        let desc = self.tests.get(&desc.id).unwrap();
        self.progress(lsp_custom::TestRunProgressMessage::Passed {
          test: desc.as_test_identifier(&self.tests),
          duration: Some(elapsed as u32),
        })
      }
      test::TestResult::Ignored => {
        let desc = self.tests.get(&desc.id).unwrap();
        self.progress(lsp_custom::TestRunProgressMessage::Skipped {
          test: desc.as_test_identifier(&self.tests),
        })
      }
      test::TestResult::Failed(failure) => {
        let desc = self.tests.get(&desc.id).unwrap();
        self.progress(lsp_custom::TestRunProgressMessage::Failed {
          test: desc.as_test_identifier(&self.tests),
          messages: as_test_messages(failure.to_string(), false),
          duration: Some(elapsed as u32),
        })
      }
      test::TestResult::Cancelled => {
        let desc = self.tests.get(&desc.id).unwrap();
        self.progress(lsp_custom::TestRunProgressMessage::Failed {
          test: desc.as_test_identifier(&self.tests),
          messages: vec![],
          duration: Some(elapsed as u32),
        })
      }
    }
  }

  fn report_uncaught_error(&mut self, origin: &str, js_error: &JsError) {
    self.current_test = None;
    let err_string = format!(
      "Uncaught error from {}: {}\nThis error was not caught from a test and caused the test runner to fail on the referenced module.\nIt most likely originated from a dangling promise, event/timeout handler or top-level code.",
      origin,
      test::fmt::format_test_error(js_error)
    );
    let messages = as_test_messages(err_string, false);
    for desc in self.tests.values().filter(|d| d.origin() == origin) {
      self.progress(lsp_custom::TestRunProgressMessage::Failed {
        test: desc.as_test_identifier(&self.tests),
        messages: messages.clone(),
        duration: None,
      });
    }
  }

  async fn report_step_register(&mut self, desc: &test::TestStepDescription) {
    let mut files = self.files.lock().await;
    let specifier = ModuleSpecifier::parse(&desc.location.file_name).unwrap();
    let (test_module, _) = files
      .entry(specifier.clone())
      .or_insert_with(|| (TestModule::new(specifier), "1".to_string()));
    let (static_id, is_new) = test_module.register_step_dynamic(
      desc,
      self.tests.get(&desc.parent_id).unwrap().static_id(),
    );
    self.tests.insert(
      desc.id,
      LspTestDescription::TestStepDescription(desc.clone(), static_id.clone()),
    );
    if is_new {
      self
        .client
        .send_test_notification(TestingNotification::Module(
          lsp_custom::TestModuleNotificationParams {
            text_document: lsp::TextDocumentIdentifier {
              uri: test_module.specifier.clone(),
            },
            kind: lsp_custom::TestModuleNotificationKind::Insert,
            label: test_module.label(self.maybe_root_uri.as_ref()),
            tests: vec![test_module.get_test_data(&static_id)],
          },
        ));
    }
  }

  fn report_step_wait(&mut self, desc: &test::TestStepDescription) {
    if self.current_test == Some(desc.parent_id) {
      self.current_test = Some(desc.id);
    }
    let desc = self.tests.get(&desc.id).unwrap();
    let test = desc.as_test_identifier(&self.tests);
    self.progress(lsp_custom::TestRunProgressMessage::Started { test });
  }

  fn report_step_result(
    &mut self,
    desc: &test::TestStepDescription,
    result: &test::TestStepResult,
    elapsed: u64,
  ) {
    if self.current_test == Some(desc.id) {
      self.current_test = Some(desc.parent_id);
    }
    let desc = self.tests.get(&desc.id).unwrap();
    match result {
      test::TestStepResult::Ok => {
        self.progress(lsp_custom::TestRunProgressMessage::Passed {
          test: desc.as_test_identifier(&self.tests),
          duration: Some(elapsed as u32),
        })
      }
      test::TestStepResult::Ignored => {
        self.progress(lsp_custom::TestRunProgressMessage::Skipped {
          test: desc.as_test_identifier(&self.tests),
        })
      }
      test::TestStepResult::Failed(failure) => {
        self.progress(lsp_custom::TestRunProgressMessage::Failed {
          test: desc.as_test_identifier(&self.tests),
          messages: as_test_messages(failure.to_string(), false),
          duration: Some(elapsed as u32),
        })
      }
    }
  }

  fn report_completed(&mut self) {
    // there is nothing to do on report_completed
  }

  fn report_summary(
    &mut self,
    _summary: &test::TestSummary,
    _elapsed: &Duration,
  ) {
    // there is nothing to do on report_summary
  }
}

#[cfg(test)]
mod tests {
  use super::*;
  use crate::lsp::testing::collectors::tests::new_range;
  use deno_core::serde_json::json;

  #[test]
  fn test_as_queue_and_filters() {
    let specifier = ModuleSpecifier::parse("file:///a/file.ts").unwrap();
    // Regression test for https://github.com/denoland/vscode_deno/issues/890.
    let non_test_specifier =
      ModuleSpecifier::parse("file:///a/no_tests.ts").unwrap();
    let params = lsp_custom::TestRunRequestParams {
      id: 1,
      kind: lsp_custom::TestRunKind::Run,
      include: Some(vec![
        lsp_custom::TestIdentifier {
          text_document: lsp::TextDocumentIdentifier {
            uri: specifier.clone(),
          },
          id: None,
          step_id: None,
        },
        lsp_custom::TestIdentifier {
          text_document: lsp::TextDocumentIdentifier {
            uri: non_test_specifier.clone(),
          },
          id: None,
          step_id: None,
        },
      ]),
      exclude: vec![lsp_custom::TestIdentifier {
        text_document: lsp::TextDocumentIdentifier {
          uri: specifier.clone(),
        },
        id: Some(
          "69d9fe87f64f5b66cb8b631d4fd2064e8224b8715a049be54276c42189ff8f9f"
            .to_string(),
        ),
        step_id: None,
      }],
    };
    let mut tests = HashMap::new();
    let test_def_a = TestDefinition {
      id: "0b7c6bf3cd617018d33a1bf982a08fe088c5bb54fcd5eb9e802e7c137ec1af94"
        .to_string(),
      name: "test a".to_string(),
      range: Some(new_range(1, 5, 1, 9)),
      is_dynamic: false,
      parent_id: None,
      step_ids: Default::default(),
    };
    let test_def_b = TestDefinition {
      id: "69d9fe87f64f5b66cb8b631d4fd2064e8224b8715a049be54276c42189ff8f9f"
        .to_string(),
      name: "test b".to_string(),
      range: Some(new_range(2, 5, 2, 9)),
      is_dynamic: false,
      parent_id: None,
      step_ids: Default::default(),
    };
    let test_module = TestModule {
      specifier: specifier.clone(),
      defs: vec![
        (test_def_a.id.clone(), test_def_a.clone()),
        (test_def_b.id.clone(), test_def_b.clone()),
      ]
      .into_iter()
      .collect(),
    };
    tests.insert(specifier.clone(), (test_module.clone(), "1".to_string()));
    tests.insert(
      non_test_specifier.clone(),
      (TestModule::new(non_test_specifier), "1".to_string()),
    );
    let (queue, filters) = as_queue_and_filters(&params, &tests);
    assert_eq!(json!(queue), json!([specifier]));
    let mut exclude = HashMap::new();
    exclude.insert(
      "69d9fe87f64f5b66cb8b631d4fd2064e8224b8715a049be54276c42189ff8f9f"
        .to_string(),
      test_def_b,
    );
    let maybe_filter = filters.get(&specifier);
    assert!(maybe_filter.is_some());
    let filter = maybe_filter.unwrap();
    assert_eq!(
      filter,
      &LspTestFilter {
        include: None,
        exclude,
      }
    );
    assert_eq!(
      filter.as_ids(&test_module),
      vec![
        "0b7c6bf3cd617018d33a1bf982a08fe088c5bb54fcd5eb9e802e7c137ec1af94"
          .to_string()
      ]
    );
  }
}<|MERGE_RESOLUTION|>--- conflicted
+++ resolved
@@ -218,12 +218,8 @@
     // `PermissionsContainer` - otherwise granting/revoking permissions in one
     // file would have impact on other files, which is undesirable.
     let permissions =
-<<<<<<< HEAD
-      Permissions::from_options(&factory.cli_options().permissions_options())?;
+      Permissions::from_options(&factory.cli_options().permissions_options()?)?;
     let main_graph_container = factory.main_module_graph_container().await?;
-=======
-      Permissions::from_options(&factory.cli_options().permissions_options()?)?;
->>>>>>> 6084cf60
     test::check_specifiers(
       factory.file_fetcher()?,
       main_graph_container,
