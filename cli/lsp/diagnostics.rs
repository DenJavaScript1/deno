// Copyright 2018-2023 the Deno authors. All rights reserved. MIT license.

use super::analysis;
use super::cache;
use super::client::Client;
use super::config::ConfigSnapshot;
use super::documents;
use super::documents::Document;
use super::language_server;
use super::language_server::StateSnapshot;
use super::performance::Performance;
use super::tsc;
use super::tsc::TsServer;

use crate::args::LintOptions;
<<<<<<< HEAD
=======
use crate::graph_util;
use crate::graph_util::enhanced_resolution_error_message;
>>>>>>> 9cd271a9
use crate::node;
use crate::npm::NpmPackageReference;
use crate::tools::lint::get_configured_rules;

use deno_ast::MediaType;
use deno_core::anyhow::anyhow;
use deno_core::error::AnyError;
use deno_core::resolve_url;
use deno_core::serde::Deserialize;
use deno_core::serde_json;
use deno_core::serde_json::json;
use deno_core::ModuleSpecifier;
use deno_graph::ResolutionError;
use deno_graph::Resolved;
use deno_graph::SpecifierError;
use deno_lint::rules::LintRule;
use deno_runtime::tokio_util::create_basic_runtime;
use log::error;
use std::collections::HashMap;
use std::sync::Arc;
use std::thread;
use tokio::sync::mpsc;
use tokio::sync::Mutex;
use tokio::time::Duration;
use tokio_util::sync::CancellationToken;
use tower_lsp::lsp_types as lsp;

pub type SnapshotForDiagnostics =
  (Arc<StateSnapshot>, Arc<ConfigSnapshot>, LintOptions);
pub type DiagnosticRecord =
  (ModuleSpecifier, Option<i32>, Vec<lsp::Diagnostic>);
pub type DiagnosticVec = Vec<DiagnosticRecord>;
type DiagnosticMap =
  HashMap<ModuleSpecifier, (Option<i32>, Vec<lsp::Diagnostic>)>;
type TsDiagnosticsMap = HashMap<String, Vec<crate::tsc::Diagnostic>>;
type DiagnosticsByVersionMap = HashMap<Option<i32>, Vec<lsp::Diagnostic>>;

#[derive(Clone)]
struct DiagnosticsPublisher {
  client: Client,
  all_diagnostics:
    Arc<Mutex<HashMap<ModuleSpecifier, DiagnosticsByVersionMap>>>,
}

impl DiagnosticsPublisher {
  pub fn new(client: Client) -> Self {
    Self {
      client,
      all_diagnostics: Default::default(),
    }
  }

  pub async fn publish(
    &self,
    diagnostics: DiagnosticVec,
    token: &CancellationToken,
  ) {
    let mut all_diagnostics = self.all_diagnostics.lock().await;
    for (specifier, version, diagnostics) in diagnostics {
      if token.is_cancelled() {
        return;
      }

      // the versions of all the published diagnostics should be the same, but just
      // in case they're not keep track of that
      let diagnostics_by_version =
        all_diagnostics.entry(specifier.clone()).or_default();
      let version_diagnostics =
        diagnostics_by_version.entry(version).or_default();
      version_diagnostics.extend(diagnostics);

      self
        .client
        .publish_diagnostics(specifier, version_diagnostics.clone(), version)
        .await;
    }
  }

  pub async fn clear(&self) {
    let mut all_diagnostics = self.all_diagnostics.lock().await;
    all_diagnostics.clear();
  }
}

#[derive(Clone, Default, Debug)]
struct TsDiagnosticsStore(Arc<deno_core::parking_lot::Mutex<DiagnosticMap>>);

impl TsDiagnosticsStore {
  pub fn get(
    &self,
    specifier: &ModuleSpecifier,
    document_version: Option<i32>,
  ) -> Vec<lsp::Diagnostic> {
    let ts_diagnostics = self.0.lock();
    if let Some((diagnostics_doc_version, diagnostics)) =
      ts_diagnostics.get(specifier)
    {
      // only get the diagnostics if they're up to date
      if document_version == *diagnostics_doc_version {
        return diagnostics.clone();
      }
    }
    Vec::new()
  }

  pub fn invalidate(&self, specifiers: &[ModuleSpecifier]) {
    let mut ts_diagnostics = self.0.lock();
    for specifier in specifiers {
      ts_diagnostics.remove(specifier);
    }
  }

  pub fn invalidate_all(&self) {
    self.0.lock().clear();
  }

  fn update(&self, diagnostics: &DiagnosticVec) {
    let mut stored_ts_diagnostics = self.0.lock();
    *stored_ts_diagnostics = diagnostics
      .iter()
      .map(|(specifier, version, diagnostics)| {
        (specifier.clone(), (*version, diagnostics.clone()))
      })
      .collect();
  }
}

#[derive(Debug)]
pub struct DiagnosticsServer {
  channel: Option<mpsc::UnboundedSender<SnapshotForDiagnostics>>,
  ts_diagnostics: TsDiagnosticsStore,
  client: Client,
  performance: Arc<Performance>,
  ts_server: Arc<TsServer>,
}

impl DiagnosticsServer {
  pub fn new(
    client: Client,
    performance: Arc<Performance>,
    ts_server: Arc<TsServer>,
  ) -> Self {
    DiagnosticsServer {
      channel: Default::default(),
      ts_diagnostics: Default::default(),
      client,
      performance,
      ts_server,
    }
  }

  pub fn get_ts_diagnostics(
    &self,
    specifier: &ModuleSpecifier,
    document_version: Option<i32>,
  ) -> Vec<lsp::Diagnostic> {
    self.ts_diagnostics.get(specifier, document_version)
  }

  pub fn invalidate(&self, specifiers: &[ModuleSpecifier]) {
    self.ts_diagnostics.invalidate(specifiers);
  }

  pub fn invalidate_all(&self) {
    self.ts_diagnostics.invalidate_all();
  }

  #[allow(unused_must_use)]
  pub fn start(&mut self) {
    let (tx, mut rx) = mpsc::unbounded_channel::<SnapshotForDiagnostics>();
    self.channel = Some(tx);
    let client = self.client.clone();
    let performance = self.performance.clone();
    let ts_diagnostics_store = self.ts_diagnostics.clone();
    let ts_server = self.ts_server.clone();

    let _join_handle = thread::spawn(move || {
      let runtime = create_basic_runtime();

      runtime.block_on(async {
        let mut token = CancellationToken::new();
        let mut ts_handle: Option<tokio::task::JoinHandle<()>> = None;
        let mut lint_handle: Option<tokio::task::JoinHandle<()>> = None;
        let mut deps_handle: Option<tokio::task::JoinHandle<()>> = None;
        let diagnostics_publisher = DiagnosticsPublisher::new(client.clone());

        loop {
          match rx.recv().await {
            // channel has closed
            None => break,
            Some((snapshot, config, lint_options)) => {
              // cancel the previous run
              token.cancel();
              token = CancellationToken::new();
              diagnostics_publisher.clear().await;

              let previous_ts_handle = ts_handle.take();
              ts_handle = Some(tokio::spawn({
                let performance = performance.clone();
                let diagnostics_publisher = diagnostics_publisher.clone();
                let ts_server = ts_server.clone();
                let token = token.clone();
                let ts_diagnostics_store = ts_diagnostics_store.clone();
                let snapshot = snapshot.clone();
                let config = config.clone();
                async move {
                  if let Some(previous_handle) = previous_ts_handle {
                    // Wait on the previous run to complete in order to prevent
                    // multiple threads queueing up a lot of tsc requests.
                    // Do not race this with cancellation because we want a
                    // chain of events to wait for all the previous diagnostics to complete
                    previous_handle.await;
                  }

                  // Debounce timer delay. 150ms between keystrokes is about 45 WPM, so we
                  // want something that is longer than that, but not too long to
                  // introduce detectable UI delay; 200ms is a decent compromise.
                  const DELAY: Duration = Duration::from_millis(200);
                  tokio::select! {
                    _ = token.cancelled() => { return; }
                    _ = tokio::time::sleep(DELAY) => {}
                  };

                  let mark =
                    performance.mark("update_diagnostics_ts", None::<()>);
                  let diagnostics = generate_ts_diagnostics(
                    snapshot.clone(),
                    &config,
                    &ts_server,
                    token.clone(),
                  )
                  .await
                  .map_err(|err| {
                    error!("Error generating TypeScript diagnostics: {}", err);
                  })
                  .unwrap_or_default();

                  if !token.is_cancelled() {
                    ts_diagnostics_store.update(&diagnostics);
                    diagnostics_publisher.publish(diagnostics, &token).await;

                    if !token.is_cancelled() {
                      performance.measure(mark);
                    }
                  }
                }
              }));

              let previous_deps_handle = deps_handle.take();
              deps_handle = Some(tokio::spawn({
                let performance = performance.clone();
                let diagnostics_publisher = diagnostics_publisher.clone();
                let token = token.clone();
                let snapshot = snapshot.clone();
                let config = config.clone();
                async move {
                  if let Some(previous_handle) = previous_deps_handle {
                    previous_handle.await;
                  }
                  let mark =
                    performance.mark("update_diagnostics_deps", None::<()>);
                  let diagnostics = generate_deno_diagnostics(
                    &snapshot,
                    &config,
                    token.clone(),
                  )
                  .await;

                  diagnostics_publisher.publish(diagnostics, &token).await;

                  if !token.is_cancelled() {
                    performance.measure(mark);
                  }
                }
              }));

              let previous_lint_handle = lint_handle.take();
              lint_handle = Some(tokio::spawn({
                let performance = performance.clone();
                let diagnostics_publisher = diagnostics_publisher.clone();
                let token = token.clone();
                let snapshot = snapshot.clone();
                let config = config.clone();
                async move {
                  if let Some(previous_handle) = previous_lint_handle {
                    previous_handle.await;
                  }
                  let mark =
                    performance.mark("update_diagnostics_lint", None::<()>);
                  let diagnostics = generate_lint_diagnostics(
                    &snapshot,
                    &config,
                    &lint_options,
                    token.clone(),
                  )
                  .await;

                  diagnostics_publisher.publish(diagnostics, &token).await;

                  if !token.is_cancelled() {
                    performance.measure(mark);
                  }
                }
              }));
            }
          }
        }
      })
    });
  }

  pub fn update(
    &self,
    message: SnapshotForDiagnostics,
  ) -> Result<(), AnyError> {
    // todo(dsherret): instead of queuing up messages, it would be better to
    // instead only store the latest message (ex. maybe using a
    // tokio::sync::watch::channel)
    if let Some(tx) = &self.channel {
      tx.send(message).map_err(|err| err.into())
    } else {
      Err(anyhow!("diagnostics server not started"))
    }
  }
}

impl<'a> From<&'a crate::tsc::DiagnosticCategory> for lsp::DiagnosticSeverity {
  fn from(category: &'a crate::tsc::DiagnosticCategory) -> Self {
    match category {
      crate::tsc::DiagnosticCategory::Error => lsp::DiagnosticSeverity::ERROR,
      crate::tsc::DiagnosticCategory::Warning => {
        lsp::DiagnosticSeverity::WARNING
      }
      crate::tsc::DiagnosticCategory::Suggestion => {
        lsp::DiagnosticSeverity::HINT
      }
      crate::tsc::DiagnosticCategory::Message => {
        lsp::DiagnosticSeverity::INFORMATION
      }
    }
  }
}

impl<'a> From<&'a crate::tsc::Position> for lsp::Position {
  fn from(pos: &'a crate::tsc::Position) -> Self {
    Self {
      line: pos.line as u32,
      character: pos.character as u32,
    }
  }
}

fn get_diagnostic_message(diagnostic: &crate::tsc::Diagnostic) -> String {
  if let Some(message) = diagnostic.message_text.clone() {
    message
  } else if let Some(message_chain) = diagnostic.message_chain.clone() {
    message_chain.format_message(0)
  } else {
    "[missing message]".to_string()
  }
}

fn to_lsp_range(
  start: &crate::tsc::Position,
  end: &crate::tsc::Position,
) -> lsp::Range {
  lsp::Range {
    start: start.into(),
    end: end.into(),
  }
}

fn to_lsp_related_information(
  related_information: &Option<Vec<crate::tsc::Diagnostic>>,
) -> Option<Vec<lsp::DiagnosticRelatedInformation>> {
  related_information.as_ref().map(|related| {
    related
      .iter()
      .filter_map(|ri| {
        if let (Some(source), Some(start), Some(end)) =
          (&ri.source, &ri.start, &ri.end)
        {
          let uri = lsp::Url::parse(source).unwrap();
          Some(lsp::DiagnosticRelatedInformation {
            location: lsp::Location {
              uri,
              range: to_lsp_range(start, end),
            },
            message: get_diagnostic_message(ri),
          })
        } else {
          None
        }
      })
      .collect()
  })
}

fn ts_json_to_diagnostics(
  diagnostics: Vec<crate::tsc::Diagnostic>,
) -> Vec<lsp::Diagnostic> {
  diagnostics
    .iter()
    .filter_map(|d| {
      if let (Some(start), Some(end)) = (&d.start, &d.end) {
        Some(lsp::Diagnostic {
          range: to_lsp_range(start, end),
          severity: Some((&d.category).into()),
          code: Some(lsp::NumberOrString::Number(d.code as i32)),
          code_description: None,
          source: Some("deno-ts".to_string()),
          message: get_diagnostic_message(d),
          related_information: to_lsp_related_information(
            &d.related_information,
          ),
          tags: match d.code {
            // These are codes that indicate the variable is unused.
            2695 | 6133 | 6138 | 6192 | 6196 | 6198 | 6199 | 6205 | 7027
            | 7028 => Some(vec![lsp::DiagnosticTag::UNNECESSARY]),
            // These are codes that indicated the variable is deprecated.
            2789 | 6385 | 6387 => Some(vec![lsp::DiagnosticTag::DEPRECATED]),
            _ => None,
          },
          data: None,
        })
      } else {
        None
      }
    })
    .collect()
}

async fn generate_lint_diagnostics(
  snapshot: &language_server::StateSnapshot,
  config: &ConfigSnapshot,
  lint_options: &LintOptions,
  token: CancellationToken,
) -> DiagnosticVec {
  let documents = snapshot.documents.documents(true, true);
  let workspace_settings = config.settings.workspace.clone();
  let lint_rules = get_configured_rules(lint_options.rules.clone());
  let mut diagnostics_vec = Vec::new();
  if workspace_settings.lint {
    for document in documents {
      // exit early if cancelled
      if token.is_cancelled() {
        break;
      }

      // ignore any npm package files
      if let Some(npm_resolver) = &snapshot.maybe_npm_resolver {
        if npm_resolver.in_npm_package(document.specifier()) {
          continue;
        }
      }

      let version = document.maybe_lsp_version();
      diagnostics_vec.push((
        document.specifier().clone(),
        version,
        generate_document_lint_diagnostics(
          config,
          lint_options,
          lint_rules.clone(),
          &document,
        ),
      ));
    }
  }
  diagnostics_vec
}

fn generate_document_lint_diagnostics(
  config: &ConfigSnapshot,
  lint_options: &LintOptions,
  lint_rules: Vec<Arc<dyn LintRule>>,
  document: &Document,
) -> Vec<lsp::Diagnostic> {
  if !config.specifier_enabled(document.specifier()) {
    return Vec::new();
  }
  if !lint_options.files.matches_specifier(document.specifier()) {
    return Vec::new();
  }
  match document.maybe_parsed_source() {
    Some(Ok(parsed_source)) => {
      if let Ok(references) =
        analysis::get_lint_references(&parsed_source, lint_rules)
      {
        references
          .into_iter()
          .map(|r| r.to_diagnostic())
          .collect::<Vec<_>>()
      } else {
        Vec::new()
      }
    }
    Some(Err(_)) => Vec::new(),
    None => {
      error!("Missing file contents for: {}", document.specifier());
      Vec::new()
    }
  }
}

async fn generate_ts_diagnostics(
  snapshot: Arc<language_server::StateSnapshot>,
  config: &ConfigSnapshot,
  ts_server: &tsc::TsServer,
  token: CancellationToken,
) -> Result<DiagnosticVec, AnyError> {
  let mut diagnostics_vec = Vec::new();
  let specifiers = snapshot
    .documents
    .documents(true, true)
    .into_iter()
    .map(|d| d.specifier().clone());
  let (enabled_specifiers, disabled_specifiers) = specifiers
    .into_iter()
    .partition::<Vec<_>, _>(|s| config.specifier_enabled(s));
  let ts_diagnostics_map: TsDiagnosticsMap = if !enabled_specifiers.is_empty() {
    let req = tsc::RequestMethod::GetDiagnostics(enabled_specifiers);
    ts_server
      .request_with_cancellation(snapshot.clone(), req, token)
      .await?
  } else {
    Default::default()
  };
  for (specifier_str, ts_json_diagnostics) in ts_diagnostics_map {
    let specifier = resolve_url(&specifier_str)?;
    let version = snapshot
      .documents
      .get(&specifier)
      .and_then(|d| d.maybe_lsp_version());
    // check if the specifier is enabled again just in case TS returns us
    // diagnostics for a disabled specifier
    let ts_diagnostics = if config.specifier_enabled(&specifier) {
      ts_json_to_diagnostics(ts_json_diagnostics)
    } else {
      Vec::new()
    };
    diagnostics_vec.push((specifier, version, ts_diagnostics));
  }
  // add an empty diagnostic publish for disabled specifiers in order
  // to clear those diagnostics if they exist
  for specifier in disabled_specifiers {
    let version = snapshot
      .documents
      .get(&specifier)
      .and_then(|d| d.maybe_lsp_version());
    diagnostics_vec.push((specifier, version, Vec::new()));
  }
  Ok(diagnostics_vec)
}

#[derive(Debug, Deserialize)]
#[serde(rename_all = "camelCase")]
struct DiagnosticDataSpecifier {
  pub specifier: ModuleSpecifier,
}

#[derive(Debug, Deserialize)]
#[serde(rename_all = "camelCase")]
struct DiagnosticDataStrSpecifier {
  pub specifier: String,
}

#[derive(Debug, Deserialize)]
#[serde(rename_all = "camelCase")]
struct DiagnosticDataRedirect {
  pub redirect: ModuleSpecifier,
}

#[derive(Debug, Deserialize)]
#[serde(rename_all = "camelCase")]
struct DiagnosticDataImportMapRemap {
  pub from: String,
  pub to: String,
}

/// An enum which represents diagnostic errors which originate from Deno itself.
pub enum DenoDiagnostic {
  /// A `x-deno-warning` is associated with the specifier and should be displayed
  /// as a warning to the user.
  DenoWarn(String),
  /// An informational diagnostic that indicates an existing specifier can be
  /// remapped to an import map import specifier.
  ImportMapRemap { from: String, to: String },
  /// The import assertion type is incorrect.
  InvalidAssertType(String),
  /// A module requires an assertion type to be a valid import.
  NoAssertType,
  /// A remote module was not found in the cache.
  NoCache(ModuleSpecifier),
  /// A blob module was not found in the cache.
  NoCacheBlob,
  /// A data module was not found in the cache.
  NoCacheData(ModuleSpecifier),
  /// A remote npm package reference was not found in the cache.
  NoCacheNpm(NpmPackageReference, ModuleSpecifier),
  /// A local module was not found on the local file system.
  NoLocal(ModuleSpecifier),
  /// The specifier resolved to a remote specifier that was redirected to
  /// another specifier.
  Redirect {
    from: ModuleSpecifier,
    to: ModuleSpecifier,
  },
  /// An error occurred when resolving the specifier string.
  ResolutionError(deno_graph::ResolutionError),
  /// Invalid `node:` specifier.
  InvalidNodeSpecifier(ModuleSpecifier),
}

impl DenoDiagnostic {
  fn code(&self) -> &str {
    match self {
      Self::DenoWarn(_) => "deno-warn",
      Self::ImportMapRemap { .. } => "import-map-remap",
      Self::InvalidAssertType(_) => "invalid-assert-type",
      Self::NoAssertType => "no-assert-type",
      Self::NoCache(_) => "no-cache",
      Self::NoCacheBlob => "no-cache-blob",
      Self::NoCacheData(_) => "no-cache-data",
      Self::NoCacheNpm(_, _) => "no-cache-npm",
      Self::NoLocal(_) => "no-local",
      Self::Redirect { .. } => "redirect",
<<<<<<< HEAD
      Self::ResolutionError(err) => match err {
        ResolutionError::InvalidDowngrade { .. } => "invalid-downgrade",
        ResolutionError::InvalidLocalImport { .. } => "invalid-local-import",
        ResolutionError::InvalidSpecifier { error, .. } => match error {
          SpecifierError::ImportPrefixMissing(_, _) => "import-prefix-missing",
          SpecifierError::InvalidUrl(_) => "invalid-url",
        },
        ResolutionError::ResolverError { .. } => "resolver-error",
      },
=======
      Self::ResolutionError(err) => {
        if graph_util::get_resolution_error_bare_node_specifier(err).is_some() {
          "import-node-prefix-missing"
        } else {
          match err {
            ResolutionError::InvalidDowngrade { .. } => "invalid-downgrade",
            ResolutionError::InvalidLocalImport { .. } => {
              "invalid-local-import"
            }
            ResolutionError::InvalidSpecifier { error, .. } => match error {
              SpecifierError::ImportPrefixMissing(_, _) => {
                "import-prefix-missing"
              }
              SpecifierError::InvalidUrl(_) => "invalid-url",
            },
            ResolutionError::ResolverError { .. } => "resolver-error",
          }
        }
      }
>>>>>>> 9cd271a9
      Self::InvalidNodeSpecifier(_) => "resolver-error",
    }
  }

  /// A "static" method which for a diagnostic that originated from the
  /// structure returns a code action which can resolve the diagnostic.
  pub fn get_code_action(
    specifier: &ModuleSpecifier,
    diagnostic: &lsp::Diagnostic,
  ) -> Result<lsp::CodeAction, AnyError> {
    if let Some(lsp::NumberOrString::String(code)) = &diagnostic.code {
      let code_action = match code.as_str() {
        "import-map-remap" => {
          let data = diagnostic
            .data
            .clone()
            .ok_or_else(|| anyhow!("Diagnostic is missing data"))?;
          let DiagnosticDataImportMapRemap { from, to } =
            serde_json::from_value(data)?;
          lsp::CodeAction {
            title: format!("Update \"{from}\" to \"{to}\" to use import map."),
            kind: Some(lsp::CodeActionKind::QUICKFIX),
            diagnostics: Some(vec![diagnostic.clone()]),
            edit: Some(lsp::WorkspaceEdit {
              changes: Some(HashMap::from([(
                specifier.clone(),
                vec![lsp::TextEdit {
                  new_text: format!("\"{to}\""),
                  range: diagnostic.range,
                }],
              )])),
              ..Default::default()
            }),
            ..Default::default()
          }
        }
        "no-assert-type" => lsp::CodeAction {
          title: "Insert import assertion.".to_string(),
          kind: Some(lsp::CodeActionKind::QUICKFIX),
          diagnostics: Some(vec![diagnostic.clone()]),
          edit: Some(lsp::WorkspaceEdit {
            changes: Some(HashMap::from([(
              specifier.clone(),
              vec![lsp::TextEdit {
                new_text: " assert { type: \"json\" }".to_string(),
                range: lsp::Range {
                  start: diagnostic.range.end,
                  end: diagnostic.range.end,
                },
              }],
            )])),
            ..Default::default()
          }),
          ..Default::default()
        },
        "no-cache" | "no-cache-data" | "no-cache-npm" => {
          let data = diagnostic
            .data
            .clone()
            .ok_or_else(|| anyhow!("Diagnostic is missing data"))?;
          let data: DiagnosticDataSpecifier = serde_json::from_value(data)?;
          let title = match code.as_str() {
            "no-cache" | "no-cache-npm" => {
              format!("Cache \"{}\" and its dependencies.", data.specifier)
            }
            _ => "Cache the data URL and its dependencies.".to_string(),
          };
          lsp::CodeAction {
            title,
            kind: Some(lsp::CodeActionKind::QUICKFIX),
            diagnostics: Some(vec![diagnostic.clone()]),
            command: Some(lsp::Command {
              title: "".to_string(),
              command: "deno.cache".to_string(),
              arguments: Some(vec![json!([data.specifier])]),
            }),
            ..Default::default()
          }
        }
        "redirect" => {
          let data = diagnostic
            .data
            .clone()
            .ok_or_else(|| anyhow!("Diagnostic is missing data"))?;
          let data: DiagnosticDataRedirect = serde_json::from_value(data)?;
          lsp::CodeAction {
            title: "Update specifier to its redirected specifier.".to_string(),
            kind: Some(lsp::CodeActionKind::QUICKFIX),
            diagnostics: Some(vec![diagnostic.clone()]),
            edit: Some(lsp::WorkspaceEdit {
              changes: Some(HashMap::from([(
                specifier.clone(),
                vec![lsp::TextEdit {
                  new_text: format!("\"{}\"", data.redirect),
                  range: diagnostic.range,
                }],
              )])),
              ..Default::default()
            }),
            ..Default::default()
          }
        }
        "import-node-prefix-missing" => {
          let data = diagnostic
            .data
            .clone()
            .ok_or_else(|| anyhow!("Diagnostic is missing data"))?;
          let data: DiagnosticDataStrSpecifier = serde_json::from_value(data)?;
          lsp::CodeAction {
            title: format!("Update specifier to node:{}", data.specifier),
            kind: Some(lsp::CodeActionKind::QUICKFIX),
            diagnostics: Some(vec![diagnostic.clone()]),
            edit: Some(lsp::WorkspaceEdit {
              changes: Some(HashMap::from([(
                specifier.clone(),
                vec![lsp::TextEdit {
                  new_text: format!("\"node:{}\"", data.specifier),
                  range: diagnostic.range,
                }],
              )])),
              ..Default::default()
            }),
            ..Default::default()
          }
        }
        _ => {
          return Err(anyhow!(
            "Unsupported diagnostic code (\"{}\") provided.",
            code
          ))
        }
      };
      Ok(code_action)
    } else {
      Err(anyhow!("Unsupported diagnostic code provided."))
    }
  }

  /// Given a reference to the code from an LSP diagnostic, determine if the
  /// diagnostic is fixable or not
  pub fn is_fixable(diagnostic: &lsp_types::Diagnostic) -> bool {
    if let Some(lsp::NumberOrString::String(code)) = &diagnostic.code {
      matches!(
        code.as_str(),
        "import-map-remap"
          | "no-cache"
          | "no-cache-npm"
          | "no-cache-data"
          | "no-assert-type"
          | "redirect"
          | "import-node-prefix-missing"
      )
    } else {
      false
    }
  }

  /// Convert to an lsp Diagnostic when the range the diagnostic applies to is
  /// provided.
  pub fn to_lsp_diagnostic(&self, range: &lsp::Range) -> lsp::Diagnostic {
    let (severity, message, data) = match self {
      Self::DenoWarn(message) => (lsp::DiagnosticSeverity::WARNING, message.to_string(), None),
      Self::ImportMapRemap { from, to } => (lsp::DiagnosticSeverity::HINT, format!("The import specifier can be remapped to \"{to}\" which will resolve it via the active import map."), Some(json!({ "from": from, "to": to }))),
      Self::InvalidAssertType(assert_type) => (lsp::DiagnosticSeverity::ERROR, format!("The module is a JSON module and expected an assertion type of \"json\". Instead got \"{assert_type}\"."), None),
      Self::NoAssertType => (lsp::DiagnosticSeverity::ERROR, "The module is a JSON module and not being imported with an import assertion. Consider adding `assert { type: \"json\" }` to the import statement.".to_string(), None),
      Self::NoCache(specifier) => (lsp::DiagnosticSeverity::ERROR, format!("Uncached or missing remote URL: \"{specifier}\"."), Some(json!({ "specifier": specifier }))),
      Self::NoCacheBlob => (lsp::DiagnosticSeverity::ERROR, "Uncached blob URL.".to_string(), None),
      Self::NoCacheData(specifier) => (lsp::DiagnosticSeverity::ERROR, "Uncached data URL.".to_string(), Some(json!({ "specifier": specifier }))),
      Self::NoCacheNpm(pkg_ref, specifier) => (lsp::DiagnosticSeverity::ERROR, format!("Uncached or missing npm package: \"{}\".", pkg_ref.req), Some(json!({ "specifier": specifier }))),
<<<<<<< HEAD
      Self::NoLocal(specifier) => (lsp::DiagnosticSeverity::ERROR, format!("Unable to load a local module: \"{}\".\n  Please check the file path.", specifier), None),
      Self::Redirect { from, to} => (lsp::DiagnosticSeverity::INFORMATION, format!("The import of \"{}\" was redirected to \"{}\".", from, to), Some(json!({ "specifier": from, "redirect": to }))),
      Self::ResolutionError(err) => (lsp::DiagnosticSeverity::ERROR, err.to_string(), None),
=======
      Self::NoLocal(specifier) => (lsp::DiagnosticSeverity::ERROR, format!("Unable to load a local module: \"{specifier}\".\n  Please check the file path."), None),
      Self::Redirect { from, to} => (lsp::DiagnosticSeverity::INFORMATION, format!("The import of \"{from}\" was redirected to \"{to}\"."), Some(json!({ "specifier": from, "redirect": to }))),
      Self::ResolutionError(err) => (
        lsp::DiagnosticSeverity::ERROR,
        enhanced_resolution_error_message(err),
        graph_util::get_resolution_error_bare_node_specifier(err)
          .map(|specifier| json!({ "specifier": specifier }))
      ),
>>>>>>> 9cd271a9
      Self::InvalidNodeSpecifier(specifier) => (lsp::DiagnosticSeverity::ERROR, format!("Unknown Node built-in module: {}", specifier.path()), None),
    };
    lsp::Diagnostic {
      range: *range,
      severity: Some(severity),
      code: Some(lsp::NumberOrString::String(self.code().to_string())),
      source: Some("deno".to_string()),
      message,
      data,
      ..Default::default()
    }
  }
}

fn diagnose_resolved(
  diagnostics: &mut Vec<lsp::Diagnostic>,
  snapshot: &language_server::StateSnapshot,
  resolved: &deno_graph::Resolved,
  is_dynamic: bool,
  maybe_assert_type: Option<&str>,
) {
  match resolved {
    Resolved::Ok {
      specifier, range, ..
    } => {
      let range = documents::to_lsp_range(range);
      // If the module is a remote module and has a `X-Deno-Warning` header, we
      // want a warning diagnostic with that message.
      if let Some(metadata) = snapshot.cache_metadata.get(specifier) {
        if let Some(message) =
          metadata.get(&cache::MetadataKey::Warning).cloned()
        {
          diagnostics
            .push(DenoDiagnostic::DenoWarn(message).to_lsp_diagnostic(&range));
        }
      }
      if let Some(doc) = snapshot.documents.get(specifier) {
        let doc_specifier = doc.specifier();
        // If the module was redirected, we want to issue an informational
        // diagnostic that indicates this. This then allows us to issue a code
        // action to replace the specifier with the final redirected one.
        if doc_specifier != specifier {
          diagnostics.push(
            DenoDiagnostic::Redirect {
              from: specifier.clone(),
              to: doc_specifier.clone(),
            }
            .to_lsp_diagnostic(&range),
          );
        }
        if doc.media_type() == MediaType::Json {
          match maybe_assert_type {
            // The module has the correct assertion type, no diagnostic
            Some("json") => (),
            // The dynamic import statement is missing an assertion type, which
            // we might not be able to statically detect, therefore we will
            // not provide a potentially incorrect diagnostic.
            None if is_dynamic => (),
            // The module has an incorrect assertion type, diagnostic
            Some(assert_type) => diagnostics.push(
              DenoDiagnostic::InvalidAssertType(assert_type.to_string())
                .to_lsp_diagnostic(&range),
            ),
            // The module is missing an assertion type, diagnostic
            None => diagnostics
              .push(DenoDiagnostic::NoAssertType.to_lsp_diagnostic(&range)),
          }
        }
      } else if let Ok(pkg_ref) = NpmPackageReference::from_specifier(specifier)
      {
        if let Some(npm_resolver) = &snapshot.maybe_npm_resolver {
          // show diagnostics for npm package references that aren't cached
          if npm_resolver
            .resolve_package_folder_from_deno_module(&pkg_ref.req)
            .is_err()
          {
            diagnostics.push(
              DenoDiagnostic::NoCacheNpm(pkg_ref, specifier.clone())
                .to_lsp_diagnostic(&range),
            );
          }
        }
      } else if let Some(module_name) = specifier.as_str().strip_prefix("node:")
      {
        if node::resolve_builtin_node_module(module_name).is_err() {
          diagnostics.push(
            DenoDiagnostic::InvalidNodeSpecifier(specifier.clone())
              .to_lsp_diagnostic(&range),
          );
        } else if let Some(npm_resolver) = &snapshot.maybe_npm_resolver {
          // check that a @types/node package exists in the resolver
          let types_node_ref =
            NpmPackageReference::from_str("npm:@types/node").unwrap();
          if npm_resolver
            .resolve_package_folder_from_deno_module(&types_node_ref.req)
            .is_err()
          {
            diagnostics.push(
<<<<<<< HEAD
              DenoDiagnostic::NoCacheNpm(types_node_ref, specifier.clone())
                .to_lsp_diagnostic(&range),
=======
              DenoDiagnostic::NoCacheNpm(
                types_node_ref,
                ModuleSpecifier::parse("npm:@types/node").unwrap(),
              )
              .to_lsp_diagnostic(&range),
>>>>>>> 9cd271a9
            );
          }
        }
      } else {
        // When the document is not available, it means that it cannot be found
        // in the cache or locally on the disk, so we want to issue a diagnostic
        // about that.
        let deno_diagnostic = match specifier.scheme() {
          "file" => DenoDiagnostic::NoLocal(specifier.clone()),
          "data" => DenoDiagnostic::NoCacheData(specifier.clone()),
          "blob" => DenoDiagnostic::NoCacheBlob,
          _ => DenoDiagnostic::NoCache(specifier.clone()),
        };
        diagnostics.push(deno_diagnostic.to_lsp_diagnostic(&range));
      }
    }
    // The specifier resolution resulted in an error, so we want to issue a
    // diagnostic for that.
    Resolved::Err(err) => diagnostics.push(
      DenoDiagnostic::ResolutionError(err.clone())
        .to_lsp_diagnostic(&documents::to_lsp_range(err.range())),
    ),
    _ => (),
  }
}

/// Generate diagnostics related to a dependency. The dependency is analyzed to
/// determine if it can be remapped to the active import map as well as surface
/// any diagnostics related to the resolved code or type dependency.
fn diagnose_dependency(
  diagnostics: &mut Vec<lsp::Diagnostic>,
  snapshot: &language_server::StateSnapshot,
  referrer: &ModuleSpecifier,
  dependency_key: &str,
  dependency: &deno_graph::Dependency,
) {
  if let Some(npm_resolver) = &snapshot.maybe_npm_resolver {
    if npm_resolver.in_npm_package(referrer) {
      return; // ignore, surface typescript errors instead
    }
  }

  if let Some(import_map) = &snapshot.maybe_import_map {
    if let Resolved::Ok {
      specifier, range, ..
    } = &dependency.maybe_code
    {
      if let Some(to) = import_map.lookup(specifier, referrer) {
        if dependency_key != to {
          diagnostics.push(
            DenoDiagnostic::ImportMapRemap {
              from: dependency_key.to_string(),
              to,
            }
            .to_lsp_diagnostic(&documents::to_lsp_range(range)),
          );
        }
      }
    }
  }
  diagnose_resolved(
    diagnostics,
    snapshot,
    &dependency.maybe_code,
    dependency.is_dynamic,
    dependency.maybe_assert_type.as_deref(),
  );
  diagnose_resolved(
    diagnostics,
    snapshot,
    &dependency.maybe_type,
    dependency.is_dynamic,
    dependency.maybe_assert_type.as_deref(),
  );
}

/// Generate diagnostics that come from Deno module resolution logic (like
/// dependencies) or other Deno specific diagnostics, like the ability to use
/// an import map to shorten an URL.
async fn generate_deno_diagnostics(
  snapshot: &language_server::StateSnapshot,
  config: &ConfigSnapshot,
  token: CancellationToken,
) -> DiagnosticVec {
  let mut diagnostics_vec = Vec::new();

  for document in snapshot.documents.documents(true, true) {
    if token.is_cancelled() {
      break;
    }
    let mut diagnostics = Vec::new();
    let specifier = document.specifier();
    if config.specifier_enabled(specifier) {
      for (dependency_key, dependency) in document.dependencies() {
        diagnose_dependency(
          &mut diagnostics,
          snapshot,
          specifier,
          dependency_key,
          dependency,
        );
      }
    }
    diagnostics_vec.push((
      specifier.clone(),
      document.maybe_lsp_version(),
      diagnostics,
    ));
  }

  diagnostics_vec
}

#[cfg(test)]
mod tests {
  use super::*;
  use crate::lsp::config::ConfigSnapshot;
  use crate::lsp::config::Settings;
  use crate::lsp::config::SpecifierSettings;
  use crate::lsp::config::WorkspaceSettings;
  use crate::lsp::documents::Documents;
  use crate::lsp::documents::LanguageId;
  use crate::lsp::language_server::StateSnapshot;
  use std::path::Path;
  use std::path::PathBuf;
  use std::sync::Arc;
  use test_util::TempDir;

  fn mock_state_snapshot(
    fixtures: &[(&str, &str, i32, LanguageId)],
    location: &Path,
    maybe_import_map: Option<(&str, &str)>,
  ) -> StateSnapshot {
    let mut documents = Documents::new(location);
    for (specifier, source, version, language_id) in fixtures {
      let specifier =
        resolve_url(specifier).expect("failed to create specifier");
      documents.open(
        specifier.clone(),
        *version,
        *language_id,
        (*source).into(),
      );
    }
    let maybe_import_map = maybe_import_map.map(|(base, json_string)| {
      let base_url = ModuleSpecifier::parse(base).unwrap();
      let result = import_map::parse_from_json(&base_url, json_string).unwrap();
      if !result.diagnostics.is_empty() {
        panic!("unexpected import map diagnostics");
      }
      Arc::new(result.import_map)
    });
    StateSnapshot {
      documents,
      maybe_import_map,
      ..Default::default()
    }
  }

  fn mock_config() -> ConfigSnapshot {
    ConfigSnapshot {
      settings: Settings {
        workspace: WorkspaceSettings {
          enable: true,
          lint: true,
          ..Default::default()
        },
        ..Default::default()
      },
      ..Default::default()
    }
  }

  fn setup(
    temp_dir: &TempDir,
    sources: &[(&str, &str, i32, LanguageId)],
    maybe_import_map: Option<(&str, &str)>,
  ) -> (StateSnapshot, PathBuf) {
    let location = temp_dir.path().join("deps");
    let state_snapshot =
      mock_state_snapshot(sources, &location, maybe_import_map);
    (state_snapshot, location)
  }

  #[tokio::test]
  async fn test_enabled_then_disabled_specifier() {
    let temp_dir = TempDir::new();
    let specifier = ModuleSpecifier::parse("file:///a.ts").unwrap();
    let (snapshot, _) = setup(
      &temp_dir,
      &[(
        "file:///a.ts",
        r#"import * as b from "./b.ts";
let a: any = "a";
let c: number = "a";
"#,
        1,
        LanguageId::TypeScript,
      )],
      None,
    );
    let snapshot = Arc::new(snapshot);
    let ts_server = TsServer::new(Default::default());

    // test enabled
    {
      let enabled_config = mock_config();
      let diagnostics = generate_lint_diagnostics(
        &snapshot,
        &enabled_config,
        &Default::default(),
        Default::default(),
      )
      .await;
      assert_eq!(get_diagnostics_for_single(diagnostics).len(), 6);
      let diagnostics = generate_ts_diagnostics(
        snapshot.clone(),
        &enabled_config,
        &ts_server,
        Default::default(),
      )
      .await
      .unwrap();
      assert_eq!(get_diagnostics_for_single(diagnostics).len(), 4);
      let diagnostics = generate_deno_diagnostics(
        &snapshot,
        &enabled_config,
        Default::default(),
      )
      .await;
      assert_eq!(get_diagnostics_for_single(diagnostics).len(), 1);
    }

    // now test disabled specifier
    {
      let mut disabled_config = mock_config();
      disabled_config.settings.specifiers.insert(
        specifier.clone(),
        (
          specifier.clone(),
          SpecifierSettings {
            enable: false,
            enable_paths: Vec::new(),
            code_lens: Default::default(),
          },
        ),
      );

      let diagnostics = generate_lint_diagnostics(
        &snapshot,
        &disabled_config,
        &Default::default(),
        Default::default(),
      )
      .await;
      assert_eq!(get_diagnostics_for_single(diagnostics).len(), 0);
      let diagnostics = generate_ts_diagnostics(
        snapshot.clone(),
        &disabled_config,
        &ts_server,
        Default::default(),
      )
      .await
      .unwrap();
      assert_eq!(get_diagnostics_for_single(diagnostics).len(), 0);
      let diagnostics = generate_deno_diagnostics(
        &snapshot,
        &disabled_config,
        Default::default(),
      )
      .await;
      assert_eq!(get_diagnostics_for_single(diagnostics).len(), 0);
    }
  }

  fn get_diagnostics_for_single(
    diagnostic_vec: DiagnosticVec,
  ) -> Vec<lsp::Diagnostic> {
    assert_eq!(diagnostic_vec.len(), 1);
    let (_, _, diagnostics) = diagnostic_vec.into_iter().next().unwrap();
    diagnostics
  }

  #[tokio::test]
  async fn test_cancelled_ts_diagnostics_request() {
    let temp_dir = TempDir::new();
    let (snapshot, _) = setup(
      &temp_dir,
      &[(
        "file:///a.ts",
        r#"export let a: string = 5;"#,
        1,
        LanguageId::TypeScript,
      )],
      None,
    );
    let snapshot = Arc::new(snapshot);
    let ts_server = TsServer::new(Default::default());

    let config = mock_config();
    let token = CancellationToken::new();
    token.cancel();
    let diagnostics =
      generate_ts_diagnostics(snapshot.clone(), &config, &ts_server, token)
        .await
        .unwrap();
    // should be none because it's cancelled
    assert_eq!(diagnostics.len(), 0);
  }

  #[tokio::test]
  async fn test_deno_diagnostics_with_import_map() {
    let temp_dir = TempDir::new();
    let (snapshot, _) = setup(
      &temp_dir,
      &[
        ("file:///std/testing/asserts.ts", "export function assert() {}", 1, LanguageId::TypeScript),
        ("file:///a/file.ts", "import { assert } from \"../std/testing/asserts.ts\";\n\nassert();\n", 1, LanguageId::TypeScript),
      ],
      Some(("file:///a/import-map.json", r#"{
        "imports": {
          "/~/std/": "../std/"
        }
      }"#)),
    );
    let config = mock_config();
    let token = CancellationToken::new();
    let actual = generate_deno_diagnostics(&snapshot, &config, token).await;
    assert_eq!(actual.len(), 2);
    for (specifier, _, diagnostics) in actual {
      match specifier.as_str() {
        "file:///std/testing/asserts.ts" => {
          assert_eq!(json!(diagnostics), json!([]))
        }
        "file:///a/file.ts" => assert_eq!(
          json!(diagnostics),
          json!([
            {
              "range": {
                "start": {
                  "line": 0,
                  "character": 23
                },
                "end": {
                  "line": 0,
                  "character": 50
                }
              },
              "severity": 4,
              "code": "import-map-remap",
              "source": "deno",
              "message": "The import specifier can be remapped to \"/~/std/testing/asserts.ts\" which will resolve it via the active import map.",
              "data": {
                "from": "../std/testing/asserts.ts",
                "to": "/~/std/testing/asserts.ts"
              }
            }
          ])
        ),
        _ => unreachable!("unexpected specifier {}", specifier),
      }
    }
  }

  #[test]
  fn test_get_code_action_import_map_remap() {
    let specifier = ModuleSpecifier::parse("file:///a/file.ts").unwrap();
    let result = DenoDiagnostic::get_code_action(&specifier, &lsp::Diagnostic {
      range: lsp::Range {
        start: lsp::Position { line: 0, character: 23 },
        end: lsp::Position { line: 0, character: 50 },
      },
      severity: Some(lsp::DiagnosticSeverity::HINT),
      code: Some(lsp::NumberOrString::String("import-map-remap".to_string())),
      source: Some("deno".to_string()),
      message: "The import specifier can be remapped to \"/~/std/testing/asserts.ts\" which will resolve it via the active import map.".to_string(),
      data: Some(json!({
        "from": "../std/testing/asserts.ts",
        "to": "/~/std/testing/asserts.ts"
      })),
      ..Default::default()
    });
    assert!(result.is_ok());
    let actual = result.unwrap();
    assert_eq!(
      json!(actual),
      json!({
        "title": "Update \"../std/testing/asserts.ts\" to \"/~/std/testing/asserts.ts\" to use import map.",
        "kind": "quickfix",
        "diagnostics": [
          {
            "range": {
              "start": {
                "line": 0,
                "character": 23
              },
              "end": {
                "line": 0,
                "character": 50
              }
            },
            "severity": 4,
            "code": "import-map-remap",
            "source": "deno",
            "message": "The import specifier can be remapped to \"/~/std/testing/asserts.ts\" which will resolve it via the active import map.",
            "data": {
              "from": "../std/testing/asserts.ts",
              "to": "/~/std/testing/asserts.ts"
            }
          }
        ],
        "edit": {
          "changes": {
            "file:///a/file.ts": [
              {
                "range": {
                  "start": {
                    "line": 0,
                    "character": 23
                  },
                  "end": {
                    "line": 0,
                    "character": 50
                  }
                },
                "newText": "\"/~/std/testing/asserts.ts\""
              }
            ]
          }
        }
      })
    );
  }
}<|MERGE_RESOLUTION|>--- conflicted
+++ resolved
@@ -13,11 +13,8 @@
 use super::tsc::TsServer;
 
 use crate::args::LintOptions;
-<<<<<<< HEAD
-=======
 use crate::graph_util;
 use crate::graph_util::enhanced_resolution_error_message;
->>>>>>> 9cd271a9
 use crate::node;
 use crate::npm::NpmPackageReference;
 use crate::tools::lint::get_configured_rules;
@@ -645,17 +642,6 @@
       Self::NoCacheNpm(_, _) => "no-cache-npm",
       Self::NoLocal(_) => "no-local",
       Self::Redirect { .. } => "redirect",
-<<<<<<< HEAD
-      Self::ResolutionError(err) => match err {
-        ResolutionError::InvalidDowngrade { .. } => "invalid-downgrade",
-        ResolutionError::InvalidLocalImport { .. } => "invalid-local-import",
-        ResolutionError::InvalidSpecifier { error, .. } => match error {
-          SpecifierError::ImportPrefixMissing(_, _) => "import-prefix-missing",
-          SpecifierError::InvalidUrl(_) => "invalid-url",
-        },
-        ResolutionError::ResolverError { .. } => "resolver-error",
-      },
-=======
       Self::ResolutionError(err) => {
         if graph_util::get_resolution_error_bare_node_specifier(err).is_some() {
           "import-node-prefix-missing"
@@ -675,7 +661,6 @@
           }
         }
       }
->>>>>>> 9cd271a9
       Self::InvalidNodeSpecifier(_) => "resolver-error",
     }
   }
@@ -845,11 +830,6 @@
       Self::NoCacheBlob => (lsp::DiagnosticSeverity::ERROR, "Uncached blob URL.".to_string(), None),
       Self::NoCacheData(specifier) => (lsp::DiagnosticSeverity::ERROR, "Uncached data URL.".to_string(), Some(json!({ "specifier": specifier }))),
       Self::NoCacheNpm(pkg_ref, specifier) => (lsp::DiagnosticSeverity::ERROR, format!("Uncached or missing npm package: \"{}\".", pkg_ref.req), Some(json!({ "specifier": specifier }))),
-<<<<<<< HEAD
-      Self::NoLocal(specifier) => (lsp::DiagnosticSeverity::ERROR, format!("Unable to load a local module: \"{}\".\n  Please check the file path.", specifier), None),
-      Self::Redirect { from, to} => (lsp::DiagnosticSeverity::INFORMATION, format!("The import of \"{}\" was redirected to \"{}\".", from, to), Some(json!({ "specifier": from, "redirect": to }))),
-      Self::ResolutionError(err) => (lsp::DiagnosticSeverity::ERROR, err.to_string(), None),
-=======
       Self::NoLocal(specifier) => (lsp::DiagnosticSeverity::ERROR, format!("Unable to load a local module: \"{specifier}\".\n  Please check the file path."), None),
       Self::Redirect { from, to} => (lsp::DiagnosticSeverity::INFORMATION, format!("The import of \"{from}\" was redirected to \"{to}\"."), Some(json!({ "specifier": from, "redirect": to }))),
       Self::ResolutionError(err) => (
@@ -858,7 +838,6 @@
         graph_util::get_resolution_error_bare_node_specifier(err)
           .map(|specifier| json!({ "specifier": specifier }))
       ),
->>>>>>> 9cd271a9
       Self::InvalidNodeSpecifier(specifier) => (lsp::DiagnosticSeverity::ERROR, format!("Unknown Node built-in module: {}", specifier.path()), None),
     };
     lsp::Diagnostic {
@@ -957,16 +936,11 @@
             .is_err()
           {
             diagnostics.push(
-<<<<<<< HEAD
-              DenoDiagnostic::NoCacheNpm(types_node_ref, specifier.clone())
-                .to_lsp_diagnostic(&range),
-=======
               DenoDiagnostic::NoCacheNpm(
                 types_node_ref,
                 ModuleSpecifier::parse("npm:@types/node").unwrap(),
               )
               .to_lsp_diagnostic(&range),
->>>>>>> 9cd271a9
             );
           }
         }
