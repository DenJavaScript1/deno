// Copyright 2018-2023 the Deno authors. All rights reserved. MIT license.

use crate::args::CliOptions;
use crate::args::Lockfile;
use crate::args::TsTypeLib;
use crate::cache;
use crate::cache::GlobalHttpCache;
use crate::cache::ParsedSourceCache;
use crate::colors;
use crate::errors::get_error_class_name;
use crate::file_fetcher::FileFetcher;
use crate::npm::CliNpmResolver;
use crate::resolver::CliGraphResolver;
use crate::tools::check;
use crate::tools::check::TypeChecker;

use deno_core::anyhow::bail;
use deno_core::error::custom_error;
use deno_core::error::AnyError;
use deno_core::parking_lot::Mutex;
use deno_core::parking_lot::RwLock;
use deno_core::ModuleSpecifier;
use deno_core::TaskQueue;
use deno_core::TaskQueuePermit;
use deno_graph::source::Loader;
use deno_graph::GraphKind;
use deno_graph::Module;
use deno_graph::ModuleError;
use deno_graph::ModuleGraph;
use deno_graph::ModuleGraphError;
use deno_graph::ResolutionError;
use deno_graph::SpecifierError;
use deno_runtime::deno_node;
use deno_runtime::permissions::PermissionsContainer;
use deno_semver::package::PackageNv;
use deno_semver::package::PackageReq;
use import_map::ImportMapError;
use std::collections::HashMap;
use std::collections::HashSet;
use std::path::PathBuf;
use std::sync::Arc;

#[derive(Clone, Copy)]
pub struct GraphValidOptions {
  pub check_js: bool,
  pub follow_type_only: bool,
  pub is_vendoring: bool,
}

/// Check if `roots` and their deps are available. Returns `Ok(())` if
/// so. Returns `Err(_)` if there is a known module graph or resolution
/// error statically reachable from `roots` and not a dynamic import.
pub fn graph_valid_with_cli_options(
  graph: &ModuleGraph,
  roots: &[ModuleSpecifier],
  options: &CliOptions,
) -> Result<(), AnyError> {
  graph_valid(
    graph,
    roots,
    GraphValidOptions {
      is_vendoring: false,
      follow_type_only: options.type_check_mode().is_true(),
      check_js: options.check_js(),
    },
  )
}

/// Check if `roots` and their deps are available. Returns `Ok(())` if
/// so. Returns `Err(_)` if there is a known module graph or resolution
/// error statically reachable from `roots`.
///
/// It is preferable to use this over using deno_graph's API directly
/// because it will have enhanced error message information specifically
/// for the CLI.
pub fn graph_valid(
  graph: &ModuleGraph,
  roots: &[ModuleSpecifier],
  options: GraphValidOptions,
) -> Result<(), AnyError> {
  let mut errors = graph
    .walk(
      roots,
      deno_graph::WalkOptions {
        check_js: options.check_js,
        follow_type_only: options.follow_type_only,
        follow_dynamic: options.is_vendoring,
      },
    )
    .errors()
    .flat_map(|error| {
      let is_root = match &error {
        ModuleGraphError::ResolutionError(_) => false,
        ModuleGraphError::ModuleError(error) => {
          roots.contains(error.specifier())
        }
      };
      let mut message = if let ModuleGraphError::ResolutionError(err) = &error {
        enhanced_resolution_error_message(err)
      } else {
        format!("{error}")
      };

      if let Some(range) = error.maybe_range() {
        if !is_root && !range.specifier.as_str().contains("/$deno$eval") {
          message.push_str(&format!(
            "\n    at {}:{}:{}",
            colors::cyan(range.specifier.as_str()),
            colors::yellow(&(range.start.line + 1).to_string()),
            colors::yellow(&(range.start.character + 1).to_string())
          ));
        }
      }

      if options.is_vendoring {
        // warn about failing dynamic imports when vendoring, but don't fail completely
        if matches!(
          error,
          ModuleGraphError::ModuleError(ModuleError::MissingDynamic(_, _))
        ) {
          log::warn!("Ignoring: {:#}", message);
          return None;
        }

        // ignore invalid downgrades and invalid local imports when vendoring
        if let ModuleGraphError::ResolutionError(err) = &error {
          if matches!(
            err,
            ResolutionError::InvalidDowngrade { .. }
              | ResolutionError::InvalidLocalImport { .. }
          ) {
            return None;
          }
        }
      }

      Some(custom_error(get_error_class_name(&error.into()), message))
    });
  if let Some(error) = errors.next() {
    Err(error)
  } else {
    Ok(())
  }
}

/// Checks the lockfile against the graph and and exits on errors.
pub fn graph_lock_or_exit(graph: &ModuleGraph, lockfile: &mut Lockfile) {
  for module in graph.modules() {
    let source = match module {
      Module::Esm(module) if module.media_type.is_declaration() => continue, // skip declaration files
      Module::Esm(module) => &module.source,
      Module::Json(module) => &module.source,
      Module::Node(_) | Module::Npm(_) | Module::External(_) => continue,
    };
    if !lockfile.check_or_insert_remote(module.specifier().as_str(), source) {
      let err = format!(
        concat!(
          "The source code is invalid, as it does not match the expected hash in the lock file.\n",
          "  Specifier: {}\n",
          "  Lock file: {}",
        ),
        module.specifier(),
        lockfile.filename.display(),
      );
      log::error!("{} {}", colors::red("error:"), err);
      std::process::exit(10);
    }
  }
}

pub struct ModuleGraphBuilder {
  options: Arc<CliOptions>,
  resolver: Arc<CliGraphResolver>,
  npm_resolver: Arc<CliNpmResolver>,
  parsed_source_cache: Arc<ParsedSourceCache>,
  lockfile: Option<Arc<Mutex<Lockfile>>>,
  maybe_file_watcher_reporter: Option<FileWatcherReporter>,
  emit_cache: cache::EmitCache,
  file_fetcher: Arc<FileFetcher>,
  global_http_cache: Arc<GlobalHttpCache>,
  type_checker: Arc<TypeChecker>,
}

impl ModuleGraphBuilder {
  #[allow(clippy::too_many_arguments)]
  pub fn new(
    options: Arc<CliOptions>,
    resolver: Arc<CliGraphResolver>,
    npm_resolver: Arc<CliNpmResolver>,
    parsed_source_cache: Arc<ParsedSourceCache>,
    lockfile: Option<Arc<Mutex<Lockfile>>>,
    maybe_file_watcher_reporter: Option<FileWatcherReporter>,
    emit_cache: cache::EmitCache,
    file_fetcher: Arc<FileFetcher>,
    global_http_cache: Arc<GlobalHttpCache>,
    type_checker: Arc<TypeChecker>,
  ) -> Self {
    Self {
      options,
      resolver,
      npm_resolver,
      parsed_source_cache,
      lockfile,
      maybe_file_watcher_reporter,
      emit_cache,
      file_fetcher,
      global_http_cache,
      type_checker,
    }
  }

  pub async fn create_graph_with_loader(
    &self,
    graph_kind: GraphKind,
    roots: Vec<ModuleSpecifier>,
    loader: &mut dyn Loader,
  ) -> Result<deno_graph::ModuleGraph, AnyError> {
    let maybe_imports = self.options.to_maybe_imports()?;

    let cli_resolver = self.resolver.clone();
    let graph_resolver = cli_resolver.as_graph_resolver();
    let graph_npm_resolver = cli_resolver.as_graph_npm_resolver();
    let analyzer = self.parsed_source_cache.as_analyzer();
    let maybe_file_watcher_reporter = self
      .maybe_file_watcher_reporter
      .as_ref()
      .map(|r| r.as_reporter());

    let mut graph = ModuleGraph::new(graph_kind);
    self
      .build_graph_with_npm_resolution(
        &mut graph,
        roots,
        loader,
        deno_graph::BuildOptions {
          is_dynamic: false,
          imports: maybe_imports,
          resolver: Some(graph_resolver),
          npm_resolver: Some(graph_npm_resolver),
          module_analyzer: Some(&*analyzer),
          reporter: maybe_file_watcher_reporter,
          // todo: workspace members
          workspace_members: vec![],
        },
      )
      .await?;

    if graph.has_node_specifier && self.options.type_check_mode().is_true() {
      self
        .npm_resolver
        .inject_synthetic_types_node_package()
        .await?;
    }

    Ok(graph)
  }

  pub async fn create_graph_and_maybe_check(
    &self,
    roots: Vec<ModuleSpecifier>,
  ) -> Result<Arc<deno_graph::ModuleGraph>, AnyError> {
    let mut cache = self.create_graph_loader();
    let maybe_imports = self.options.to_maybe_imports()?;
    let cli_resolver = self.resolver.clone();
    let graph_resolver = cli_resolver.as_graph_resolver();
    let graph_npm_resolver = cli_resolver.as_graph_npm_resolver();
    let analyzer = self.parsed_source_cache.as_analyzer();
    let graph_kind = self.options.type_check_mode().as_graph_kind();
    let mut graph = ModuleGraph::new(graph_kind);
    let maybe_file_watcher_reporter = self
      .maybe_file_watcher_reporter
      .as_ref()
      .map(|r| r.as_reporter());

    self
      .build_graph_with_npm_resolution(
        &mut graph,
        roots,
        &mut cache,
        deno_graph::BuildOptions {
          is_dynamic: false,
          imports: maybe_imports,
          resolver: Some(graph_resolver),
          npm_resolver: Some(graph_npm_resolver),
          module_analyzer: Some(&*analyzer),
          reporter: maybe_file_watcher_reporter,
          // todo: workspace members
          workspace_members: vec![],
        },
      )
      .await?;

    let graph = Arc::new(graph);
    graph_valid_with_cli_options(&graph, &graph.roots, &self.options)?;
    if let Some(lockfile) = &self.lockfile {
      graph_lock_or_exit(&graph, &mut lockfile.lock());
    }

    if self.options.type_check_mode().is_true() {
      self
        .type_checker
        .check(
          graph.clone(),
          check::CheckOptions {
            lib: self.options.ts_type_lib_window(),
            log_ignored_options: true,
            reload: self.options.reload_flag(),
          },
        )
        .await?;
    }

    Ok(graph)
  }

  pub async fn build_graph_with_npm_resolution<'a>(
    &self,
    graph: &mut ModuleGraph,
    roots: Vec<ModuleSpecifier>,
    loader: &mut dyn deno_graph::source::Loader,
    options: deno_graph::BuildOptions<'a>,
  ) -> Result<(), AnyError> {
    // ensure an "npm install" is done if the user has explicitly
    // opted into using a node_modules directory
    if self.options.node_modules_dir_enablement() == Some(true) {
      self.resolver.force_top_level_package_json_install().await?;
    }

    // add the lockfile redirects to the graph if it's the first time executing
    if graph.redirects.is_empty() {
      if let Some(lockfile) = &self.lockfile {
        let lockfile = lockfile.lock();
        for (from, to) in &lockfile.content.redirects {
          if let Ok(from) = ModuleSpecifier::parse(from) {
            if let Ok(to) = ModuleSpecifier::parse(to) {
<<<<<<< HEAD
              if !matches!(from.scheme(), "file" | "npm" | "deno")
                && !matches!(to.scheme(), "file" | "npm" | "deno")
=======
              if !matches!(from.scheme(), "file" | "npm")
                && !matches!(to.scheme(), "file" | "npm")
>>>>>>> 9d58c896
              {
                graph.redirects.insert(from, to);
              }
            }
          }
        }
      }
    }

<<<<<<< HEAD
    if graph.deno_specifiers.is_empty() {
      if let Some(lockfile) = &self.lockfile {
        let lockfile = lockfile.lock();
        for (key, value) in &lockfile.content.deno.specifiers {
          if let Ok(key) = PackageReq::from_str(key) {
            if let Ok(value) = PackageNv::from_str(value) {
              graph.deno_specifiers.add(key, value);
            }
          }
        }
      }
    }

=======
>>>>>>> 9d58c896
    graph.build(roots, loader, options).await;

    // add the redirects in the graph to the lockfile
    if !graph.redirects.is_empty() {
      if let Some(lockfile) = &self.lockfile {
<<<<<<< HEAD
        let graph_redirects = graph.redirects.iter().filter(|(from, _)| {
          !matches!(from.scheme(), "npm" | "file" | "deno")
        });
=======
        let graph_redirects = graph
          .redirects
          .iter()
          .filter(|(from, _)| !matches!(from.scheme(), "npm" | "file"));
>>>>>>> 9d58c896
        let mut lockfile = lockfile.lock();
        for (from, to) in graph_redirects {
          lockfile.insert_redirect(from.to_string(), to.to_string());
        }
      }
    }

<<<<<<< HEAD
    // add the deno specifiers in the graph to the lockfile
    if !graph.deno_specifiers.is_empty() {
      if let Some(lockfile) = &self.lockfile {
        let mappings = graph.deno_specifiers.mappings();
        let mut lockfile = lockfile.lock();
        for (from, to) in mappings {
          lockfile.insert_deno_specifier(from.to_string(), to.to_string());
        }
      }
    }

=======
>>>>>>> 9d58c896
    // ensure that the top level package.json is installed if a
    // specifier was matched in the package.json
    self
      .resolver
      .top_level_package_json_install_if_necessary()
      .await?;

    // resolve the dependencies of any pending dependencies
    // that were inserted by building the graph
    self.npm_resolver.resolve_pending().await?;

    Ok(())
  }

  /// Creates the default loader used for creating a graph.
  pub fn create_graph_loader(&self) -> cache::FetchCacher {
    self.create_fetch_cacher(PermissionsContainer::allow_all())
  }

  pub fn create_fetch_cacher(
    &self,
    permissions: PermissionsContainer,
  ) -> cache::FetchCacher {
    cache::FetchCacher::new(
      self.emit_cache.clone(),
      self.file_fetcher.clone(),
      self.options.resolve_file_header_overrides(),
      self.global_http_cache.clone(),
      self.parsed_source_cache.clone(),
      permissions,
      self.options.node_modules_dir_specifier(),
    )
  }

  pub async fn create_graph(
    &self,
    graph_kind: GraphKind,
    roots: Vec<ModuleSpecifier>,
  ) -> Result<deno_graph::ModuleGraph, AnyError> {
    let mut cache = self.create_graph_loader();
    self
      .create_graph_with_loader(graph_kind, roots, &mut cache)
      .await
  }
}

pub fn error_for_any_npm_specifier(
  graph: &ModuleGraph,
) -> Result<(), AnyError> {
  for module in graph.modules() {
    match module {
      Module::Npm(module) => {
        bail!("npm specifiers have not yet been implemented for this subcommand (https://github.com/denoland/deno/issues/15960). Found: {}", module.specifier)
      }
      Module::Node(module) => {
        bail!("Node specifiers have not yet been implemented for this subcommand (https://github.com/denoland/deno/issues/15960). Found: node:{}", module.module_name)
      }
      Module::Esm(_) | Module::Json(_) | Module::External(_) => {}
    }
  }
  Ok(())
}

/// Adds more explanatory information to a resolution error.
pub fn enhanced_resolution_error_message(error: &ResolutionError) -> String {
  let mut message = format!("{error}");

  if let Some(specifier) = get_resolution_error_bare_node_specifier(error) {
    message.push_str(&format!(
        "\nIf you want to use a built-in Node module, add a \"node:\" prefix (ex. \"node:{specifier}\")."
      ));
  }

  message
}

pub fn get_resolution_error_bare_node_specifier(
  error: &ResolutionError,
) -> Option<&str> {
  get_resolution_error_bare_specifier(error)
    .filter(|specifier| deno_node::is_builtin_node_module(specifier))
}

fn get_resolution_error_bare_specifier(
  error: &ResolutionError,
) -> Option<&str> {
  if let ResolutionError::InvalidSpecifier {
    error: SpecifierError::ImportPrefixMissing(specifier, _),
    ..
  } = error
  {
    Some(specifier.as_str())
  } else if let ResolutionError::ResolverError { error, .. } = error {
    if let Some(ImportMapError::UnmappedBareSpecifier(specifier, _)) =
      error.downcast_ref::<ImportMapError>()
    {
      Some(specifier.as_str())
    } else {
      None
    }
  } else {
    None
  }
}

#[derive(Debug)]
struct GraphData {
  graph: Arc<ModuleGraph>,
  checked_libs: HashMap<TsTypeLib, HashSet<ModuleSpecifier>>,
}

/// Holds the `ModuleGraph` and what parts of it are type checked.
pub struct ModuleGraphContainer {
  // Allow only one request to update the graph data at a time,
  // but allow other requests to read from it at any time even
  // while another request is updating the data.
  update_queue: Arc<TaskQueue>,
  graph_data: Arc<RwLock<GraphData>>,
}

impl ModuleGraphContainer {
  pub fn new(graph_kind: GraphKind) -> Self {
    Self {
      update_queue: Default::default(),
      graph_data: Arc::new(RwLock::new(GraphData {
        graph: Arc::new(ModuleGraph::new(graph_kind)),
        checked_libs: Default::default(),
      })),
    }
  }

  /// Acquires a permit to modify the module graph without other code
  /// having the chance to modify it. In the meantime, other code may
  /// still read from the existing module graph.
  pub async fn acquire_update_permit(&self) -> ModuleGraphUpdatePermit {
    let permit = self.update_queue.acquire().await;
    ModuleGraphUpdatePermit {
      permit,
      graph_data: self.graph_data.clone(),
      graph: (*self.graph_data.read().graph).clone(),
    }
  }

  pub fn graph(&self) -> Arc<ModuleGraph> {
    self.graph_data.read().graph.clone()
  }

  /// Mark `roots` and all of their dependencies as type checked under `lib`.
  /// Assumes that all of those modules are known.
  pub fn set_type_checked(&self, roots: &[ModuleSpecifier], lib: TsTypeLib) {
    // It's ok to analyze and update this while the module graph itself is
    // being updated in a permit because the module graph update is always
    // additive and this will be a subset of the original graph
    let graph = self.graph();
    let entries = graph.walk(
      roots,
      deno_graph::WalkOptions {
        check_js: true,
        follow_dynamic: true,
        follow_type_only: true,
      },
    );

    // now update
    let mut data = self.graph_data.write();
    let checked_lib_set = data.checked_libs.entry(lib).or_default();
    for (specifier, _) in entries {
      checked_lib_set.insert(specifier.clone());
    }
  }

  /// Check if `roots` are all marked as type checked under `lib`.
  pub fn is_type_checked(
    &self,
    roots: &[ModuleSpecifier],
    lib: TsTypeLib,
  ) -> bool {
    let data = self.graph_data.read();
    match data.checked_libs.get(&lib) {
      Some(checked_lib_set) => roots.iter().all(|r| {
        let found = data.graph.resolve(r);
        checked_lib_set.contains(&found)
      }),
      None => false,
    }
  }
}

/// Gets if any of the specified root's "file:" dependents are in the
/// provided changed set.
pub fn has_graph_root_local_dependent_changed(
  graph: &ModuleGraph,
  root: &ModuleSpecifier,
  changed_specifiers: &HashSet<ModuleSpecifier>,
) -> bool {
  let roots = vec![root.clone()];
  let mut dependent_specifiers = graph.walk(
    &roots,
    deno_graph::WalkOptions {
      follow_dynamic: true,
      follow_type_only: true,
      check_js: true,
    },
  );
  while let Some((s, _)) = dependent_specifiers.next() {
    if s.scheme() != "file" {
      // skip walking this remote module's dependencies
      dependent_specifiers.skip_previous_dependencies();
    } else if changed_specifiers.contains(s) {
      return true;
    }
  }
  false
}

/// A permit for updating the module graph. When complete and
/// everything looks fine, calling `.commit()` will store the
/// new graph in the ModuleGraphContainer.
pub struct ModuleGraphUpdatePermit<'a> {
  permit: TaskQueuePermit<'a>,
  graph_data: Arc<RwLock<GraphData>>,
  graph: ModuleGraph,
}

impl<'a> ModuleGraphUpdatePermit<'a> {
  /// Gets the module graph for mutation.
  pub fn graph_mut(&mut self) -> &mut ModuleGraph {
    &mut self.graph
  }

  /// Saves the mutated module graph in the container
  /// and returns an Arc to the new module graph.
  pub fn commit(self) -> Arc<ModuleGraph> {
    let graph = Arc::new(self.graph);
    self.graph_data.write().graph = graph.clone();
    drop(self.permit); // explicit drop for clarity
    graph
  }
}

#[derive(Clone, Debug)]
pub struct FileWatcherReporter {
  sender: tokio::sync::mpsc::UnboundedSender<Vec<PathBuf>>,
  file_paths: Arc<Mutex<Vec<PathBuf>>>,
}

impl FileWatcherReporter {
  pub fn new(sender: tokio::sync::mpsc::UnboundedSender<Vec<PathBuf>>) -> Self {
    Self {
      sender,
      file_paths: Default::default(),
    }
  }

  pub fn as_reporter(&self) -> &dyn deno_graph::source::Reporter {
    self
  }
}

impl deno_graph::source::Reporter for FileWatcherReporter {
  fn on_load(
    &self,
    specifier: &ModuleSpecifier,
    modules_done: usize,
    modules_total: usize,
  ) {
    let mut file_paths = self.file_paths.lock();
    if specifier.scheme() == "file" {
      file_paths.push(specifier.to_file_path().unwrap());
    }

    if modules_done == modules_total {
      self.sender.send(file_paths.drain(..).collect()).unwrap();
    }
  }
}

#[cfg(test)]
mod test {
  use std::sync::Arc;

  use deno_ast::ModuleSpecifier;
  use deno_graph::Position;
  use deno_graph::Range;
  use deno_graph::ResolutionError;
  use deno_graph::SpecifierError;

  use crate::graph_util::get_resolution_error_bare_node_specifier;

  #[test]
  fn import_map_node_resolution_error() {
    let cases = vec![("fs", Some("fs")), ("other", None)];
    for (input, output) in cases {
      let import_map = import_map::ImportMap::new(
        ModuleSpecifier::parse("file:///deno.json").unwrap(),
      );
      let specifier = ModuleSpecifier::parse("file:///file.ts").unwrap();
      let err = import_map.resolve(input, &specifier).err().unwrap();
      let err = ResolutionError::ResolverError {
        error: Arc::new(err.into()),
        specifier: input.to_string(),
        range: Range {
          specifier,
          start: Position::zeroed(),
          end: Position::zeroed(),
        },
      };
      assert_eq!(get_resolution_error_bare_node_specifier(&err), output);
    }
  }

  #[test]
  fn bare_specifier_node_resolution_error() {
    let cases = vec![("process", Some("process")), ("other", None)];
    for (input, output) in cases {
      let specifier = ModuleSpecifier::parse("file:///file.ts").unwrap();
      let err = ResolutionError::InvalidSpecifier {
        range: Range {
          specifier,
          start: Position::zeroed(),
          end: Position::zeroed(),
        },
        error: SpecifierError::ImportPrefixMissing(input.to_string(), None),
      };
      assert_eq!(get_resolution_error_bare_node_specifier(&err), output,);
    }
  }
}<|MERGE_RESOLUTION|>--- conflicted
+++ resolved
@@ -333,13 +333,8 @@
         for (from, to) in &lockfile.content.redirects {
           if let Ok(from) = ModuleSpecifier::parse(from) {
             if let Ok(to) = ModuleSpecifier::parse(to) {
-<<<<<<< HEAD
               if !matches!(from.scheme(), "file" | "npm" | "deno")
                 && !matches!(to.scheme(), "file" | "npm" | "deno")
-=======
-              if !matches!(from.scheme(), "file" | "npm")
-                && !matches!(to.scheme(), "file" | "npm")
->>>>>>> 9d58c896
               {
                 graph.redirects.insert(from, to);
               }
@@ -349,7 +344,6 @@
       }
     }
 
-<<<<<<< HEAD
     if graph.deno_specifiers.is_empty() {
       if let Some(lockfile) = &self.lockfile {
         let lockfile = lockfile.lock();
@@ -363,23 +357,32 @@
       }
     }
 
-=======
->>>>>>> 9d58c896
+    // add the lockfile redirects to the graph if it's the first time executing
+    if graph.redirects.is_empty() {
+      if let Some(lockfile) = &self.lockfile {
+        let lockfile = lockfile.lock();
+        for (from, to) in &lockfile.content.redirects {
+          if let Ok(from) = ModuleSpecifier::parse(from) {
+            if let Ok(to) = ModuleSpecifier::parse(to) {
+              if !matches!(from.scheme(), "file" | "npm")
+                && !matches!(to.scheme(), "file" | "npm")
+              {
+                graph.redirects.insert(from, to);
+              }
+            }
+          }
+        }
+      }
+    }
+
     graph.build(roots, loader, options).await;
 
     // add the redirects in the graph to the lockfile
     if !graph.redirects.is_empty() {
       if let Some(lockfile) = &self.lockfile {
-<<<<<<< HEAD
         let graph_redirects = graph.redirects.iter().filter(|(from, _)| {
           !matches!(from.scheme(), "npm" | "file" | "deno")
         });
-=======
-        let graph_redirects = graph
-          .redirects
-          .iter()
-          .filter(|(from, _)| !matches!(from.scheme(), "npm" | "file"));
->>>>>>> 9d58c896
         let mut lockfile = lockfile.lock();
         for (from, to) in graph_redirects {
           lockfile.insert_redirect(from.to_string(), to.to_string());
@@ -387,7 +390,6 @@
       }
     }
 
-<<<<<<< HEAD
     // add the deno specifiers in the graph to the lockfile
     if !graph.deno_specifiers.is_empty() {
       if let Some(lockfile) = &self.lockfile {
@@ -399,8 +401,20 @@
       }
     }
 
-=======
->>>>>>> 9d58c896
+    // add the redirects in the graph to the lockfile
+    if !graph.redirects.is_empty() {
+      if let Some(lockfile) = &self.lockfile {
+        let graph_redirects = graph
+          .redirects
+          .iter()
+          .filter(|(from, _)| !matches!(from.scheme(), "npm" | "file"));
+        let mut lockfile = lockfile.lock();
+        for (from, to) in graph_redirects {
+          lockfile.insert_redirect(from.to_string(), to.to_string());
+        }
+      }
+    }
+
     // ensure that the top level package.json is installed if a
     // specifier was matched in the package.json
     self
