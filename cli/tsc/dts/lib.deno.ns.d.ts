--- conflicted
+++ resolved
@@ -1773,20 +1773,7 @@
    *
    * @category File System
    */
-<<<<<<< HEAD
   export class FsFile implements Disposable {
-    /**
-     * The resource ID associated with the file instance. The resource ID
-     * should be considered an opaque reference to resource.
-     *
-     * @deprecated This will be removed in Deno 2.0. See the
-     * {@link https://docs.deno.com/runtime/manual/advanced/migrate_deprecations | Deno 1.x to 2.x Migration Guide}
-     * for migration instructions.
-     */
-    readonly rid: number;
-=======
-  export class FsFile implements Seeker, SeekerSync, Disposable {
->>>>>>> aae3a6bc
     /** A {@linkcode ReadableStream} instance representing to the byte contents
      * of the file. This makes it easy to interoperate with other web streams
      * based APIs.
