// Copyright 2018-2024 the Deno authors. All rights reserved. MIT license.

/// <reference no-default-lib="true" />
/// <reference lib="esnext" />
/// <reference lib="deno.net" />

/** Deno provides extra properties on `import.meta`. These are included here
 * to ensure that these are still available when using the Deno namespace in
 * conjunction with other type libs, like `dom`.
 *
 * @category ES Modules
 */
declare interface ImportMeta {
  /** A string representation of the fully qualified module URL. When the
   * module is loaded locally, the value will be a file URL (e.g.
   * `file:///path/module.ts`).
   *
   * You can also parse the string as a URL to determine more information about
   * how the current module was loaded. For example to determine if a module was
   * local or not:
   *
   * ```ts
   * const url = new URL(import.meta.url);
   * if (url.protocol === "file:") {
   *   console.log("this module was loaded locally");
   * }
   * ```
   */
  url: string;

  /** The absolute path of the current module.
   *
   * This property is only provided for local modules (ie. using `file://` URLs).
   *
   * Example:
   * ```
   * // Unix
   * console.log(import.meta.filename); // /home/alice/my_module.ts
   *
   * // Windows
   * console.log(import.meta.filename); // C:\alice\my_module.ts
   * ```
   */
  filename?: string;

  /** The absolute path of the dirrectory containing the current module.
   *
   * This property is only provided for local modules (ie. using `file://` URLs).
   *
   * * Example:
   * ```
   * // Unix
   * console.log(import.meta.dirname); // /home/alice/
   *
   * // Windows
   * console.log(import.meta.dirname); // C:\alice\
   * ```
   */
  dirname?: string;

  /** A flag that indicates if the current module is the main module that was
   * called when starting the program under Deno.
   *
   * ```ts
   * if (import.meta.main) {
   *   // this was loaded as the main module, maybe do some bootstrapping
   * }
   * ```
   */
  main: boolean;

  /** A function that returns resolved specifier as if it would be imported
   * using `import(specifier)`.
   *
   * ```ts
   * console.log(import.meta.resolve("./foo.js"));
   * // file:///dev/foo.js
   * ```
   */
  resolve(specifier: string): string;
}

/** Deno supports [User Timing Level 3](https://w3c.github.io/user-timing)
 * which is not widely supported yet in other runtimes.
 *
 * Check out the
 * [Performance API](https://developer.mozilla.org/en-US/docs/Web/API/Performance)
 * documentation on MDN for further information about how to use the API.
 *
 * @category Performance
 */
declare interface Performance {
  /** Stores a timestamp with the associated name (a "mark"). */
  mark(markName: string, options?: PerformanceMarkOptions): PerformanceMark;

  /** Stores the `DOMHighResTimeStamp` duration between two marks along with the
   * associated name (a "measure"). */
  measure(
    measureName: string,
    options?: PerformanceMeasureOptions,
  ): PerformanceMeasure;
}

/**
 * Options which are used in conjunction with `performance.mark`. Check out the
 * MDN
 * [`performance.mark()`](https://developer.mozilla.org/en-US/docs/Web/API/Performance/mark#markoptions)
 * documentation for more details.
 *
 * @category Performance
 */
declare interface PerformanceMarkOptions {
  /** Metadata to be included in the mark. */
  // deno-lint-ignore no-explicit-any
  detail?: any;

  /** Timestamp to be used as the mark time. */
  startTime?: number;
}

/**
 * Options which are used in conjunction with `performance.measure`. Check out the
 * MDN
 * [`performance.mark()`](https://developer.mozilla.org/en-US/docs/Web/API/Performance/measure#measureoptions)
 * documentation for more details.
 *
 * @category Performance
 */
declare interface PerformanceMeasureOptions {
  /** Metadata to be included in the measure. */
  // deno-lint-ignore no-explicit-any
  detail?: any;

  /** Timestamp to be used as the start time or string to be used as start
   * mark. */
  start?: string | number;

  /** Duration between the start and end times. */
  duration?: number;

  /** Timestamp to be used as the end time or string to be used as end mark. */
  end?: string | number;
}

/** The global namespace where Deno specific, non-standard APIs are located. */
declare namespace Deno {
  /** A set of error constructors that are raised by Deno APIs.
   *
   * Can be used to provide more specific handling of failures within code
   * which is using Deno APIs. For example, handling attempting to open a file
   * which does not exist:
   *
   * ```ts
   * try {
   *   const file = await Deno.open("./some/file.txt");
   * } catch (error) {
   *   if (error instanceof Deno.errors.NotFound) {
   *     console.error("the file was not found");
   *   } else {
   *     // otherwise re-throw
   *     throw error;
   *   }
   * }
   * ```
   *
   * @category Errors
   */
  export namespace errors {
    /**
     * Raised when the underlying operating system indicates that the file
     * was not found.
     *
     * @category Errors */
    export class NotFound extends Error {}
    /**
     * Raised when the underlying operating system indicates the current user
     * which the Deno process is running under does not have the appropriate
     * permissions to a file or resource, or the user _did not_ provide required
     * `--allow-*` flag.
     *
     * @category Errors */
    export class PermissionDenied extends Error {}
    /**
     * Raised when the underlying operating system reports that a connection to
     * a resource is refused.
     *
     * @category Errors */
    export class ConnectionRefused extends Error {}
    /**
     * Raised when the underlying operating system reports that a connection has
     * been reset. With network servers, it can be a _normal_ occurrence where a
     * client will abort a connection instead of properly shutting it down.
     *
     * @category Errors */
    export class ConnectionReset extends Error {}
    /**
     * Raised when the underlying operating system reports an `ECONNABORTED`
     * error.
     *
     * @category Errors */
    export class ConnectionAborted extends Error {}
    /**
     * Raised when the underlying operating system reports an `ENOTCONN` error.
     *
     * @category Errors */
    export class NotConnected extends Error {}
    /**
     * Raised when attempting to open a server listener on an address and port
     * that already has a listener.
     *
     * @category Errors */
    export class AddrInUse extends Error {}
    /**
     * Raised when the underlying operating system reports an `EADDRNOTAVAIL`
     * error.
     *
     * @category Errors */
    export class AddrNotAvailable extends Error {}
    /**
     * Raised when trying to write to a resource and a broken pipe error occurs.
     * This can happen when trying to write directly to `stdout` or `stderr`
     * and the operating system is unable to pipe the output for a reason
     * external to the Deno runtime.
     *
     * @category Errors */
    export class BrokenPipe extends Error {}
    /**
     * Raised when trying to create a resource, like a file, that already
     * exits.
     *
     * @category Errors */
    export class AlreadyExists extends Error {}
    /**
     * Raised when an operation to returns data that is invalid for the
     * operation being performed.
     *
     * @category Errors */
    export class InvalidData extends Error {}
    /**
     * Raised when the underlying operating system reports that an I/O operation
     * has timed out (`ETIMEDOUT`).
     *
     * @category Errors */
    export class TimedOut extends Error {}
    /**
     * Raised when the underlying operating system reports an `EINTR` error. In
     * many cases, this underlying IO error will be handled internally within
     * Deno, or result in an @{link BadResource} error instead.
     *
     * @category Errors */
    export class Interrupted extends Error {}
    /**
     * Raised when the underlying operating system would need to block to
     * complete but an asynchronous (non-blocking) API is used.
     *
     * @category Errors */
    export class WouldBlock extends Error {}
    /**
     * Raised when expecting to write to a IO buffer resulted in zero bytes
     * being written.
     *
     * @category Errors */
    export class WriteZero extends Error {}
    /**
     * Raised when attempting to read bytes from a resource, but the EOF was
     * unexpectedly encountered.
     *
     * @category Errors */
    export class UnexpectedEof extends Error {}
    /**
     * The underlying IO resource is invalid or closed, and so the operation
     * could not be performed.
     *
     * @category Errors */
    export class BadResource extends Error {}
    /**
     * Raised in situations where when attempting to load a dynamic import,
     * too many redirects were encountered.
     *
     * @category Errors */
    export class Http extends Error {}
    /**
     * Raised when the underlying IO resource is not available because it is
     * being awaited on in another block of code.
     *
     * @category Errors */
    export class Busy extends Error {}
    /**
     * Raised when the underlying Deno API is asked to perform a function that
     * is not currently supported.
     *
     * @category Errors */
    export class NotSupported extends Error {}
    /**
     * Raised when too many symbolic links were encountered when resolving the
     * filename.
     *
     * @category Errors */
    export class FilesystemLoop extends Error {}
    /**
     * Raised when trying to open, create or write to a directory.
     *
     * @category Errors */
    export class IsADirectory extends Error {}
    /**
     * Raised when performing a socket operation but the remote host is
     * not reachable.
     *
     * @category Errors */
    export class NetworkUnreachable extends Error {}
    /**
     * Raised when trying to perform an operation on a path that is not a
     * directory, when directory is required.
     *
     * @category Errors */
    export class NotADirectory extends Error {}
  }

  /** The current process ID of this instance of the Deno CLI.
   *
   * ```ts
   * console.log(Deno.pid);
   * ```
   *
   * @category Runtime Environment
   */
  export const pid: number;

  /**
   * The process ID of parent process of this instance of the Deno CLI.
   *
   * ```ts
   * console.log(Deno.ppid);
   * ```
   *
   * @category Runtime Environment
   */
  export const ppid: number;

  /** @category Runtime Environment */
  export interface MemoryUsage {
    /** The number of bytes of the current Deno's process resident set size,
     * which is the amount of memory occupied in main memory (RAM). */
    rss: number;
    /** The total size of the heap for V8, in bytes. */
    heapTotal: number;
    /** The amount of the heap used for V8, in bytes. */
    heapUsed: number;
    /** Memory, in bytes, associated with JavaScript objects outside of the
     * JavaScript isolate. */
    external: number;
  }

  /**
   * Returns an object describing the memory usage of the Deno process and the
   * V8 subsystem measured in bytes.
   *
   * @category Runtime Environment
   */
  export function memoryUsage(): MemoryUsage;

  /**
   * Get the `hostname` of the machine the Deno process is running on.
   *
   * ```ts
   * console.log(Deno.hostname());
   * ```
   *
   * Requires `allow-sys` permission.
   *
   * @tags allow-sys
   * @category Runtime Environment
   */
  export function hostname(): string;

  /**
   * Returns an array containing the 1, 5, and 15 minute load averages. The
   * load average is a measure of CPU and IO utilization of the last one, five,
   * and 15 minute periods expressed as a fractional number.  Zero means there
   * is no load. On Windows, the three values are always the same and represent
   * the current load, not the 1, 5 and 15 minute load averages.
   *
   * ```ts
   * console.log(Deno.loadavg());  // e.g. [ 0.71, 0.44, 0.44 ]
   * ```
   *
   * Requires `allow-sys` permission.
   *
   * On Windows there is no API available to retrieve this information and this method returns `[ 0, 0, 0 ]`.
   *
   * @tags allow-sys
   * @category Observability
   */
  export function loadavg(): number[];

  /**
   * The information for a network interface returned from a call to
   * {@linkcode Deno.networkInterfaces}.
   *
   * @category Network
   */
  export interface NetworkInterfaceInfo {
    /** The network interface name. */
    name: string;
    /** The IP protocol version. */
    family: "IPv4" | "IPv6";
    /** The IP address bound to the interface. */
    address: string;
    /** The netmask applied to the interface. */
    netmask: string;
    /** The IPv6 scope id or `null`. */
    scopeid: number | null;
    /** The CIDR range. */
    cidr: string;
    /** The MAC address. */
    mac: string;
  }

  /**
   * Returns an array of the network interface information.
   *
   * ```ts
   * console.log(Deno.networkInterfaces());
   * ```
   *
   * Requires `allow-sys` permission.
   *
   * @tags allow-sys
   * @category Network
   */
  export function networkInterfaces(): NetworkInterfaceInfo[];

  /**
   * Displays the total amount of free and used physical and swap memory in the
   * system, as well as the buffers and caches used by the kernel.
   *
   * This is similar to the `free` command in Linux
   *
   * ```ts
   * console.log(Deno.systemMemoryInfo());
   * ```
   *
   * Requires `allow-sys` permission.
   *
   * @tags allow-sys
   * @category Runtime Environment
   */
  export function systemMemoryInfo(): SystemMemoryInfo;

  /**
   * Information returned from a call to {@linkcode Deno.systemMemoryInfo}.
   *
   * @category Runtime Environment
   */
  export interface SystemMemoryInfo {
    /** Total installed memory in bytes. */
    total: number;
    /** Unused memory in bytes. */
    free: number;
    /** Estimation of how much memory, in bytes, is available for starting new
     * applications, without swapping. Unlike the data provided by the cache or
     * free fields, this field takes into account page cache and also that not
     * all reclaimable memory will be reclaimed due to items being in use.
     */
    available: number;
    /** Memory used by kernel buffers. */
    buffers: number;
    /** Memory used by the page cache and slabs. */
    cached: number;
    /** Total swap memory. */
    swapTotal: number;
    /** Unused swap memory. */
    swapFree: number;
  }

  /** Reflects the `NO_COLOR` environment variable at program start.
   *
   * When the value is `true`, the Deno CLI will attempt to not send color codes
   * to `stderr` or `stdout` and other command line programs should also attempt
   * to respect this value.
   *
   * See: https://no-color.org/
   *
   * @category Runtime Environment
   */
  export const noColor: boolean;

  /**
   * Returns the release version of the Operating System.
   *
   * ```ts
   * console.log(Deno.osRelease());
   * ```
   *
   * Requires `allow-sys` permission.
   * Under consideration to possibly move to Deno.build or Deno.versions and if
   * it should depend sys-info, which may not be desirable.
   *
   * @tags allow-sys
   * @category Runtime Environment
   */
  export function osRelease(): string;

  /**
   * Returns the Operating System uptime in number of seconds.
   *
   * ```ts
   * console.log(Deno.osUptime());
   * ```
   *
   * Requires `allow-sys` permission.
   *
   * @tags allow-sys
   * @category Runtime Environment
   */
  export function osUptime(): number;

  /**
   * Options which define the permissions within a test or worker context.
   *
   * `"inherit"` ensures that all permissions of the parent process will be
   * applied to the test context. `"none"` ensures the test context has no
   * permissions. A `PermissionOptionsObject` provides a more specific
   * set of permissions to the test context.
   *
   * @category Permissions */
  export type PermissionOptions =
    | "inherit"
    | "none"
    | PermissionOptionsObject;

  /**
   * A set of options which can define the permissions within a test or worker
   * context at a highly specific level.
   *
   * @category Permissions */
  export interface PermissionOptionsObject {
    /** Specifies if the `env` permission should be requested or revoked.
     * If set to `"inherit"`, the current `env` permission will be inherited.
     * If set to `true`, the global `env` permission will be requested.
     * If set to `false`, the global `env` permission will be revoked.
     *
     * @default {false}
     */
    env?: "inherit" | boolean | string[];

    /** Specifies if the `sys` permission should be requested or revoked.
     * If set to `"inherit"`, the current `sys` permission will be inherited.
     * If set to `true`, the global `sys` permission will be requested.
     * If set to `false`, the global `sys` permission will be revoked.
     *
     * @default {false}
     */
    sys?: "inherit" | boolean | string[];

    /** Specifies if the `hrtime` permission should be requested or revoked.
     * If set to `"inherit"`, the current `hrtime` permission will be inherited.
     * If set to `true`, the global `hrtime` permission will be requested.
     * If set to `false`, the global `hrtime` permission will be revoked.
     *
     * @default {false}
     */
    hrtime?: "inherit" | boolean;

    /** Specifies if the `net` permission should be requested or revoked.
     * if set to `"inherit"`, the current `net` permission will be inherited.
     * if set to `true`, the global `net` permission will be requested.
     * if set to `false`, the global `net` permission will be revoked.
     * if set to `string[]`, the `net` permission will be requested with the
     * specified host strings with the format `"<host>[:<port>]`.
     *
     * @default {false}
     *
     * Examples:
     *
     * ```ts
     * import { assertEquals } from "https://deno.land/std/assert/mod.ts";
     *
     * Deno.test({
     *   name: "inherit",
     *   permissions: {
     *     net: "inherit",
     *   },
     *   async fn() {
     *     const status = await Deno.permissions.query({ name: "net" })
     *     assertEquals(status.state, "granted");
     *   },
     * });
     * ```
     *
     * ```ts
     * import { assertEquals } from "https://deno.land/std/assert/mod.ts";
     *
     * Deno.test({
     *   name: "true",
     *   permissions: {
     *     net: true,
     *   },
     *   async fn() {
     *     const status = await Deno.permissions.query({ name: "net" });
     *     assertEquals(status.state, "granted");
     *   },
     * });
     * ```
     *
     * ```ts
     * import { assertEquals } from "https://deno.land/std/assert/mod.ts";
     *
     * Deno.test({
     *   name: "false",
     *   permissions: {
     *     net: false,
     *   },
     *   async fn() {
     *     const status = await Deno.permissions.query({ name: "net" });
     *     assertEquals(status.state, "denied");
     *   },
     * });
     * ```
     *
     * ```ts
     * import { assertEquals } from "https://deno.land/std/assert/mod.ts";
     *
     * Deno.test({
     *   name: "localhost:8080",
     *   permissions: {
     *     net: ["localhost:8080"],
     *   },
     *   async fn() {
     *     const status = await Deno.permissions.query({ name: "net", host: "localhost:8080" });
     *     assertEquals(status.state, "granted");
     *   },
     * });
     * ```
     */
    net?: "inherit" | boolean | string[];

    /** Specifies if the `ffi` permission should be requested or revoked.
     * If set to `"inherit"`, the current `ffi` permission will be inherited.
     * If set to `true`, the global `ffi` permission will be requested.
     * If set to `false`, the global `ffi` permission will be revoked.
     *
     * @default {false}
     */
    ffi?: "inherit" | boolean | Array<string | URL>;

    /** Specifies if the `read` permission should be requested or revoked.
     * If set to `"inherit"`, the current `read` permission will be inherited.
     * If set to `true`, the global `read` permission will be requested.
     * If set to `false`, the global `read` permission will be revoked.
     * If set to `Array<string | URL>`, the `read` permission will be requested with the
     * specified file paths.
     *
     * @default {false}
     */
    read?: "inherit" | boolean | Array<string | URL>;

    /** Specifies if the `run` permission should be requested or revoked.
     * If set to `"inherit"`, the current `run` permission will be inherited.
     * If set to `true`, the global `run` permission will be requested.
     * If set to `false`, the global `run` permission will be revoked.
     *
     * @default {false}
     */
    run?: "inherit" | boolean | Array<string | URL>;

    /** Specifies if the `write` permission should be requested or revoked.
     * If set to `"inherit"`, the current `write` permission will be inherited.
     * If set to `true`, the global `write` permission will be requested.
     * If set to `false`, the global `write` permission will be revoked.
     * If set to `Array<string | URL>`, the `write` permission will be requested with the
     * specified file paths.
     *
     * @default {false}
     */
    write?: "inherit" | boolean | Array<string | URL>;
  }

  /**
   * Context that is passed to a testing function, which can be used to either
   * gain information about the current test, or register additional test
   * steps within the current test.
   *
   * @category Testing */
  export interface TestContext {
    /** The current test name. */
    name: string;
    /** The string URL of the current test. */
    origin: string;
    /** If the current test is a step of another test, the parent test context
     * will be set here. */
    parent?: TestContext;

    /** Run a sub step of the parent test or step. Returns a promise
     * that resolves to a boolean signifying if the step completed successfully.
     *
     * The returned promise never rejects unless the arguments are invalid.
     *
     * If the test was ignored the promise returns `false`.
     *
     * ```ts
     * Deno.test({
     *   name: "a parent test",
     *   async fn(t) {
     *     console.log("before the step");
     *     await t.step({
     *       name: "step 1",
     *       fn(t) {
     *         console.log("current step:", t.name);
     *       }
     *     });
     *     console.log("after the step");
     *   }
     * });
     * ```
     */
    step(definition: TestStepDefinition): Promise<boolean>;

    /** Run a sub step of the parent test or step. Returns a promise
     * that resolves to a boolean signifying if the step completed successfully.
     *
     * The returned promise never rejects unless the arguments are invalid.
     *
     * If the test was ignored the promise returns `false`.
     *
     * ```ts
     * Deno.test(
     *   "a parent test",
     *   async (t) => {
     *     console.log("before the step");
     *     await t.step(
     *       "step 1",
     *       (t) => {
     *         console.log("current step:", t.name);
     *       }
     *     );
     *     console.log("after the step");
     *   }
     * );
     * ```
     */
    step(
      name: string,
      fn: (t: TestContext) => void | Promise<void>,
    ): Promise<boolean>;

    /** Run a sub step of the parent test or step. Returns a promise
     * that resolves to a boolean signifying if the step completed successfully.
     *
     * The returned promise never rejects unless the arguments are invalid.
     *
     * If the test was ignored the promise returns `false`.
     *
     * ```ts
     * Deno.test(async function aParentTest(t) {
     *   console.log("before the step");
     *   await t.step(function step1(t) {
     *     console.log("current step:", t.name);
     *   });
     *   console.log("after the step");
     * });
     * ```
     */
    step(fn: (t: TestContext) => void | Promise<void>): Promise<boolean>;
  }

  /** @category Testing */
  export interface TestStepDefinition {
    /** The test function that will be tested when this step is executed. The
     * function can take an argument which will provide information about the
     * current step's context. */
    fn: (t: TestContext) => void | Promise<void>;
    /** The name of the step. */
    name: string;
    /** If truthy the current test step will be ignored.
     *
     * This is a quick way to skip over a step, but also can be used for
     * conditional logic, like determining if an environment feature is present.
     */
    ignore?: boolean;
    /** Check that the number of async completed operations after the test step
     * is the same as number of dispatched operations. This ensures that the
     * code tested does not start async operations which it then does
     * not await. This helps in preventing logic errors and memory leaks
     * in the application code.
     *
     * Defaults to the parent test or step's value. */
    sanitizeOps?: boolean;
    /** Ensure the test step does not "leak" resources - like open files or
     * network connections - by ensuring the open resources at the start of the
     * step match the open resources at the end of the step.
     *
     * Defaults to the parent test or step's value. */
    sanitizeResources?: boolean;
    /** Ensure the test step does not prematurely cause the process to exit,
     * for example via a call to {@linkcode Deno.exit}.
     *
     * Defaults to the parent test or step's value. */
    sanitizeExit?: boolean;
  }

  /** @category Testing */
  export interface TestDefinition {
    fn: (t: TestContext) => void | Promise<void>;
    /** The name of the test. */
    name: string;
    /** If truthy the current test step will be ignored.
     *
     * It is a quick way to skip over a step, but also can be used for
     * conditional logic, like determining if an environment feature is present.
     */
    ignore?: boolean;
    /** If at least one test has `only` set to `true`, only run tests that have
     * `only` set to `true` and fail the test suite. */
    only?: boolean;
    /** Check that the number of async completed operations after the test step
     * is the same as number of dispatched operations. This ensures that the
     * code tested does not start async operations which it then does
     * not await. This helps in preventing logic errors and memory leaks
     * in the application code.
     *
     * @default {true} */
    sanitizeOps?: boolean;
    /** Ensure the test step does not "leak" resources - like open files or
     * network connections - by ensuring the open resources at the start of the
     * test match the open resources at the end of the test.
     *
     * @default {true} */
    sanitizeResources?: boolean;
    /** Ensure the test case does not prematurely cause the process to exit,
     * for example via a call to {@linkcode Deno.exit}.
     *
     * @default {true} */
    sanitizeExit?: boolean;
    /** Specifies the permissions that should be used to run the test.
     *
     * Set this to "inherit" to keep the calling runtime permissions, set this
     * to "none" to revoke all permissions, or set a more specific set of
     * permissions using a {@linkcode PermissionOptionsObject}.
     *
     * @default {"inherit"} */
    permissions?: PermissionOptions;
  }

  /** Register a test which will be run when `deno test` is used on the command
   * line and the containing module looks like a test module.
   *
   * `fn` can be async if required.
   *
   * ```ts
   * import { assertEquals } from "https://deno.land/std/assert/mod.ts";
   *
   * Deno.test({
   *   name: "example test",
   *   fn() {
   *     assertEquals("world", "world");
   *   },
   * });
   *
   * Deno.test({
   *   name: "example ignored test",
   *   ignore: Deno.build.os === "windows",
   *   fn() {
   *     // This test is ignored only on Windows machines
   *   },
   * });
   *
   * Deno.test({
   *   name: "example async test",
   *   async fn() {
   *     const decoder = new TextDecoder("utf-8");
   *     const data = await Deno.readFile("hello_world.txt");
   *     assertEquals(decoder.decode(data), "Hello world");
   *   }
   * });
   * ```
   *
   * @category Testing
   */
  export const test: DenoTest;

  /**
   * @category Testing
   */
  interface DenoTest {
    /** Register a test which will be run when `deno test` is used on the command
     * line and the containing module looks like a test module.
     *
     * `fn` can be async if required.
     *
     * ```ts
     * import { assertEquals } from "https://deno.land/std/assert/mod.ts";
     *
     * Deno.test({
     *   name: "example test",
     *   fn() {
     *     assertEquals("world", "world");
     *   },
     * });
     *
     * Deno.test({
     *   name: "example ignored test",
     *   ignore: Deno.build.os === "windows",
     *   fn() {
     *     // This test is ignored only on Windows machines
     *   },
     * });
     *
     * Deno.test({
     *   name: "example async test",
     *   async fn() {
     *     const decoder = new TextDecoder("utf-8");
     *     const data = await Deno.readFile("hello_world.txt");
     *     assertEquals(decoder.decode(data), "Hello world");
     *   }
     * });
     * ```
     *
     * @category Testing
     */
    (t: TestDefinition): void;

    /** Register a test which will be run when `deno test` is used on the command
     * line and the containing module looks like a test module.
     *
     * `fn` can be async if required.
     *
     * ```ts
     * import { assertEquals } from "https://deno.land/std/assert/mod.ts";
     *
     * Deno.test("My test description", () => {
     *   assertEquals("hello", "hello");
     * });
     *
     * Deno.test("My async test description", async () => {
     *   const decoder = new TextDecoder("utf-8");
     *   const data = await Deno.readFile("hello_world.txt");
     *   assertEquals(decoder.decode(data), "Hello world");
     * });
     * ```
     *
     * @category Testing
     */
    (
      name: string,
      fn: (t: TestContext) => void | Promise<void>,
    ): void;

    /** Register a test which will be run when `deno test` is used on the command
     * line and the containing module looks like a test module.
     *
     * `fn` can be async if required. Declared function must have a name.
     *
     * ```ts
     * import { assertEquals } from "https://deno.land/std/assert/mod.ts";
     *
     * Deno.test(function myTestName() {
     *   assertEquals("hello", "hello");
     * });
     *
     * Deno.test(async function myOtherTestName() {
     *   const decoder = new TextDecoder("utf-8");
     *   const data = await Deno.readFile("hello_world.txt");
     *   assertEquals(decoder.decode(data), "Hello world");
     * });
     * ```
     *
     * @category Testing
     */
    (fn: (t: TestContext) => void | Promise<void>): void;

    /** Register a test which will be run when `deno test` is used on the command
     * line and the containing module looks like a test module.
     *
     * `fn` can be async if required.
     *
     * ```ts
     * import {assert, fail, assertEquals} from "https://deno.land/std/assert/mod.ts";
     *
     * Deno.test("My test description", { permissions: { read: true } }, (): void => {
     *   assertEquals("hello", "hello");
     * });
     *
     * Deno.test("My async test description", { permissions: { read: false } }, async (): Promise<void> => {
     *   const decoder = new TextDecoder("utf-8");
     *   const data = await Deno.readFile("hello_world.txt");
     *   assertEquals(decoder.decode(data), "Hello world");
     * });
     * ```
     *
     * @category Testing
     */
    (
      name: string,
      options: Omit<TestDefinition, "fn" | "name">,
      fn: (t: TestContext) => void | Promise<void>,
    ): void;

    /** Register a test which will be run when `deno test` is used on the command
     * line and the containing module looks like a test module.
     *
     * `fn` can be async if required.
     *
     * ```ts
     * import { assertEquals } from "https://deno.land/std/assert/mod.ts";
     *
     * Deno.test(
     *   {
     *     name: "My test description",
     *     permissions: { read: true },
     *   },
     *   () => {
     *     assertEquals("hello", "hello");
     *   },
     * );
     *
     * Deno.test(
     *   {
     *     name: "My async test description",
     *     permissions: { read: false },
     *   },
     *   async () => {
     *     const decoder = new TextDecoder("utf-8");
     *     const data = await Deno.readFile("hello_world.txt");
     *     assertEquals(decoder.decode(data), "Hello world");
     *   },
     * );
     * ```
     *
     * @category Testing
     */
    (
      options: Omit<TestDefinition, "fn" | "name">,
      fn: (t: TestContext) => void | Promise<void>,
    ): void;

    /** Register a test which will be run when `deno test` is used on the command
     * line and the containing module looks like a test module.
     *
     * `fn` can be async if required. Declared function must have a name.
     *
     * ```ts
     * import { assertEquals } from "https://deno.land/std/assert/mod.ts";
     *
     * Deno.test(
     *   { permissions: { read: true } },
     *   function myTestName() {
     *     assertEquals("hello", "hello");
     *   },
     * );
     *
     * Deno.test(
     *   { permissions: { read: false } },
     *   async function myOtherTestName() {
     *     const decoder = new TextDecoder("utf-8");
     *     const data = await Deno.readFile("hello_world.txt");
     *     assertEquals(decoder.decode(data), "Hello world");
     *   },
     * );
     * ```
     *
     * @category Testing
     */
    (
      options: Omit<TestDefinition, "fn">,
      fn: (t: TestContext) => void | Promise<void>,
    ): void;

    /** Shorthand property for ignoring a particular test case.
     *
     * @category Testing
     */
    ignore(t: Omit<TestDefinition, "ignore">): void;

    /** Shorthand property for ignoring a particular test case.
     *
     * @category Testing
     */
    ignore(
      name: string,
      fn: (t: TestContext) => void | Promise<void>,
    ): void;

    /** Shorthand property for ignoring a particular test case.
     *
     * @category Testing
     */
    ignore(fn: (t: TestContext) => void | Promise<void>): void;

    /** Shorthand property for ignoring a particular test case.
     *
     * @category Testing
     */
    ignore(
      name: string,
      options: Omit<TestDefinition, "fn" | "name" | "ignore">,
      fn: (t: TestContext) => void | Promise<void>,
    ): void;

    /** Shorthand property for ignoring a particular test case.
     *
     * @category Testing
     */
    ignore(
      options: Omit<TestDefinition, "fn" | "name" | "ignore">,
      fn: (t: TestContext) => void | Promise<void>,
    ): void;

    /** Shorthand property for ignoring a particular test case.
     *
     * @category Testing
     */
    ignore(
      options: Omit<TestDefinition, "fn" | "ignore">,
      fn: (t: TestContext) => void | Promise<void>,
    ): void;

    /** Shorthand property for focusing a particular test case.
     *
     * @category Testing
     */
    only(t: Omit<TestDefinition, "only">): void;

    /** Shorthand property for focusing a particular test case.
     *
     * @category Testing
     */
    only(
      name: string,
      fn: (t: TestContext) => void | Promise<void>,
    ): void;

    /** Shorthand property for focusing a particular test case.
     *
     * @category Testing
     */
    only(fn: (t: TestContext) => void | Promise<void>): void;

    /** Shorthand property for focusing a particular test case.
     *
     * @category Testing
     */
    only(
      name: string,
      options: Omit<TestDefinition, "fn" | "name" | "only">,
      fn: (t: TestContext) => void | Promise<void>,
    ): void;

    /** Shorthand property for focusing a particular test case.
     *
     * @category Testing
     */
    only(
      options: Omit<TestDefinition, "fn" | "name" | "only">,
      fn: (t: TestContext) => void | Promise<void>,
    ): void;

    /** Shorthand property for focusing a particular test case.
     *
     * @category Testing
     */
    only(
      options: Omit<TestDefinition, "fn" | "only">,
      fn: (t: TestContext) => void | Promise<void>,
    ): void;
  }

  /**
   * Context that is passed to a benchmarked function. The instance is shared
   * between iterations of the benchmark. Its methods can be used for example
   * to override of the measured portion of the function.
   *
   * @category Testing
   */
  export interface BenchContext {
    /** The current benchmark name. */
    name: string;
    /** The string URL of the current benchmark. */
    origin: string;

    /** Restarts the timer for the bench measurement. This should be called
     * after doing setup work which should not be measured.
     *
     * Warning: This method should not be used for benchmarks averaging less
     * than 10μs per iteration. In such cases it will be disabled but the call
     * will still have noticeable overhead, resulting in a warning.
     *
     * ```ts
     * Deno.bench("foo", async (t) => {
     *   const data = await Deno.readFile("data.txt");
     *   t.start();
     *   // some operation on `data`...
     * });
     * ```
     */
    start(): void;

    /** End the timer early for the bench measurement. This should be called
     * before doing teardown work which should not be measured.
     *
     * Warning: This method should not be used for benchmarks averaging less
     * than 10μs per iteration. In such cases it will be disabled but the call
     * will still have noticeable overhead, resulting in a warning.
     *
     * ```ts
     * Deno.bench("foo", async (t) => {
     *   using file = await Deno.open("data.txt");
     *   t.start();
     *   // some operation on `file`...
     *   t.end();
     * });
     * ```
     */
    end(): void;
  }

  /**
   * The interface for defining a benchmark test using {@linkcode Deno.bench}.
   *
   * @category Testing
   */
  export interface BenchDefinition {
    /** The test function which will be benchmarked. */
    fn: (b: BenchContext) => void | Promise<void>;
    /** The name of the test, which will be used in displaying the results. */
    name: string;
    /** If truthy, the benchmark test will be ignored/skipped. */
    ignore?: boolean;
    /** Group name for the benchmark.
     *
     * Grouped benchmarks produce a group time summary, where the difference
     * in performance between each test of the group is compared. */
    group?: string;
    /** Benchmark should be used as the baseline for other benchmarks.
     *
     * If there are multiple baselines in a group, the first one is used as the
     * baseline. */
    baseline?: boolean;
    /** If at least one bench has `only` set to true, only run benches that have
     * `only` set to `true` and fail the bench suite. */
    only?: boolean;
    /** Ensure the bench case does not prematurely cause the process to exit,
     * for example via a call to {@linkcode Deno.exit}.
     *
     * @default {true} */
    sanitizeExit?: boolean;
    /** Specifies the permissions that should be used to run the bench.
     *
     * Set this to `"inherit"` to keep the calling thread's permissions.
     *
     * Set this to `"none"` to revoke all permissions.
     *
     * @default {"inherit"}
     */
    permissions?: PermissionOptions;
  }

  /**
   * Register a benchmark test which will be run when `deno bench` is used on
   * the command line and the containing module looks like a bench module.
   *
   * If the test function (`fn`) returns a promise or is async, the test runner
   * will await resolution to consider the test complete.
   *
   * ```ts
   * import { assertEquals } from "https://deno.land/std/assert/mod.ts";
   *
   * Deno.bench({
   *   name: "example test",
   *   fn() {
   *     assertEquals("world", "world");
   *   },
   * });
   *
   * Deno.bench({
   *   name: "example ignored test",
   *   ignore: Deno.build.os === "windows",
   *   fn() {
   *     // This test is ignored only on Windows machines
   *   },
   * });
   *
   * Deno.bench({
   *   name: "example async test",
   *   async fn() {
   *     const decoder = new TextDecoder("utf-8");
   *     const data = await Deno.readFile("hello_world.txt");
   *     assertEquals(decoder.decode(data), "Hello world");
   *   }
   * });
   * ```
   *
   * @category Testing
   */
  export function bench(b: BenchDefinition): void;

  /**
   * Register a benchmark test which will be run when `deno bench` is used on
   * the command line and the containing module looks like a bench module.
   *
   * If the test function (`fn`) returns a promise or is async, the test runner
   * will await resolution to consider the test complete.
   *
   * ```ts
   * import { assertEquals } from "https://deno.land/std/assert/mod.ts";
   *
   * Deno.bench("My test description", () => {
   *   assertEquals("hello", "hello");
   * });
   *
   * Deno.bench("My async test description", async () => {
   *   const decoder = new TextDecoder("utf-8");
   *   const data = await Deno.readFile("hello_world.txt");
   *   assertEquals(decoder.decode(data), "Hello world");
   * });
   * ```
   *
   * @category Testing
   */
  export function bench(
    name: string,
    fn: (b: BenchContext) => void | Promise<void>,
  ): void;

  /**
   * Register a benchmark test which will be run when `deno bench` is used on
   * the command line and the containing module looks like a bench module.
   *
   * If the test function (`fn`) returns a promise or is async, the test runner
   * will await resolution to consider the test complete.
   *
   * ```ts
   * import { assertEquals } from "https://deno.land/std/assert/mod.ts";
   *
   * Deno.bench(function myTestName() {
   *   assertEquals("hello", "hello");
   * });
   *
   * Deno.bench(async function myOtherTestName() {
   *   const decoder = new TextDecoder("utf-8");
   *   const data = await Deno.readFile("hello_world.txt");
   *   assertEquals(decoder.decode(data), "Hello world");
   * });
   * ```
   *
   * @category Testing
   */
  export function bench(fn: (b: BenchContext) => void | Promise<void>): void;

  /**
   * Register a benchmark test which will be run when `deno bench` is used on
   * the command line and the containing module looks like a bench module.
   *
   * If the test function (`fn`) returns a promise or is async, the test runner
   * will await resolution to consider the test complete.
   *
   * ```ts
   * import { assertEquals } from "https://deno.land/std/assert/mod.ts";
   *
   * Deno.bench(
   *   "My test description",
   *   { permissions: { read: true } },
   *   () => {
   *    assertEquals("hello", "hello");
   *   }
   * );
   *
   * Deno.bench(
   *   "My async test description",
   *   { permissions: { read: false } },
   *   async () => {
   *     const decoder = new TextDecoder("utf-8");
   *     const data = await Deno.readFile("hello_world.txt");
   *     assertEquals(decoder.decode(data), "Hello world");
   *   }
   * );
   * ```
   *
   * @category Testing
   */
  export function bench(
    name: string,
    options: Omit<BenchDefinition, "fn" | "name">,
    fn: (b: BenchContext) => void | Promise<void>,
  ): void;

  /**
   * Register a benchmark test which will be run when `deno bench` is used on
   * the command line and the containing module looks like a bench module.
   *
   * If the test function (`fn`) returns a promise or is async, the test runner
   * will await resolution to consider the test complete.
   *
   * ```ts
   * import { assertEquals } from "https://deno.land/std/assert/mod.ts";
   *
   * Deno.bench(
   *   { name: "My test description", permissions: { read: true } },
   *   () => {
   *     assertEquals("hello", "hello");
   *   }
   * );
   *
   * Deno.bench(
   *   { name: "My async test description", permissions: { read: false } },
   *   async () => {
   *     const decoder = new TextDecoder("utf-8");
   *     const data = await Deno.readFile("hello_world.txt");
   *     assertEquals(decoder.decode(data), "Hello world");
   *   }
   * );
   * ```
   *
   * @category Testing
   */
  export function bench(
    options: Omit<BenchDefinition, "fn">,
    fn: (b: BenchContext) => void | Promise<void>,
  ): void;

  /**
   * Register a benchmark test which will be run when `deno bench` is used on
   * the command line and the containing module looks like a bench module.
   *
   * If the test function (`fn`) returns a promise or is async, the test runner
   * will await resolution to consider the test complete.
   *
   * ```ts
   * import { assertEquals } from "https://deno.land/std/assert/mod.ts";
   *
   * Deno.bench(
   *   { permissions: { read: true } },
   *   function myTestName() {
   *     assertEquals("hello", "hello");
   *   }
   * );
   *
   * Deno.bench(
   *   { permissions: { read: false } },
   *   async function myOtherTestName() {
   *     const decoder = new TextDecoder("utf-8");
   *     const data = await Deno.readFile("hello_world.txt");
   *     assertEquals(decoder.decode(data), "Hello world");
   *   }
   * );
   * ```
   *
   * @category Testing
   */
  export function bench(
    options: Omit<BenchDefinition, "fn" | "name">,
    fn: (b: BenchContext) => void | Promise<void>,
  ): void;

  /** Exit the Deno process with optional exit code.
   *
   * If no exit code is supplied then Deno will exit with return code of `0`.
   *
   * In worker contexts this is an alias to `self.close();`.
   *
   * ```ts
   * Deno.exit(5);
   * ```
   *
   * @category Runtime Environment
   */
  export function exit(code?: number): never;

  /** An interface containing methods to interact with the process environment
   * variables.
   *
   * @tags allow-env
   * @category Runtime Environment
   */
  export interface Env {
    /** Retrieve the value of an environment variable.
     *
     * Returns `undefined` if the supplied environment variable is not defined.
     *
     * ```ts
     * console.log(Deno.env.get("HOME"));  // e.g. outputs "/home/alice"
     * console.log(Deno.env.get("MADE_UP_VAR"));  // outputs "undefined"
     * ```
     *
     * Requires `allow-env` permission.
     *
     * @tags allow-env
     */
    get(key: string): string | undefined;

    /** Set the value of an environment variable.
     *
     * ```ts
     * Deno.env.set("SOME_VAR", "Value");
     * Deno.env.get("SOME_VAR");  // outputs "Value"
     * ```
     *
     * Requires `allow-env` permission.
     *
     * @tags allow-env
     */
    set(key: string, value: string): void;

    /** Delete the value of an environment variable.
     *
     * ```ts
     * Deno.env.set("SOME_VAR", "Value");
     * Deno.env.delete("SOME_VAR");  // outputs "undefined"
     * ```
     *
     * Requires `allow-env` permission.
     *
     * @tags allow-env
     */
    delete(key: string): void;

    /** Check whether an environment variable is present or not.
     *
     * ```ts
     * Deno.env.set("SOME_VAR", "Value");
     * Deno.env.has("SOME_VAR");  // outputs true
     * ```
     *
     * Requires `allow-env` permission.
     *
     * @tags allow-env
     */
    has(key: string): boolean;

    /** Returns a snapshot of the environment variables at invocation as a
     * simple object of keys and values.
     *
     * ```ts
     * Deno.env.set("TEST_VAR", "A");
     * const myEnv = Deno.env.toObject();
     * console.log(myEnv.SHELL);
     * Deno.env.set("TEST_VAR", "B");
     * console.log(myEnv.TEST_VAR);  // outputs "A"
     * ```
     *
     * Requires `allow-env` permission.
     *
     * @tags allow-env
     */
    toObject(): { [index: string]: string };
  }

  /** An interface containing methods to interact with the process environment
   * variables.
   *
   * @tags allow-env
   * @category Runtime Environment
   */
  export const env: Env;

  /**
   * Returns the path to the current deno executable.
   *
   * ```ts
   * console.log(Deno.execPath());  // e.g. "/home/alice/.local/bin/deno"
   * ```
   *
   * Requires `allow-read` permission.
   *
   * @tags allow-read
   * @category Runtime Environment
   */
  export function execPath(): string;

  /**
   * Change the current working directory to the specified path.
   *
   * ```ts
   * Deno.chdir("/home/userA");
   * Deno.chdir("../userB");
   * Deno.chdir("C:\\Program Files (x86)\\Java");
   * ```
   *
   * Throws {@linkcode Deno.errors.NotFound} if directory not found.
   *
   * Throws {@linkcode Deno.errors.PermissionDenied} if the user does not have
   * operating system file access rights.
   *
   * Requires `allow-read` permission.
   *
   * @tags allow-read
   * @category Runtime Environment
   */
  export function chdir(directory: string | URL): void;

  /**
   * Return a string representing the current working directory.
   *
   * If the current directory can be reached via multiple paths (due to symbolic
   * links), `cwd()` may return any one of them.
   *
   * ```ts
   * const currentWorkingDirectory = Deno.cwd();
   * ```
   *
   * Throws {@linkcode Deno.errors.NotFound} if directory not available.
   *
   * Requires `allow-read` permission.
   *
   * @tags allow-read
   * @category Runtime Environment
   */
  export function cwd(): string;

  /**
   * Creates `newpath` as a hard link to `oldpath`.
   *
   * ```ts
   * await Deno.link("old/name", "new/name");
   * ```
   *
   * Requires `allow-read` and `allow-write` permissions.
   *
   * @tags allow-read, allow-write
   * @category File System
   */
  export function link(oldpath: string, newpath: string): Promise<void>;

  /**
   * Synchronously creates `newpath` as a hard link to `oldpath`.
   *
   * ```ts
   * Deno.linkSync("old/name", "new/name");
   * ```
   *
   * Requires `allow-read` and `allow-write` permissions.
   *
   * @tags allow-read, allow-write
   * @category File System
   */
  export function linkSync(oldpath: string, newpath: string): void;

  /**
   * A enum which defines the seek mode for IO related APIs that support
   * seeking.
   *
   * @category I/O */
  export enum SeekMode {
    /* Seek from the start of the file/resource. */
    Start = 0,
    /* Seek from the current position within the file/resource. */
    Current = 1,
    /* Seek from the end of the current file/resource. */
    End = 2,
  }

  /**
   * An abstract interface which when implemented provides an interface to read
   * bytes into an array buffer asynchronously.
   *
   * @deprecated Use {@linkcode ReadableStream} instead. {@linkcode Reader}
   * will be removed in v2.0.0.
   *
   * @category I/O */
  export interface Reader {
    /** Reads up to `p.byteLength` bytes into `p`. It resolves to the number of
     * bytes read (`0` < `n` <= `p.byteLength`) and rejects if any error
     * encountered. Even if `read()` resolves to `n` < `p.byteLength`, it may
     * use all of `p` as scratch space during the call. If some data is
     * available but not `p.byteLength` bytes, `read()` conventionally resolves
     * to what is available instead of waiting for more.
     *
     * When `read()` encounters end-of-file condition, it resolves to EOF
     * (`null`).
     *
     * When `read()` encounters an error, it rejects with an error.
     *
     * Callers should always process the `n` > `0` bytes returned before
     * considering the EOF (`null`). Doing so correctly handles I/O errors that
     * happen after reading some bytes and also both of the allowed EOF
     * behaviors.
     *
     * Implementations should not retain a reference to `p`.
     *
     * Use
     * [`itereateReader`](https://deno.land/std/streams/iterate_reader.ts?s=iterateReader)
     * from
     * [`std/streams/iterate_reader.ts`](https://deno.land/std/streams/iterate_reader.ts)
     * to turn a `Reader` into an {@linkcode AsyncIterator}.
     */
    read(p: Uint8Array): Promise<number | null>;
  }

  /**
   * An abstract interface which when implemented provides an interface to read
   * bytes into an array buffer synchronously.
   *
   * @deprecated Use {@linkcode ReadableStream} instead. {@linkcode ReaderSync}
   * will be removed in v2.0.0.
   *
   * @category I/O */
  export interface ReaderSync {
    /** Reads up to `p.byteLength` bytes into `p`. It resolves to the number
     * of bytes read (`0` < `n` <= `p.byteLength`) and rejects if any error
     * encountered. Even if `readSync()` returns `n` < `p.byteLength`, it may use
     * all of `p` as scratch space during the call. If some data is available
     * but not `p.byteLength` bytes, `readSync()` conventionally returns what is
     * available instead of waiting for more.
     *
     * When `readSync()` encounters end-of-file condition, it returns EOF
     * (`null`).
     *
     * When `readSync()` encounters an error, it throws with an error.
     *
     * Callers should always process the `n` > `0` bytes returned before
     * considering the EOF (`null`). Doing so correctly handles I/O errors that
     * happen after reading some bytes and also both of the allowed EOF
     * behaviors.
     *
     * Implementations should not retain a reference to `p`.
     *
     * Use
     * [`itereateReaderSync`](https://deno.land/std/streams/iterate_reader.ts?s=iterateReaderSync)
     * from from
     * [`std/streams/iterate_reader.ts`](https://deno.land/std/streams/iterate_reader.ts)
     * to turn a `ReaderSync` into an {@linkcode Iterator}.
     */
    readSync(p: Uint8Array): number | null;
  }

  /**
   * An abstract interface which when implemented provides an interface to write
   * bytes from an array buffer to a file/resource asynchronously.
   *
   * @deprecated Use {@linkcode WritableStream} instead. {@linkcode Writer}
   * will be removed in v2.0.0.
   *
   * @category I/O */
  export interface Writer {
    /** Writes `p.byteLength` bytes from `p` to the underlying data stream. It
     * resolves to the number of bytes written from `p` (`0` <= `n` <=
     * `p.byteLength`) or reject with the error encountered that caused the
     * write to stop early. `write()` must reject with a non-null error if
     * would resolve to `n` < `p.byteLength`. `write()` must not modify the
     * slice data, even temporarily.
     *
     * This function is one of the lowest
     * level APIs and most users should not work with this directly, but rather use
     * [`writeAll()`](https://deno.land/std/streams/write_all.ts?s=writeAll) from
     * [`std/streams/write_all.ts`](https://deno.land/std/streams/write_all.ts)
     * instead.
     *
     * Implementations should not retain a reference to `p`.
     */
    write(p: Uint8Array): Promise<number>;
  }

  /**
   * An abstract interface which when implemented provides an interface to write
   * bytes from an array buffer to a file/resource synchronously.
   *
   * @deprecated Use {@linkcode WritableStream} instead. {@linkcode WriterSync}
   * will be removed in v2.0.0.
   *
   * @category I/O */
  export interface WriterSync {
    /** Writes `p.byteLength` bytes from `p` to the underlying data
     * stream. It returns the number of bytes written from `p` (`0` <= `n`
     * <= `p.byteLength`) and any error encountered that caused the write to
     * stop early. `writeSync()` must throw a non-null error if it returns `n` <
     * `p.byteLength`. `writeSync()` must not modify the slice data, even
     * temporarily.
     *
     * Implementations should not retain a reference to `p`.
     */
    writeSync(p: Uint8Array): number;
  }

  /**
   * An abstract interface which when implemented provides an interface to close
   * files/resources that were previously opened.
   *
   * @deprecated Use {@linkcode ReadableStream} and {@linkcode WritableStream}
   * instead. {@linkcode Closer} will be removed in v2.0.0.
   *
   * @category I/O */
  export interface Closer {
    /** Closes the resource, "freeing" the backing file/resource. */
    close(): void;
  }

  /**
   * An abstract interface which when implemented provides an interface to seek
   * within an open file/resource asynchronously.
   *
   * @category I/O */
  export interface Seeker {
    /** Seek sets the offset for the next `read()` or `write()` to offset,
     * interpreted according to `whence`: `Start` means relative to the
     * start of the file, `Current` means relative to the current offset,
     * and `End` means relative to the end. Seek resolves to the new offset
     * relative to the start of the file.
     *
     * Seeking to an offset before the start of the file is an error. Seeking to
     * any positive offset is legal, but the behavior of subsequent I/O
     * operations on the underlying object is implementation-dependent.
     *
     * It resolves with the updated offset.
     */
    seek(offset: number | bigint, whence: SeekMode): Promise<number>;
  }

  /**
   * An abstract interface which when implemented provides an interface to seek
   * within an open file/resource synchronously.
   *
   * @category I/O */
  export interface SeekerSync {
    /** Seek sets the offset for the next `readSync()` or `writeSync()` to
     * offset, interpreted according to `whence`: `Start` means relative
     * to the start of the file, `Current` means relative to the current
     * offset, and `End` means relative to the end.
     *
     * Seeking to an offset before the start of the file is an error. Seeking to
     * any positive offset is legal, but the behavior of subsequent I/O
     * operations on the underlying object is implementation-dependent.
     *
     * It returns the updated offset.
     */
    seekSync(offset: number | bigint, whence: SeekMode): number;
  }

  /**
   * Copies from `src` to `dst` until either EOF (`null`) is read from `src` or
   * an error occurs. It resolves to the number of bytes copied or rejects with
   * the first error encountered while copying.
   *
   * @deprecated Use {@linkcode https://deno.land/std/io/copy.ts?s=copy | copy}
   * instead. {@linkcode Deno.copy} will be removed in v2.0.0.
   *
   * @category I/O
   *
   * @param src The source to copy from
   * @param dst The destination to copy to
   * @param options Can be used to tune size of the buffer. Default size is 32kB
   */
  export function copy(
    src: Reader,
    dst: Writer,
    options?: { bufSize?: number },
  ): Promise<number>;

  /**
   * Turns a Reader, `r`, into an async iterator.
   *
   * @deprecated Use {@linkcode ReadableStream} instead.
   * {@linkcode Deno.iter} will be removed in v2.0.0.
   *
   * @category I/O
   */
  export function iter(
    r: Reader,
    options?: { bufSize?: number },
  ): AsyncIterableIterator<Uint8Array>;

  /**
   * Turns a ReaderSync, `r`, into an iterator.
   *
   * @deprecated Use {@linkcode ReadableStream} instead.
   * {@linkcode Deno.iterSync} will be removed in v2.0.0.
   *
   * @category I/O
   */
  export function iterSync(
    r: ReaderSync,
    options?: {
      bufSize?: number;
    },
  ): IterableIterator<Uint8Array>;

  /** Open a file and resolve to an instance of {@linkcode Deno.FsFile}. The
   * file does not need to previously exist if using the `create` or `createNew`
   * open options. The caller may have the resulting file automatically closed
   * by the runtime once it's out of scope by declaring the file variable with
   * the `using` keyword.
   *
   * ```ts
   * using file = await Deno.open("/foo/bar.txt", { read: true, write: true });
   * // Do work with file
   * ```
   *
   * Alternatively, the caller may manually close the resource when finished with
   * it.
   *
   * ```ts
   * const file = await Deno.open("/foo/bar.txt", { read: true, write: true });
   * // Do work with file
   * file.close();
   * ```
   *
   * Requires `allow-read` and/or `allow-write` permissions depending on
   * options.
   *
   * @tags allow-read, allow-write
   * @category File System
   */
  export function open(
    path: string | URL,
    options?: OpenOptions,
  ): Promise<FsFile>;

  /** Synchronously open a file and return an instance of
   * {@linkcode Deno.FsFile}. The file does not need to previously exist if
   * using the `create` or `createNew` open options. The caller may have the
   * resulting file automatically closed by the runtime once it's out of scope
   * by declaring the file variable with the `using` keyword.
   *
   * ```ts
   * using file = Deno.openSync("/foo/bar.txt", { read: true, write: true });
   * // Do work with file
   * ```
   *
   * Alternatively, the caller may manually close the resource when finished with
   * it.
   *
   * ```ts
   * const file = Deno.openSync("/foo/bar.txt", { read: true, write: true });
   * // Do work with file
   * file.close();
   * ```
   *
   * Requires `allow-read` and/or `allow-write` permissions depending on
   * options.
   *
   * @tags allow-read, allow-write
   * @category File System
   */
  export function openSync(path: string | URL, options?: OpenOptions): FsFile;

  /** Creates a file if none exists or truncates an existing file and resolves to
   *  an instance of {@linkcode Deno.FsFile}.
   *
   * ```ts
   * const file = await Deno.create("/foo/bar.txt");
   * ```
   *
   * Requires `allow-read` and `allow-write` permissions.
   *
   * @tags allow-read, allow-write
   * @category File System
   */
  export function create(path: string | URL): Promise<FsFile>;

  /** Creates a file if none exists or truncates an existing file and returns
   *  an instance of {@linkcode Deno.FsFile}.
   *
   * ```ts
   * const file = Deno.createSync("/foo/bar.txt");
   * ```
   *
   * Requires `allow-read` and `allow-write` permissions.
   *
   * @tags allow-read, allow-write
   * @category File System
   */
  export function createSync(path: string | URL): FsFile;

  /** Read from a resource ID (`rid`) into an array buffer (`buffer`).
   *
   * Resolves to either the number of bytes read during the operation or EOF
   * (`null`) if there was nothing more to read.
   *
   * It is possible for a read to successfully return with `0` bytes. This does
   * not indicate EOF.
   *
   * This function is one of the lowest level APIs and most users should not
   * work with this directly, but rather use {@linkcode ReadableStream} and
   * {@linkcode https://deno.land/std/streams/mod.ts?s=toArrayBuffer|toArrayBuffer}
   * instead.
   *
   * **It is not guaranteed that the full buffer will be read in a single call.**
   *
   * ```ts
   * // if "/foo/bar.txt" contains the text "hello world":
   * using file = await Deno.open("/foo/bar.txt");
   * const buf = new Uint8Array(100);
   * const numberOfBytesRead = await Deno.read(file.rid, buf); // 11 bytes
   * const text = new TextDecoder().decode(buf);  // "hello world"
   * ```
   *
   * @deprecated Use `reader.read()` instead. {@linkcode Deno.read} will be
   * removed in Deno 2.0.
   *
   * @category I/O
   */
  export function read(rid: number, buffer: Uint8Array): Promise<number | null>;

  /** Synchronously read from a resource ID (`rid`) into an array buffer
   * (`buffer`).
   *
   * Returns either the number of bytes read during the operation or EOF
   * (`null`) if there was nothing more to read.
   *
   * It is possible for a read to successfully return with `0` bytes. This does
   * not indicate EOF.
   *
   * This function is one of the lowest level APIs and most users should not
   * work with this directly, but rather use {@linkcode ReadableStream} and
   * {@linkcode https://deno.land/std/streams/mod.ts?s=toArrayBuffer|toArrayBuffer}
   * instead.
   *
   * **It is not guaranteed that the full buffer will be read in a single
   * call.**
   *
   * ```ts
   * // if "/foo/bar.txt" contains the text "hello world":
   * using file = Deno.openSync("/foo/bar.txt");
   * const buf = new Uint8Array(100);
   * const numberOfBytesRead = Deno.readSync(file.rid, buf); // 11 bytes
   * const text = new TextDecoder().decode(buf);  // "hello world"
   * ```
   *
   * @deprecated Use `reader.readSync()` instead. {@linkcode Deno.readSync}
   * will be removed in Deno 2.0.
   *
   * @category I/O
   */
  export function readSync(rid: number, buffer: Uint8Array): number | null;

  /** Write to the resource ID (`rid`) the contents of the array buffer (`data`).
   *
   * Resolves to the number of bytes written. This function is one of the lowest
   * level APIs and most users should not work with this directly, but rather
   * use {@linkcode WritableStream}, {@linkcode ReadableStream.from} and
   * {@linkcode ReadableStream.pipeTo}.
   *
   * **It is not guaranteed that the full buffer will be written in a single
   * call.**
   *
   * ```ts
   * const encoder = new TextEncoder();
   * const data = encoder.encode("Hello world");
   * using file = await Deno.open("/foo/bar.txt", { write: true });
   * const bytesWritten = await Deno.write(file.rid, data); // 11
   * ```
   *
   * @deprecated Use `writer.write()` instead. {@linkcode Deno.write} will be
   * removed in Deno 2.0.
   *
   * @category I/O
   */
  export function write(rid: number, data: Uint8Array): Promise<number>;

  /** Synchronously write to the resource ID (`rid`) the contents of the array
   * buffer (`data`).
   *
   * Returns the number of bytes written. This function is one of the lowest
   * level APIs and most users should not work with this directly, but rather
   * use {@linkcode WritableStream}, {@linkcode ReadableStream.from} and
   * {@linkcode ReadableStream.pipeTo}.
   *
   * **It is not guaranteed that the full buffer will be written in a single
   * call.**
   *
   * ```ts
   * const encoder = new TextEncoder();
   * const data = encoder.encode("Hello world");
   * using file = Deno.openSync("/foo/bar.txt", { write: true });
   * const bytesWritten = Deno.writeSync(file.rid, data); // 11
   * ```
   *
   * @deprecated Use `writer.writeSync()` instead. {@linkcode Deno.writeSync}
   * will be removed in Deno 2.0.
   *
   * @category I/O
   */
  export function writeSync(rid: number, data: Uint8Array): number;

  /** Seek a resource ID (`rid`) to the given `offset` under mode given by `whence`.
   * The call resolves to the new position within the resource (bytes from the start).
   *
   * ```ts
   * // Given file.rid pointing to file with "Hello world", which is 11 bytes long:
   * using file = await Deno.open(
   *   "hello.txt",
   *   { read: true, write: true, truncate: true, create: true },
   * );
   * await file.write(new TextEncoder().encode("Hello world"));
   *
   * // advance cursor 6 bytes
   * const cursorPosition = await Deno.seek(file.rid, 6, Deno.SeekMode.Start);
   * console.log(cursorPosition);  // 6
   * const buf = new Uint8Array(100);
   * await file.read(buf);
   * console.log(new TextDecoder().decode(buf)); // "world"
   * ```
   *
   * The seek modes work as follows:
   *
   * ```ts
   * // Given file.rid pointing to file with "Hello world", which is 11 bytes long:
   * using file = await Deno.open(
   *   "hello.txt",
   *   { read: true, write: true, truncate: true, create: true },
   * );
   * await file.write(new TextEncoder().encode("Hello world"));
   *
   * // Seek 6 bytes from the start of the file
   * console.log(await Deno.seek(file.rid, 6, Deno.SeekMode.Start)); // "6"
   * // Seek 2 more bytes from the current position
   * console.log(await Deno.seek(file.rid, 2, Deno.SeekMode.Current)); // "8"
   * // Seek backwards 2 bytes from the end of the file
   * console.log(await Deno.seek(file.rid, -2, Deno.SeekMode.End)); // "9" (i.e. 11-2)
   * ```
   *
   * @deprecated Use `file.seek()` instead. {@linkcode Deno.seek} will be
   * removed in Deno 2.0.
   *
   * @category I/O
   */
  export function seek(
    rid: number,
    offset: number | bigint,
    whence: SeekMode,
  ): Promise<number>;

  /** Synchronously seek a resource ID (`rid`) to the given `offset` under mode
   * given by `whence`. The new position within the resource (bytes from the
   * start) is returned.
   *
   * ```ts
   * using file = Deno.openSync(
   *   "hello.txt",
   *   { read: true, write: true, truncate: true, create: true },
   * );
   * Deno.writeSync(file.rid, new TextEncoder().encode("Hello world"));
   *
   * // advance cursor 6 bytes
   * const cursorPosition = Deno.seekSync(file.rid, 6, Deno.SeekMode.Start);
   * console.log(cursorPosition);  // 6
   * const buf = new Uint8Array(100);
   * file.readSync(buf);
   * console.log(new TextDecoder().decode(buf)); // "world"
   * ```
   *
   * The seek modes work as follows:
   *
   * ```ts
   * // Given file.rid pointing to file with "Hello world", which is 11 bytes long:
   * using file = Deno.openSync(
   *   "hello.txt",
   *   { read: true, write: true, truncate: true, create: true },
   * );
   * Deno.writeSync(file.rid, new TextEncoder().encode("Hello world"));
   *
   * // Seek 6 bytes from the start of the file
   * console.log(Deno.seekSync(file.rid, 6, Deno.SeekMode.Start)); // "6"
   * // Seek 2 more bytes from the current position
   * console.log(Deno.seekSync(file.rid, 2, Deno.SeekMode.Current)); // "8"
   * // Seek backwards 2 bytes from the end of the file
   * console.log(Deno.seekSync(file.rid, -2, Deno.SeekMode.End)); // "9" (i.e. 11-2)
   * ```
   *
   * @deprecated Use `file.seekSync()` instead. {@linkcode Deno.seekSync}
   * will be removed in Deno 2.0.
   *
   * @category I/O
   */
  export function seekSync(
    rid: number,
    offset: number | bigint,
    whence: SeekMode,
  ): number;

  /**
   * Flushes any pending data and metadata operations of the given file stream
   * to disk.
   *
   * ```ts
   * const file = await Deno.open(
   *   "my_file.txt",
   *   { read: true, write: true, create: true },
   * );
   * await file.write(new TextEncoder().encode("Hello World"));
   * await file.truncate(1);
   * await Deno.fsync(file.rid);
   * console.log(await Deno.readTextFile("my_file.txt")); // H
   * ```
   *
   * @deprecated Use {@linkcode Deno.FsFile.sync} instead.
   * {@linkcode Deno.fsync} will be removed in Deno 2.0.
   *
   * @category I/O
   */
  export function fsync(rid: number): Promise<void>;

  /**
   * Synchronously flushes any pending data and metadata operations of the given
   * file stream to disk.
   *
   * ```ts
   * const file = Deno.openSync(
   *   "my_file.txt",
   *   { read: true, write: true, create: true },
   * );
   * Deno.writeSync(file.rid, new TextEncoder().encode("Hello World"));
   * file.truncateSync(1);
   * Deno.fsyncSync(file.rid);
   * console.log(Deno.readTextFileSync("my_file.txt")); // H
   * ```
   *
   * @deprecated Use {@linkcode Deno.FsFile.syncSync} instead.
   * {@linkcode Deno.fsyncSync} will be removed in Deno 2.0.
   *
   * @category I/O
   */
  export function fsyncSync(rid: number): void;

  /**
   * Flushes any pending data operations of the given file stream to disk.
   *  ```ts
   * const file = await Deno.open(
   *   "my_file.txt",
   *   { read: true, write: true, create: true },
   * );
   * await file.write(new TextEncoder().encode("Hello World"));
   * await Deno.fdatasync(file.rid);
   * console.log(await Deno.readTextFile("my_file.txt")); // Hello World
   * ```
   *
   * @deprecated Use {@linkcode Deno.FsFile.dataSync} instead.
   * {@linkcode Deno.fdatasync} will be removed in v2.0.0.
   *
   * @category I/O
   */
  export function fdatasync(rid: number): Promise<void>;

  /**
   * Synchronously flushes any pending data operations of the given file stream
   * to disk.
   *
   *  ```ts
   * const file = Deno.openSync(
   *   "my_file.txt",
   *   { read: true, write: true, create: true },
   * );
   * Deno.writeSync(file.rid, new TextEncoder().encode("Hello World"));
   * Deno.fdatasyncSync(file.rid);
   * console.log(Deno.readTextFileSync("my_file.txt")); // Hello World
   * ```
   *
   * @deprecated Use {@linkcode Deno.FsFile.dataSyncSync} instead.
   * {@linkcode Deno.fdatasyncSync} will be removed in v2.0.0.
   *
   * @category I/O
   */
  export function fdatasyncSync(rid: number): void;

  /** Close the given resource ID (`rid`) which has been previously opened, such
   * as via opening or creating a file. Closing a file when you are finished
   * with it is important to avoid leaking resources.
   *
   * ```ts
   * const file = await Deno.open("my_file.txt");
   * // do work with "file" object
   * Deno.close(file.rid);
   * ```
   *
   * It is recommended to define the variable with the `using` keyword so the
   * runtime will automatically close the resource when it goes out of scope.
   * Doing so negates the need to manually close the resource.
   *
   * ```ts
   * using file = await Deno.open("my_file.txt");
   * // do work with "file" object
   * ```
   *
   * @deprecated Use `.close()` method on the resource instead.
   * {@linkcode Deno.close} will be removed in Deno 2.0.
   *
   * @category I/O
   */
  export function close(rid: number): void;

  /** The Deno abstraction for reading and writing files.
   *
   * This is the most straight forward way of handling files within Deno and is
   * recommended over using the discreet functions within the `Deno` namespace.
   *
   * ```ts
   * using file = await Deno.open("/foo/bar.txt", { read: true });
   * const fileInfo = await file.stat();
   * if (fileInfo.isFile) {
   *   const buf = new Uint8Array(100);
   *   const numberOfBytesRead = await file.read(buf); // 11 bytes
   *   const text = new TextDecoder().decode(buf);  // "hello world"
   * }
   * ```
   *
   * @category File System
   */
  export class FsFile
    implements
      Reader,
      ReaderSync,
      Writer,
      WriterSync,
      Seeker,
      SeekerSync,
      Closer,
      Disposable {
    /**
     * The resource ID associated with the file instance. The resource ID
     * should be considered an opaque reference to resource.
     *
     * @deprecated Use {@linkcode Deno.FsFile} instance methods instead.
     * {@linkcode Deno.FsFile.rid} will be removed in Deno 2.0.
     */
    readonly rid: number;
    /** A {@linkcode ReadableStream} instance representing to the byte contents
     * of the file. This makes it easy to interoperate with other web streams
     * based APIs.
     *
     * ```ts
     * using file = await Deno.open("my_file.txt", { read: true });
     * const decoder = new TextDecoder();
     * for await (const chunk of file.readable) {
     *   console.log(decoder.decode(chunk));
     * }
     * ```
     */
    readonly readable: ReadableStream<Uint8Array>;
    /** A {@linkcode WritableStream} instance to write the contents of the
     * file. This makes it easy to interoperate with other web streams based
     * APIs.
     *
     * ```ts
     * const items = ["hello", "world"];
     * using file = await Deno.open("my_file.txt", { write: true });
     * const encoder = new TextEncoder();
     * const writer = file.writable.getWriter();
     * for (const item of items) {
     *   await writer.write(encoder.encode(item));
     * }
     * ```
     */
    readonly writable: WritableStream<Uint8Array>;
    /**
     * The constructor which takes a resource ID. Generally `FsFile` should
     * not be constructed directly. Instead use {@linkcode Deno.open} or
     * {@linkcode Deno.openSync} to create a new instance of `FsFile`.
     *
     * @deprecated Use {@linkcode Deno.open} or {@linkcode Deno.openSync}
     * instead. {@linkcode Deno.FsFile.constructor} will be removed in Deno
     * 2.0.
     */
    constructor(rid: number);
    /** Write the contents of the array buffer (`p`) to the file.
     *
     * Resolves to the number of bytes written.
     *
     * **It is not guaranteed that the full buffer will be written in a single
     * call.**
     *
     * ```ts
     * const encoder = new TextEncoder();
     * const data = encoder.encode("Hello world");
     * using file = await Deno.open("/foo/bar.txt", { write: true });
     * const bytesWritten = await file.write(data); // 11
     * ```
     *
     * @category I/O
     */
    write(p: Uint8Array): Promise<number>;
    /** Synchronously write the contents of the array buffer (`p`) to the file.
     *
     * Returns the number of bytes written.
     *
     * **It is not guaranteed that the full buffer will be written in a single
     * call.**
     *
     * ```ts
     * const encoder = new TextEncoder();
     * const data = encoder.encode("Hello world");
     * using file = Deno.openSync("/foo/bar.txt", { write: true });
     * const bytesWritten = file.writeSync(data); // 11
     * ```
     */
    writeSync(p: Uint8Array): number;
    /** Truncates (or extends) the file to reach the specified `len`. If `len`
     * is not specified, then the entire file contents are truncated.
     *
     * ### Truncate the entire file
     *
     * ```ts
     * using file = await Deno.open("my_file.txt", { write: true });
     * await file.truncate();
     * ```
     *
     * ### Truncate part of the file
     *
     * ```ts
     * // if "my_file.txt" contains the text "hello world":
     * using file = await Deno.open("my_file.txt", { write: true });
     * await file.truncate(7);
     * const buf = new Uint8Array(100);
     * await file.read(buf);
     * const text = new TextDecoder().decode(buf); // "hello w"
     * ```
     */
    truncate(len?: number): Promise<void>;
    /** Synchronously truncates (or extends) the file to reach the specified
     * `len`. If `len` is not specified, then the entire file contents are
     * truncated.
     *
     * ### Truncate the entire file
     *
     * ```ts
     * using file = Deno.openSync("my_file.txt", { write: true });
     * file.truncateSync();
     * ```
     *
     * ### Truncate part of the file
     *
     * ```ts
     * // if "my_file.txt" contains the text "hello world":
     * using file = Deno.openSync("my_file.txt", { write: true });
     * file.truncateSync(7);
     * const buf = new Uint8Array(100);
     * file.readSync(buf);
     * const text = new TextDecoder().decode(buf); // "hello w"
     * ```
     */
    truncateSync(len?: number): void;
    /** Read the file into an array buffer (`p`).
     *
     * Resolves to either the number of bytes read during the operation or EOF
     * (`null`) if there was nothing more to read.
     *
     * It is possible for a read to successfully return with `0` bytes. This
     * does not indicate EOF.
     *
     * **It is not guaranteed that the full buffer will be read in a single
     * call.**
     *
     * ```ts
     * // if "/foo/bar.txt" contains the text "hello world":
     * using file = await Deno.open("/foo/bar.txt");
     * const buf = new Uint8Array(100);
     * const numberOfBytesRead = await file.read(buf); // 11 bytes
     * const text = new TextDecoder().decode(buf);  // "hello world"
     * ```
     */
    read(p: Uint8Array): Promise<number | null>;
    /** Synchronously read from the file into an array buffer (`p`).
     *
     * Returns either the number of bytes read during the operation or EOF
     * (`null`) if there was nothing more to read.
     *
     * It is possible for a read to successfully return with `0` bytes. This
     * does not indicate EOF.
     *
     * **It is not guaranteed that the full buffer will be read in a single
     * call.**
     *
     * ```ts
     * // if "/foo/bar.txt" contains the text "hello world":
     * using file = Deno.openSync("/foo/bar.txt");
     * const buf = new Uint8Array(100);
     * const numberOfBytesRead = file.readSync(buf); // 11 bytes
     * const text = new TextDecoder().decode(buf);  // "hello world"
     * ```
     */
    readSync(p: Uint8Array): number | null;
    /** Seek to the given `offset` under mode given by `whence`. The call
     * resolves to the new position within the resource (bytes from the start).
     *
     * ```ts
     * // Given file pointing to file with "Hello world", which is 11 bytes long:
     * using file = await Deno.open(
     *   "hello.txt",
     *   { read: true, write: true, truncate: true, create: true },
     * );
     * await file.write(new TextEncoder().encode("Hello world"));
     *
     * // advance cursor 6 bytes
     * const cursorPosition = await file.seek(6, Deno.SeekMode.Start);
     * console.log(cursorPosition);  // 6
     * const buf = new Uint8Array(100);
     * await file.read(buf);
     * console.log(new TextDecoder().decode(buf)); // "world"
     * ```
     *
     * The seek modes work as follows:
     *
     * ```ts
     * // Given file.rid pointing to file with "Hello world", which is 11 bytes long:
     * const file = await Deno.open(
     *   "hello.txt",
     *   { read: true, write: true, truncate: true, create: true },
     * );
     * await file.write(new TextEncoder().encode("Hello world"));
     *
     * // Seek 6 bytes from the start of the file
     * console.log(await file.seek(6, Deno.SeekMode.Start)); // "6"
     * // Seek 2 more bytes from the current position
     * console.log(await file.seek(2, Deno.SeekMode.Current)); // "8"
     * // Seek backwards 2 bytes from the end of the file
     * console.log(await file.seek(-2, Deno.SeekMode.End)); // "9" (i.e. 11-2)
     * ```
     */
    seek(offset: number | bigint, whence: SeekMode): Promise<number>;
    /** Synchronously seek to the given `offset` under mode given by `whence`.
     * The new position within the resource (bytes from the start) is returned.
     *
     * ```ts
     * using file = Deno.openSync(
     *   "hello.txt",
     *   { read: true, write: true, truncate: true, create: true },
     * );
     * file.writeSync(new TextEncoder().encode("Hello world"));
     *
     * // advance cursor 6 bytes
     * const cursorPosition = file.seekSync(6, Deno.SeekMode.Start);
     * console.log(cursorPosition);  // 6
     * const buf = new Uint8Array(100);
     * file.readSync(buf);
     * console.log(new TextDecoder().decode(buf)); // "world"
     * ```
     *
     * The seek modes work as follows:
     *
     * ```ts
     * // Given file.rid pointing to file with "Hello world", which is 11 bytes long:
     * using file = Deno.openSync(
     *   "hello.txt",
     *   { read: true, write: true, truncate: true, create: true },
     * );
     * file.writeSync(new TextEncoder().encode("Hello world"));
     *
     * // Seek 6 bytes from the start of the file
     * console.log(file.seekSync(6, Deno.SeekMode.Start)); // "6"
     * // Seek 2 more bytes from the current position
     * console.log(file.seekSync(2, Deno.SeekMode.Current)); // "8"
     * // Seek backwards 2 bytes from the end of the file
     * console.log(file.seekSync(-2, Deno.SeekMode.End)); // "9" (i.e. 11-2)
     * ```
     */
    seekSync(offset: number | bigint, whence: SeekMode): number;
    /** Resolves to a {@linkcode Deno.FileInfo} for the file.
     *
     * ```ts
     * import { assert } from "https://deno.land/std/assert/mod.ts";
     *
     * using file = await Deno.open("hello.txt");
     * const fileInfo = await file.stat();
     * assert(fileInfo.isFile);
     * ```
     */
    stat(): Promise<FileInfo>;
    /** Synchronously returns a {@linkcode Deno.FileInfo} for the file.
     *
     * ```ts
     * import { assert } from "https://deno.land/std/assert/mod.ts";
     *
     * using file = Deno.openSync("hello.txt")
     * const fileInfo = file.statSync();
     * assert(fileInfo.isFile);
     * ```
     */
    statSync(): FileInfo;
    /**
     * Flushes any pending data and metadata operations of the given file
     * stream to disk.
     *
     * ```ts
     * const file = await Deno.open(
     *   "my_file.txt",
     *   { read: true, write: true, create: true },
     * );
     * await file.write(new TextEncoder().encode("Hello World"));
     * await file.truncate(1);
     * await file.sync();
     * console.log(await Deno.readTextFile("my_file.txt")); // H
     * ```
     *
     * @category I/O
     */
    sync(): Promise<void>;
    /**
     * Synchronously flushes any pending data and metadata operations of the given
     * file stream to disk.
     *
     * ```ts
     * const file = Deno.openSync(
     *   "my_file.txt",
     *   { read: true, write: true, create: true },
     * );
     * file.writeSync(new TextEncoder().encode("Hello World"));
     * file.truncateSync(1);
     * file.syncSync();
     * console.log(Deno.readTextFileSync("my_file.txt")); // H
     * ```
     *
     * @category I/O
     */
    syncSync(): void;
    /**
     * Flushes any pending data operations of the given file stream to disk.
     *  ```ts
     * using file = await Deno.open(
     *   "my_file.txt",
     *   { read: true, write: true, create: true },
     * );
     * await file.write(new TextEncoder().encode("Hello World"));
     * await file.dataSync();
     * console.log(await Deno.readTextFile("my_file.txt")); // Hello World
     * ```
     *
     * @category I/O
     */
    dataSync(): Promise<void>;
    /**
     * Synchronously flushes any pending data operations of the given file stream
     * to disk.
     *
     *  ```ts
     * using file = Deno.openSync(
     *   "my_file.txt",
     *   { read: true, write: true, create: true },
     * );
     * file.writeSync(new TextEncoder().encode("Hello World"));
     * file.dataSyncSync();
     * console.log(Deno.readTextFileSync("my_file.txt")); // Hello World
     * ```
     *
     * @category I/O
     */
    dataSyncSync(): void;
    /**
     * Changes the access (`atime`) and modification (`mtime`) times of the
     * file stream resource. Given times are either in seconds (UNIX epoch
     * time) or as `Date` objects.
     *
     * ```ts
     * using file = await Deno.open("file.txt", { create: true, write: true });
     * await file.utime(1556495550, new Date());
     * ```
     *
     * @category File System
     */
    utime(atime: number | Date, mtime: number | Date): Promise<void>;
    /**
     * Synchronously changes the access (`atime`) and modification (`mtime`)
     * times of the file stream resource. Given times are either in seconds
     * (UNIX epoch time) or as `Date` objects.
     *
     * ```ts
     * using file = Deno.openSync("file.txt", { create: true, write: true });
     * file.utime(1556495550, new Date());
     * ```
     *
     * @category File System
     */
    utimeSync(atime: number | Date, mtime: number | Date): void;
    /** Close the file. Closing a file when you are finished with it is
     * important to avoid leaking resources.
     *
     * ```ts
     * using file = await Deno.open("my_file.txt");
     * // do work with "file" object
     * ```
     */
    close(): void;

    [Symbol.dispose](): void;
  }

  /**
   * The Deno abstraction for reading and writing files.
   *
   * @deprecated Use {@linkcode Deno.FsFile} instead. {@linkcode Deno.File}
   * will be removed in v2.0.0.
   *
   * @category File System
   */
  export const File: typeof FsFile;

  /** Gets the size of the console as columns/rows.
   *
   * ```ts
   * const { columns, rows } = Deno.consoleSize();
   * ```
   *
   * This returns the size of the console window as reported by the operating
   * system. It's not a reflection of how many characters will fit within the
   * console window, but can be used as part of that calculation.
   *
   * @category I/O
   */
  export function consoleSize(): {
    columns: number;
    rows: number;
  };

  /** @category I/O */
  export interface SetRawOptions {
    /**
     * The `cbreak` option can be used to indicate that characters that
     * correspond to a signal should still be generated. When disabling raw
     * mode, this option is ignored. This functionality currently only works on
     * Linux and Mac OS.
     */
    cbreak: boolean;
  }

  /** A reference to `stdin` which can be used to read directly from `stdin`.
   * It implements the Deno specific {@linkcode Reader}, {@linkcode ReaderSync},
   * and {@linkcode Closer} interfaces as well as provides a
   * {@linkcode ReadableStream} interface.
   *
   * ### Reading chunks from the readable stream
   *
   * ```ts
   * const decoder = new TextDecoder();
   * for await (const chunk of Deno.stdin.readable) {
   *   const text = decoder.decode(chunk);
   *   // do something with the text
   * }
   * ```
   *
   * @category I/O
   */
  export const stdin: Reader & ReaderSync & Closer & {
    /** The resource ID assigned to `stdin`. This can be used with the discreet
     * I/O functions in the `Deno` namespace. */
    readonly rid: number;
    /** A readable stream interface to `stdin`. */
    readonly readable: ReadableStream<Uint8Array>;
    /**
     * Set TTY to be under raw mode or not. In raw mode, characters are read and
     * returned as is, without being processed. All special processing of
     * characters by the terminal is disabled, including echoing input
     * characters. Reading from a TTY device in raw mode is faster than reading
     * from a TTY device in canonical mode.
     *
     * ```ts
     * Deno.stdin.setRaw(true, { cbreak: true });
     * ```
     *
     * @category I/O
     */
    setRaw(mode: boolean, options?: SetRawOptions): void;
    /**
     * Checks if `stdin` is a TTY (terminal).
     *
     * ```ts
     * // This example is system and context specific
     * Deno.stdin.isTerminal(); // true
     * ```
     *
     * @category I/O
     */
    isTerminal(): boolean;
  };
  /** A reference to `stdout` which can be used to write directly to `stdout`.
   * It implements the Deno specific {@linkcode Writer}, {@linkcode WriterSync},
   * and {@linkcode Closer} interfaces as well as provides a
   * {@linkcode WritableStream} interface.
   *
   * These are low level constructs, and the {@linkcode console} interface is a
   * more straight forward way to interact with `stdout` and `stderr`.
   *
   * @category I/O
   */
  export const stdout: Writer & WriterSync & Closer & {
    /** The resource ID assigned to `stdout`. This can be used with the discreet
     * I/O functions in the `Deno` namespace. */
    readonly rid: number;
    /** A writable stream interface to `stdout`. */
    readonly writable: WritableStream<Uint8Array>;
    /**
     * Checks if `stdout` is a TTY (terminal).
     *
     * ```ts
     * // This example is system and context specific
     * Deno.stdout.isTerminal(); // true
     * ```
     *
     * @category I/O
     */
    isTerminal(): boolean;
  };
  /** A reference to `stderr` which can be used to write directly to `stderr`.
   * It implements the Deno specific {@linkcode Writer}, {@linkcode WriterSync},
   * and {@linkcode Closer} interfaces as well as provides a
   * {@linkcode WritableStream} interface.
   *
   * These are low level constructs, and the {@linkcode console} interface is a
   * more straight forward way to interact with `stdout` and `stderr`.
   *
   * @category I/O
   */
  export const stderr: Writer & WriterSync & Closer & {
    /** The resource ID assigned to `stderr`. This can be used with the discreet
     * I/O functions in the `Deno` namespace. */
    readonly rid: number;
    /** A writable stream interface to `stderr`. */
    readonly writable: WritableStream<Uint8Array>;
    /**
     * Checks if `stderr` is a TTY (terminal).
     *
     * ```ts
     * // This example is system and context specific
     * Deno.stderr.isTerminal(); // true
     * ```
     *
     * @category I/O
     */
    isTerminal(): boolean;
  };

  /**
   * Options which can be set when doing {@linkcode Deno.open} and
   * {@linkcode Deno.openSync}.
   *
   * @category File System */
  export interface OpenOptions {
    /** Sets the option for read access. This option, when `true`, means that
     * the file should be read-able if opened.
     *
     * @default {true} */
    read?: boolean;
    /** Sets the option for write access. This option, when `true`, means that
     * the file should be write-able if opened. If the file already exists,
     * any write calls on it will overwrite its contents, by default without
     * truncating it.
     *
     * @default {false} */
    write?: boolean;
    /** Sets the option for the append mode. This option, when `true`, means
     * that writes will append to a file instead of overwriting previous
     * contents.
     *
     * Note that setting `{ write: true, append: true }` has the same effect as
     * setting only `{ append: true }`.
     *
     * @default {false} */
    append?: boolean;
    /** Sets the option for truncating a previous file. If a file is
     * successfully opened with this option set it will truncate the file to `0`
     * size if it already exists. The file must be opened with write access
     * for truncate to work.
     *
     * @default {false} */
    truncate?: boolean;
    /** Sets the option to allow creating a new file, if one doesn't already
     * exist at the specified path. Requires write or append access to be
     * used.
     *
     * @default {false} */
    create?: boolean;
    /** If set to `true`, no file, directory, or symlink is allowed to exist at
     * the target location. Requires write or append access to be used. When
     * createNew is set to `true`, create and truncate are ignored.
     *
     * @default {false} */
    createNew?: boolean;
    /** Permissions to use if creating the file (defaults to `0o666`, before
     * the process's umask).
     *
     * Ignored on Windows. */
    mode?: number;
  }

  /**
   * Options which can be set when using {@linkcode Deno.readFile} or
   * {@linkcode Deno.readFileSync}.
   *
   * @category File System */
  export interface ReadFileOptions {
    /**
     * An abort signal to allow cancellation of the file read operation.
     * If the signal becomes aborted the readFile operation will be stopped
     * and the promise returned will be rejected with an AbortError.
     */
    signal?: AbortSignal;
  }

  /**
   *  Check if a given resource id (`rid`) is a TTY (a terminal).
   *
   * ```ts
   * // This example is system and context specific
   * const nonTTYRid = Deno.openSync("my_file.txt").rid;
   * const ttyRid = Deno.openSync("/dev/tty6").rid;
   * console.log(Deno.isatty(nonTTYRid)); // false
   * console.log(Deno.isatty(ttyRid)); // true
   * ```
   *
   * @deprecated Use `Deno.stdin.isTerminal()`, `Deno.stdout.isTerminal()` or
   * `Deno.stderr.isTerminal()` instead.
   * {@linkcode Deno.isatty} will be removed in v2.0.0.
   *
   * @category I/O
   */
  export function isatty(rid: number): boolean;

  /**
   * A variable-sized buffer of bytes with `read()` and `write()` methods.
   *
   * @deprecated Use
   * {@linkcode https://deno.land/std/io/buffer.ts?s=Buffer | Buffer} instead.
   * {@linkcode Deno.Buffer} will be removed in v2.0.0.
   *
   * @category I/O
   */
  export class Buffer implements Reader, ReaderSync, Writer, WriterSync {
    constructor(ab?: ArrayBuffer);
    /** Returns a slice holding the unread portion of the buffer.
     *
     * The slice is valid for use only until the next buffer modification (that
     * is, only until the next call to a method like `read()`, `write()`,
     * `reset()`, or `truncate()`). If `options.copy` is false the slice aliases the buffer content at
     * least until the next buffer modification, so immediate changes to the
     * slice will affect the result of future reads.
     * @param options Defaults to `{ copy: true }`
     */
    bytes(options?: { copy?: boolean }): Uint8Array;
    /** Returns whether the unread portion of the buffer is empty. */
    empty(): boolean;
    /** A read only number of bytes of the unread portion of the buffer. */
    readonly length: number;
    /** The read only capacity of the buffer's underlying byte slice, that is,
     * the total space allocated for the buffer's data. */
    readonly capacity: number;
    /** Discards all but the first `n` unread bytes from the buffer but
     * continues to use the same allocated storage. It throws if `n` is
     * negative or greater than the length of the buffer. */
    truncate(n: number): void;
    /** Resets the buffer to be empty, but it retains the underlying storage for
     * use by future writes. `.reset()` is the same as `.truncate(0)`. */
    reset(): void;
    /** Reads the next `p.length` bytes from the buffer or until the buffer is
     * drained. Returns the number of bytes read. If the buffer has no data to
     * return, the return is EOF (`null`). */
    readSync(p: Uint8Array): number | null;
    /** Reads the next `p.length` bytes from the buffer or until the buffer is
     * drained. Resolves to the number of bytes read. If the buffer has no
     * data to return, resolves to EOF (`null`).
     *
     * NOTE: This methods reads bytes synchronously; it's provided for
     * compatibility with `Reader` interfaces.
     */
    read(p: Uint8Array): Promise<number | null>;
    writeSync(p: Uint8Array): number;
    /** NOTE: This methods writes bytes synchronously; it's provided for
     * compatibility with `Writer` interface. */
    write(p: Uint8Array): Promise<number>;
    /** Grows the buffer's capacity, if necessary, to guarantee space for
     * another `n` bytes. After `.grow(n)`, at least `n` bytes can be written to
     * the buffer without another allocation. If `n` is negative, `.grow()` will
     * throw. If the buffer can't grow it will throw an error.
     *
     * Based on Go Lang's
     * [Buffer.Grow](https://golang.org/pkg/bytes/#Buffer.Grow). */
    grow(n: number): void;
    /** Reads data from `r` until EOF (`null`) and appends it to the buffer,
     * growing the buffer as needed. It resolves to the number of bytes read.
     * If the buffer becomes too large, `.readFrom()` will reject with an error.
     *
     * Based on Go Lang's
     * [Buffer.ReadFrom](https://golang.org/pkg/bytes/#Buffer.ReadFrom). */
    readFrom(r: Reader): Promise<number>;
    /** Reads data from `r` until EOF (`null`) and appends it to the buffer,
     * growing the buffer as needed. It returns the number of bytes read. If the
     * buffer becomes too large, `.readFromSync()` will throw an error.
     *
     * Based on Go Lang's
     * [Buffer.ReadFrom](https://golang.org/pkg/bytes/#Buffer.ReadFrom). */
    readFromSync(r: ReaderSync): number;
  }

  /**
   * Read Reader `r` until EOF (`null`) and resolve to the content as
   * Uint8Array`.
   *
   * @deprecated Use
   * {@linkcode https://deno.land/std/io/read_all.ts?s=readAll | readAll}
   * instead. {@linkcode Deno.readAll} will be removed in v2.0.0.
   *
   * @category I/O
   */
  export function readAll(r: Reader): Promise<Uint8Array>;

  /**
   * Synchronously reads Reader `r` until EOF (`null`) and returns the content
   * as `Uint8Array`.
   *
   * @deprecated Use
   * {@linkcode https://deno.land/std/io/read_all.ts?s=readAllSync | readAllSync}
   * instead. {@linkcode Deno.readAllSync} will be removed in v2.0.0.
   *
   * @category I/O
   */
  export function readAllSync(r: ReaderSync): Uint8Array;

  /**
   * Write all the content of the array buffer (`arr`) to the writer (`w`).
   *
   * @deprecated Use
   * {@linkcode https://deno.land/std/io/write_all.ts?s=writeAll | writeAll}
   * instead. {@linkcode Deno.writeAll} will be removed in v2.0.0.
   *
   * @category I/O
   */
  export function writeAll(w: Writer, arr: Uint8Array): Promise<void>;

  /**
   * Synchronously write all the content of the array buffer (`arr`) to the
   * writer (`w`).
   *
   * @deprecated Use
   * {@linkcode https://deno.land/std/io/write_all.ts?s=writeAllSync | writeAllSync}
   * instead. {@linkcode Deno.writeAllSync} will be removed in v2.0.0.
   *
   * @category I/O
   */
  export function writeAllSync(w: WriterSync, arr: Uint8Array): void;

  /**
   * Options which can be set when using {@linkcode Deno.mkdir} and
   * {@linkcode Deno.mkdirSync}.
   *
   * @category File System */
  export interface MkdirOptions {
    /** If set to `true`, means that any intermediate directories will also be
     * created (as with the shell command `mkdir -p`).
     *
     * Intermediate directories are created with the same permissions.
     *
     * When recursive is set to `true`, succeeds silently (without changing any
     * permissions) if a directory already exists at the path, or if the path
     * is a symlink to an existing directory.
     *
     * @default {false} */
    recursive?: boolean;
    /** Permissions to use when creating the directory (defaults to `0o777`,
     * before the process's umask).
     *
     * Ignored on Windows. */
    mode?: number;
  }

  /** Creates a new directory with the specified path.
   *
   * ```ts
   * await Deno.mkdir("new_dir");
   * await Deno.mkdir("nested/directories", { recursive: true });
   * await Deno.mkdir("restricted_access_dir", { mode: 0o700 });
   * ```
   *
   * Defaults to throwing error if the directory already exists.
   *
   * Requires `allow-write` permission.
   *
   * @tags allow-write
   * @category File System
   */
  export function mkdir(
    path: string | URL,
    options?: MkdirOptions,
  ): Promise<void>;

  /** Synchronously creates a new directory with the specified path.
   *
   * ```ts
   * Deno.mkdirSync("new_dir");
   * Deno.mkdirSync("nested/directories", { recursive: true });
   * Deno.mkdirSync("restricted_access_dir", { mode: 0o700 });
   * ```
   *
   * Defaults to throwing error if the directory already exists.
   *
   * Requires `allow-write` permission.
   *
   * @tags allow-write
   * @category File System
   */
  export function mkdirSync(path: string | URL, options?: MkdirOptions): void;

  /**
   * Options which can be set when using {@linkcode Deno.makeTempDir},
   * {@linkcode Deno.makeTempDirSync}, {@linkcode Deno.makeTempFile}, and
   * {@linkcode Deno.makeTempFileSync}.
   *
   * @category File System */
  export interface MakeTempOptions {
    /** Directory where the temporary directory should be created (defaults to
     * the env variable `TMPDIR`, or the system's default, usually `/tmp`).
     *
     * Note that if the passed `dir` is relative, the path returned by
     * `makeTempFile()` and `makeTempDir()` will also be relative. Be mindful of
     * this when changing working directory. */
    dir?: string;
    /** String that should precede the random portion of the temporary
     * directory's name. */
    prefix?: string;
    /** String that should follow the random portion of the temporary
     * directory's name. */
    suffix?: string;
  }

  /** Creates a new temporary directory in the default directory for temporary
   * files, unless `dir` is specified. Other optional options include
   * prefixing and suffixing the directory name with `prefix` and `suffix`
   * respectively.
   *
   * This call resolves to the full path to the newly created directory.
   *
   * Multiple programs calling this function simultaneously will create different
   * directories. It is the caller's responsibility to remove the directory when
   * no longer needed.
   *
   * ```ts
   * const tempDirName0 = await Deno.makeTempDir();  // e.g. /tmp/2894ea76
   * const tempDirName1 = await Deno.makeTempDir({ prefix: 'my_temp' }); // e.g. /tmp/my_temp339c944d
   * ```
   *
   * Requires `allow-write` permission.
   *
   * @tags allow-write
   * @category File System
   */
  // TODO(ry) Doesn't check permissions.
  export function makeTempDir(options?: MakeTempOptions): Promise<string>;

  /** Synchronously creates a new temporary directory in the default directory
   * for temporary files, unless `dir` is specified. Other optional options
   * include prefixing and suffixing the directory name with `prefix` and
   * `suffix` respectively.
   *
   * The full path to the newly created directory is returned.
   *
   * Multiple programs calling this function simultaneously will create different
   * directories. It is the caller's responsibility to remove the directory when
   * no longer needed.
   *
   * ```ts
   * const tempDirName0 = Deno.makeTempDirSync();  // e.g. /tmp/2894ea76
   * const tempDirName1 = Deno.makeTempDirSync({ prefix: 'my_temp' });  // e.g. /tmp/my_temp339c944d
   * ```
   *
   * Requires `allow-write` permission.
   *
   * @tags allow-write
   * @category File System
   */
  // TODO(ry) Doesn't check permissions.
  export function makeTempDirSync(options?: MakeTempOptions): string;

  /** Creates a new temporary file in the default directory for temporary
   * files, unless `dir` is specified.
   *
   * Other options include prefixing and suffixing the directory name with
   * `prefix` and `suffix` respectively.
   *
   * This call resolves to the full path to the newly created file.
   *
   * Multiple programs calling this function simultaneously will create
   * different files. It is the caller's responsibility to remove the file when
   * no longer needed.
   *
   * ```ts
   * const tmpFileName0 = await Deno.makeTempFile();  // e.g. /tmp/419e0bf2
   * const tmpFileName1 = await Deno.makeTempFile({ prefix: 'my_temp' });  // e.g. /tmp/my_temp754d3098
   * ```
   *
   * Requires `allow-write` permission.
   *
   * @tags allow-write
   * @category File System
   */
  export function makeTempFile(options?: MakeTempOptions): Promise<string>;

  /** Synchronously creates a new temporary file in the default directory for
   * temporary files, unless `dir` is specified.
   *
   * Other options include prefixing and suffixing the directory name with
   * `prefix` and `suffix` respectively.
   *
   * The full path to the newly created file is returned.
   *
   * Multiple programs calling this function simultaneously will create
   * different files. It is the caller's responsibility to remove the file when
   * no longer needed.
   *
   * ```ts
   * const tempFileName0 = Deno.makeTempFileSync(); // e.g. /tmp/419e0bf2
   * const tempFileName1 = Deno.makeTempFileSync({ prefix: 'my_temp' });  // e.g. /tmp/my_temp754d3098
   * ```
   *
   * Requires `allow-write` permission.
   *
   * @tags allow-write
   * @category File System
   */
  export function makeTempFileSync(options?: MakeTempOptions): string;

  /** Changes the permission of a specific file/directory of specified path.
   * Ignores the process's umask.
   *
   * ```ts
   * await Deno.chmod("/path/to/file", 0o666);
   * ```
   *
   * The mode is a sequence of 3 octal numbers. The first/left-most number
   * specifies the permissions for the owner. The second number specifies the
   * permissions for the group. The last/right-most number specifies the
   * permissions for others. For example, with a mode of 0o764, the owner (7)
   * can read/write/execute, the group (6) can read/write and everyone else (4)
   * can read only.
   *
   * | Number | Description |
   * | ------ | ----------- |
   * | 7      | read, write, and execute |
   * | 6      | read and write |
   * | 5      | read and execute |
   * | 4      | read only |
   * | 3      | write and execute |
   * | 2      | write only |
   * | 1      | execute only |
   * | 0      | no permission |
   *
   * NOTE: This API currently throws on Windows
   *
   * Requires `allow-write` permission.
   *
   * @tags allow-write
   * @category File System
   */
  export function chmod(path: string | URL, mode: number): Promise<void>;

  /** Synchronously changes the permission of a specific file/directory of
   * specified path. Ignores the process's umask.
   *
   * ```ts
   * Deno.chmodSync("/path/to/file", 0o666);
   * ```
   *
   * For a full description, see {@linkcode Deno.chmod}.
   *
   * NOTE: This API currently throws on Windows
   *
   * Requires `allow-write` permission.
   *
   * @tags allow-write
   * @category File System
   */
  export function chmodSync(path: string | URL, mode: number): void;

  /** Change owner of a regular file or directory.
   *
   * This functionality is not available on Windows.
   *
   * ```ts
   * await Deno.chown("myFile.txt", 1000, 1002);
   * ```
   *
   * Requires `allow-write` permission.
   *
   * Throws Error (not implemented) if executed on Windows.
   *
   * @tags allow-write
   * @category File System
   *
   * @param path path to the file
   * @param uid user id (UID) of the new owner, or `null` for no change
   * @param gid group id (GID) of the new owner, or `null` for no change
   */
  export function chown(
    path: string | URL,
    uid: number | null,
    gid: number | null,
  ): Promise<void>;

  /** Synchronously change owner of a regular file or directory.
   *
   * This functionality is not available on Windows.
   *
   * ```ts
   * Deno.chownSync("myFile.txt", 1000, 1002);
   * ```
   *
   * Requires `allow-write` permission.
   *
   * Throws Error (not implemented) if executed on Windows.
   *
   * @tags allow-write
   * @category File System
   *
   * @param path path to the file
   * @param uid user id (UID) of the new owner, or `null` for no change
   * @param gid group id (GID) of the new owner, or `null` for no change
   */
  export function chownSync(
    path: string | URL,
    uid: number | null,
    gid: number | null,
  ): void;

  /**
   * Options which can be set when using {@linkcode Deno.remove} and
   * {@linkcode Deno.removeSync}.
   *
   * @category File System */
  export interface RemoveOptions {
    /** If set to `true`, path will be removed even if it's a non-empty directory.
     *
     * @default {false} */
    recursive?: boolean;
  }

  /** Removes the named file or directory.
   *
   * ```ts
   * await Deno.remove("/path/to/empty_dir/or/file");
   * await Deno.remove("/path/to/populated_dir/or/file", { recursive: true });
   * ```
   *
   * Throws error if permission denied, path not found, or path is a non-empty
   * directory and the `recursive` option isn't set to `true`.
   *
   * Requires `allow-write` permission.
   *
   * @tags allow-write
   * @category File System
   */
  export function remove(
    path: string | URL,
    options?: RemoveOptions,
  ): Promise<void>;

  /** Synchronously removes the named file or directory.
   *
   * ```ts
   * Deno.removeSync("/path/to/empty_dir/or/file");
   * Deno.removeSync("/path/to/populated_dir/or/file", { recursive: true });
   * ```
   *
   * Throws error if permission denied, path not found, or path is a non-empty
   * directory and the `recursive` option isn't set to `true`.
   *
   * Requires `allow-write` permission.
   *
   * @tags allow-write
   * @category File System
   */
  export function removeSync(path: string | URL, options?: RemoveOptions): void;

  /** Synchronously renames (moves) `oldpath` to `newpath`. Paths may be files or
   * directories. If `newpath` already exists and is not a directory,
   * `renameSync()` replaces it. OS-specific restrictions may apply when
   * `oldpath` and `newpath` are in different directories.
   *
   * ```ts
   * Deno.renameSync("old/path", "new/path");
   * ```
   *
   * On Unix-like OSes, this operation does not follow symlinks at either path.
   *
   * It varies between platforms when the operation throws errors, and if so what
   * they are. It's always an error to rename anything to a non-empty directory.
   *
   * Requires `allow-read` and `allow-write` permissions.
   *
   * @tags allow-read, allow-write
   * @category File System
   */
  export function renameSync(
    oldpath: string | URL,
    newpath: string | URL,
  ): void;

  /** Renames (moves) `oldpath` to `newpath`. Paths may be files or directories.
   * If `newpath` already exists and is not a directory, `rename()` replaces it.
   * OS-specific restrictions may apply when `oldpath` and `newpath` are in
   * different directories.
   *
   * ```ts
   * await Deno.rename("old/path", "new/path");
   * ```
   *
   * On Unix-like OSes, this operation does not follow symlinks at either path.
   *
   * It varies between platforms when the operation throws errors, and if so
   * what they are. It's always an error to rename anything to a non-empty
   * directory.
   *
   * Requires `allow-read` and `allow-write` permissions.
   *
   * @tags allow-read, allow-write
   * @category File System
   */
  export function rename(
    oldpath: string | URL,
    newpath: string | URL,
  ): Promise<void>;

  /** Asynchronously reads and returns the entire contents of a file as an UTF-8
   *  decoded string. Reading a directory throws an error.
   *
   * ```ts
   * const data = await Deno.readTextFile("hello.txt");
   * console.log(data);
   * ```
   *
   * Requires `allow-read` permission.
   *
   * @tags allow-read
   * @category File System
   */
  export function readTextFile(
    path: string | URL,
    options?: ReadFileOptions,
  ): Promise<string>;

  /** Synchronously reads and returns the entire contents of a file as an UTF-8
   *  decoded string. Reading a directory throws an error.
   *
   * ```ts
   * const data = Deno.readTextFileSync("hello.txt");
   * console.log(data);
   * ```
   *
   * Requires `allow-read` permission.
   *
   * @tags allow-read
   * @category File System
   */
  export function readTextFileSync(path: string | URL): string;

  /** Reads and resolves to the entire contents of a file as an array of bytes.
   * `TextDecoder` can be used to transform the bytes to string if required.
   * Reading a directory returns an empty data array.
   *
   * ```ts
   * const decoder = new TextDecoder("utf-8");
   * const data = await Deno.readFile("hello.txt");
   * console.log(decoder.decode(data));
   * ```
   *
   * Requires `allow-read` permission.
   *
   * @tags allow-read
   * @category File System
   */
  export function readFile(
    path: string | URL,
    options?: ReadFileOptions,
  ): Promise<Uint8Array>;

  /** Synchronously reads and returns the entire contents of a file as an array
   * of bytes. `TextDecoder` can be used to transform the bytes to string if
   * required. Reading a directory returns an empty data array.
   *
   * ```ts
   * const decoder = new TextDecoder("utf-8");
   * const data = Deno.readFileSync("hello.txt");
   * console.log(decoder.decode(data));
   * ```
   *
   * Requires `allow-read` permission.
   *
   * @tags allow-read
   * @category File System
   */
  export function readFileSync(path: string | URL): Uint8Array;

  /** Provides information about a file and is returned by
   * {@linkcode Deno.stat}, {@linkcode Deno.lstat}, {@linkcode Deno.statSync},
   * and {@linkcode Deno.lstatSync} or from calling `stat()` and `statSync()`
   * on an {@linkcode Deno.FsFile} instance.
   *
   * @category File System
   */
  export interface FileInfo {
    /** True if this is info for a regular file. Mutually exclusive to
     * `FileInfo.isDirectory` and `FileInfo.isSymlink`. */
    isFile: boolean;
    /** True if this is info for a regular directory. Mutually exclusive to
     * `FileInfo.isFile` and `FileInfo.isSymlink`. */
    isDirectory: boolean;
    /** True if this is info for a symlink. Mutually exclusive to
     * `FileInfo.isFile` and `FileInfo.isDirectory`. */
    isSymlink: boolean;
    /** The size of the file, in bytes. */
    size: number;
    /** The last modification time of the file. This corresponds to the `mtime`
     * field from `stat` on Linux/Mac OS and `ftLastWriteTime` on Windows. This
     * may not be available on all platforms. */
    mtime: Date | null;
    /** The last access time of the file. This corresponds to the `atime`
     * field from `stat` on Unix and `ftLastAccessTime` on Windows. This may not
     * be available on all platforms. */
    atime: Date | null;
    /** The creation time of the file. This corresponds to the `birthtime`
     * field from `stat` on Mac/BSD and `ftCreationTime` on Windows. This may
     * not be available on all platforms. */
    birthtime: Date | null;
    /** ID of the device containing the file. */
    dev: number;
    /** Inode number.
     *
     * _Linux/Mac OS only._ */
    ino: number | null;
    /** The underlying raw `st_mode` bits that contain the standard Unix
     * permissions for this file/directory.
     *
     * _Linux/Mac OS only._ */
    mode: number | null;
    /** Number of hard links pointing to this file.
     *
     * _Linux/Mac OS only._ */
    nlink: number | null;
    /** User ID of the owner of this file.
     *
     * _Linux/Mac OS only._ */
    uid: number | null;
    /** Group ID of the owner of this file.
     *
     * _Linux/Mac OS only._ */
    gid: number | null;
    /** Device ID of this file.
     *
     * _Linux/Mac OS only._ */
    rdev: number | null;
    /** Blocksize for filesystem I/O.
     *
     * _Linux/Mac OS only._ */
    blksize: number | null;
    /** Number of blocks allocated to the file, in 512-byte units.
     *
     * _Linux/Mac OS only._ */
    blocks: number | null;
    /**  True if this is info for a block device.
     *
     * _Linux/Mac OS only._ */
    isBlockDevice: boolean | null;
    /**  True if this is info for a char device.
     *
     * _Linux/Mac OS only._ */
    isCharDevice: boolean | null;
    /**  True if this is info for a fifo.
     *
     * _Linux/Mac OS only._ */
    isFifo: boolean | null;
    /**  True if this is info for a socket.
     *
     * _Linux/Mac OS only._ */
    isSocket: boolean | null;
  }

  /** Resolves to the absolute normalized path, with symbolic links resolved.
   *
   * ```ts
   * // e.g. given /home/alice/file.txt and current directory /home/alice
   * await Deno.symlink("file.txt", "symlink_file.txt");
   * const realPath = await Deno.realPath("./file.txt");
   * const realSymLinkPath = await Deno.realPath("./symlink_file.txt");
   * console.log(realPath);  // outputs "/home/alice/file.txt"
   * console.log(realSymLinkPath);  // outputs "/home/alice/file.txt"
   * ```
   *
   * Requires `allow-read` permission for the target path.
   *
   * Also requires `allow-read` permission for the `CWD` if the target path is
   * relative.
   *
   * @tags allow-read
   * @category File System
   */
  export function realPath(path: string | URL): Promise<string>;

  /** Synchronously returns absolute normalized path, with symbolic links
   * resolved.
   *
   * ```ts
   * // e.g. given /home/alice/file.txt and current directory /home/alice
   * Deno.symlinkSync("file.txt", "symlink_file.txt");
   * const realPath = Deno.realPathSync("./file.txt");
   * const realSymLinkPath = Deno.realPathSync("./symlink_file.txt");
   * console.log(realPath);  // outputs "/home/alice/file.txt"
   * console.log(realSymLinkPath);  // outputs "/home/alice/file.txt"
   * ```
   *
   * Requires `allow-read` permission for the target path.
   *
   * Also requires `allow-read` permission for the `CWD` if the target path is
   * relative.
   *
   * @tags allow-read
   * @category File System
   */
  export function realPathSync(path: string | URL): string;

  /**
   * Information about a directory entry returned from {@linkcode Deno.readDir}
   * and {@linkcode Deno.readDirSync}.
   *
   * @category File System */
  export interface DirEntry {
    /** The file name of the entry. It is just the entity name and does not
     * include the full path. */
    name: string;
    /** True if this is info for a regular file. Mutually exclusive to
     * `DirEntry.isDirectory` and `DirEntry.isSymlink`. */
    isFile: boolean;
    /** True if this is info for a regular directory. Mutually exclusive to
     * `DirEntry.isFile` and `DirEntry.isSymlink`. */
    isDirectory: boolean;
    /** True if this is info for a symlink. Mutually exclusive to
     * `DirEntry.isFile` and `DirEntry.isDirectory`. */
    isSymlink: boolean;
  }

  /** Reads the directory given by `path` and returns an async iterable of
   * {@linkcode Deno.DirEntry}. The order of entries is not guaranteed.
   *
   * ```ts
   * for await (const dirEntry of Deno.readDir("/")) {
   *   console.log(dirEntry.name);
   * }
   * ```
   *
   * Throws error if `path` is not a directory.
   *
   * Requires `allow-read` permission.
   *
   * @tags allow-read
   * @category File System
   */
  export function readDir(path: string | URL): AsyncIterable<DirEntry>;

  /** Synchronously reads the directory given by `path` and returns an iterable
   * of {@linkcode Deno.DirEntry}. The order of entries is not guaranteed.
   *
   * ```ts
   * for (const dirEntry of Deno.readDirSync("/")) {
   *   console.log(dirEntry.name);
   * }
   * ```
   *
   * Throws error if `path` is not a directory.
   *
   * Requires `allow-read` permission.
   *
   * @tags allow-read
   * @category File System
   */
  export function readDirSync(path: string | URL): Iterable<DirEntry>;

  /** Copies the contents and permissions of one file to another specified path,
   * by default creating a new file if needed, else overwriting. Fails if target
   * path is a directory or is unwritable.
   *
   * ```ts
   * await Deno.copyFile("from.txt", "to.txt");
   * ```
   *
   * Requires `allow-read` permission on `fromPath`.
   *
   * Requires `allow-write` permission on `toPath`.
   *
   * @tags allow-read, allow-write
   * @category File System
   */
  export function copyFile(
    fromPath: string | URL,
    toPath: string | URL,
  ): Promise<void>;

  /** Synchronously copies the contents and permissions of one file to another
   * specified path, by default creating a new file if needed, else overwriting.
   * Fails if target path is a directory or is unwritable.
   *
   * ```ts
   * Deno.copyFileSync("from.txt", "to.txt");
   * ```
   *
   * Requires `allow-read` permission on `fromPath`.
   *
   * Requires `allow-write` permission on `toPath`.
   *
   * @tags allow-read, allow-write
   * @category File System
   */
  export function copyFileSync(
    fromPath: string | URL,
    toPath: string | URL,
  ): void;

  /** Resolves to the full path destination of the named symbolic link.
   *
   * ```ts
   * await Deno.symlink("./test.txt", "./test_link.txt");
   * const target = await Deno.readLink("./test_link.txt"); // full path of ./test.txt
   * ```
   *
   * Throws TypeError if called with a hard link.
   *
   * Requires `allow-read` permission.
   *
   * @tags allow-read
   * @category File System
   */
  export function readLink(path: string | URL): Promise<string>;

  /** Synchronously returns the full path destination of the named symbolic
   * link.
   *
   * ```ts
   * Deno.symlinkSync("./test.txt", "./test_link.txt");
   * const target = Deno.readLinkSync("./test_link.txt"); // full path of ./test.txt
   * ```
   *
   * Throws TypeError if called with a hard link.
   *
   * Requires `allow-read` permission.
   *
   * @tags allow-read
   * @category File System
   */
  export function readLinkSync(path: string | URL): string;

  /** Resolves to a {@linkcode Deno.FileInfo} for the specified `path`. If
   * `path` is a symlink, information for the symlink will be returned instead
   * of what it points to.
   *
   * ```ts
   * import { assert } from "https://deno.land/std/assert/mod.ts";
   * const fileInfo = await Deno.lstat("hello.txt");
   * assert(fileInfo.isFile);
   * ```
   *
   * Requires `allow-read` permission.
   *
   * @tags allow-read
   * @category File System
   */
  export function lstat(path: string | URL): Promise<FileInfo>;

  /** Synchronously returns a {@linkcode Deno.FileInfo} for the specified
   * `path`. If `path` is a symlink, information for the symlink will be
   * returned instead of what it points to.
   *
   * ```ts
   * import { assert } from "https://deno.land/std/assert/mod.ts";
   * const fileInfo = Deno.lstatSync("hello.txt");
   * assert(fileInfo.isFile);
   * ```
   *
   * Requires `allow-read` permission.
   *
   * @tags allow-read
   * @category File System
   */
  export function lstatSync(path: string | URL): FileInfo;

  /** Resolves to a {@linkcode Deno.FileInfo} for the specified `path`. Will
   * always follow symlinks.
   *
   * ```ts
   * import { assert } from "https://deno.land/std/assert/mod.ts";
   * const fileInfo = await Deno.stat("hello.txt");
   * assert(fileInfo.isFile);
   * ```
   *
   * Requires `allow-read` permission.
   *
   * @tags allow-read
   * @category File System
   */
  export function stat(path: string | URL): Promise<FileInfo>;

  /** Synchronously returns a {@linkcode Deno.FileInfo} for the specified
   * `path`. Will always follow symlinks.
   *
   * ```ts
   * import { assert } from "https://deno.land/std/assert/mod.ts";
   * const fileInfo = Deno.statSync("hello.txt");
   * assert(fileInfo.isFile);
   * ```
   *
   * Requires `allow-read` permission.
   *
   * @tags allow-read
   * @category File System
   */
  export function statSync(path: string | URL): FileInfo;

  /** Options for writing to a file.
   *
   * @category File System
   */
  export interface WriteFileOptions {
    /** If set to `true`, will append to a file instead of overwriting previous
     * contents.
     *
     * @default {false} */
    append?: boolean;
    /** Sets the option to allow creating a new file, if one doesn't already
     * exist at the specified path.
     *
     * @default {true} */
    create?: boolean;
    /** If set to `true`, no file, directory, or symlink is allowed to exist at
     * the target location. When createNew is set to `true`, `create` is ignored.
     *
     * @default {false} */
    createNew?: boolean;
    /** Permissions always applied to file. */
    mode?: number;
    /** An abort signal to allow cancellation of the file write operation.
     *
     * If the signal becomes aborted the write file operation will be stopped
     * and the promise returned will be rejected with an {@linkcode AbortError}.
     */
    signal?: AbortSignal;
  }

  /** Write `data` to the given `path`, by default creating a new file if
   * needed, else overwriting.
   *
   * ```ts
   * const encoder = new TextEncoder();
   * const data = encoder.encode("Hello world\n");
   * await Deno.writeFile("hello1.txt", data);  // overwrite "hello1.txt" or create it
   * await Deno.writeFile("hello2.txt", data, { create: false });  // only works if "hello2.txt" exists
   * await Deno.writeFile("hello3.txt", data, { mode: 0o777 });  // set permissions on new file
   * await Deno.writeFile("hello4.txt", data, { append: true });  // add data to the end of the file
   * ```
   *
   * Requires `allow-write` permission, and `allow-read` if `options.create` is
   * `false`.
   *
   * @tags allow-read, allow-write
   * @category File System
   */
  export function writeFile(
    path: string | URL,
    data: Uint8Array | ReadableStream<Uint8Array>,
    options?: WriteFileOptions,
  ): Promise<void>;

  /** Synchronously write `data` to the given `path`, by default creating a new
   * file if needed, else overwriting.
   *
   * ```ts
   * const encoder = new TextEncoder();
   * const data = encoder.encode("Hello world\n");
   * Deno.writeFileSync("hello1.txt", data);  // overwrite "hello1.txt" or create it
   * Deno.writeFileSync("hello2.txt", data, { create: false });  // only works if "hello2.txt" exists
   * Deno.writeFileSync("hello3.txt", data, { mode: 0o777 });  // set permissions on new file
   * Deno.writeFileSync("hello4.txt", data, { append: true });  // add data to the end of the file
   * ```
   *
   * Requires `allow-write` permission, and `allow-read` if `options.create` is
   * `false`.
   *
   * @tags allow-read, allow-write
   * @category File System
   */
  export function writeFileSync(
    path: string | URL,
    data: Uint8Array,
    options?: WriteFileOptions,
  ): void;

  /** Write string `data` to the given `path`, by default creating a new file if
   * needed, else overwriting.
   *
   * ```ts
   * await Deno.writeTextFile("hello1.txt", "Hello world\n");  // overwrite "hello1.txt" or create it
   * ```
   *
   * Requires `allow-write` permission, and `allow-read` if `options.create` is
   * `false`.
   *
   * @tags allow-read, allow-write
   * @category File System
   */
  export function writeTextFile(
    path: string | URL,
    data: string | ReadableStream<string>,
    options?: WriteFileOptions,
  ): Promise<void>;

  /** Synchronously write string `data` to the given `path`, by default creating
   * a new file if needed, else overwriting.
   *
   * ```ts
   * Deno.writeTextFileSync("hello1.txt", "Hello world\n");  // overwrite "hello1.txt" or create it
   * ```
   *
   * Requires `allow-write` permission, and `allow-read` if `options.create` is
   * `false`.
   *
   * @tags allow-read, allow-write
   * @category File System
   */
  export function writeTextFileSync(
    path: string | URL,
    data: string,
    options?: WriteFileOptions,
  ): void;

  /** Truncates (or extends) the specified file, to reach the specified `len`.
   * If `len` is not specified then the entire file contents are truncated.
   *
   * ### Truncate the entire file
   * ```ts
   * await Deno.truncate("my_file.txt");
   * ```
   *
   * ### Truncate part of the file
   *
   * ```ts
   * const file = await Deno.makeTempFile();
   * await Deno.writeTextFile(file, "Hello World");
   * await Deno.truncate(file, 7);
   * const data = await Deno.readFile(file);
   * console.log(new TextDecoder().decode(data));  // "Hello W"
   * ```
   *
   * Requires `allow-write` permission.
   *
   * @tags allow-write
   * @category File System
   */
  export function truncate(name: string, len?: number): Promise<void>;

  /** Synchronously truncates (or extends) the specified file, to reach the
   * specified `len`. If `len` is not specified then the entire file contents
   * are truncated.
   *
   * ### Truncate the entire file
   *
   * ```ts
   * Deno.truncateSync("my_file.txt");
   * ```
   *
   * ### Truncate part of the file
   *
   * ```ts
   * const file = Deno.makeTempFileSync();
   * Deno.writeFileSync(file, new TextEncoder().encode("Hello World"));
   * Deno.truncateSync(file, 7);
   * const data = Deno.readFileSync(file);
   * console.log(new TextDecoder().decode(data));
   * ```
   *
   * Requires `allow-write` permission.
   *
   * @tags allow-write
   * @category File System
   */
  export function truncateSync(name: string, len?: number): void;

  /** @category Observability
   *
   * @deprecated {@linkcode Deno.metrics} will be removed in v2.0.0.
   */
  export interface OpMetrics {
    opsDispatched: number;
    opsDispatchedSync: number;
    opsDispatchedAsync: number;
    opsDispatchedAsyncUnref: number;
    opsCompleted: number;
    opsCompletedSync: number;
    opsCompletedAsync: number;
    opsCompletedAsyncUnref: number;
    bytesSentControl: number;
    bytesSentData: number;
    bytesReceived: number;
  }

  /** @category Observability
   *
   * @deprecated {@linkcode Deno.metrics} will be removed in v2.0.0.
   */
  export interface Metrics extends OpMetrics {
    ops: Record<string, OpMetrics>;
  }

  /** Receive metrics from the privileged side of Deno. This is primarily used
   * in the development of Deno. _Ops_, also called _bindings_, are the
   * go-between between Deno JavaScript sandbox and the rest of Deno.
   *
   * ```shell
   * > console.table(Deno.metrics())
   * ┌─────────────────────────┬────────┐
   * │         (index)         │ Values │
   * ├─────────────────────────┼────────┤
   * │      opsDispatched      │   3    │
   * │    opsDispatchedSync    │   2    │
   * │   opsDispatchedAsync    │   1    │
   * │ opsDispatchedAsyncUnref │   0    │
   * │      opsCompleted       │   3    │
   * │    opsCompletedSync     │   2    │
   * │    opsCompletedAsync    │   1    │
   * │ opsCompletedAsyncUnref  │   0    │
   * │    bytesSentControl     │   73   │
   * │      bytesSentData      │   0    │
   * │      bytesReceived      │  375   │
   * └─────────────────────────┴────────┘
   * ```
   *
   * @category Observability
   *
   * @deprecated {@linkcode Deno.metrics} will be removed in v2.0.0.
   */
  export function metrics(): Metrics;

  /**
   * A map of open resources that Deno is tracking. The key is the resource ID
   * (_rid_) and the value is its representation.
   *
   * @deprecated {@linkcode Deno.resources} will be removed in Deno 2.0.
   *
   * @category Observability */
  interface ResourceMap {
    [rid: number]: unknown;
  }

  /** Returns a map of open resource IDs (_rid_) along with their string
   * representations. This is an internal API and as such resource
   * representation has `unknown` type; that means it can change any time and
   * should not be depended upon.
   *
   * ```ts
   * console.log(Deno.resources());
   * // { 0: "stdin", 1: "stdout", 2: "stderr" }
   * Deno.openSync('../test.file');
   * console.log(Deno.resources());
   * // { 0: "stdin", 1: "stdout", 2: "stderr", 3: "fsFile" }
   * ```
   *
   * @deprecated {@linkcode Deno.resources} will be removed in Deno 2.0.
   *
   * @category Observability
   */
  export function resources(): ResourceMap;

  /**
   * Additional information for FsEvent objects with the "other" kind.
   *
   * - `"rescan"`: rescan notices indicate either a lapse in the events or a
   *    change in the filesystem such that events received so far can no longer
   *    be relied on to represent the state of the filesystem now. An
   *    application that simply reacts to file changes may not care about this.
   *    An application that keeps an in-memory representation of the filesystem
   *    will need to care, and will need to refresh that representation directly
   *    from the filesystem.
   *
   * @category File System
   */
  export type FsEventFlag = "rescan";

  /**
   * Represents a unique file system event yielded by a
   * {@linkcode Deno.FsWatcher}.
   *
   * @category File System */
  export interface FsEvent {
    /** The kind/type of the file system event. */
    kind: "any" | "access" | "create" | "modify" | "remove" | "other";
    /** An array of paths that are associated with the file system event. */
    paths: string[];
    /** Any additional flags associated with the event. */
    flag?: FsEventFlag;
  }

  /**
   * Returned by {@linkcode Deno.watchFs}. It is an async iterator yielding up
   * system events. To stop watching the file system by calling `.close()`
   * method.
   *
   * @category File System
   */
  export interface FsWatcher extends AsyncIterable<FsEvent>, Disposable {
    /**
     * The resource id.
     *
     * @deprecated Use {@linkcode Deno.FsWatcher} instance methods instead.
     * {@linkcode Deno.FsWatcher.rid} will be removed in Deno 2.0.
     */
    readonly rid: number;
    /** Stops watching the file system and closes the watcher resource. */
    close(): void;
    /**
     * Stops watching the file system and closes the watcher resource.
     *
<<<<<<< HEAD
     * @deprecated {@linkcode Deno.FsWatcher.return} will be removed in Deno 2.0.
=======
     * @deprecated {@linkcode Deno.FsWatcher.return} will be removed in v2.0.0.
>>>>>>> f5097d9d
     */
    return?(value?: any): Promise<IteratorResult<FsEvent>>;
    [Symbol.asyncIterator](): AsyncIterableIterator<FsEvent>;
  }

  /** Watch for file system events against one or more `paths`, which can be
   * files or directories. These paths must exist already. One user action (e.g.
   * `touch test.file`) can generate multiple file system events. Likewise,
   * one user action can result in multiple file paths in one event (e.g. `mv
   * old_name.txt new_name.txt`).
   *
   * The recursive option is `true` by default and, for directories, will watch
   * the specified directory and all sub directories.
   *
   * Note that the exact ordering of the events can vary between operating
   * systems.
   *
   * ```ts
   * const watcher = Deno.watchFs("/");
   * for await (const event of watcher) {
   *    console.log(">>>> event", event);
   *    // { kind: "create", paths: [ "/foo.txt" ] }
   * }
   * ```
   *
   * Call `watcher.close()` to stop watching.
   *
   * ```ts
   * const watcher = Deno.watchFs("/");
   *
   * setTimeout(() => {
   *   watcher.close();
   * }, 5000);
   *
   * for await (const event of watcher) {
   *    console.log(">>>> event", event);
   * }
   * ```
   *
   * Requires `allow-read` permission.
   *
   * @tags allow-read
   * @category File System
   */
  export function watchFs(
    paths: string | string[],
    options?: { recursive: boolean },
  ): FsWatcher;

  /**
   * Options which can be used with {@linkcode Deno.run}.
   *
   * @deprecated Use {@linkcode Deno.Command} instead. {@linkcode Deno.run}
   * will be removed in v2.0.0.
   *
   * @category Sub Process */
  export interface RunOptions {
    /** Arguments to pass.
     *
     * _Note_: the first element needs to be a path to the executable that is
     * being run. */
    cmd: readonly string[] | [string | URL, ...string[]];
    /** The current working directory that should be used when running the
     * sub-process. */
    cwd?: string;
    /** Any environment variables to be set when running the sub-process. */
    env?: Record<string, string>;
    /** By default subprocess inherits `stdout` of parent process. To change
     * this this option can be set to a resource ID (_rid_) of an open file,
     * `"inherit"`, `"piped"`, or `"null"`:
     *
     * - _number_: the resource ID of an open file/resource. This allows you to
     *   write to a file.
     * - `"inherit"`: The default if unspecified. The subprocess inherits from the
     *   parent.
     * - `"piped"`: A new pipe should be arranged to connect the parent and child
     *   sub-process.
     * - `"null"`: This stream will be ignored. This is the equivalent of attaching
     *   the stream to `/dev/null`.
     */
    stdout?: "inherit" | "piped" | "null" | number;
    /** By default subprocess inherits `stderr` of parent process. To change
     * this this option can be set to a resource ID (_rid_) of an open file,
     * `"inherit"`, `"piped"`, or `"null"`:
     *
     * - _number_: the resource ID of an open file/resource. This allows you to
     *   write to a file.
     * - `"inherit"`: The default if unspecified. The subprocess inherits from the
     *   parent.
     * - `"piped"`: A new pipe should be arranged to connect the parent and child
     *   sub-process.
     * - `"null"`: This stream will be ignored. This is the equivalent of attaching
     *   the stream to `/dev/null`.
     */
    stderr?: "inherit" | "piped" | "null" | number;
    /** By default subprocess inherits `stdin` of parent process. To change
     * this this option can be set to a resource ID (_rid_) of an open file,
     * `"inherit"`, `"piped"`, or `"null"`:
     *
     * - _number_: the resource ID of an open file/resource. This allows you to
     *   read from a file.
     * - `"inherit"`: The default if unspecified. The subprocess inherits from the
     *   parent.
     * - `"piped"`: A new pipe should be arranged to connect the parent and child
     *   sub-process.
     * - `"null"`: This stream will be ignored. This is the equivalent of attaching
     *   the stream to `/dev/null`.
     */
    stdin?: "inherit" | "piped" | "null" | number;
  }

  /**
   * The status resolved from the `.status()` method of a
   * {@linkcode Deno.Process} instance.
   *
   * If `success` is `true`, then `code` will be `0`, but if `success` is
   * `false`, the sub-process exit code will be set in `code`.
   *
   * @deprecated Use {@linkcode Deno.Command} instead. {@linkcode Deno.run}
   * will be removed in v2.0.0.
   *
   * @category Sub Process */
  export type ProcessStatus =
    | {
      success: true;
      code: 0;
      signal?: undefined;
    }
    | {
      success: false;
      code: number;
      signal?: number;
    };

  /**
   * Represents an instance of a sub process that is returned from
   * {@linkcode Deno.run} which can be used to manage the sub-process.
   *
   * @deprecated Use {@linkcode Deno.Command} instead. {@linkcode Deno.run}
   * will be removed in v2.0.0.
   *
   * @category Sub Process */
  export class Process<T extends RunOptions = RunOptions> {
    /** The resource ID of the sub-process. */
    readonly rid: number;
    /** The operating system's process ID for the sub-process. */
    readonly pid: number;
    /** A reference to the sub-processes `stdin`, which allows interacting with
     * the sub-process at a low level. */
    readonly stdin: T["stdin"] extends "piped" ? Writer & Closer & {
        writable: WritableStream<Uint8Array>;
      }
      : (Writer & Closer & { writable: WritableStream<Uint8Array> }) | null;
    /** A reference to the sub-processes `stdout`, which allows interacting with
     * the sub-process at a low level. */
    readonly stdout: T["stdout"] extends "piped" ? Reader & Closer & {
        readable: ReadableStream<Uint8Array>;
      }
      : (Reader & Closer & { readable: ReadableStream<Uint8Array> }) | null;
    /** A reference to the sub-processes `stderr`, which allows interacting with
     * the sub-process at a low level. */
    readonly stderr: T["stderr"] extends "piped" ? Reader & Closer & {
        readable: ReadableStream<Uint8Array>;
      }
      : (Reader & Closer & { readable: ReadableStream<Uint8Array> }) | null;
    /** Wait for the process to exit and return its exit status.
     *
     * Calling this function multiple times will return the same status.
     *
     * The `stdin` reference to the process will be closed before waiting to
     * avoid a deadlock.
     *
     * If `stdout` and/or `stderr` were set to `"piped"`, they must be closed
     * manually before the process can exit.
     *
     * To run process to completion and collect output from both `stdout` and
     * `stderr` use:
     *
     * ```ts
     * const p = Deno.run({ cmd: [ "echo", "hello world" ], stderr: 'piped', stdout: 'piped' });
     * const [status, stdout, stderr] = await Promise.all([
     *   p.status(),
     *   p.output(),
     *   p.stderrOutput()
     * ]);
     * p.close();
     * ```
     */
    status(): Promise<ProcessStatus>;
    /** Buffer the stdout until EOF and return it as `Uint8Array`.
     *
     * You must set `stdout` to `"piped"` when creating the process.
     *
     * This calls `close()` on stdout after its done. */
    output(): Promise<Uint8Array>;
    /** Buffer the stderr until EOF and return it as `Uint8Array`.
     *
     * You must set `stderr` to `"piped"` when creating the process.
     *
     * This calls `close()` on stderr after its done. */
    stderrOutput(): Promise<Uint8Array>;
    /** Clean up resources associated with the sub-process instance. */
    close(): void;
    /** Send a signal to process.
     * Default signal is `"SIGTERM"`.
     *
     * ```ts
     * const p = Deno.run({ cmd: [ "sleep", "20" ]});
     * p.kill("SIGTERM");
     * p.close();
     * ```
     */
    kill(signo?: Signal): void;
  }

  /** Operating signals which can be listened for or sent to sub-processes. What
   * signals and what their standard behaviors are OS dependent.
   *
   * @category Runtime Environment */
  export type Signal =
    | "SIGABRT"
    | "SIGALRM"
    | "SIGBREAK"
    | "SIGBUS"
    | "SIGCHLD"
    | "SIGCONT"
    | "SIGEMT"
    | "SIGFPE"
    | "SIGHUP"
    | "SIGILL"
    | "SIGINFO"
    | "SIGINT"
    | "SIGIO"
    | "SIGKILL"
    | "SIGPIPE"
    | "SIGPROF"
    | "SIGPWR"
    | "SIGQUIT"
    | "SIGSEGV"
    | "SIGSTKFLT"
    | "SIGSTOP"
    | "SIGSYS"
    | "SIGTERM"
    | "SIGTRAP"
    | "SIGTSTP"
    | "SIGTTIN"
    | "SIGTTOU"
    | "SIGURG"
    | "SIGUSR1"
    | "SIGUSR2"
    | "SIGVTALRM"
    | "SIGWINCH"
    | "SIGXCPU"
    | "SIGXFSZ";

  /** Registers the given function as a listener of the given signal event.
   *
   * ```ts
   * Deno.addSignalListener(
   *   "SIGTERM",
   *   () => {
   *     console.log("SIGTERM!")
   *   }
   * );
   * ```
   *
   * _Note_: On Windows only `"SIGINT"` (CTRL+C) and `"SIGBREAK"` (CTRL+Break)
   * are supported.
   *
   * @category Runtime Environment
   */
  export function addSignalListener(signal: Signal, handler: () => void): void;

  /** Removes the given signal listener that has been registered with
   * {@linkcode Deno.addSignalListener}.
   *
   * ```ts
   * const listener = () => {
   *   console.log("SIGTERM!")
   * };
   * Deno.addSignalListener("SIGTERM", listener);
   * Deno.removeSignalListener("SIGTERM", listener);
   * ```
   *
   * _Note_: On Windows only `"SIGINT"` (CTRL+C) and `"SIGBREAK"` (CTRL+Break)
   * are supported.
   *
   * @category Runtime Environment
   */
  export function removeSignalListener(
    signal: Signal,
    handler: () => void,
  ): void;

  /**
   * Spawns new subprocess. RunOptions must contain at a minimum the `opt.cmd`,
   * an array of program arguments, the first of which is the binary.
   *
   * ```ts
   * const p = Deno.run({
   *   cmd: ["curl", "https://example.com"],
   * });
   * const status = await p.status();
   * ```
   *
   * Subprocess uses same working directory as parent process unless `opt.cwd`
   * is specified.
   *
   * Environmental variables from parent process can be cleared using `opt.clearEnv`.
   * Doesn't guarantee that only `opt.env` variables are present,
   * as the OS may set environmental variables for processes.
   *
   * Environmental variables for subprocess can be specified using `opt.env`
   * mapping.
   *
   * `opt.uid` sets the child process’s user ID. This translates to a setuid call
   * in the child process. Failure in the setuid call will cause the spawn to fail.
   *
   * `opt.gid` is similar to `opt.uid`, but sets the group ID of the child process.
   * This has the same semantics as the uid field.
   *
   * By default subprocess inherits stdio of parent process. To change
   * this this, `opt.stdin`, `opt.stdout`, and `opt.stderr` can be set
   * independently to a resource ID (_rid_) of an open file, `"inherit"`,
   * `"piped"`, or `"null"`:
   *
   * - _number_: the resource ID of an open file/resource. This allows you to
   *   read or write to a file.
   * - `"inherit"`: The default if unspecified. The subprocess inherits from the
   *   parent.
   * - `"piped"`: A new pipe should be arranged to connect the parent and child
   *   sub-process.
   * - `"null"`: This stream will be ignored. This is the equivalent of attaching
   *   the stream to `/dev/null`.
   *
   * Details of the spawned process are returned as an instance of
   * {@linkcode Deno.Process}.
   *
   * Requires `allow-run` permission.
   *
   * @deprecated Use {@linkcode Deno.Command} instead. {@linkcode Deno.run}
   * will be removed in v2.0.0.
   *
   * @tags allow-run
   * @category Sub Process
   */
  export function run<T extends RunOptions = RunOptions>(opt: T): Process<T>;

  /** Create a child process.
   *
   * If any stdio options are not set to `"piped"`, accessing the corresponding
   * field on the `Command` or its `CommandOutput` will throw a `TypeError`.
   *
   * If `stdin` is set to `"piped"`, the `stdin` {@linkcode WritableStream}
   * needs to be closed manually.
   *
   * @example Spawn a subprocess and pipe the output to a file
   *
   * ```ts
   * const command = new Deno.Command(Deno.execPath(), {
   *   args: [
   *     "eval",
   *     "console.log('Hello World')",
   *   ],
   *   stdin: "piped",
   *   stdout: "piped",
   * });
   * const child = command.spawn();
   *
   * // open a file and pipe the subprocess output to it.
   * child.stdout.pipeTo(
   *   Deno.openSync("output", { write: true, create: true }).writable,
   * );
   *
   * // manually close stdin
   * child.stdin.close();
   * const status = await child.status;
   * ```
   *
   * @example Spawn a subprocess and collect its output
   *
   * ```ts
   * const command = new Deno.Command(Deno.execPath(), {
   *   args: [
   *     "eval",
   *     "console.log('hello'); console.error('world')",
   *   ],
   * });
   * const { code, stdout, stderr } = await command.output();
   * console.assert(code === 0);
   * console.assert("hello\n" === new TextDecoder().decode(stdout));
   * console.assert("world\n" === new TextDecoder().decode(stderr));
   * ```
   *
   * @example Spawn a subprocess and collect its output synchronously
   *
   * ```ts
   * const command = new Deno.Command(Deno.execPath(), {
   *   args: [
   *     "eval",
   *     "console.log('hello'); console.error('world')",
   *   ],
   * });
   * const { code, stdout, stderr } = command.outputSync();
   * console.assert(code === 0);
   * console.assert("hello\n" === new TextDecoder().decode(stdout));
   * console.assert("world\n" === new TextDecoder().decode(stderr));
   * ```
   *
   * @tags allow-run
   * @category Sub Process
   */
  export class Command {
    constructor(command: string | URL, options?: CommandOptions);
    /**
     * Executes the {@linkcode Deno.Command}, waiting for it to finish and
     * collecting all of its output.
     * If `spawn()` was called, calling this function will collect the remaining
     * output.
     *
     * Will throw an error if `stdin: "piped"` is set.
     *
     * If options `stdout` or `stderr` are not set to `"piped"`, accessing the
     * corresponding field on {@linkcode Deno.CommandOutput} will throw a `TypeError`.
     */
    output(): Promise<CommandOutput>;
    /**
     * Synchronously executes the {@linkcode Deno.Command}, waiting for it to
     * finish and collecting all of its output.
     *
     * Will throw an error if `stdin: "piped"` is set.
     *
     * If options `stdout` or `stderr` are not set to `"piped"`, accessing the
     * corresponding field on {@linkcode Deno.CommandOutput} will throw a `TypeError`.
     */
    outputSync(): CommandOutput;
    /**
     * Spawns a streamable subprocess, allowing to use the other methods.
     */
    spawn(): ChildProcess;
  }

  /**
   * The interface for handling a child process returned from
   * {@linkcode Deno.Command.spawn}.
   *
   * @category Sub Process
   */
  export class ChildProcess implements AsyncDisposable {
    get stdin(): WritableStream<Uint8Array>;
    get stdout(): ReadableStream<Uint8Array>;
    get stderr(): ReadableStream<Uint8Array>;
    readonly pid: number;
    /** Get the status of the child. */
    readonly status: Promise<CommandStatus>;

    /** Waits for the child to exit completely, returning all its output and
     * status. */
    output(): Promise<CommandOutput>;
    /** Kills the process with given {@linkcode Deno.Signal}.
     *
     * Defaults to `SIGTERM` if no signal is provided.
     *
     * @param [signo="SIGTERM"]
     */
    kill(signo?: Signal): void;

    /** Ensure that the status of the child process prevents the Deno process
     * from exiting. */
    ref(): void;
    /** Ensure that the status of the child process does not block the Deno
     * process from exiting. */
    unref(): void;

    [Symbol.asyncDispose](): Promise<void>;
  }

  /**
   * Options which can be set when calling {@linkcode Deno.Command}.
   *
   * @category Sub Process
   */
  export interface CommandOptions {
    /** Arguments to pass to the process. */
    args?: string[];
    /**
     * The working directory of the process.
     *
     * If not specified, the `cwd` of the parent process is used.
     */
    cwd?: string | URL;
    /**
     * Clear environmental variables from parent process.
     *
     * Doesn't guarantee that only `env` variables are present, as the OS may
     * set environmental variables for processes.
     *
     * @default {false}
     */
    clearEnv?: boolean;
    /** Environmental variables to pass to the subprocess. */
    env?: Record<string, string>;
    /**
     * Sets the child process’s user ID. This translates to a setuid call in the
     * child process. Failure in the set uid call will cause the spawn to fail.
     */
    uid?: number;
    /** Similar to `uid`, but sets the group ID of the child process. */
    gid?: number;
    /**
     * An {@linkcode AbortSignal} that allows closing the process using the
     * corresponding {@linkcode AbortController} by sending the process a
     * SIGTERM signal.
     *
     * Not supported in {@linkcode Deno.Command.outputSync}.
     */
    signal?: AbortSignal;

    /** How `stdin` of the spawned process should be handled.
     *
     * Defaults to `"inherit"` for `output` & `outputSync`,
     * and `"inherit"` for `spawn`. */
    stdin?: "piped" | "inherit" | "null";
    /** How `stdout` of the spawned process should be handled.
     *
     * Defaults to `"piped"` for `output` & `outputSync`,
     * and `"inherit"` for `spawn`. */
    stdout?: "piped" | "inherit" | "null";
    /** How `stderr` of the spawned process should be handled.
     *
     * Defaults to `"piped"` for `output` & `outputSync`,
     * and `"inherit"` for `spawn`. */
    stderr?: "piped" | "inherit" | "null";

    /** Skips quoting and escaping of the arguments on windows. This option
     * is ignored on non-windows platforms.
     *
     * @default {false} */
    windowsRawArguments?: boolean;
  }

  /**
   * @category Sub Process
   */
  export interface CommandStatus {
    /** If the child process exits with a 0 status code, `success` will be set
     * to `true`, otherwise `false`. */
    success: boolean;
    /** The exit code of the child process. */
    code: number;
    /** The signal associated with the child process. */
    signal: Signal | null;
  }

  /**
   * The interface returned from calling {@linkcode Deno.Command.output} or
   * {@linkcode Deno.Command.outputSync} which represents the result of spawning the
   * child process.
   *
   * @category Sub Process
   */
  export interface CommandOutput extends CommandStatus {
    /** The buffered output from the child process' `stdout`. */
    readonly stdout: Uint8Array;
    /** The buffered output from the child process' `stderr`. */
    readonly stderr: Uint8Array;
  }

  /** Option which can be specified when performing {@linkcode Deno.inspect}.
   *
   * @category Console and Debugging */
  export interface InspectOptions {
    /** Stylize output with ANSI colors.
     *
     * @default {false} */
    colors?: boolean;
    /** Try to fit more than one entry of a collection on the same line.
     *
     * @default {true} */
    compact?: boolean;
    /** Traversal depth for nested objects.
     *
     * @default {4} */
    depth?: number;
    /** The maximum length for an inspection to take up a single line.
     *
     * @default {80} */
    breakLength?: number;
    /** Whether or not to escape sequences.
     *
     * @default {true} */
    escapeSequences?: boolean;
    /** The maximum number of iterable entries to print.
     *
     * @default {100} */
    iterableLimit?: number;
    /** Show a Proxy's target and handler.
     *
     * @default {false} */
    showProxy?: boolean;
    /** Sort Object, Set and Map entries by key.
     *
     * @default {false} */
    sorted?: boolean;
    /** Add a trailing comma for multiline collections.
     *
     * @default {false} */
    trailingComma?: boolean;
    /** Evaluate the result of calling getters.
     *
     * @default {false} */
    getters?: boolean;
    /** Show an object's non-enumerable properties.
     *
     * @default {false} */
    showHidden?: boolean;
    /** The maximum length of a string before it is truncated with an
     * ellipsis. */
    strAbbreviateSize?: number;
  }

  /** Converts the input into a string that has the same format as printed by
   * `console.log()`.
   *
   * ```ts
   * const obj = {
   *   a: 10,
   *   b: "hello",
   * };
   * const objAsString = Deno.inspect(obj); // { a: 10, b: "hello" }
   * console.log(obj);  // prints same value as objAsString, e.g. { a: 10, b: "hello" }
   * ```
   *
   * A custom inspect functions can be registered on objects, via the symbol
   * `Symbol.for("Deno.customInspect")`, to control and customize the output
   * of `inspect()` or when using `console` logging:
   *
   * ```ts
   * class A {
   *   x = 10;
   *   y = "hello";
   *   [Symbol.for("Deno.customInspect")]() {
   *     return `x=${this.x}, y=${this.y}`;
   *   }
   * }
   *
   * const inStringFormat = Deno.inspect(new A()); // "x=10, y=hello"
   * console.log(inStringFormat);  // prints "x=10, y=hello"
   * ```
   *
   * A depth can be specified by using the `depth` option:
   *
   * ```ts
   * Deno.inspect({a: {b: {c: {d: 'hello'}}}}, {depth: 2}); // { a: { b: [Object] } }
   * ```
   *
   * @category Console and Debugging
   */
  export function inspect(value: unknown, options?: InspectOptions): string;

  /** The name of a privileged feature which needs permission.
   *
   * @category Permissions
   */
  export type PermissionName =
    | "run"
    | "read"
    | "write"
    | "net"
    | "env"
    | "sys"
    | "ffi"
    | "hrtime";

  /** The current status of the permission:
   *
   * - `"granted"` - the permission has been granted.
   * - `"denied"` - the permission has been explicitly denied.
   * - `"prompt"` - the permission has not explicitly granted nor denied.
   *
   * @category Permissions
   */
  export type PermissionState =
    | "granted"
    | "denied"
    | "prompt";

  /** The permission descriptor for the `allow-run` and `deny-run` permissions, which controls
   * access to what sub-processes can be executed by Deno. The option `command`
   * allows scoping the permission to a specific executable.
   *
   * **Warning, in practice, `allow-run` is effectively the same as `allow-all`
   * in the sense that malicious code could execute any arbitrary code on the
   * host.**
   *
   * @category Permissions */
  export interface RunPermissionDescriptor {
    name: "run";
    /** An `allow-run` or `deny-run` permission can be scoped to a specific executable,
     * which would be relative to the start-up CWD of the Deno CLI. */
    command?: string | URL;
  }

  /** The permission descriptor for the `allow-read` and `deny-read` permissions, which controls
   * access to reading resources from the local host. The option `path` allows
   * scoping the permission to a specific path (and if the path is a directory
   * any sub paths).
   *
   * Permission granted under `allow-read` only allows runtime code to attempt
   * to read, the underlying operating system may apply additional permissions.
   *
   * @category Permissions */
  export interface ReadPermissionDescriptor {
    name: "read";
    /** An `allow-read` or `deny-read` permission can be scoped to a specific path (and if
     * the path is a directory, any sub paths). */
    path?: string | URL;
  }

  /** The permission descriptor for the `allow-write` and `deny-write` permissions, which
   * controls access to writing to resources from the local host. The option
   * `path` allow scoping the permission to a specific path (and if the path is
   * a directory any sub paths).
   *
   * Permission granted under `allow-write` only allows runtime code to attempt
   * to write, the underlying operating system may apply additional permissions.
   *
   * @category Permissions */
  export interface WritePermissionDescriptor {
    name: "write";
    /** An `allow-write` or `deny-write` permission can be scoped to a specific path (and if
     * the path is a directory, any sub paths). */
    path?: string | URL;
  }

  /** The permission descriptor for the `allow-net` and `deny-net` permissions, which controls
   * access to opening network ports and connecting to remote hosts via the
   * network. The option `host` allows scoping the permission for outbound
   * connection to a specific host and port.
   *
   * @category Permissions */
  export interface NetPermissionDescriptor {
    name: "net";
    /** Optional host string of the form `"<hostname>[:<port>]"`. Examples:
     *
     *      "github.com"
     *      "deno.land:8080"
     */
    host?: string;
  }

  /** The permission descriptor for the `allow-env` and `deny-env` permissions, which controls
   * access to being able to read and write to the process environment variables
   * as well as access other information about the environment. The option
   * `variable` allows scoping the permission to a specific environment
   * variable.
   *
   * @category Permissions */
  export interface EnvPermissionDescriptor {
    name: "env";
    /** Optional environment variable name (e.g. `PATH`). */
    variable?: string;
  }

  /** The permission descriptor for the `allow-sys` and `deny-sys` permissions, which controls
   * access to sensitive host system information, which malicious code might
   * attempt to exploit. The option `kind` allows scoping the permission to a
   * specific piece of information.
   *
   * @category Permissions */
  export interface SysPermissionDescriptor {
    name: "sys";
    /** The specific information to scope the permission to. */
    kind?:
      | "loadavg"
      | "hostname"
      | "systemMemoryInfo"
      | "networkInterfaces"
      | "osRelease"
      | "osUptime"
      | "uid"
      | "gid";
  }

  /** The permission descriptor for the `allow-ffi` and `deny-ffi` permissions, which controls
   * access to loading _foreign_ code and interfacing with it via the
   * [Foreign Function Interface API](https://deno.land/manual/runtime/ffi_api)
   * available in Deno.  The option `path` allows scoping the permission to a
   * specific path on the host.
   *
   * @category Permissions */
  export interface FfiPermissionDescriptor {
    name: "ffi";
    /** Optional path on the local host to scope the permission to. */
    path?: string | URL;
  }

  /** The permission descriptor for the `allow-hrtime` and `deny-hrtime` permissions, which
   * controls if the runtime code has access to high resolution time. High
   * resolution time is considered sensitive information, because it can be used
   * by malicious code to gain information about the host that it might not
   * otherwise have access to.
   *
   * @category Permissions */
  export interface HrtimePermissionDescriptor {
    name: "hrtime";
  }

  /** Permission descriptors which define a permission and can be queried,
   * requested, or revoked.
   *
   * View the specifics of the individual descriptors for more information about
   * each permission kind.
   *
   * @category Permissions
   */
  export type PermissionDescriptor =
    | RunPermissionDescriptor
    | ReadPermissionDescriptor
    | WritePermissionDescriptor
    | NetPermissionDescriptor
    | EnvPermissionDescriptor
    | SysPermissionDescriptor
    | FfiPermissionDescriptor
    | HrtimePermissionDescriptor;

  /** The interface which defines what event types are supported by
   * {@linkcode PermissionStatus} instances.
   *
   * @category Permissions */
  export interface PermissionStatusEventMap {
    "change": Event;
  }

  /** An {@linkcode EventTarget} returned from the {@linkcode Deno.permissions}
   * API which can provide updates to any state changes of the permission.
   *
   * @category Permissions */
  export class PermissionStatus extends EventTarget {
    // deno-lint-ignore no-explicit-any
    onchange: ((this: PermissionStatus, ev: Event) => any) | null;
    readonly state: PermissionState;
    /**
     * Describes if permission is only granted partially, eg. an access
     * might be granted to "/foo" directory, but denied for "/foo/bar".
     * In such case this field will be set to `true` when querying for
     * read permissions of "/foo" directory.
     */
    readonly partial: boolean;
    addEventListener<K extends keyof PermissionStatusEventMap>(
      type: K,
      listener: (
        this: PermissionStatus,
        ev: PermissionStatusEventMap[K],
      ) => any,
      options?: boolean | AddEventListenerOptions,
    ): void;
    addEventListener(
      type: string,
      listener: EventListenerOrEventListenerObject,
      options?: boolean | AddEventListenerOptions,
    ): void;
    removeEventListener<K extends keyof PermissionStatusEventMap>(
      type: K,
      listener: (
        this: PermissionStatus,
        ev: PermissionStatusEventMap[K],
      ) => any,
      options?: boolean | EventListenerOptions,
    ): void;
    removeEventListener(
      type: string,
      listener: EventListenerOrEventListenerObject,
      options?: boolean | EventListenerOptions,
    ): void;
  }

  /**
   * Deno's permission management API.
   *
   * The class which provides the interface for the {@linkcode Deno.permissions}
   * global instance and is based on the web platform
   * [Permissions API](https://developer.mozilla.org/en-US/docs/Web/API/Permissions_API),
   * though some proposed parts of the API which are useful in a server side
   * runtime context were removed or abandoned in the web platform specification
   * which is why it was chosen to locate it in the {@linkcode Deno} namespace
   * instead.
   *
   * By default, if the `stdin`/`stdout` is TTY for the Deno CLI (meaning it can
   * send and receive text), then the CLI will prompt the user to grant
   * permission when an un-granted permission is requested. This behavior can
   * be changed by using the `--no-prompt` command at startup. When prompting
   * the CLI will request the narrowest permission possible, potentially making
   * it annoying to the user. The permissions APIs allow the code author to
   * request a wider set of permissions at one time in order to provide a better
   * user experience.
   *
   * @category Permissions */
  export class Permissions {
    /** Resolves to the current status of a permission.
     *
     * Note, if the permission is already granted, `request()` will not prompt
     * the user again, therefore `query()` is only necessary if you are going
     * to react differently existing permissions without wanting to modify them
     * or prompt the user to modify them.
     *
     * ```ts
     * const status = await Deno.permissions.query({ name: "read", path: "/etc" });
     * console.log(status.state);
     * ```
     */
    query(desc: PermissionDescriptor): Promise<PermissionStatus>;

    /** Returns the current status of a permission.
     *
     * Note, if the permission is already granted, `request()` will not prompt
     * the user again, therefore `querySync()` is only necessary if you are going
     * to react differently existing permissions without wanting to modify them
     * or prompt the user to modify them.
     *
     * ```ts
     * const status = Deno.permissions.querySync({ name: "read", path: "/etc" });
     * console.log(status.state);
     * ```
     */
    querySync(desc: PermissionDescriptor): PermissionStatus;

    /** Revokes a permission, and resolves to the state of the permission.
     *
     * ```ts
     * import { assert } from "https://deno.land/std/assert/mod.ts";
     *
     * const status = await Deno.permissions.revoke({ name: "run" });
     * assert(status.state !== "granted")
     * ```
     */
    revoke(desc: PermissionDescriptor): Promise<PermissionStatus>;

    /** Revokes a permission, and returns the state of the permission.
     *
     * ```ts
     * import { assert } from "https://deno.land/std/assert/mod.ts";
     *
     * const status = Deno.permissions.revokeSync({ name: "run" });
     * assert(status.state !== "granted")
     * ```
     */
    revokeSync(desc: PermissionDescriptor): PermissionStatus;

    /** Requests the permission, and resolves to the state of the permission.
     *
     * If the permission is already granted, the user will not be prompted to
     * grant the permission again.
     *
     * ```ts
     * const status = await Deno.permissions.request({ name: "env" });
     * if (status.state === "granted") {
     *   console.log("'env' permission is granted.");
     * } else {
     *   console.log("'env' permission is denied.");
     * }
     * ```
     */
    request(desc: PermissionDescriptor): Promise<PermissionStatus>;

    /** Requests the permission, and returns the state of the permission.
     *
     * If the permission is already granted, the user will not be prompted to
     * grant the permission again.
     *
     * ```ts
     * const status = Deno.permissions.requestSync({ name: "env" });
     * if (status.state === "granted") {
     *   console.log("'env' permission is granted.");
     * } else {
     *   console.log("'env' permission is denied.");
     * }
     * ```
     */
    requestSync(desc: PermissionDescriptor): PermissionStatus;
  }

  /** Deno's permission management API.
   *
   * It is a singleton instance of the {@linkcode Permissions} object and is
   * based on the web platform
   * [Permissions API](https://developer.mozilla.org/en-US/docs/Web/API/Permissions_API),
   * though some proposed parts of the API which are useful in a server side
   * runtime context were removed or abandoned in the web platform specification
   * which is why it was chosen to locate it in the {@linkcode Deno} namespace
   * instead.
   *
   * By default, if the `stdin`/`stdout` is TTY for the Deno CLI (meaning it can
   * send and receive text), then the CLI will prompt the user to grant
   * permission when an un-granted permission is requested. This behavior can
   * be changed by using the `--no-prompt` command at startup. When prompting
   * the CLI will request the narrowest permission possible, potentially making
   * it annoying to the user. The permissions APIs allow the code author to
   * request a wider set of permissions at one time in order to provide a better
   * user experience.
   *
   * Requesting already granted permissions will not prompt the user and will
   * return that the permission was granted.
   *
   * ### Querying
   *
   * ```ts
   * const status = await Deno.permissions.query({ name: "read", path: "/etc" });
   * console.log(status.state);
   * ```
   *
   * ```ts
   * const status = Deno.permissions.querySync({ name: "read", path: "/etc" });
   * console.log(status.state);
   * ```
   *
   * ### Revoking
   *
   * ```ts
   * import { assert } from "https://deno.land/std/assert/mod.ts";
   *
   * const status = await Deno.permissions.revoke({ name: "run" });
   * assert(status.state !== "granted")
   * ```
   *
   * ```ts
   * import { assert } from "https://deno.land/std/assert/mod.ts";
   *
   * const status = Deno.permissions.revokeSync({ name: "run" });
   * assert(status.state !== "granted")
   * ```
   *
   * ### Requesting
   *
   * ```ts
   * const status = await Deno.permissions.request({ name: "env" });
   * if (status.state === "granted") {
   *   console.log("'env' permission is granted.");
   * } else {
   *   console.log("'env' permission is denied.");
   * }
   * ```
   *
   * ```ts
   * const status = Deno.permissions.requestSync({ name: "env" });
   * if (status.state === "granted") {
   *   console.log("'env' permission is granted.");
   * } else {
   *   console.log("'env' permission is denied.");
   * }
   * ```
   *
   * @category Permissions
   */
  export const permissions: Permissions;

  /** Information related to the build of the current Deno runtime.
   *
   * Users are discouraged from code branching based on this information, as
   * assumptions about what is available in what build environment might change
   * over time. Developers should specifically sniff out the features they
   * intend to use.
   *
   * The intended use for the information is for logging and debugging purposes.
   *
   * @category Runtime Environment
   */
  export const build: {
    /** The [LLVM](https://llvm.org/) target triple, which is the combination
     * of `${arch}-${vendor}-${os}` and represent the specific build target that
     * the current runtime was built for. */
    target: string;
    /** Instruction set architecture that the Deno CLI was built for. */
    arch: "x86_64" | "aarch64";
    /** The operating system that the Deno CLI was built for. `"darwin"` is
     * also known as OSX or MacOS. */
    os:
      | "darwin"
      | "linux"
      | "android"
      | "windows"
      | "freebsd"
      | "netbsd"
      | "aix"
      | "solaris"
      | "illumos";
    /** The computer vendor that the Deno CLI was built for. */
    vendor: string;
    /** Optional environment flags that were set for this build of Deno CLI. */
    env?: string;
  };

  /** Version information related to the current Deno CLI runtime environment.
   *
   * Users are discouraged from code branching based on this information, as
   * assumptions about what is available in what build environment might change
   * over time. Developers should specifically sniff out the features they
   * intend to use.
   *
   * The intended use for the information is for logging and debugging purposes.
   *
   * @category Runtime Environment
   */
  export const version: {
    /** Deno CLI's version. For example: `"1.26.0"`. */
    deno: string;
    /** The V8 version used by Deno. For example: `"10.7.100.0"`.
     *
     * V8 is the underlying JavaScript runtime platform that Deno is built on
     * top of. */
    v8: string;
    /** The TypeScript version used by Deno. For example: `"4.8.3"`.
     *
     * A version of the TypeScript type checker and language server is built-in
     * to the Deno CLI. */
    typescript: string;
  };

  /** Returns the script arguments to the program.
   *
   * Give the following command line invocation of Deno:
   *
   * ```sh
   * deno run --allow-read https://examples.deno.land/command-line-arguments.ts Sushi
   * ```
   *
   * Then `Deno.args` will contain:
   *
   * ```ts
   * [ "Sushi" ]
   * ```
   *
   * If you are looking for a structured way to parse arguments, there is the
   * [`std/flags`](https://deno.land/std/flags) module as part of the Deno
   * standard library.
   *
   * @category Runtime Environment
   */
  export const args: string[];

  /**
   * A symbol which can be used as a key for a custom method which will be
   * called when `Deno.inspect()` is called, or when the object is logged to
   * the console.
   *
   * @deprecated Use `Symbol.for("Deno.customInspect")` instead. This symbol
   * will be removed in Deno 2.0.
   *
   * @category Console and Debugging
   */
  export const customInspect: unique symbol;

  /** The URL of the entrypoint module entered from the command-line. It
   * requires read permission to the CWD.
   *
   * Also see {@linkcode ImportMeta} for other related information.
   *
   * @tags allow-read
   * @category Runtime Environment
   */
  export const mainModule: string;

  /** Options that can be used with {@linkcode symlink} and
   * {@linkcode symlinkSync}.
   *
   * @category File System */
  export interface SymlinkOptions {
    /** If the symbolic link should be either a file or directory. This option
     * only applies to Windows and is ignored on other operating systems. */
    type: "file" | "dir";
  }

  /**
   * Creates `newpath` as a symbolic link to `oldpath`.
   *
   * The `options.type` parameter can be set to `"file"` or `"dir"`. This
   * argument is only available on Windows and ignored on other platforms.
   *
   * ```ts
   * await Deno.symlink("old/name", "new/name");
   * ```
   *
   * Requires full `allow-read` and `allow-write` permissions.
   *
   * @tags allow-read, allow-write
   * @category File System
   */
  export function symlink(
    oldpath: string | URL,
    newpath: string | URL,
    options?: SymlinkOptions,
  ): Promise<void>;

  /**
   * Creates `newpath` as a symbolic link to `oldpath`.
   *
   * The `options.type` parameter can be set to `"file"` or `"dir"`. This
   * argument is only available on Windows and ignored on other platforms.
   *
   * ```ts
   * Deno.symlinkSync("old/name", "new/name");
   * ```
   *
   * Requires full `allow-read` and `allow-write` permissions.
   *
   * @tags allow-read, allow-write
   * @category File System
   */
  export function symlinkSync(
    oldpath: string | URL,
    newpath: string | URL,
    options?: SymlinkOptions,
  ): void;

  /**
   * Truncates or extends the specified file stream, to reach the specified
   * `len`.
   *
   * If `len` is not specified then the entire file contents are truncated as if
   * `len` was set to `0`.
   *
   * If the file previously was larger than this new length, the extra data is
   * lost.
   *
   * If the file previously was shorter, it is extended, and the extended part
   * reads as null bytes ('\0').
   *
   * ### Truncate the entire file
   *
   * ```ts
   * const file = await Deno.open(
   *   "my_file.txt",
   *   { read: true, write: true, create: true }
   * );
   * await Deno.ftruncate(file.rid);
   * ```
   *
   * ### Truncate part of the file
   *
   * ```ts
   * const file = await Deno.open(
   *   "my_file.txt",
   *   { read: true, write: true, create: true }
   * );
   * await file.write(new TextEncoder().encode("Hello World"));
   * await Deno.ftruncate(file.rid, 7);
   * const data = new Uint8Array(32);
   * await Deno.read(file.rid, data);
   * console.log(new TextDecoder().decode(data)); // Hello W
   * ```
   *
   * @deprecated Use {@linkcode Deno.FsFile.truncate} instead.
   * {@linkcode Deno.ftruncate} will be removed in Deno 2.0.
   *
   * @category File System
   */
  export function ftruncate(rid: number, len?: number): Promise<void>;

  /**
   * Synchronously truncates or extends the specified file stream, to reach the
   * specified `len`.
   *
   * If `len` is not specified then the entire file contents are truncated as if
   * `len` was set to `0`.
   *
   * If the file previously was larger than this new length, the extra data is
   * lost.
   *
   * If the file previously was shorter, it is extended, and the extended part
   * reads as null bytes ('\0').
   *
   * ### Truncate the entire file
   *
   * ```ts
   * const file = Deno.openSync(
   *   "my_file.txt",
   *   { read: true, write: true, truncate: true, create: true }
   * );
   * Deno.ftruncateSync(file.rid);
   * ```
   *
   * ### Truncate part of the file
   *
   * ```ts
   * const file = Deno.openSync(
   *  "my_file.txt",
   *  { read: true, write: true, create: true }
   * );
   * Deno.writeSync(file.rid, new TextEncoder().encode("Hello World"));
   * Deno.ftruncateSync(file.rid, 7);
   * Deno.seekSync(file.rid, 0, Deno.SeekMode.Start);
   * const data = new Uint8Array(32);
   * Deno.readSync(file.rid, data);
   * console.log(new TextDecoder().decode(data)); // Hello W
   * ```
   *
   * @deprecated Use {@linkcode Deno.FsFile.truncateSync} instead.
   * {@linkcode Deno.ftruncateSync} will be removed in Deno 2.0.
   *
   * @category File System
   */
  export function ftruncateSync(rid: number, len?: number): void;

  /**
   * Synchronously changes the access (`atime`) and modification (`mtime`) times
   * of a file stream resource referenced by `rid`. Given times are either in
   * seconds (UNIX epoch time) or as `Date` objects.
   *
   * ```ts
   * const file = Deno.openSync("file.txt", { create: true, write: true });
   * Deno.futimeSync(file.rid, 1556495550, new Date());
   * ```
   *
   * @deprecated Use {@linkcode Deno.FsFile.utimeSync} instead.
   * {@linkcode Deno.futimeSync} will be removed in Deno 2.0.
   *
   * @category File System
   */
  export function futimeSync(
    rid: number,
    atime: number | Date,
    mtime: number | Date,
  ): void;

  /**
   * Changes the access (`atime`) and modification (`mtime`) times of a file
   * stream resource referenced by `rid`. Given times are either in seconds
   * (UNIX epoch time) or as `Date` objects.
   *
   * ```ts
   * const file = await Deno.open("file.txt", { create: true, write: true });
   * await Deno.futime(file.rid, 1556495550, new Date());
   * ```
   *
   * @deprecated Use {@linkcode Deno.FsFile.utime} instead.
   * {@linkcode Deno.futime} will be removed in Deno 2.0.
   *
   * @category File System
   */
  export function futime(
    rid: number,
    atime: number | Date,
    mtime: number | Date,
  ): Promise<void>;

  /**
   * Returns a `Deno.FileInfo` for the given file stream.
   *
   * ```ts
   * import { assert } from "https://deno.land/std/assert/mod.ts";
   *
   * const file = await Deno.open("file.txt", { read: true });
   * const fileInfo = await Deno.fstat(file.rid);
   * assert(fileInfo.isFile);
   * ```
   *
   * @category File System
   */
  export function fstat(rid: number): Promise<FileInfo>;

  /**
   * Synchronously returns a {@linkcode Deno.FileInfo} for the given file
   * stream.
   *
   * ```ts
   * import { assert } from "https://deno.land/std/assert/mod.ts";
   *
   * const file = Deno.openSync("file.txt", { read: true });
   * const fileInfo = Deno.fstatSync(file.rid);
   * assert(fileInfo.isFile);
   * ```
   *
   * @category File System
   */
  export function fstatSync(rid: number): FileInfo;

  /**
   * Synchronously changes the access (`atime`) and modification (`mtime`) times
   * of a file system object referenced by `path`. Given times are either in
   * seconds (UNIX epoch time) or as `Date` objects.
   *
   * ```ts
   * Deno.utimeSync("myfile.txt", 1556495550, new Date());
   * ```
   *
   * Requires `allow-write` permission.
   *
   * @tags allow-write
   * @category File System
   */
  export function utimeSync(
    path: string | URL,
    atime: number | Date,
    mtime: number | Date,
  ): void;

  /**
   * Changes the access (`atime`) and modification (`mtime`) times of a file
   * system object referenced by `path`. Given times are either in seconds
   * (UNIX epoch time) or as `Date` objects.
   *
   * ```ts
   * await Deno.utime("myfile.txt", 1556495550, new Date());
   * ```
   *
   * Requires `allow-write` permission.
   *
   * @tags allow-write
   * @category File System
   */
  export function utime(
    path: string | URL,
    atime: number | Date,
    mtime: number | Date,
  ): Promise<void>;

  /** The event yielded from an {@linkcode HttpConn} which represents an HTTP
   * request from a remote client.
   *
   * @category HTTP Server
   * @deprecated Use {@linkcode Deno.serve} instead. This will be removed in
   * Deno 2.0.
   */
  export interface RequestEvent {
    /** The request from the client in the form of the web platform
     * {@linkcode Request}. */
    readonly request: Request;
    /** The method to be used to respond to the event. The response needs to
     * either be an instance of {@linkcode Response} or a promise that resolves
     * with an instance of `Response`.
     *
     * When the response is successfully processed then the promise returned
     * will be resolved. If there are any issues with sending the response,
     * the promise will be rejected. */
    respondWith(r: Response | PromiseLike<Response>): Promise<void>;
  }

  /** The async iterable that is returned from {@linkcode Deno.serveHttp} which
   * yields up {@linkcode RequestEvent} events, representing individual
   * requests on the HTTP server connection.
   *
   * @category HTTP Server
   * @deprecated Use {@linkcode Deno.serve} instead. This will be removed in
   * Deno 2.0.
   */
  export interface HttpConn extends AsyncIterable<RequestEvent>, Disposable {
    /** The resource ID associated with this connection. Generally users do not
     * need to be aware of this identifier. */
    readonly rid: number;

    /** An alternative to the async iterable interface which provides promises
     * which resolve with either a {@linkcode RequestEvent} when there is
     * another request or `null` when the client has closed the connection. */
    nextRequest(): Promise<RequestEvent | null>;
    /** Initiate a server side closure of the connection, indicating to the
     * client that you refuse to accept any more requests on this connection.
     *
     * Typically the client closes the connection, which will result in the
     * async iterable terminating or the `nextRequest()` method returning
     * `null`. */
    close(): void;
  }

  /**
   * Provides an interface to handle HTTP request and responses over TCP or TLS
   * connections. The method returns an {@linkcode HttpConn} which yields up
   * {@linkcode RequestEvent} events, which utilize the web platform standard
   * {@linkcode Request} and {@linkcode Response} objects to handle the request.
   *
   * ```ts
   * const conn = Deno.listen({ port: 80 });
   * const httpConn = Deno.serveHttp(await conn.accept());
   * const e = await httpConn.nextRequest();
   * if (e) {
   *   e.respondWith(new Response("Hello World"));
   * }
   * ```
   *
   * Alternatively, you can also use the async iterator approach:
   *
   * ```ts
   * async function handleHttp(conn: Deno.Conn) {
   *   for await (const e of Deno.serveHttp(conn)) {
   *     e.respondWith(new Response("Hello World"));
   *   }
   * }
   *
   * for await (const conn of Deno.listen({ port: 80 })) {
   *   handleHttp(conn);
   * }
   * ```
   *
   * If `httpConn.nextRequest()` encounters an error or returns `null` then the
   * underlying {@linkcode HttpConn} resource is closed automatically.
   *
   * Also see the experimental Flash HTTP server {@linkcode Deno.serve} which
   * provides a ground up rewrite of handling of HTTP requests and responses
   * within the Deno CLI.
   *
   * Note that this function *consumes* the given connection passed to it, thus
   * the original connection will be unusable after calling this. Additionally,
   * you need to ensure that the connection is not being used elsewhere when
   * calling this function in order for the connection to be consumed properly.
   *
   * For instance, if there is a `Promise` that is waiting for read operation on
   * the connection to complete, it is considered that the connection is being
   * used elsewhere. In such a case, this function will fail.
   *
   * @category HTTP Server
   * @deprecated Use {@linkcode Deno.serve} instead. This will be removed in
   * Deno 2.0.
   */
  export function serveHttp(conn: Conn): HttpConn;

  /** The object that is returned from a {@linkcode Deno.upgradeWebSocket}
   * request.
   *
   * @category Web Sockets */
  export interface WebSocketUpgrade {
    /** The response object that represents the HTTP response to the client,
     * which should be used to the {@linkcode RequestEvent} `.respondWith()` for
     * the upgrade to be successful. */
    response: Response;
    /** The {@linkcode WebSocket} interface to communicate to the client via a
     * web socket. */
    socket: WebSocket;
  }

  /** Options which can be set when performing a
   * {@linkcode Deno.upgradeWebSocket} upgrade of a {@linkcode Request}
   *
   * @category Web Sockets */
  export interface UpgradeWebSocketOptions {
    /** Sets the `.protocol` property on the client side web socket to the
     * value provided here, which should be one of the strings specified in the
     * `protocols` parameter when requesting the web socket. This is intended
     * for clients and servers to specify sub-protocols to use to communicate to
     * each other. */
    protocol?: string;
    /** If the client does not respond to this frame with a
     * `pong` within the timeout specified, the connection is deemed
     * unhealthy and is closed. The `close` and `error` event will be emitted.
     *
     * The default is 120 seconds. Set to `0` to disable timeouts. */
    idleTimeout?: number;
  }

  /**
   * Upgrade an incoming HTTP request to a WebSocket.
   *
   * Given a {@linkcode Request}, returns a pair of {@linkcode WebSocket} and
   * {@linkcode Response} instances. The original request must be responded to
   * with the returned response for the websocket upgrade to be successful.
   *
   * ```ts
   * const conn = Deno.listen({ port: 80 });
   * const httpConn = Deno.serveHttp(await conn.accept());
   * const e = await httpConn.nextRequest();
   * if (e) {
   *   const { socket, response } = Deno.upgradeWebSocket(e.request);
   *   socket.onopen = () => {
   *     socket.send("Hello World!");
   *   };
   *   socket.onmessage = (e) => {
   *     console.log(e.data);
   *     socket.close();
   *   };
   *   socket.onclose = () => console.log("WebSocket has been closed.");
   *   socket.onerror = (e) => console.error("WebSocket error:", e);
   *   e.respondWith(response);
   * }
   * ```
   *
   * If the request body is disturbed (read from) before the upgrade is
   * completed, upgrading fails.
   *
   * This operation does not yet consume the request or open the websocket. This
   * only happens once the returned response has been passed to `respondWith()`.
   *
   * @category Web Sockets
   */
  export function upgradeWebSocket(
    request: Request,
    options?: UpgradeWebSocketOptions,
  ): WebSocketUpgrade;

  /** Send a signal to process under given `pid`. The value and meaning of the
   * `signal` to the process is operating system and process dependant.
   * {@linkcode Signal} provides the most common signals. Default signal
   * is `"SIGTERM"`.
   *
   * The term `kill` is adopted from the UNIX-like command line command `kill`
   * which also signals processes.
   *
   * If `pid` is negative, the signal will be sent to the process group
   * identified by `pid`. An error will be thrown if a negative `pid` is used on
   * Windows.
   *
   * ```ts
   * const p = Deno.run({
   *   cmd: ["sleep", "10000"]
   * });
   *
   * Deno.kill(p.pid, "SIGINT");
   * ```
   *
   * Requires `allow-run` permission.
   *
   * @tags allow-run
   * @category Sub Process
   */
  export function kill(pid: number, signo?: Signal): void;

  /** The type of the resource record to resolve via DNS using
   * {@linkcode Deno.resolveDns}.
   *
   * Only the listed types are supported currently.
   *
   * @category Network
   */
  export type RecordType =
    | "A"
    | "AAAA"
    | "ANAME"
    | "CAA"
    | "CNAME"
    | "MX"
    | "NAPTR"
    | "NS"
    | "PTR"
    | "SOA"
    | "SRV"
    | "TXT";

  /**
   * Options which can be set when using {@linkcode Deno.resolveDns}.
   *
   * @category Network */
  export interface ResolveDnsOptions {
    /** The name server to be used for lookups.
     *
     * If not specified, defaults to the system configuration. For example
     * `/etc/resolv.conf` on Unix-like systems. */
    nameServer?: {
      /** The IP address of the name server. */
      ipAddr: string;
      /** The port number the query will be sent to.
       *
       * @default {53} */
      port?: number;
    };
    /**
     * An abort signal to allow cancellation of the DNS resolution operation.
     * If the signal becomes aborted the resolveDns operation will be stopped
     * and the promise returned will be rejected with an AbortError.
     */
    signal?: AbortSignal;
  }

  /** If {@linkcode Deno.resolveDns} is called with `"CAA"` record type
   * specified, it will resolve with an array of objects with this interface.
   *
   * @category Network
   */
  export interface CAARecord {
    /** If `true`, indicates that the corresponding property tag **must** be
     * understood if the semantics of the CAA record are to be correctly
     * interpreted by an issuer.
     *
     * Issuers **must not** issue certificates for a domain if the relevant CAA
     * Resource Record set contains unknown property tags that have `critical`
     * set. */
    critical: boolean;
    /** An string that represents the identifier of the property represented by
     * the record. */
    tag: string;
    /** The value associated with the tag. */
    value: string;
  }

  /** If {@linkcode Deno.resolveDns} is called with `"MX"` record type
   * specified, it will return an array of objects with this interface.
   *
   * @category Network */
  export interface MXRecord {
    /** A priority value, which is a relative value compared to the other
     * preferences of MX records for the domain. */
    preference: number;
    /** The server that mail should be delivered to. */
    exchange: string;
  }

  /** If {@linkcode Deno.resolveDns} is called with `"NAPTR"` record type
   * specified, it will return an array of objects with this interface.
   *
   * @category Network */
  export interface NAPTRRecord {
    order: number;
    preference: number;
    flags: string;
    services: string;
    regexp: string;
    replacement: string;
  }

  /** If {@linkcode Deno.resolveDns} is called with `"SOA"` record type
   * specified, it will return an array of objects with this interface.
   *
   * @category Network */
  export interface SOARecord {
    mname: string;
    rname: string;
    serial: number;
    refresh: number;
    retry: number;
    expire: number;
    minimum: number;
  }

  /** If {@linkcode Deno.resolveDns} is called with `"SRV"` record type
   * specified, it will return an array of objects with this interface.
   *
   * @category Network
   */
  export interface SRVRecord {
    priority: number;
    weight: number;
    port: number;
    target: string;
  }

  /**
   * Performs DNS resolution against the given query, returning resolved
   * records.
   *
   * Fails in the cases such as:
   *
   * - the query is in invalid format.
   * - the options have an invalid parameter. For example `nameServer.port` is
   *   beyond the range of 16-bit unsigned integer.
   * - the request timed out.
   *
   * ```ts
   * const a = await Deno.resolveDns("example.com", "A");
   *
   * const aaaa = await Deno.resolveDns("example.com", "AAAA", {
   *   nameServer: { ipAddr: "8.8.8.8", port: 53 },
   * });
   * ```
   *
   * Requires `allow-net` permission.
   *
   * @tags allow-net
   * @category Network
   */
  export function resolveDns(
    query: string,
    recordType: "A" | "AAAA" | "ANAME" | "CNAME" | "NS" | "PTR",
    options?: ResolveDnsOptions,
  ): Promise<string[]>;

  /**
   * Performs DNS resolution against the given query, returning resolved
   * records.
   *
   * Fails in the cases such as:
   *
   * - the query is in invalid format.
   * - the options have an invalid parameter. For example `nameServer.port` is
   *   beyond the range of 16-bit unsigned integer.
   * - the request timed out.
   *
   * ```ts
   * const a = await Deno.resolveDns("example.com", "A");
   *
   * const aaaa = await Deno.resolveDns("example.com", "AAAA", {
   *   nameServer: { ipAddr: "8.8.8.8", port: 53 },
   * });
   * ```
   *
   * Requires `allow-net` permission.
   *
   * @tags allow-net
   * @category Network
   */
  export function resolveDns(
    query: string,
    recordType: "CAA",
    options?: ResolveDnsOptions,
  ): Promise<CAARecord[]>;

  /**
   * Performs DNS resolution against the given query, returning resolved
   * records.
   *
   * Fails in the cases such as:
   *
   * - the query is in invalid format.
   * - the options have an invalid parameter. For example `nameServer.port` is
   *   beyond the range of 16-bit unsigned integer.
   * - the request timed out.
   *
   * ```ts
   * const a = await Deno.resolveDns("example.com", "A");
   *
   * const aaaa = await Deno.resolveDns("example.com", "AAAA", {
   *   nameServer: { ipAddr: "8.8.8.8", port: 53 },
   * });
   * ```
   *
   * Requires `allow-net` permission.
   *
   * @tags allow-net
   * @category Network
   */
  export function resolveDns(
    query: string,
    recordType: "MX",
    options?: ResolveDnsOptions,
  ): Promise<MXRecord[]>;

  /**
   * Performs DNS resolution against the given query, returning resolved
   * records.
   *
   * Fails in the cases such as:
   *
   * - the query is in invalid format.
   * - the options have an invalid parameter. For example `nameServer.port` is
   *   beyond the range of 16-bit unsigned integer.
   * - the request timed out.
   *
   * ```ts
   * const a = await Deno.resolveDns("example.com", "A");
   *
   * const aaaa = await Deno.resolveDns("example.com", "AAAA", {
   *   nameServer: { ipAddr: "8.8.8.8", port: 53 },
   * });
   * ```
   *
   * Requires `allow-net` permission.
   *
   * @tags allow-net
   * @category Network
   */
  export function resolveDns(
    query: string,
    recordType: "NAPTR",
    options?: ResolveDnsOptions,
  ): Promise<NAPTRRecord[]>;

  /**
   * Performs DNS resolution against the given query, returning resolved
   * records.
   *
   * Fails in the cases such as:
   *
   * - the query is in invalid format.
   * - the options have an invalid parameter. For example `nameServer.port` is
   *   beyond the range of 16-bit unsigned integer.
   * - the request timed out.
   *
   * ```ts
   * const a = await Deno.resolveDns("example.com", "A");
   *
   * const aaaa = await Deno.resolveDns("example.com", "AAAA", {
   *   nameServer: { ipAddr: "8.8.8.8", port: 53 },
   * });
   * ```
   *
   * Requires `allow-net` permission.
   *
   * @tags allow-net
   * @category Network
   */
  export function resolveDns(
    query: string,
    recordType: "SOA",
    options?: ResolveDnsOptions,
  ): Promise<SOARecord[]>;

  /**
   * Performs DNS resolution against the given query, returning resolved
   * records.
   *
   * Fails in the cases such as:
   *
   * - the query is in invalid format.
   * - the options have an invalid parameter. For example `nameServer.port` is
   *   beyond the range of 16-bit unsigned integer.
   * - the request timed out.
   *
   * ```ts
   * const a = await Deno.resolveDns("example.com", "A");
   *
   * const aaaa = await Deno.resolveDns("example.com", "AAAA", {
   *   nameServer: { ipAddr: "8.8.8.8", port: 53 },
   * });
   * ```
   *
   * Requires `allow-net` permission.
   *
   * @tags allow-net
   * @category Network
   */
  export function resolveDns(
    query: string,
    recordType: "SRV",
    options?: ResolveDnsOptions,
  ): Promise<SRVRecord[]>;

  /**
   * Performs DNS resolution against the given query, returning resolved
   * records.
   *
   * Fails in the cases such as:
   *
   * - the query is in invalid format.
   * - the options have an invalid parameter. For example `nameServer.port` is
   *   beyond the range of 16-bit unsigned integer.
   * - the request timed out.
   *
   * ```ts
   * const a = await Deno.resolveDns("example.com", "A");
   *
   * const aaaa = await Deno.resolveDns("example.com", "AAAA", {
   *   nameServer: { ipAddr: "8.8.8.8", port: 53 },
   * });
   * ```
   *
   * Requires `allow-net` permission.
   *
   * @tags allow-net
   * @category Network
   */
  export function resolveDns(
    query: string,
    recordType: "TXT",
    options?: ResolveDnsOptions,
  ): Promise<string[][]>;

  /**
   * Performs DNS resolution against the given query, returning resolved
   * records.
   *
   * Fails in the cases such as:
   *
   * - the query is in invalid format.
   * - the options have an invalid parameter. For example `nameServer.port` is
   *   beyond the range of 16-bit unsigned integer.
   * - the request timed out.
   *
   * ```ts
   * const a = await Deno.resolveDns("example.com", "A");
   *
   * const aaaa = await Deno.resolveDns("example.com", "AAAA", {
   *   nameServer: { ipAddr: "8.8.8.8", port: 53 },
   * });
   * ```
   *
   * Requires `allow-net` permission.
   *
   * @tags allow-net
   * @category Network
   */
  export function resolveDns(
    query: string,
    recordType: RecordType,
    options?: ResolveDnsOptions,
  ): Promise<
    | string[]
    | CAARecord[]
    | MXRecord[]
    | NAPTRRecord[]
    | SOARecord[]
    | SRVRecord[]
    | string[][]
  >;

  /**
   * Make the timer of the given `id` block the event loop from finishing.
   *
   * @category Timers
   */
  export function refTimer(id: number): void;

  /**
   * Make the timer of the given `id` not block the event loop from finishing.
   *
   * @category Timers
   */
  export function unrefTimer(id: number): void;

  /**
   * Returns the user id of the process on POSIX platforms. Returns null on Windows.
   *
   * ```ts
   * console.log(Deno.uid());
   * ```
   *
   * Requires `allow-sys` permission.
   *
   * @tags allow-sys
   * @category Runtime Environment
   */
  export function uid(): number | null;

  /**
   * Returns the group id of the process on POSIX platforms. Returns null on windows.
   *
   * ```ts
   * console.log(Deno.gid());
   * ```
   *
   * Requires `allow-sys` permission.
   *
   * @tags allow-sys
   * @category Runtime Environment
   */
  export function gid(): number | null;

  /** Information for a HTTP request.
   *
   * @category HTTP Server
   */
  export interface ServeHandlerInfo {
    /** The remote address of the connection. */
    remoteAddr: Deno.NetAddr;
  }

  /** A handler for HTTP requests. Consumes a request and returns a response.
   *
   * If a handler throws, the server calling the handler will assume the impact
   * of the error is isolated to the individual request. It will catch the error
   * and if necessary will close the underlying connection.
   *
   * @category HTTP Server
   */
  export type ServeHandler = (
    request: Request,
    info: ServeHandlerInfo,
  ) => Response | Promise<Response>;

  /** Options which can be set when calling {@linkcode Deno.serve}.
   *
   * @category HTTP Server
   */
  export interface ServeOptions {
    /** The port to listen on.
     *
     * @default {8000} */
    port?: number;

    /** A literal IP address or host name that can be resolved to an IP address.
     *
     * __Note about `0.0.0.0`__ While listening `0.0.0.0` works on all platforms,
     * the browsers on Windows don't work with the address `0.0.0.0`.
     * You should show the message like `server running on localhost:8080` instead of
     * `server running on 0.0.0.0:8080` if your program supports Windows.
     *
     * @default {"0.0.0.0"} */
    hostname?: string;

    /** An {@linkcode AbortSignal} to close the server and all connections. */
    signal?: AbortSignal;

    /** Sets `SO_REUSEPORT` on POSIX systems. */
    reusePort?: boolean;

    /** The handler to invoke when route handlers throw an error. */
    onError?: (error: unknown) => Response | Promise<Response>;

    /** The callback which is called when the server starts listening. */
    onListen?: (params: { hostname: string; port: number }) => void;
  }

  /** Additional options which are used when opening a TLS (HTTPS) server.
   *
   * @category HTTP Server
   */
  export interface ServeTlsOptions extends ServeOptions {
    /** Server private key in PEM format */
    cert: string;

    /** Cert chain in PEM format */
    key: string;
  }

  /**
   * @category HTTP Server
   */
  export interface ServeInit {
    /** The handler to invoke to process each incoming request. */
    handler: ServeHandler;
  }

  export interface ServeUnixOptions {
    /** The unix domain socket path to listen on. */
    path: string;

    /** An {@linkcode AbortSignal} to close the server and all connections. */
    signal?: AbortSignal;

    /** The handler to invoke when route handlers throw an error. */
    onError?: (error: unknown) => Response | Promise<Response>;

    /** The callback which is called when the server starts listening. */
    onListen?: (params: { path: string }) => void;
  }

  /** Information for a unix domain socket HTTP request.
   *
   * @category HTTP Server
   */
  export interface ServeUnixHandlerInfo {
    /** The remote address of the connection. */
    remoteAddr: Deno.UnixAddr;
  }

  /** A handler for unix domain socket HTTP requests. Consumes a request and returns a response.
   *
   * If a handler throws, the server calling the handler will assume the impact
   * of the error is isolated to the individual request. It will catch the error
   * and if necessary will close the underlying connection.
   *
   * @category HTTP Server
   */
  export type ServeUnixHandler = (
    request: Request,
    info: ServeUnixHandlerInfo,
  ) => Response | Promise<Response>;

  /**
   * @category HTTP Server
   */
  export interface ServeUnixInit {
    /** The handler to invoke to process each incoming request. */
    handler: ServeUnixHandler;
  }

  /** An instance of the server created using `Deno.serve()` API.
   *
   * @category HTTP Server
   */
  export interface HttpServer extends AsyncDisposable {
    /** A promise that resolves once server finishes - eg. when aborted using
     * the signal passed to {@linkcode ServeOptions.signal}.
     */
    finished: Promise<void>;

    /**
     * Make the server block the event loop from finishing.
     *
     * Note: the server blocks the event loop from finishing by default.
     * This method is only meaningful after `.unref()` is called.
     */
    ref(): void;

    /** Make the server not block the event loop from finishing. */
    unref(): void;

    /** Gracefully close the server. No more new connections will be accepted,
     * while pending requests will be allowed to finish.
     */
    shutdown(): Promise<void>;
  }

  /**
   * @category HTTP Server
   *
   * @deprecated Use {@linkcode Deno.HttpServer} instead.
   * {@linkcode Deno.Server} will be removed in Deno 2.0.
   */
  export type Server = HttpServer;

  /** Serves HTTP requests with the given handler.
   *
   * The below example serves with the port `8000` on hostname `"127.0.0.1"`.
   *
   * ```ts
   * Deno.serve((_req) => new Response("Hello, world"));
   * ```
   *
   * @category HTTP Server
   */
  export function serve(handler: ServeHandler): HttpServer;
  /** Serves HTTP requests with the given option bag and handler.
   *
   * You can specify the socket path with `path` option.
   *
   * ```ts
   * Deno.serve(
   *   { path: "path/to/socket" },
   *   (_req) => new Response("Hello, world")
   * );
   * ```
   *
   * You can stop the server with an {@linkcode AbortSignal}. The abort signal
   * needs to be passed as the `signal` option in the options bag. The server
   * aborts when the abort signal is aborted. To wait for the server to close,
   * await the promise returned from the `Deno.serve` API.
   *
   * ```ts
   * const ac = new AbortController();
   *
   * const server = Deno.serve(
   *    { signal: ac.signal, path: "path/to/socket" },
   *    (_req) => new Response("Hello, world")
   * );
   * server.finished.then(() => console.log("Server closed"));
   *
   * console.log("Closing server...");
   * ac.abort();
   * ```
   *
   * By default `Deno.serve` prints the message
   * `Listening on path/to/socket` on listening. If you like to
   * change this behavior, you can specify a custom `onListen` callback.
   *
   * ```ts
   * Deno.serve({
   *   onListen({ path }) {
   *     console.log(`Server started at ${path}`);
   *     // ... more info specific to your server ..
   *   },
   *   path: "path/to/socket",
   * }, (_req) => new Response("Hello, world"));
   * ```
   *
   * @category HTTP Server
   */
  export function serve(
    options: ServeUnixOptions,
    handler: ServeUnixHandler,
  ): HttpServer;
  /** Serves HTTP requests with the given option bag and handler.
   *
   * You can specify an object with a port and hostname option, which is the
   * address to listen on. The default is port `8000` on hostname `"127.0.0.1"`.
   *
   * You can change the address to listen on using the `hostname` and `port`
   * options. The below example serves on port `3000` and hostname `"0.0.0.0"`.
   *
   * ```ts
   * Deno.serve(
   *   { port: 3000, hostname: "0.0.0.0" },
   *   (_req) => new Response("Hello, world")
   * );
   * ```
   *
   * You can stop the server with an {@linkcode AbortSignal}. The abort signal
   * needs to be passed as the `signal` option in the options bag. The server
   * aborts when the abort signal is aborted. To wait for the server to close,
   * await the promise returned from the `Deno.serve` API.
   *
   * ```ts
   * const ac = new AbortController();
   *
   * const server = Deno.serve(
   *    { signal: ac.signal },
   *    (_req) => new Response("Hello, world")
   * );
   * server.finished.then(() => console.log("Server closed"));
   *
   * console.log("Closing server...");
   * ac.abort();
   * ```
   *
   * By default `Deno.serve` prints the message
   * `Listening on http://<hostname>:<port>/` on listening. If you like to
   * change this behavior, you can specify a custom `onListen` callback.
   *
   * ```ts
   * Deno.serve({
   *   onListen({ port, hostname }) {
   *     console.log(`Server started at http://${hostname}:${port}`);
   *     // ... more info specific to your server ..
   *   },
   * }, (_req) => new Response("Hello, world"));
   * ```
   *
   * To enable TLS you must specify the `key` and `cert` options.
   *
   * ```ts
   * const cert = "-----BEGIN CERTIFICATE-----\n...\n-----END CERTIFICATE-----\n";
   * const key = "-----BEGIN PRIVATE KEY-----\n...\n-----END PRIVATE KEY-----\n";
   * Deno.serve({ cert, key }, (_req) => new Response("Hello, world"));
   * ```
   *
   * @category HTTP Server
   */
  export function serve(
    options: ServeOptions | ServeTlsOptions,
    handler: ServeHandler,
  ): HttpServer;
  /** Serves HTTP requests with the given option bag.
   *
   * You can specify an object with the path option, which is the
   * unix domain socket to listen on.
   *
   * ```ts
   * const ac = new AbortController();
   *
   * const server = Deno.serve({
   *   path: "path/to/socket",
   *   handler: (_req) => new Response("Hello, world"),
   *   signal: ac.signal,
   *   onListen({ path }) {
   *     console.log(`Server started at ${path}`);
   *   },
   * });
   * server.finished.then(() => console.log("Server closed"));
   *
   * console.log("Closing server...");
   * ac.abort();
   * ```
   *
   * @category HTTP Server
   */
  export function serve(
    options: ServeUnixInit & ServeUnixOptions,
  ): HttpServer;
  /** Serves HTTP requests with the given option bag.
   *
   * You can specify an object with a port and hostname option, which is the
   * address to listen on. The default is port `8000` on hostname `"127.0.0.1"`.
   *
   * ```ts
   * const ac = new AbortController();
   *
   * const server = Deno.serve({
   *   port: 3000,
   *   hostname: "0.0.0.0",
   *   handler: (_req) => new Response("Hello, world"),
   *   signal: ac.signal,
   *   onListen({ port, hostname }) {
   *     console.log(`Server started at http://${hostname}:${port}`);
   *   },
   * });
   * server.finished.then(() => console.log("Server closed"));
   *
   * console.log("Closing server...");
   * ac.abort();
   * ```
   *
   * @category HTTP Server
   */
  export function serve(
    options: ServeInit & (ServeOptions | ServeTlsOptions),
  ): HttpServer;
}<|MERGE_RESOLUTION|>--- conflicted
+++ resolved
@@ -4096,11 +4096,7 @@
     /**
      * Stops watching the file system and closes the watcher resource.
      *
-<<<<<<< HEAD
      * @deprecated {@linkcode Deno.FsWatcher.return} will be removed in Deno 2.0.
-=======
-     * @deprecated {@linkcode Deno.FsWatcher.return} will be removed in v2.0.0.
->>>>>>> f5097d9d
      */
     return?(value?: any): Promise<IteratorResult<FsEvent>>;
     [Symbol.asyncIterator](): AsyncIterableIterator<FsEvent>;
