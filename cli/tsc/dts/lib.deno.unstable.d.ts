--- conflicted
+++ resolved
@@ -1937,7 +1937,138 @@
     readonly value: bigint;
   }
 
-<<<<<<< HEAD
+  /** An instance of the server created using `Deno.serve()` API.
+   *
+   * @category HTTP Server
+   */
+  export interface HttpServer {
+    /** Gracefully close the server. No more new connections will be accepted,
+     * while pending requests will be allowed to finish.
+     */
+    shutdown(): Promise<void>;
+  }
+
+  export interface ServeUnixOptions {
+    /** The unix domain socket path to listen on. */
+    path: string;
+
+    /** An {@linkcode AbortSignal} to close the server and all connections. */
+    signal?: AbortSignal;
+
+    /** The handler to invoke when route handlers throw an error. */
+    onError?: (error: unknown) => Response | Promise<Response>;
+
+    /** The callback which is called when the server starts listening. */
+    onListen?: (params: { path: string }) => void;
+  }
+
+  /** Information for a unix domain socket HTTP request.
+   *
+   * @category HTTP Server
+   */
+  export interface ServeUnixHandlerInfo {
+    /** The remote address of the connection. */
+    remoteAddr: Deno.UnixAddr;
+  }
+
+  /** A handler for unix domain socket HTTP requests. Consumes a request and returns a response.
+   *
+   * If a handler throws, the server calling the handler will assume the impact
+   * of the error is isolated to the individual request. It will catch the error
+   * and if necessary will close the underlying connection.
+   *
+   * @category HTTP Server
+   */
+  export type ServeUnixHandler = (
+    request: Request,
+    info: ServeUnixHandlerInfo,
+  ) => Response | Promise<Response>;
+
+  /**
+   * @category HTTP Server
+   */
+  export interface ServeUnixInit {
+    /** The handler to invoke to process each incoming request. */
+    handler: ServeUnixHandler;
+  }
+
+  /** Serves HTTP requests with the given option bag and handler.
+   *
+   * You can specify the socket path with `path` option.
+   *
+   * ```ts
+   * Deno.serve(
+   *   { path: "path/to/socket" },
+   *   (_req) => new Response("Hello, world")
+   * );
+   * ```
+   *
+   * You can stop the server with an {@linkcode AbortSignal}. The abort signal
+   * needs to be passed as the `signal` option in the options bag. The server
+   * aborts when the abort signal is aborted. To wait for the server to close,
+   * await the promise returned from the `Deno.serve` API.
+   *
+   * ```ts
+   * const ac = new AbortController();
+   *
+   * const server = Deno.serve(
+   *    { signal: ac.signal, path: "path/to/socket" },
+   *    (_req) => new Response("Hello, world")
+   * );
+   * server.finished.then(() => console.log("Server closed"));
+   *
+   * console.log("Closing server...");
+   * ac.abort();
+   * ```
+   *
+   * By default `Deno.serve` prints the message
+   * `Listening on path/to/socket` on listening. If you like to
+   * change this behavior, you can specify a custom `onListen` callback.
+   *
+   * ```ts
+   * Deno.serve({
+   *   onListen({ path }) {
+   *     console.log(`Server started at ${path}`);
+   *     // ... more info specific to your server ..
+   *   },
+   *   path: "path/to/socket",
+   * }, (_req) => new Response("Hello, world"));
+   * ```
+   *
+   * @category HTTP Server
+   */
+  export function serve(
+    options: ServeUnixOptions,
+    handler: ServeUnixHandler,
+  ): Server;
+  /** Serves HTTP requests with the given option bag.
+   *
+   * You can specify an object with the path option, which is the
+   * unix domain socket to listen on.
+   *
+   * ```ts
+   * const ac = new AbortController();
+   *
+   * const server = Deno.serve({
+   *   path: "path/to/socket",
+   *   handler: (_req) => new Response("Hello, world"),
+   *   signal: ac.signal,
+   *   onListen({ path }) {
+   *     console.log(`Server started at ${path}`);
+   *   },
+   * });
+   * server.finished.then(() => console.log("Server closed"));
+   *
+   * console.log("Closing server...");
+   * ac.abort();
+   * ```
+   *
+   * @category HTTP Server
+   */
+  export function serve(
+    options: ServeUnixInit & ServeUnixOptions,
+  ): Server;
+
   /** The object that is returned from a {@linkcode Deno.upgradeWebSocket}
    * request.
    *
@@ -1955,138 +2086,7 @@
      * web socket. Accessing this will make accessing the `socket` field error out,
      * as only one of the two may be used. */
     stream: WebSocketStream;
-=======
-  /** An instance of the server created using `Deno.serve()` API.
-   *
-   * @category HTTP Server
-   */
-  export interface HttpServer {
-    /** Gracefully close the server. No more new connections will be accepted,
-     * while pending requests will be allowed to finish.
-     */
-    shutdown(): Promise<void>;
-  }
-
-  export interface ServeUnixOptions {
-    /** The unix domain socket path to listen on. */
-    path: string;
-
-    /** An {@linkcode AbortSignal} to close the server and all connections. */
-    signal?: AbortSignal;
-
-    /** The handler to invoke when route handlers throw an error. */
-    onError?: (error: unknown) => Response | Promise<Response>;
-
-    /** The callback which is called when the server starts listening. */
-    onListen?: (params: { path: string }) => void;
-  }
-
-  /** Information for a unix domain socket HTTP request.
-   *
-   * @category HTTP Server
-   */
-  export interface ServeUnixHandlerInfo {
-    /** The remote address of the connection. */
-    remoteAddr: Deno.UnixAddr;
-  }
-
-  /** A handler for unix domain socket HTTP requests. Consumes a request and returns a response.
-   *
-   * If a handler throws, the server calling the handler will assume the impact
-   * of the error is isolated to the individual request. It will catch the error
-   * and if necessary will close the underlying connection.
-   *
-   * @category HTTP Server
-   */
-  export type ServeUnixHandler = (
-    request: Request,
-    info: ServeUnixHandlerInfo,
-  ) => Response | Promise<Response>;
-
-  /**
-   * @category HTTP Server
-   */
-  export interface ServeUnixInit {
-    /** The handler to invoke to process each incoming request. */
-    handler: ServeUnixHandler;
-  }
-
-  /** Serves HTTP requests with the given option bag and handler.
-   *
-   * You can specify the socket path with `path` option.
-   *
-   * ```ts
-   * Deno.serve(
-   *   { path: "path/to/socket" },
-   *   (_req) => new Response("Hello, world")
-   * );
-   * ```
-   *
-   * You can stop the server with an {@linkcode AbortSignal}. The abort signal
-   * needs to be passed as the `signal` option in the options bag. The server
-   * aborts when the abort signal is aborted. To wait for the server to close,
-   * await the promise returned from the `Deno.serve` API.
-   *
-   * ```ts
-   * const ac = new AbortController();
-   *
-   * const server = Deno.serve(
-   *    { signal: ac.signal, path: "path/to/socket" },
-   *    (_req) => new Response("Hello, world")
-   * );
-   * server.finished.then(() => console.log("Server closed"));
-   *
-   * console.log("Closing server...");
-   * ac.abort();
-   * ```
-   *
-   * By default `Deno.serve` prints the message
-   * `Listening on path/to/socket` on listening. If you like to
-   * change this behavior, you can specify a custom `onListen` callback.
-   *
-   * ```ts
-   * Deno.serve({
-   *   onListen({ path }) {
-   *     console.log(`Server started at ${path}`);
-   *     // ... more info specific to your server ..
-   *   },
-   *   path: "path/to/socket",
-   * }, (_req) => new Response("Hello, world"));
-   * ```
-   *
-   * @category HTTP Server
-   */
-  export function serve(
-    options: ServeUnixOptions,
-    handler: ServeUnixHandler,
-  ): Server;
-  /** Serves HTTP requests with the given option bag.
-   *
-   * You can specify an object with the path option, which is the
-   * unix domain socket to listen on.
-   *
-   * ```ts
-   * const ac = new AbortController();
-   *
-   * const server = Deno.serve({
-   *   path: "path/to/socket",
-   *   handler: (_req) => new Response("Hello, world"),
-   *   signal: ac.signal,
-   *   onListen({ path }) {
-   *     console.log(`Server started at ${path}`);
-   *   },
-   * });
-   * server.finished.then(() => console.log("Server closed"));
-   *
-   * console.log("Closing server...");
-   * ac.abort();
-   * ```
-   *
-   * @category HTTP Server
-   */
-  export function serve(
-    options: ServeUnixInit & ServeUnixOptions,
-  ): Server;
+  }
 
   /**
    * A namespace containing runtime APIs available in Jupyter notebooks.
@@ -2247,7 +2247,6 @@
         buffers?: Uint8Array[];
       },
     ): Promise<void>;
->>>>>>> 5b2d9fb8
   }
 }
 
