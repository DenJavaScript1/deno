--- conflicted
+++ resolved
@@ -317,21 +317,6 @@
     target: ts.ScriptTarget.ESNext,
   };
 
-<<<<<<< HEAD
-=======
-  const DEFAULT_RUNTIME_COMPILE_OPTIONS = {
-    outDir: undefined,
-  };
-
-  const DEFAULT_RUNTIME_TRANSPILE_OPTIONS = {
-    esModuleInterop: true,
-    module: ts.ModuleKind.ESNext,
-    sourceMap: true,
-    scriptComments: true,
-    target: ts.ScriptTarget.ESNext,
-  };
-
->>>>>>> d761246e
   const CompilerHostTarget = {
     Main: "main",
     Runtime: "runtime",
@@ -810,17 +795,10 @@
   // Update carefully!
   const CompilerRequestType = {
     Compile: 0,
-<<<<<<< HEAD
-    Bundle: 2,
-    RuntimeCompile: 3,
-    RuntimeBundle: 4,
-    RuntimeTranspile: 5,
-=======
     Bundle: 1,
     RuntimeCompile: 2,
     RuntimeBundle: 3,
     RuntimeTranspile: 4,
->>>>>>> d761246e
   };
 
   function createBundleWriteFile(state) {
