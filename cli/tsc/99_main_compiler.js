--- conflicted
+++ resolved
@@ -1329,34 +1329,9 @@
       throw new Error("Worker runtime already bootstrapped");
     }
     hasBootstrapped = true;
-<<<<<<< HEAD
-    core.registerErrorClass("NotFound", errors.NotFound);
-    core.registerErrorClass("PermissionDenied", errors.PermissionDenied);
-    core.registerErrorClass("ConnectionRefused", errors.ConnectionRefused);
-    core.registerErrorClass("ConnectionReset", errors.ConnectionReset);
-    core.registerErrorClass("ConnectionAborted", errors.ConnectionAborted);
-    core.registerErrorClass("NotConnected", errors.NotConnected);
-    core.registerErrorClass("AddrInUse", errors.AddrInUse);
-    core.registerErrorClass("AddrNotAvailable", errors.AddrNotAvailable);
-    core.registerErrorClass("BrokenPipe", errors.BrokenPipe);
-    core.registerErrorClass("AlreadyExists", errors.AlreadyExists);
-    core.registerErrorClass("InvalidData", errors.InvalidData);
-    core.registerErrorClass("TimedOut", errors.TimedOut);
-    core.registerErrorClass("Interrupted", errors.Interrupted);
-    core.registerErrorClass("WriteZero", errors.WriteZero);
-    core.registerErrorClass("UnexpectedEof", errors.UnexpectedEof);
-    core.registerErrorClass("BadResource", errors.BadResource);
-    core.registerErrorClass("Http", errors.Http);
-    core.registerErrorClass("URIError", URIError);
-    core.registerErrorClass("TypeError", TypeError);
-    core.registerErrorClass("Other", Error);
-    core.registerErrorClass("Busy", errors.Busy);
     delete globalThis.__bootstrap;
     core.ops();
     setLogDebug(!!debugFlag, "TS");
-=======
-    runtimeStart("TS");
->>>>>>> 18b7109f
   }
 
   globalThis.bootstrapCompilerRuntime = bootstrapCompilerRuntime;
