// Copyright 2018-2019 the Deno authors. All rights reserved. MIT license.
use atty;
use crate::ansi;
<<<<<<< HEAD
use crate::deno_dir;
=======
use crate::compiler::get_compiler_config;
>>>>>>> e4354ce7
use crate::errors;
use crate::errors::{DenoError, DenoResult, ErrorKind};
use crate::fs as deno_fs;
use crate::http_util;
use crate::js_errors::apply_source_map;
use crate::js_errors::JSErrorColor;
use crate::msg;
use crate::msg_util;
use crate::repl;
use crate::resolve_addr::resolve_addr;
use crate::resources;
use crate::resources::table_entries;
use crate::resources::Resource;
use crate::signal::kill;
use crate::startup_data;
use crate::state::ThreadSafeState;
use crate::tokio_util;
use crate::tokio_write;
use crate::version;
use crate::worker::root_specifier_to_url;
use crate::worker::Worker;
use deno::js_check;
use deno::Buf;
use deno::JSError;
use deno::Op;
use deno::PinnedBuf;
use flatbuffers::FlatBufferBuilder;
use futures;
use futures::Async;
use futures::Poll;
use futures::Sink;
use futures::Stream;
use hyper;
use hyper::rt::Future;
use remove_dir_all::remove_dir_all;
use std;
use std::convert::From;
use std::fs;
use std::net::Shutdown;
use std::path::Path;
use std::path::PathBuf;
use std::process::Command;
use std::time::{Duration, Instant, UNIX_EPOCH};
use tokio;
use tokio::net::TcpListener;
use tokio::net::TcpStream;
use tokio_process::CommandExt;
use tokio_threadpool;
use utime;

#[cfg(unix)]
use std::os::unix::fs::PermissionsExt;
#[cfg(unix)]
use std::os::unix::process::ExitStatusExt;

type OpResult = DenoResult<Buf>;

pub type OpWithError = dyn Future<Item = Buf, Error = DenoError> + Send;

// TODO Ideally we wouldn't have to box the OpWithError being returned.
// The box is just to make it easier to get a prototype refactor working.
type OpCreator =
  fn(state: &ThreadSafeState, base: &msg::Base<'_>, data: Option<PinnedBuf>)
    -> Box<OpWithError>;

pub type OpSelector = fn(inner_type: msg::Any) -> Option<OpCreator>;

#[inline]
fn empty_buf() -> Buf {
  Box::new([])
}

/// Processes raw messages from JavaScript.
/// This functions invoked every time Deno.core.dispatch() is called.
/// control corresponds to the first argument of Deno.core.dispatch().
/// data corresponds to the second argument of Deno.core.dispatch().
pub fn dispatch_all(
  state: &ThreadSafeState,
  control: &[u8],
  zero_copy: Option<PinnedBuf>,
  op_selector: OpSelector,
) -> Op {
  let bytes_sent_control = control.len();
  let bytes_sent_zero_copy = zero_copy.as_ref().map(|b| b.len()).unwrap_or(0);
  let base = msg::get_root_as_base(&control);
  let is_sync = base.sync();
  let inner_type = base.inner_type();
  let cmd_id = base.cmd_id();

  let op_func: OpCreator = match op_selector(inner_type) {
    Some(v) => v,
    None => panic!("Unhandled message {}", msg::enum_name_any(inner_type)),
  };

  let op: Box<OpWithError> = op_func(state, &base, zero_copy);

  let state = state.clone();
  state.metrics_op_dispatched(bytes_sent_control, bytes_sent_zero_copy);

  let fut = Box::new(
    op.or_else(move |err: DenoError| -> Result<Buf, ()> {
      debug!("op err {}", err);
      // No matter whether we got an Err or Ok, we want a serialized message to
      // send back. So transform the DenoError into a deno_buf.
      let builder = &mut FlatBufferBuilder::new();
      let errmsg_offset = builder.create_string(&format!("{}", err));
      Ok(serialize_response(
        cmd_id,
        builder,
        msg::BaseArgs {
          error: Some(errmsg_offset),
          error_kind: err.kind(),
          ..Default::default()
        },
      ))
    }).and_then(move |buf: Buf| -> Result<Buf, ()> {
      // Handle empty responses. For sync responses we just want
      // to send null. For async we want to send a small message
      // with the cmd_id.
      let buf = if is_sync || buf.len() > 0 {
        buf
      } else {
        let builder = &mut FlatBufferBuilder::new();
        serialize_response(
          cmd_id,
          builder,
          msg::BaseArgs {
            ..Default::default()
          },
        )
      };
      state.metrics_op_completed(buf.len());
      Ok(buf)
    }).map_err(|err| panic!("unexpected error {:?}", err)),
  );

  debug!(
    "msg_from_js {} sync {}",
    msg::enum_name_any(inner_type),
    base.sync()
  );

  if base.sync() {
    Op::Sync(fut.wait().unwrap())
  } else {
    Op::Async(fut)
  }
}

pub fn op_selector_compiler(inner_type: msg::Any) -> Option<OpCreator> {
  match inner_type {
    msg::Any::CompilerConfig => Some(op_compiler_config),
    msg::Any::Cwd => Some(op_cwd),
    msg::Any::FetchModuleMetaData => Some(op_fetch_module_meta_data),
    msg::Any::WorkerGetMessage => Some(op_worker_get_message),
    msg::Any::WorkerPostMessage => Some(op_worker_post_message),
    msg::Any::Exit => Some(op_exit),
    msg::Any::Start => Some(op_start),
    _ => None,
  }
}

/// Standard ops set for most isolates
pub fn op_selector_std(inner_type: msg::Any) -> Option<OpCreator> {
  match inner_type {
    msg::Any::Accept => Some(op_accept),
    msg::Any::Chdir => Some(op_chdir),
    msg::Any::Chmod => Some(op_chmod),
    msg::Any::Close => Some(op_close),
    msg::Any::CopyFile => Some(op_copy_file),
    msg::Any::Cwd => Some(op_cwd),
    msg::Any::Dial => Some(op_dial),
    msg::Any::Environ => Some(op_env),
    msg::Any::Exit => Some(op_exit),
    msg::Any::Fetch => Some(op_fetch),
    msg::Any::FormatError => Some(op_format_error),
    msg::Any::GlobalTimer => Some(op_global_timer),
    msg::Any::GlobalTimerStop => Some(op_global_timer_stop),
    msg::Any::IsTTY => Some(op_is_tty),
    msg::Any::Kill => Some(op_kill),
    msg::Any::Link => Some(op_link),
    msg::Any::Listen => Some(op_listen),
    msg::Any::MakeTempDir => Some(op_make_temp_dir),
    msg::Any::Metrics => Some(op_metrics),
    msg::Any::Mkdir => Some(op_mkdir),
    msg::Any::Now => Some(op_now),
    msg::Any::Open => Some(op_open),
    msg::Any::PermissionRevoke => Some(op_revoke_permission),
    msg::Any::Permissions => Some(op_permissions),
    msg::Any::Read => Some(op_read),
    msg::Any::ReadDir => Some(op_read_dir),
    msg::Any::Readlink => Some(op_read_link),
    msg::Any::Remove => Some(op_remove),
    msg::Any::Rename => Some(op_rename),
    msg::Any::ReplReadline => Some(op_repl_readline),
    msg::Any::ReplStart => Some(op_repl_start),
    msg::Any::Resources => Some(op_resources),
    msg::Any::Run => Some(op_run),
    msg::Any::RunStatus => Some(op_run_status),
    msg::Any::Seek => Some(op_seek),
    msg::Any::SetEnv => Some(op_set_env),
    msg::Any::Shutdown => Some(op_shutdown),
    msg::Any::Start => Some(op_start),
    msg::Any::Stat => Some(op_stat),
    msg::Any::Symlink => Some(op_symlink),
    msg::Any::Truncate => Some(op_truncate),
    msg::Any::Utime => Some(op_utime),
    msg::Any::CreateWorker => Some(op_create_worker),
    msg::Any::HostGetWorkerClosed => Some(op_host_get_worker_closed),
    msg::Any::HostGetMessage => Some(op_host_get_message),
    msg::Any::HostPostMessage => Some(op_host_post_message),
    msg::Any::Write => Some(op_write),

    // TODO(ry) split these out so that only the appropriate Workers can access
    // them.
    msg::Any::WorkerGetMessage => Some(op_worker_get_message),
    msg::Any::WorkerPostMessage => Some(op_worker_post_message),

    _ => None,
  }
}

// Returns a milliseconds and nanoseconds subsec
// since the start time of the deno runtime.
// If the High precision flag is not set, the
// nanoseconds are rounded on 2ms.
fn op_now(
  state: &ThreadSafeState,
  base: &msg::Base<'_>,
  data: Option<PinnedBuf>,
) -> Box<OpWithError> {
  assert!(data.is_none());
  let seconds = state.start_time.elapsed().as_secs();
  let mut subsec_nanos = state.start_time.elapsed().subsec_nanos();
  let reduced_time_precision = 2_000_000; // 2ms in nanoseconds

  // If the permission is not enabled
  // Round the nano result on 2 milliseconds
  // see: https://developer.mozilla.org/en-US/docs/Web/API/DOMHighResTimeStamp#Reduced_time_precision
  if !state.permissions.allows_high_precision() {
    subsec_nanos -= subsec_nanos % reduced_time_precision
  }

  let builder = &mut FlatBufferBuilder::new();
  let inner = msg::NowRes::create(
    builder,
    &msg::NowResArgs {
      seconds,
      subsec_nanos,
    },
  );
  ok_future(serialize_response(
    base.cmd_id(),
    builder,
    msg::BaseArgs {
      inner: Some(inner.as_union_value()),
      inner_type: msg::Any::NowRes,
      ..Default::default()
    },
  ))
}

fn op_is_tty(
  _state: &ThreadSafeState,
  base: &msg::Base<'_>,
  _data: Option<PinnedBuf>,
) -> Box<OpWithError> {
  let builder = &mut FlatBufferBuilder::new();
  let inner = msg::IsTTYRes::create(
    builder,
    &msg::IsTTYResArgs {
      stdin: atty::is(atty::Stream::Stdin),
      stdout: atty::is(atty::Stream::Stdout),
      stderr: atty::is(atty::Stream::Stderr),
    },
  );
  ok_future(serialize_response(
    base.cmd_id(),
    builder,
    msg::BaseArgs {
      inner: Some(inner.as_union_value()),
      inner_type: msg::Any::IsTTYRes,
      ..Default::default()
    },
  ))
}

fn op_exit(
  _state: &ThreadSafeState,
  base: &msg::Base<'_>,
  _data: Option<PinnedBuf>,
) -> Box<OpWithError> {
  let inner = base.inner_as_exit().unwrap();
  std::process::exit(inner.code())
}

fn op_start(
  state: &ThreadSafeState,
  base: &msg::Base<'_>,
  data: Option<PinnedBuf>,
) -> Box<OpWithError> {
  assert!(data.is_none());
  let mut builder = FlatBufferBuilder::new();

  let state = state;
  let argv = state.argv.iter().map(String::as_str).collect::<Vec<_>>();
  let argv_off = builder.create_vector_of_strings(argv.as_slice());

  let cwd_path = std::env::current_dir().unwrap();
  let cwd_off =
    builder.create_string(deno_fs::normalize_path(cwd_path.as_ref()).as_ref());

  let exec_path =
    builder.create_string(std::env::current_exe().unwrap().to_str().unwrap());

  let v8_version = version::v8();
  let v8_version_off = builder.create_string(v8_version);

  let deno_version = version::DENO;
  let deno_version_off = builder.create_string(deno_version);

  let main_module = state.main_module().map(|m| builder.create_string(&m));

  let inner = msg::StartRes::create(
    &mut builder,
    &msg::StartResArgs {
      cwd: Some(cwd_off),
      pid: std::process::id(),
      argv: Some(argv_off),
      main_module,
      debug_flag: state.flags.log_debug,
      version_flag: state.flags.version,
      v8_version: Some(v8_version_off),
      deno_version: Some(deno_version_off),
      no_color: !ansi::use_color(),
      exec_path: Some(exec_path),
      ..Default::default()
    },
  );

  ok_future(serialize_response(
    base.cmd_id(),
    &mut builder,
    msg::BaseArgs {
      inner_type: msg::Any::StartRes,
      inner: Some(inner.as_union_value()),
      ..Default::default()
    },
  ))
}

fn op_format_error(
  state: &ThreadSafeState,
  base: &msg::Base<'_>,
  data: Option<PinnedBuf>,
) -> Box<OpWithError> {
  assert!(data.is_none());
  let inner = base.inner_as_format_error().unwrap();
  let orig_error = String::from(inner.error().unwrap());

  let js_error = JSError::from_v8_exception(&orig_error).unwrap();
  let js_error_mapped = apply_source_map(&js_error, &state.dir);
  let js_error_string = JSErrorColor(&js_error_mapped).to_string();

  let mut builder = FlatBufferBuilder::new();
  let new_error = builder.create_string(&js_error_string);

  let inner = msg::FormatErrorRes::create(
    &mut builder,
    &msg::FormatErrorResArgs {
      error: Some(new_error),
    },
  );

  ok_future(serialize_response(
    base.cmd_id(),
    &mut builder,
    msg::BaseArgs {
      inner_type: msg::Any::FormatErrorRes,
      inner: Some(inner.as_union_value()),
      ..Default::default()
    },
  ))
}

fn serialize_response(
  cmd_id: u32,
  builder: &mut FlatBufferBuilder<'_>,
  mut args: msg::BaseArgs<'_>,
) -> Buf {
  args.cmd_id = cmd_id;
  let base = msg::Base::create(builder, &args);
  msg::finish_base_buffer(builder, base);
  let data = builder.finished_data();
  // println!("serialize_response {:x?}", data);
  data.into()
}

#[inline]
pub fn ok_future(buf: Buf) -> Box<OpWithError> {
  Box::new(futures::future::ok(buf))
}

// Shout out to Earl Sweatshirt.
#[inline]
pub fn odd_future(err: DenoError) -> Box<OpWithError> {
  Box::new(futures::future::err(err))
}

// https://github.com/denoland/deno/blob/golang/os.go#L100-L154
fn op_fetch_module_meta_data(
  state: &ThreadSafeState,
  base: &msg::Base<'_>,
  data: Option<PinnedBuf>,
) -> Box<OpWithError> {
  assert!(data.is_none());
  let inner = base.inner_as_fetch_module_meta_data().unwrap();
  let cmd_id = base.cmd_id();
  let specifier = inner.specifier().unwrap();
  let referrer = inner.referrer().unwrap();

  assert_eq!(state.dir.root.join("gen"), state.dir.gen, "Sanity check");

  let use_cache = !state.flags.reload;

  Box::new(futures::future::result(|| -> OpResult {
    let builder = &mut FlatBufferBuilder::new();
    // TODO(ry) Use fetch_module_meta_data_async.
    let out = state
      .dir
      .fetch_module_meta_data(specifier, referrer, use_cache)?;
    let data_off = builder.create_vector(out.source_code.as_slice());
    let msg_args = msg::FetchModuleMetaDataResArgs {
      module_name: Some(builder.create_string(&out.module_name)),
      filename: Some(builder.create_string(&out.filename)),
      media_type: out.media_type,
      data: Some(data_off),
    };
    let inner = msg::FetchModuleMetaDataRes::create(builder, &msg_args);
    Ok(serialize_response(
      cmd_id,
      builder,
      msg::BaseArgs {
        inner: Some(inner.as_union_value()),
        inner_type: msg::Any::FetchModuleMetaDataRes,
        ..Default::default()
      },
    ))
  }()))
}

/// Retrieve any relevant compiler configuration.
fn op_compiler_config(
  state: &ThreadSafeState,
  base: &msg::Base<'_>,
  data: Option<PinnedBuf>,
) -> Box<OpWithError> {
  assert!(data.is_none());
  let inner = base.inner_as_compiler_config().unwrap();
  let cmd_id = base.cmd_id();
  let compiler_type = inner.compiler_type().unwrap();

  Box::new(futures::future::result(|| -> OpResult {
    let builder = &mut FlatBufferBuilder::new();
    let (path, out) = match get_compiler_config(state, compiler_type) {
      Some(val) => val,
      _ => ("".to_owned(), "".as_bytes().to_owned()),
    };
    let data_off = builder.create_vector(&out);
    let msg_args = msg::CompilerConfigResArgs {
      path: Some(builder.create_string(&path)),
      data: Some(data_off),
    };
    let inner = msg::CompilerConfigRes::create(builder, &msg_args);
    Ok(serialize_response(
      cmd_id,
      builder,
      msg::BaseArgs {
        inner: Some(inner.as_union_value()),
        inner_type: msg::Any::CompilerConfigRes,
        ..Default::default()
      },
    ))
  }()))
}

fn op_chdir(
  _state: &ThreadSafeState,
  base: &msg::Base<'_>,
  data: Option<PinnedBuf>,
) -> Box<OpWithError> {
  assert!(data.is_none());
  let inner = base.inner_as_chdir().unwrap();
  let directory = inner.directory().unwrap();
  Box::new(futures::future::result(|| -> OpResult {
    std::env::set_current_dir(&directory)?;
    Ok(empty_buf())
  }()))
}

fn op_global_timer_stop(
  state: &ThreadSafeState,
  base: &msg::Base<'_>,
  data: Option<PinnedBuf>,
) -> Box<OpWithError> {
  assert!(base.sync());
  assert!(data.is_none());
  let state = state;
  let mut t = state.global_timer.lock().unwrap();
  t.cancel();
  ok_future(empty_buf())
}

fn op_global_timer(
  state: &ThreadSafeState,
  base: &msg::Base<'_>,
  data: Option<PinnedBuf>,
) -> Box<OpWithError> {
  assert!(!base.sync());
  assert!(data.is_none());
  let cmd_id = base.cmd_id();
  let inner = base.inner_as_global_timer().unwrap();
  let val = inner.timeout();
  assert!(val >= 0);

  let state = state;
  let mut t = state.global_timer.lock().unwrap();
  let deadline = Instant::now() + Duration::from_millis(val as u64);
  let f = t.new_timeout(deadline);

  Box::new(f.then(move |_| {
    let builder = &mut FlatBufferBuilder::new();
    let inner =
      msg::GlobalTimerRes::create(builder, &msg::GlobalTimerResArgs {});
    Ok(serialize_response(
      cmd_id,
      builder,
      msg::BaseArgs {
        inner: Some(inner.as_union_value()),
        inner_type: msg::Any::GlobalTimerRes,
        ..Default::default()
      },
    ))
  }))
}

fn op_set_env(
  state: &ThreadSafeState,
  base: &msg::Base<'_>,
  data: Option<PinnedBuf>,
) -> Box<OpWithError> {
  assert!(data.is_none());
  let inner = base.inner_as_set_env().unwrap();
  let key = inner.key().unwrap();
  let value = inner.value().unwrap();
  if let Err(e) = state.check_env() {
    return odd_future(e);
  }
  std::env::set_var(key, value);
  ok_future(empty_buf())
}

fn op_env(
  state: &ThreadSafeState,
  base: &msg::Base<'_>,
  data: Option<PinnedBuf>,
) -> Box<OpWithError> {
  assert!(data.is_none());
  let cmd_id = base.cmd_id();

  if let Err(e) = state.check_env() {
    return odd_future(e);
  }

  let builder = &mut FlatBufferBuilder::new();
  let vars: Vec<_> = std::env::vars()
    .map(|(key, value)| msg_util::serialize_key_value(builder, &key, &value))
    .collect();
  let tables = builder.create_vector(&vars);
  let inner = msg::EnvironRes::create(
    builder,
    &msg::EnvironResArgs { map: Some(tables) },
  );
  ok_future(serialize_response(
    cmd_id,
    builder,
    msg::BaseArgs {
      inner: Some(inner.as_union_value()),
      inner_type: msg::Any::EnvironRes,
      ..Default::default()
    },
  ))
}

fn op_permissions(
  state: &ThreadSafeState,
  base: &msg::Base<'_>,
  data: Option<PinnedBuf>,
) -> Box<OpWithError> {
  assert!(data.is_none());
  let cmd_id = base.cmd_id();
  let builder = &mut FlatBufferBuilder::new();
  let inner = msg::PermissionsRes::create(
    builder,
    &msg::PermissionsResArgs {
      run: state.permissions.allows_run(),
      read: state.permissions.allows_read(),
      write: state.permissions.allows_write(),
      net: state.permissions.allows_net(),
      env: state.permissions.allows_env(),
      high_precision: state.permissions.allows_high_precision(),
    },
  );
  ok_future(serialize_response(
    cmd_id,
    builder,
    msg::BaseArgs {
      inner: Some(inner.as_union_value()),
      inner_type: msg::Any::PermissionsRes,
      ..Default::default()
    },
  ))
}

fn op_revoke_permission(
  state: &ThreadSafeState,
  base: &msg::Base<'_>,
  data: Option<PinnedBuf>,
) -> Box<OpWithError> {
  assert!(data.is_none());
  let inner = base.inner_as_permission_revoke().unwrap();
  let permission = inner.permission().unwrap();
  let result = match permission {
    "run" => state.permissions.revoke_run(),
    "read" => state.permissions.revoke_read(),
    "write" => state.permissions.revoke_write(),
    "net" => state.permissions.revoke_net(),
    "env" => state.permissions.revoke_env(),
    "highPrecision" => state.permissions.revoke_high_precision(),
    _ => Ok(()),
  };
  if let Err(e) = result {
    return odd_future(e);
  }
  ok_future(empty_buf())
}

fn op_fetch(
  state: &ThreadSafeState,
  base: &msg::Base<'_>,
  data: Option<PinnedBuf>,
) -> Box<OpWithError> {
  let inner = base.inner_as_fetch().unwrap();
  let cmd_id = base.cmd_id();

  let header = inner.header().unwrap();
  assert!(header.is_request());
  let url = header.url().unwrap();

  let body = match data {
    None => hyper::Body::empty(),
    Some(buf) => hyper::Body::from(Vec::from(&*buf)),
  };

  let maybe_req = msg_util::deserialize_request(header, body);
  if let Err(e) = maybe_req {
    return odd_future(e);
  }
  let req = maybe_req.unwrap();

  if let Err(e) = state.check_net(url) {
    return odd_future(e);
  }

  let client = http_util::get_client();

  debug!("Before fetch {}", url);
  let future =
    client
      .request(req)
      .map_err(DenoError::from)
      .and_then(move |res| {
        let builder = &mut FlatBufferBuilder::new();
        let header_off = msg_util::serialize_http_response(builder, &res);
        let body = res.into_body();
        let body_resource = resources::add_hyper_body(body);
        let inner = msg::FetchRes::create(
          builder,
          &msg::FetchResArgs {
            header: Some(header_off),
            body_rid: body_resource.rid,
          },
        );

        Ok(serialize_response(
          cmd_id,
          builder,
          msg::BaseArgs {
            inner: Some(inner.as_union_value()),
            inner_type: msg::Any::FetchRes,
            ..Default::default()
          },
        ))
      });
  Box::new(future)
}

// This is just type conversion. Implement From trait?
// See https://github.com/tokio-rs/tokio/blob/ffd73a64e7ec497622b7f939e38017afe7124dc4/tokio-fs/src/lib.rs#L76-L85
fn convert_blocking<F>(f: F) -> Poll<Buf, DenoError>
where
  F: FnOnce() -> DenoResult<Buf>,
{
  use futures::Async::*;
  match tokio_threadpool::blocking(f) {
    Ok(Ready(Ok(v))) => Ok(v.into()),
    Ok(Ready(Err(err))) => Err(err),
    Ok(NotReady) => Ok(NotReady),
    Err(err) => panic!("blocking error {}", err),
  }
}

fn blocking<F>(is_sync: bool, f: F) -> Box<OpWithError>
where
  F: 'static + Send + FnOnce() -> DenoResult<Buf>,
{
  if is_sync {
    Box::new(futures::future::result(f()))
  } else {
    Box::new(tokio_util::poll_fn(move || convert_blocking(f)))
  }
}

fn op_make_temp_dir(
  state: &ThreadSafeState,
  base: &msg::Base<'_>,
  data: Option<PinnedBuf>,
) -> Box<OpWithError> {
  assert!(data.is_none());
  let base = Box::new(*base);
  let inner = base.inner_as_make_temp_dir().unwrap();
  let cmd_id = base.cmd_id();

  // FIXME
  if let Err(e) = state.check_write("make_temp") {
    return odd_future(e);
  }

  let dir = inner.dir().map(PathBuf::from);
  let prefix = inner.prefix().map(String::from);
  let suffix = inner.suffix().map(String::from);

  blocking(base.sync(), move || -> OpResult {
    // TODO(piscisaureus): use byte vector for paths, not a string.
    // See https://github.com/denoland/deno/issues/627.
    // We can't assume that paths are always valid utf8 strings.
    let path = deno_fs::make_temp_dir(
      // Converting Option<String> to Option<&str>
      dir.as_ref().map(|x| &**x),
      prefix.as_ref().map(|x| &**x),
      suffix.as_ref().map(|x| &**x),
    )?;
    let builder = &mut FlatBufferBuilder::new();
    let path_off = builder.create_string(path.to_str().unwrap());
    let inner = msg::MakeTempDirRes::create(
      builder,
      &msg::MakeTempDirResArgs {
        path: Some(path_off),
      },
    );
    Ok(serialize_response(
      cmd_id,
      builder,
      msg::BaseArgs {
        inner: Some(inner.as_union_value()),
        inner_type: msg::Any::MakeTempDirRes,
        ..Default::default()
      },
    ))
  })
}

fn op_mkdir(
  state: &ThreadSafeState,
  base: &msg::Base<'_>,
  data: Option<PinnedBuf>,
) -> Box<OpWithError> {
  assert!(data.is_none());
  let inner = base.inner_as_mkdir().unwrap();
  let path = match deno_dir::resolve_file_url(
    inner.path().unwrap().to_string(),
    ".".to_string(),
  ) {
    Err(err) => return odd_future(DenoError::from(err)),
    Ok(v) => v.path().to_string(),
  };
  let recursive = inner.recursive();
  let mode = inner.mode();

  if let Err(e) = state.check_write(&path) {
    return odd_future(e);
  }

  blocking(base.sync(), move || {
    debug!("op_mkdir {}", path);
    deno_fs::mkdir(Path::new(&path), mode, recursive)?;
    Ok(empty_buf())
  })
}

fn op_chmod(
  state: &ThreadSafeState,
  base: &msg::Base<'_>,
  data: Option<PinnedBuf>,
) -> Box<OpWithError> {
  assert!(data.is_none());
  let inner = base.inner_as_chmod().unwrap();
  let _mode = inner.mode();
  let path = match deno_dir::resolve_file_url(
    inner.path().unwrap().to_string(),
    ".".to_string(),
  ) {
    Err(err) => return odd_future(DenoError::from(err)),
    Ok(v) => v.path().to_string(),
  };

  if let Err(e) = state.check_write(&path) {
    return odd_future(e);
  }

  blocking(base.sync(), move || {
    debug!("op_chmod {}", &path);
    let path = PathBuf::from(&path);
    // Still check file/dir exists on windows
    let _metadata = fs::metadata(&path)?;
    // Only work in unix
    #[cfg(any(unix))]
    {
      // We need to use underscore to compile in Windows.
      #[cfg_attr(
        feature = "cargo-clippy",
        allow(clippy::used_underscore_binding)
      )]
      let mut permissions = _metadata.permissions();
      #[cfg_attr(
        feature = "cargo-clippy",
        allow(clippy::used_underscore_binding)
      )]
      permissions.set_mode(_mode);
      fs::set_permissions(&path, permissions)?;
    }
    Ok(empty_buf())
  })
}

fn op_open(
  state: &ThreadSafeState,
  base: &msg::Base<'_>,
  data: Option<PinnedBuf>,
) -> Box<OpWithError> {
  assert!(data.is_none());
  let cmd_id = base.cmd_id();
  let inner = base.inner_as_open().unwrap();
  let filename = match deno_dir::resolve_file_url(
    inner.filename().unwrap().to_string(),
    ".".to_string(),
  ) {
    Err(err) => return odd_future(DenoError::from(err)),
    Ok(v) => v.to_file_path().unwrap(),
  };
  let filename_ = filename.to_str().unwrap();
  let mode = inner.mode().unwrap();

  let mut open_options = tokio::fs::OpenOptions::new();

  match mode {
    "r" => {
      open_options.read(true);
    }
    "r+" => {
      open_options.read(true).write(true);
    }
    "w" => {
      open_options.create(true).write(true).truncate(true);
    }
    "w+" => {
      open_options
        .read(true)
        .create(true)
        .write(true)
        .truncate(true);
    }
    "a" => {
      open_options.create(true).append(true);
    }
    "a+" => {
      open_options.read(true).create(true).append(true);
    }
    "x" => {
      open_options.create_new(true).write(true);
    }
    "x+" => {
      open_options.create_new(true).read(true).write(true);
    }
    &_ => {
      panic!("Unknown file open mode.");
    }
  }

  match mode {
    "r" => {
      if let Err(e) = state.check_read(filename_) {
        return odd_future(e);
      }
    }
    "w" | "a" | "x" => {
      if let Err(e) = state.check_write(filename_) {
        return odd_future(e);
      }
    }
    &_ => {
      if let Err(e) = state.check_read(filename_) {
        return odd_future(e);
      }
      if let Err(e) = state.check_write(filename_) {
        return odd_future(e);
      }
    }
  }

  let op = open_options
    .open(filename)
    .map_err(DenoError::from)
    .and_then(move |fs_file| -> OpResult {
      let resource = resources::add_fs_file(fs_file);
      let builder = &mut FlatBufferBuilder::new();
      let inner =
        msg::OpenRes::create(builder, &msg::OpenResArgs { rid: resource.rid });
      Ok(serialize_response(
        cmd_id,
        builder,
        msg::BaseArgs {
          inner: Some(inner.as_union_value()),
          inner_type: msg::Any::OpenRes,
          ..Default::default()
        },
      ))
    });
  Box::new(op)
}

fn op_close(
  _state: &ThreadSafeState,
  base: &msg::Base<'_>,
  data: Option<PinnedBuf>,
) -> Box<OpWithError> {
  assert!(data.is_none());
  let inner = base.inner_as_close().unwrap();
  let rid = inner.rid();
  match resources::lookup(rid) {
    None => odd_future(errors::bad_resource()),
    Some(resource) => {
      resource.close();
      ok_future(empty_buf())
    }
  }
}

fn op_kill(
  _state: &ThreadSafeState,
  base: &msg::Base<'_>,
  data: Option<PinnedBuf>,
) -> Box<OpWithError> {
  assert!(data.is_none());
  let inner = base.inner_as_kill().unwrap();
  let pid = inner.pid();
  let signo = inner.signo();
  match kill(pid, signo) {
    Ok(_) => ok_future(empty_buf()),
    Err(e) => odd_future(e),
  }
}

fn op_shutdown(
  _state: &ThreadSafeState,
  base: &msg::Base<'_>,
  data: Option<PinnedBuf>,
) -> Box<OpWithError> {
  assert!(data.is_none());
  let inner = base.inner_as_shutdown().unwrap();
  let rid = inner.rid();
  let how = inner.how();
  match resources::lookup(rid) {
    None => odd_future(errors::bad_resource()),
    Some(mut resource) => {
      let shutdown_mode = match how {
        0 => Shutdown::Read,
        1 => Shutdown::Write,
        _ => unimplemented!(),
      };
      blocking(base.sync(), move || {
        // Use UFCS for disambiguation
        Resource::shutdown(&mut resource, shutdown_mode)?;
        Ok(empty_buf())
      })
    }
  }
}

fn op_read(
  _state: &ThreadSafeState,
  base: &msg::Base<'_>,
  data: Option<PinnedBuf>,
) -> Box<OpWithError> {
  let cmd_id = base.cmd_id();
  let inner = base.inner_as_read().unwrap();
  let rid = inner.rid();

  match resources::lookup(rid) {
    None => odd_future(errors::bad_resource()),
    Some(resource) => {
      let op = tokio::io::read(resource, data.unwrap())
        .map_err(DenoError::from)
        .and_then(move |(_resource, _buf, nread)| {
          let builder = &mut FlatBufferBuilder::new();
          let inner = msg::ReadRes::create(
            builder,
            &msg::ReadResArgs {
              nread: nread as u32,
              eof: nread == 0,
            },
          );
          Ok(serialize_response(
            cmd_id,
            builder,
            msg::BaseArgs {
              inner: Some(inner.as_union_value()),
              inner_type: msg::Any::ReadRes,
              ..Default::default()
            },
          ))
        });
      Box::new(op)
    }
  }
}

fn op_write(
  _state: &ThreadSafeState,
  base: &msg::Base<'_>,
  data: Option<PinnedBuf>,
) -> Box<OpWithError> {
  let cmd_id = base.cmd_id();
  let inner = base.inner_as_write().unwrap();
  let rid = inner.rid();

  match resources::lookup(rid) {
    None => odd_future(errors::bad_resource()),
    Some(resource) => {
      let op = tokio_write::write(resource, data.unwrap())
        .map_err(DenoError::from)
        .and_then(move |(_resource, _buf, nwritten)| {
          let builder = &mut FlatBufferBuilder::new();
          let inner = msg::WriteRes::create(
            builder,
            &msg::WriteResArgs {
              nbyte: nwritten as u32,
            },
          );
          Ok(serialize_response(
            cmd_id,
            builder,
            msg::BaseArgs {
              inner: Some(inner.as_union_value()),
              inner_type: msg::Any::WriteRes,
              ..Default::default()
            },
          ))
        });
      Box::new(op)
    }
  }
}

fn op_seek(
  _state: &ThreadSafeState,
  base: &msg::Base<'_>,
  data: Option<PinnedBuf>,
) -> Box<OpWithError> {
  assert!(data.is_none());
  let _cmd_id = base.cmd_id();
  let inner = base.inner_as_seek().unwrap();
  let rid = inner.rid();
  let offset = inner.offset();
  let whence = inner.whence();

  match resources::lookup(rid) {
    None => odd_future(errors::bad_resource()),
    Some(resource) => {
      let op = resources::seek(resource, offset, whence)
        .and_then(move |_| Ok(empty_buf()));
      Box::new(op)
    }
  }
}

fn op_remove(
  state: &ThreadSafeState,
  base: &msg::Base<'_>,
  data: Option<PinnedBuf>,
) -> Box<OpWithError> {
  assert!(data.is_none());
  let inner = base.inner_as_remove().unwrap();
  let path = match deno_dir::resolve_file_url(
    inner.path().unwrap().to_string(),
    ".".to_string(),
  ) {
    Err(err) => return odd_future(DenoError::from(err)),
    Ok(v) => v.to_file_path().unwrap(),
  };
  let path_ = path.to_str().unwrap();
  let recursive = inner.recursive();

  if let Err(e) = state.check_write(path_) {
    return odd_future(e);
  }

  blocking(base.sync(), move || {
    debug!("op_remove {}", path.display());
    let metadata = fs::metadata(&path)?;
    if metadata.is_file() {
      fs::remove_file(&path)?;
    } else if recursive {
      remove_dir_all(&path)?;
    } else {
      fs::remove_dir(&path)?;
    }
    Ok(empty_buf())
  })
}

fn op_copy_file(
  state: &ThreadSafeState,
  base: &msg::Base<'_>,
  data: Option<PinnedBuf>,
) -> Box<OpWithError> {
  assert!(data.is_none());
  let inner = base.inner_as_copy_file().unwrap();
  let from = match deno_dir::resolve_file_url(
    inner.from().unwrap().to_string(),
    ".".to_string(),
  ) {
    Err(err) => return odd_future(DenoError::from(err)),
    Ok(v) => v.to_file_path().unwrap(),
  };
  let from_ = from.to_str().unwrap();
  let to = match deno_dir::resolve_file_url(
    inner.to().unwrap().to_string(),
    ".".to_string(),
  ) {
    Err(err) => return odd_future(DenoError::from(err)),
    Ok(v) => v,
  };
  let to_ = to.path();

  if let Err(e) = state.check_read(from_) {
    return odd_future(e);
  }
  if let Err(e) = state.check_write(&to_) {
    return odd_future(e);
  }

  debug!("op_copy_file {} {}", from.display(), to);
  blocking(base.sync(), move || {
    // On *nix, Rust deem non-existent path as invalid input
    // See https://github.com/rust-lang/rust/issues/54800
    // Once the issue is reolved, we should remove this workaround.
    if cfg!(unix) && !from.is_file() {
      return Err(errors::new(
        ErrorKind::NotFound,
        "File not found".to_string(),
      ));
    }

    fs::copy(&from, &to.to_file_path().unwrap())?;
    Ok(empty_buf())
  })
}

macro_rules! to_seconds {
  ($time:expr) => {{
    // Unwrap is safe here as if the file is before the unix epoch
    // something is very wrong.
    $time
      .and_then(|t| Ok(t.duration_since(UNIX_EPOCH).unwrap().as_secs()))
      .unwrap_or(0)
  }};
}

#[cfg(any(unix))]
fn get_mode(perm: &fs::Permissions) -> u32 {
  perm.mode()
}

#[cfg(not(any(unix)))]
fn get_mode(_perm: &fs::Permissions) -> u32 {
  0
}

fn op_cwd(
  _state: &ThreadSafeState,
  base: &msg::Base<'_>,
  data: Option<PinnedBuf>,
) -> Box<OpWithError> {
  assert!(data.is_none());
  let cmd_id = base.cmd_id();
  Box::new(futures::future::result(|| -> OpResult {
    let path = std::env::current_dir()?;
    let builder = &mut FlatBufferBuilder::new();
    let cwd =
      builder.create_string(&path.into_os_string().into_string().unwrap());
    let inner =
      msg::CwdRes::create(builder, &msg::CwdResArgs { cwd: Some(cwd) });
    Ok(serialize_response(
      cmd_id,
      builder,
      msg::BaseArgs {
        inner: Some(inner.as_union_value()),
        inner_type: msg::Any::CwdRes,
        ..Default::default()
      },
    ))
  }()))
}

fn op_stat(
  state: &ThreadSafeState,
  base: &msg::Base<'_>,
  data: Option<PinnedBuf>,
) -> Box<OpWithError> {
  assert!(data.is_none());
  let inner = base.inner_as_stat().unwrap();
  let cmd_id = base.cmd_id();
  let filename = match deno_dir::resolve_file_url(
    inner.filename().unwrap().to_string(),
    ".".to_string(),
  ) {
    Err(err) => return odd_future(DenoError::from(err)),
    Ok(v) => v.to_file_path().unwrap(),
  };
  let filename_ = filename.to_str().unwrap().to_string();
  let lstat = inner.lstat();

  if let Err(e) = state.check_read(&filename_) {
    return odd_future(e);
  }

  blocking(base.sync(), move || {
    let builder = &mut FlatBufferBuilder::new();
    debug!("op_stat {} {}", filename.display(), lstat);
    let metadata = if lstat {
      fs::symlink_metadata(&filename)?
    } else {
      fs::metadata(&filename)?
    };

    let filename_str = builder.create_string(&filename_);

    let inner = msg::StatRes::create(
      builder,
      &msg::StatResArgs {
        is_file: metadata.is_file(),
        is_symlink: metadata.file_type().is_symlink(),
        len: metadata.len(),
        modified: to_seconds!(metadata.modified()),
        accessed: to_seconds!(metadata.accessed()),
        created: to_seconds!(metadata.created()),
        mode: get_mode(&metadata.permissions()),
        has_mode: cfg!(target_family = "unix"),
        path: Some(filename_str),
        ..Default::default()
      },
    );

    Ok(serialize_response(
      cmd_id,
      builder,
      msg::BaseArgs {
        inner: Some(inner.as_union_value()),
        inner_type: msg::Any::StatRes,
        ..Default::default()
      },
    ))
  })
}

fn op_read_dir(
  state: &ThreadSafeState,
  base: &msg::Base<'_>,
  data: Option<PinnedBuf>,
) -> Box<OpWithError> {
  assert!(data.is_none());
  let inner = base.inner_as_read_dir().unwrap();
  let cmd_id = base.cmd_id();
  let path = match deno_dir::resolve_file_url(
    inner.path().unwrap().to_string(),
    ".".to_string(),
  ) {
    Err(err) => return odd_future(DenoError::from(err)),
    Ok(v) => v.to_file_path().unwrap(),
  };
  let path_ = path.to_str().unwrap();

  if let Err(e) = state.check_read(path_) {
    return odd_future(e);
  }

  blocking(base.sync(), move || -> OpResult {
    debug!("op_read_dir {}", path.display());
    let builder = &mut FlatBufferBuilder::new();
    let entries: Vec<_> = fs::read_dir(path)?
      .map(|entry| {
        let entry = entry.unwrap();
        let metadata = entry.metadata().unwrap();
        let file_type = metadata.file_type();
        let name = builder.create_string(entry.file_name().to_str().unwrap());
        let path = builder.create_string(entry.path().to_str().unwrap());

        msg::StatRes::create(
          builder,
          &msg::StatResArgs {
            is_file: file_type.is_file(),
            is_symlink: file_type.is_symlink(),
            len: metadata.len(),
            modified: to_seconds!(metadata.modified()),
            accessed: to_seconds!(metadata.accessed()),
            created: to_seconds!(metadata.created()),
            name: Some(name),
            path: Some(path),
            mode: get_mode(&metadata.permissions()),
            has_mode: cfg!(target_family = "unix"),
          },
        )
      }).collect();

    let entries = builder.create_vector(&entries);
    let inner = msg::ReadDirRes::create(
      builder,
      &msg::ReadDirResArgs {
        entries: Some(entries),
      },
    );
    Ok(serialize_response(
      cmd_id,
      builder,
      msg::BaseArgs {
        inner: Some(inner.as_union_value()),
        inner_type: msg::Any::ReadDirRes,
        ..Default::default()
      },
    ))
  })
}

fn op_rename(
  state: &ThreadSafeState,
  base: &msg::Base<'_>,
  data: Option<PinnedBuf>,
) -> Box<OpWithError> {
  assert!(data.is_none());
  let inner = base.inner_as_rename().unwrap();
  let oldpath = match deno_dir::resolve_file_url(
    inner.oldpath().unwrap().to_string(),
    ".".to_string(),
  ) {
    Err(err) => return odd_future(DenoError::from(err)),
    Ok(v) => v.to_file_path().unwrap(),
  };
  let newpath = match deno_dir::resolve_file_url(
    inner.newpath().unwrap().to_string(),
    ".".to_string(),
  ) {
    Err(err) => return odd_future(DenoError::from(err)),
    Ok(v) => v,
  };
  let newpath_ = newpath.path();

  if let Err(e) = state.check_write(&newpath_) {
    return odd_future(e);
  }
  blocking(base.sync(), move || -> OpResult {
    debug!("op_rename {} {}", oldpath.display(), newpath);
    fs::rename(&oldpath, &newpath.to_file_path().unwrap())?;
    Ok(empty_buf())
  })
}

fn op_link(
  state: &ThreadSafeState,
  base: &msg::Base<'_>,
  data: Option<PinnedBuf>,
) -> Box<OpWithError> {
  assert!(data.is_none());
  let inner = base.inner_as_link().unwrap();
  let oldname = match deno_dir::resolve_file_url(
    inner.oldname().unwrap().to_string(),
    ".".to_string(),
  ) {
    Err(err) => return odd_future(DenoError::from(err)),
    Ok(v) => v.to_file_path().unwrap(),
  };
  let newname = match deno_dir::resolve_file_url(
    inner.newname().unwrap().to_string(),
    ".".to_string(),
  ) {
    Err(err) => return odd_future(DenoError::from(err)),
    Ok(v) => v,
  };
  let newname_ = newname.path();

  if let Err(e) = state.check_write(&newname_) {
    return odd_future(e);
  }

  blocking(base.sync(), move || -> OpResult {
    debug!("op_link {} {}", oldname.display(), newname);
    std::fs::hard_link(&oldname, &newname.to_file_path().unwrap())?;
    Ok(empty_buf())
  })
}

fn op_symlink(
  state: &ThreadSafeState,
  base: &msg::Base<'_>,
  data: Option<PinnedBuf>,
) -> Box<OpWithError> {
  assert!(data.is_none());
  let inner = base.inner_as_symlink().unwrap();
  let oldname = match deno_dir::resolve_file_url(
    inner.oldname().unwrap().to_string(),
    ".".to_string(),
  ) {
    Err(err) => return odd_future(DenoError::from(err)),
    Ok(v) => v.to_file_path().unwrap(),
  };
  let newname = match deno_dir::resolve_file_url(
    inner.newname().unwrap().to_string(),
    ".".to_string(),
  ) {
    Err(err) => return odd_future(DenoError::from(err)),
    Ok(v) => v,
  };
  let newname_ = newname.path();

  if let Err(e) = state.check_write(&newname_) {
    return odd_future(e);
  }
  // TODO Use type for Windows.
  if cfg!(windows) {
    return odd_future(errors::new(
      ErrorKind::Other,
      "Not implemented".to_string(),
    ));
  }
  blocking(base.sync(), move || -> OpResult {
    debug!("op_symlink {} {}", oldname.display(), newname);
    #[cfg(any(unix))]
    std::os::unix::fs::symlink(&oldname, &newname.to_file_path().unwrap())?;
    Ok(empty_buf())
  })
}

fn op_read_link(
  state: &ThreadSafeState,
  base: &msg::Base<'_>,
  data: Option<PinnedBuf>,
) -> Box<OpWithError> {
  assert!(data.is_none());
  let inner = base.inner_as_readlink().unwrap();
  let cmd_id = base.cmd_id();
  let name = match deno_dir::resolve_file_url(
    inner.name().unwrap().to_string(),
    ".".to_string(),
  ) {
    Err(err) => return odd_future(DenoError::from(err)),
    Ok(v) => v,
  };
  let name_ = name.path();

  if let Err(e) = state.check_read(name_) {
    return odd_future(e);
  }

  blocking(base.sync(), move || -> OpResult {
    debug!("op_read_link {}", name);
    let path = fs::read_link(&name.to_file_path().unwrap())?;
    let builder = &mut FlatBufferBuilder::new();
    let path_off = builder.create_string(path.to_str().unwrap());
    let inner = msg::ReadlinkRes::create(
      builder,
      &msg::ReadlinkResArgs {
        path: Some(path_off),
      },
    );
    Ok(serialize_response(
      cmd_id,
      builder,
      msg::BaseArgs {
        inner: Some(inner.as_union_value()),
        inner_type: msg::Any::ReadlinkRes,
        ..Default::default()
      },
    ))
  })
}

fn op_repl_start(
  state: &ThreadSafeState,
  base: &msg::Base<'_>,
  data: Option<PinnedBuf>,
) -> Box<OpWithError> {
  assert!(data.is_none());
  let inner = base.inner_as_repl_start().unwrap();
  let cmd_id = base.cmd_id();
  let history_file = String::from(inner.history_file().unwrap());

  debug!("op_repl_start {}", history_file);
  let history_path = repl::history_path(&state.dir, &history_file);
  let repl = repl::Repl::new(history_path);
  let resource = resources::add_repl(repl);

  let builder = &mut FlatBufferBuilder::new();
  let inner = msg::ReplStartRes::create(
    builder,
    &msg::ReplStartResArgs { rid: resource.rid },
  );
  ok_future(serialize_response(
    cmd_id,
    builder,
    msg::BaseArgs {
      inner: Some(inner.as_union_value()),
      inner_type: msg::Any::ReplStartRes,
      ..Default::default()
    },
  ))
}

fn op_repl_readline(
  _state: &ThreadSafeState,
  base: &msg::Base<'_>,
  data: Option<PinnedBuf>,
) -> Box<OpWithError> {
  assert!(data.is_none());
  let inner = base.inner_as_repl_readline().unwrap();
  let cmd_id = base.cmd_id();
  let rid = inner.rid();
  let prompt = inner.prompt().unwrap().to_owned();
  debug!("op_repl_readline {} {}", rid, prompt);

  blocking(base.sync(), move || -> OpResult {
    let repl = resources::get_repl(rid)?;
    let line = repl.lock().unwrap().readline(&prompt)?;

    let builder = &mut FlatBufferBuilder::new();
    let line_off = builder.create_string(&line);
    let inner = msg::ReplReadlineRes::create(
      builder,
      &msg::ReplReadlineResArgs {
        line: Some(line_off),
      },
    );
    Ok(serialize_response(
      cmd_id,
      builder,
      msg::BaseArgs {
        inner: Some(inner.as_union_value()),
        inner_type: msg::Any::ReplReadlineRes,
        ..Default::default()
      },
    ))
  })
}

fn op_truncate(
  state: &ThreadSafeState,
  base: &msg::Base<'_>,
  data: Option<PinnedBuf>,
) -> Box<OpWithError> {
  assert!(data.is_none());

  let inner = base.inner_as_truncate().unwrap();
  let filename = match deno_dir::resolve_file_url(
    inner.name().unwrap().to_string(),
    ".".to_string(),
  ) {
    Err(err) => return odd_future(DenoError::from(err)),
    Ok(v) => v.to_file_path().unwrap(),
  };
  let filename_ = filename.to_str().unwrap().to_string();
  let len = inner.len();

  if let Err(e) = state.check_write(&filename_) {
    return odd_future(e);
  }

  blocking(base.sync(), move || {
    debug!("op_truncate {} {}", filename_, len);
    let f = fs::OpenOptions::new().write(true).open(&filename)?;
    f.set_len(u64::from(len))?;
    Ok(empty_buf())
  })
}

fn op_utime(
  state: &ThreadSafeState,
  base: &msg::Base<'_>,
  data: Option<PinnedBuf>,
) -> Box<OpWithError> {
  assert!(data.is_none());

  let inner = base.inner_as_utime().unwrap();
  let filename = String::from(inner.filename().unwrap());
  let atime = inner.atime();
  let mtime = inner.mtime();

  if let Err(e) = state.check_write(&filename) {
    return odd_future(e);
  }

  blocking(base.sync(), move || {
    debug!("op_utimes {} {} {}", filename, atime, mtime);
    utime::set_file_times(filename, atime, mtime)?;
    Ok(empty_buf())
  })
}

fn op_listen(
  state: &ThreadSafeState,
  base: &msg::Base<'_>,
  data: Option<PinnedBuf>,
) -> Box<OpWithError> {
  assert!(data.is_none());
  if let Err(e) = state.check_net("listen") {
    return odd_future(e);
  }

  let cmd_id = base.cmd_id();
  let inner = base.inner_as_listen().unwrap();
  let network = inner.network().unwrap();
  assert_eq!(network, "tcp");
  let address = inner.address().unwrap();

  Box::new(futures::future::result((move || {
    let addr = resolve_addr(address).wait()?;

    let listener = TcpListener::bind(&addr)?;
    let resource = resources::add_tcp_listener(listener);

    let builder = &mut FlatBufferBuilder::new();
    let inner = msg::ListenRes::create(
      builder,
      &msg::ListenResArgs { rid: resource.rid },
    );
    Ok(serialize_response(
      cmd_id,
      builder,
      msg::BaseArgs {
        inner: Some(inner.as_union_value()),
        inner_type: msg::Any::ListenRes,
        ..Default::default()
      },
    ))
  })()))
}

fn new_conn(cmd_id: u32, tcp_stream: TcpStream) -> OpResult {
  let tcp_stream_resource = resources::add_tcp_stream(tcp_stream);
  // TODO forward socket_addr to client.

  let builder = &mut FlatBufferBuilder::new();
  let inner = msg::NewConn::create(
    builder,
    &msg::NewConnArgs {
      rid: tcp_stream_resource.rid,
      ..Default::default()
    },
  );
  Ok(serialize_response(
    cmd_id,
    builder,
    msg::BaseArgs {
      inner: Some(inner.as_union_value()),
      inner_type: msg::Any::NewConn,
      ..Default::default()
    },
  ))
}

fn op_accept(
  state: &ThreadSafeState,
  base: &msg::Base<'_>,
  data: Option<PinnedBuf>,
) -> Box<OpWithError> {
  assert!(data.is_none());
  if let Err(e) = state.check_net("accept") {
    return odd_future(e);
  }
  let cmd_id = base.cmd_id();
  let inner = base.inner_as_accept().unwrap();
  let server_rid = inner.rid();

  match resources::lookup(server_rid) {
    None => odd_future(errors::bad_resource()),
    Some(server_resource) => {
      let op = tokio_util::accept(server_resource)
        .map_err(DenoError::from)
        .and_then(move |(tcp_stream, _socket_addr)| {
          new_conn(cmd_id, tcp_stream)
        });
      Box::new(op)
    }
  }
}

fn op_dial(
  state: &ThreadSafeState,
  base: &msg::Base<'_>,
  data: Option<PinnedBuf>,
) -> Box<OpWithError> {
  assert!(data.is_none());
  if let Err(e) = state.check_net("dial") {
    return odd_future(e);
  }
  let cmd_id = base.cmd_id();
  let inner = base.inner_as_dial().unwrap();
  let network = inner.network().unwrap();
  assert_eq!(network, "tcp"); // TODO Support others.
  let address = inner.address().unwrap();

  let op =
    resolve_addr(address)
      .map_err(DenoError::from)
      .and_then(move |addr| {
        TcpStream::connect(&addr)
          .map_err(DenoError::from)
          .and_then(move |tcp_stream| new_conn(cmd_id, tcp_stream))
      });
  Box::new(op)
}

fn op_metrics(
  state: &ThreadSafeState,
  base: &msg::Base<'_>,
  data: Option<PinnedBuf>,
) -> Box<OpWithError> {
  assert!(data.is_none());
  let cmd_id = base.cmd_id();

  let builder = &mut FlatBufferBuilder::new();
  let inner = msg::MetricsRes::create(
    builder,
    &msg::MetricsResArgs::from(&state.metrics),
  );
  ok_future(serialize_response(
    cmd_id,
    builder,
    msg::BaseArgs {
      inner: Some(inner.as_union_value()),
      inner_type: msg::Any::MetricsRes,
      ..Default::default()
    },
  ))
}

fn op_resources(
  _state: &ThreadSafeState,
  base: &msg::Base<'_>,
  data: Option<PinnedBuf>,
) -> Box<OpWithError> {
  assert!(data.is_none());
  let cmd_id = base.cmd_id();

  let builder = &mut FlatBufferBuilder::new();
  let serialized_resources = table_entries();

  let res: Vec<_> = serialized_resources
    .iter()
    .map(|(key, value)| {
      let repr = builder.create_string(value);

      msg::Resource::create(
        builder,
        &msg::ResourceArgs {
          rid: *key,
          repr: Some(repr),
        },
      )
    }).collect();

  let resources = builder.create_vector(&res);
  let inner = msg::ResourcesRes::create(
    builder,
    &msg::ResourcesResArgs {
      resources: Some(resources),
    },
  );

  ok_future(serialize_response(
    cmd_id,
    builder,
    msg::BaseArgs {
      inner: Some(inner.as_union_value()),
      inner_type: msg::Any::ResourcesRes,
      ..Default::default()
    },
  ))
}

fn subprocess_stdio_map(v: msg::ProcessStdio) -> std::process::Stdio {
  match v {
    msg::ProcessStdio::Inherit => std::process::Stdio::inherit(),
    msg::ProcessStdio::Piped => std::process::Stdio::piped(),
    msg::ProcessStdio::Null => std::process::Stdio::null(),
  }
}

fn op_run(
  state: &ThreadSafeState,
  base: &msg::Base<'_>,
  data: Option<PinnedBuf>,
) -> Box<OpWithError> {
  assert!(base.sync());
  let cmd_id = base.cmd_id();

  if let Err(e) = state.check_run() {
    return odd_future(e);
  }

  assert!(data.is_none());
  let inner = base.inner_as_run().unwrap();
  let args = inner.args().unwrap();
  let env = inner.env().unwrap();
  let cwd = inner.cwd();

  let mut c = Command::new(args.get(0));
  (1..args.len()).for_each(|i| {
    let arg = args.get(i);
    c.arg(arg);
  });
  cwd.map(|d| c.current_dir(d));
  (0..env.len()).for_each(|i| {
    let entry = env.get(i);
    c.env(entry.key().unwrap(), entry.value().unwrap());
  });

  c.stdin(subprocess_stdio_map(inner.stdin()));
  c.stdout(subprocess_stdio_map(inner.stdout()));
  c.stderr(subprocess_stdio_map(inner.stderr()));

  // Spawn the command.
  let child = match c.spawn_async() {
    Ok(v) => v,
    Err(err) => {
      return odd_future(err.into());
    }
  };

  let pid = child.id();
  let resources = resources::add_child(child);

  let mut res_args = msg::RunResArgs {
    rid: resources.child_rid,
    pid,
    ..Default::default()
  };

  if let Some(stdin_rid) = resources.stdin_rid {
    res_args.stdin_rid = stdin_rid;
  }
  if let Some(stdout_rid) = resources.stdout_rid {
    res_args.stdout_rid = stdout_rid;
  }
  if let Some(stderr_rid) = resources.stderr_rid {
    res_args.stderr_rid = stderr_rid;
  }

  let builder = &mut FlatBufferBuilder::new();
  let inner = msg::RunRes::create(builder, &res_args);
  ok_future(serialize_response(
    cmd_id,
    builder,
    msg::BaseArgs {
      inner: Some(inner.as_union_value()),
      inner_type: msg::Any::RunRes,
      ..Default::default()
    },
  ))
}

fn op_run_status(
  state: &ThreadSafeState,
  base: &msg::Base<'_>,
  data: Option<PinnedBuf>,
) -> Box<OpWithError> {
  assert!(data.is_none());
  let cmd_id = base.cmd_id();
  let inner = base.inner_as_run_status().unwrap();
  let rid = inner.rid();

  if let Err(e) = state.check_run() {
    return odd_future(e);
  }

  let future = match resources::child_status(rid) {
    Err(e) => {
      return odd_future(e);
    }
    Ok(f) => f,
  };

  let future = future.and_then(move |run_status| {
    let code = run_status.code();

    #[cfg(unix)]
    let signal = run_status.signal();
    #[cfg(not(unix))]
    let signal = None;

    code
      .or(signal)
      .expect("Should have either an exit code or a signal.");
    let got_signal = signal.is_some();

    let builder = &mut FlatBufferBuilder::new();
    let inner = msg::RunStatusRes::create(
      builder,
      &msg::RunStatusResArgs {
        got_signal,
        exit_code: code.unwrap_or(-1),
        exit_signal: signal.unwrap_or(-1),
      },
    );
    Ok(serialize_response(
      cmd_id,
      builder,
      msg::BaseArgs {
        inner: Some(inner.as_union_value()),
        inner_type: msg::Any::RunStatusRes,
        ..Default::default()
      },
    ))
  });
  Box::new(future)
}

struct GetMessageFuture {
  pub state: ThreadSafeState,
}

impl Future for GetMessageFuture {
  type Item = Option<Buf>;
  type Error = ();

  fn poll(&mut self) -> Result<Async<Self::Item>, Self::Error> {
    let mut wc = self.state.worker_channels.lock().unwrap();
    wc.1
      .poll()
      .map_err(|err| panic!("worker_channel recv err {:?}", err))
  }
}

/// Get message from host as guest worker
fn op_worker_get_message(
  state: &ThreadSafeState,
  base: &msg::Base<'_>,
  data: Option<PinnedBuf>,
) -> Box<OpWithError> {
  assert!(data.is_none());
  let cmd_id = base.cmd_id();

  let op = GetMessageFuture {
    state: state.clone(),
  };
  let op = op.map_err(move |_| -> DenoError { unimplemented!() });
  let op = op.and_then(move |maybe_buf| -> DenoResult<Buf> {
    debug!("op_worker_get_message");
    let builder = &mut FlatBufferBuilder::new();

    let data = maybe_buf.as_ref().map(|buf| builder.create_vector(buf));
    let inner = msg::WorkerGetMessageRes::create(
      builder,
      &msg::WorkerGetMessageResArgs { data },
    );
    Ok(serialize_response(
      cmd_id,
      builder,
      msg::BaseArgs {
        inner: Some(inner.as_union_value()),
        inner_type: msg::Any::WorkerGetMessageRes,
        ..Default::default()
      },
    ))
  });
  Box::new(op)
}

/// Post message to host as guest worker
fn op_worker_post_message(
  state: &ThreadSafeState,
  base: &msg::Base<'_>,
  data: Option<PinnedBuf>,
) -> Box<OpWithError> {
  let cmd_id = base.cmd_id();

  let d = Vec::from(data.unwrap().as_ref()).into_boxed_slice();

  let tx = {
    let wc = state.worker_channels.lock().unwrap();
    wc.0.clone()
  };
  let op = tx.send(d);
  let op = op.map_err(|e| errors::new(ErrorKind::Other, e.to_string()));
  let op = op.and_then(move |_| -> DenoResult<Buf> {
    let builder = &mut FlatBufferBuilder::new();

    Ok(serialize_response(
      cmd_id,
      builder,
      msg::BaseArgs {
        ..Default::default()
      },
    ))
  });
  Box::new(op)
}

/// Create worker as the host
fn op_create_worker(
  state: &ThreadSafeState,
  base: &msg::Base<'_>,
  data: Option<PinnedBuf>,
) -> Box<OpWithError> {
  assert!(data.is_none());
  let cmd_id = base.cmd_id();
  let inner = base.inner_as_create_worker().unwrap();
  let specifier = inner.specifier().unwrap();

  Box::new(futures::future::result(move || -> OpResult {
    let parent_state = state.clone();

    let child_state = ThreadSafeState::new(
      parent_state.flags.clone(),
      parent_state.argv.clone(),
      op_selector_std,
    );
    let rid = child_state.resource.rid;
    let name = format!("USER-WORKER-{}", specifier);

    let mut worker =
      Worker::new(name, startup_data::deno_isolate_init(), child_state);
    js_check(worker.execute("denoMain()"));
    js_check(worker.execute("workerMain()"));

    let specifier_url =
      root_specifier_to_url(specifier).map_err(DenoError::from)?;

    // TODO(ry) Use execute_mod_async here.
    let result = worker.execute_mod(&specifier_url, false);
    match result {
      Ok(worker) => {
        let mut workers_tl = parent_state.workers.lock().unwrap();
        workers_tl.insert(rid, worker.shared());
        let builder = &mut FlatBufferBuilder::new();
        let msg_inner = msg::CreateWorkerRes::create(
          builder,
          &msg::CreateWorkerResArgs { rid },
        );
        Ok(serialize_response(
          cmd_id,
          builder,
          msg::BaseArgs {
            inner: Some(msg_inner.as_union_value()),
            inner_type: msg::Any::CreateWorkerRes,
            ..Default::default()
          },
        ))
      }
      Err((errors::RustOrJsError::Js(_), _worker)) => {
        Err(errors::worker_init_failed())
      }
      Err((errors::RustOrJsError::Rust(err), _worker)) => Err(err),
    }
  }()))
}

/// Return when the worker closes
fn op_host_get_worker_closed(
  state: &ThreadSafeState,
  base: &msg::Base<'_>,
  data: Option<PinnedBuf>,
) -> Box<OpWithError> {
  assert!(data.is_none());
  let cmd_id = base.cmd_id();
  let inner = base.inner_as_host_get_worker_closed().unwrap();
  let rid = inner.rid();
  let state = state.clone();

  let shared_worker_future = {
    let workers_tl = state.workers.lock().unwrap();
    let worker = workers_tl.get(&rid).unwrap();
    worker.clone()
  };

  Box::new(shared_worker_future.then(move |_result| {
    let builder = &mut FlatBufferBuilder::new();

    Ok(serialize_response(
      cmd_id,
      builder,
      msg::BaseArgs {
        ..Default::default()
      },
    ))
  }))
}

/// Get message from guest worker as host
fn op_host_get_message(
  _state: &ThreadSafeState,
  base: &msg::Base<'_>,
  data: Option<PinnedBuf>,
) -> Box<OpWithError> {
  assert!(data.is_none());
  let cmd_id = base.cmd_id();
  let inner = base.inner_as_host_get_message().unwrap();
  let rid = inner.rid();

  let op = resources::get_message_from_worker(rid);
  let op = op.map_err(move |_| -> DenoError { unimplemented!() });
  let op = op.and_then(move |maybe_buf| -> DenoResult<Buf> {
    let builder = &mut FlatBufferBuilder::new();

    let data = maybe_buf.as_ref().map(|buf| builder.create_vector(buf));
    let msg_inner = msg::HostGetMessageRes::create(
      builder,
      &msg::HostGetMessageResArgs { data },
    );
    Ok(serialize_response(
      cmd_id,
      builder,
      msg::BaseArgs {
        inner: Some(msg_inner.as_union_value()),
        inner_type: msg::Any::HostGetMessageRes,
        ..Default::default()
      },
    ))
  });
  Box::new(op)
}

/// Post message to guest worker as host
fn op_host_post_message(
  _state: &ThreadSafeState,
  base: &msg::Base<'_>,
  data: Option<PinnedBuf>,
) -> Box<OpWithError> {
  let cmd_id = base.cmd_id();
  let inner = base.inner_as_host_post_message().unwrap();
  let rid = inner.rid();

  let d = Vec::from(data.unwrap().as_ref()).into_boxed_slice();

  let op = resources::post_message_to_worker(rid, d);
  let op = op.map_err(|e| errors::new(ErrorKind::Other, e.to_string()));
  let op = op.and_then(move |_| -> DenoResult<Buf> {
    let builder = &mut FlatBufferBuilder::new();

    Ok(serialize_response(
      cmd_id,
      builder,
      msg::BaseArgs {
        ..Default::default()
      },
    ))
  });
  Box::new(op)
}<|MERGE_RESOLUTION|>--- conflicted
+++ resolved
@@ -1,11 +1,8 @@
 // Copyright 2018-2019 the Deno authors. All rights reserved. MIT license.
 use atty;
 use crate::ansi;
-<<<<<<< HEAD
 use crate::deno_dir;
-=======
 use crate::compiler::get_compiler_config;
->>>>>>> e4354ce7
 use crate::errors;
 use crate::errors::{DenoError, DenoResult, ErrorKind};
 use crate::fs as deno_fs;
