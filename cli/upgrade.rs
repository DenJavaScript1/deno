// Copyright 2018-2020 the Deno authors. All rights reserved. MIT license.

//! This module provides feature to upgrade deno executable
//!
//! At the moment it is only consumed using CLI but in
//! the future it can be easily extended to provide
//! the same functions as ops available in JS runtime.

extern crate semver_parser;
use crate::futures::FutureExt;
use crate::http_util::fetch_once;
use crate::http_util::FetchOnceResult;
use crate::op_error::OpError;
use crate::ErrBox;
use regex::Regex;
use reqwest::{redirect::Policy, Client};
use semver_parser::version::parse as semver_parse;
use semver_parser::version::Version;
use std::fs;
use std::future::Future;
use std::io::prelude::*;
use std::path::Path;
use std::path::PathBuf;
use std::pin::Pin;
use std::process::Command;
use std::process::Stdio;
use std::string::String;
use tempfile::TempDir;
use url::Url;

// TODO(ry) Auto detect target triples for the uploaded files.
#[cfg(windows)]
const ARCHIVE_NAME: &str = "deno-x86_64-pc-windows-msvc.zip";
#[cfg(target_os = "macos")]
const ARCHIVE_NAME: &str = "deno-x86_64-apple-darwin.zip";
#[cfg(target_os = "linux")]
const ARCHIVE_NAME: &str = "deno-x86_64-unknown-linux-gnu.zip";

async fn get_latest_version(client: &Client) -> Result<Version, ErrBox> {
  println!("Checking for latest version");
  let body = client
    .get(Url::parse(
      "https://github.com/denoland/deno/releases/latest",
    )?)
    .send()
    .await?
    .text()
    .await?;
  let v = find_version(&body)?;
  Ok(semver_parse(&v).unwrap())
}

/// Asynchronously updates deno executable to greatest version
/// if greatest version is available.
pub async fn upgrade_command(
  dry_run: bool,
  force: bool,
  version: Option<String>,
<<<<<<< HEAD
  output: Option<PathBuf>,
=======
  ca_file: Option<String>,
>>>>>>> c7afbdae
) -> Result<(), ErrBox> {
  let mut client_builder = Client::builder().redirect(Policy::none());

  // If we have been provided a CA Certificate, add it into the HTTP client
  if let Some(ca_file) = ca_file {
    let buf = std::fs::read(ca_file);
    let cert = reqwest::Certificate::from_pem(&buf.unwrap())?;
    client_builder = client_builder.add_root_certificate(cert);
  }

  let client = client_builder.build()?;

  let current_version = semver_parse(crate::version::DENO).unwrap();

  let install_version = match version {
    Some(passed_version) => match semver_parse(&passed_version) {
      Ok(ver) => {
        if !force && current_version == ver {
          println!("Version {} is already installed", &ver);
          return Ok(());
        } else {
          ver
        }
      }
      Err(_) => {
        eprintln!("Invalid semver passed");
        std::process::exit(1)
      }
    },
    None => {
      let latest_version = get_latest_version(&client).await?;

      if !force && current_version >= latest_version {
        println!(
          "Local deno version {} is the most recent release",
          &crate::version::DENO
        );
        return Ok(());
      } else {
        latest_version
      }
    }
  };

  let archive_data = download_package(
    &compose_url_to_exec(&install_version)?,
    client,
    &install_version,
  )
  .await?;
  let old_exe_path = std::env::current_exe()?;
  let new_exe_path = unpack(archive_data)?;
  let permissions = fs::metadata(&old_exe_path)?.permissions();
  fs::set_permissions(&new_exe_path, permissions)?;
  check_exe(&new_exe_path, &install_version)?;

  if !dry_run {
    match output {
      Some(path) => {
        fs::rename(&new_exe_path, &path)
          .or_else(|_| fs::copy(&new_exe_path, &path).map(|_| ()))?;
      }
      None => replace_exe(&new_exe_path, &old_exe_path)?,
    }
  }

  println!("Upgrade done successfully");

  Ok(())
}

fn download_package(
  url: &Url,
  client: Client,
  version: &Version,
) -> Pin<Box<dyn Future<Output = Result<Vec<u8>, ErrBox>>>> {
  println!("downloading {}", url);
  let url = url.clone();
  let version = version.clone();
  let fut = async move {
    match fetch_once(client.clone(), &url, None).await {
      Ok(result) => {
        println!(
          "Version has been found\nDeno is upgrading to version {}",
          &version
        );
        match result {
          FetchOnceResult::Code(source, _) => Ok(source),
          FetchOnceResult::NotModified => unreachable!(),
          FetchOnceResult::Redirect(_url, _) => {
            download_package(&_url, client, &version).await
          }
        }
      }
      Err(_) => {
        println!("Version has not been found, aborting");
        std::process::exit(1)
      }
    }
  };
  fut.boxed_local()
}

fn compose_url_to_exec(version: &Version) -> Result<Url, ErrBox> {
  let s = format!(
    "https://github.com/denoland/deno/releases/download/v{}/{}",
    version, ARCHIVE_NAME
  );
  Ok(Url::parse(&s)?)
}

fn find_version(text: &str) -> Result<String, ErrBox> {
  let re = Regex::new(r#"v([^\?]+)?""#)?;
  if let Some(_mat) = re.find(text) {
    let mat = _mat.as_str();
    return Ok(mat[1..mat.len() - 1].to_string());
  }
  Err(OpError::other("Cannot read latest tag version".to_string()).into())
}

fn unpack(archive_data: Vec<u8>) -> Result<PathBuf, ErrBox> {
  // We use into_path so that the tempdir is not automatically deleted. This is
  // useful for debugging upgrade, but also so this function can return a path
  // to the newly uncompressed file without fear of the tempdir being deleted.
  let temp_dir = TempDir::new()?.into_path();
  let exe_ext = if cfg!(windows) { "exe" } else { "" };
  let exe_path = temp_dir.join("deno").with_extension(exe_ext);
  assert!(!exe_path.exists());

  let archive_ext = Path::new(ARCHIVE_NAME)
    .extension()
    .and_then(|ext| ext.to_str())
    .unwrap();
  let unpack_status = match archive_ext {
    "gz" => {
      let exe_file = fs::File::create(&exe_path)?;
      let mut cmd = Command::new("gunzip")
        .arg("-c")
        .stdin(Stdio::piped())
        .stdout(Stdio::from(exe_file))
        .spawn()?;
      cmd.stdin.as_mut().unwrap().write_all(&archive_data)?;
      cmd.wait()?
    }
    "zip" if cfg!(windows) => {
      let archive_path = temp_dir.join("deno.zip");
      fs::write(&archive_path, &archive_data)?;
      Command::new("powershell.exe")
        .arg("-NoLogo")
        .arg("-NoProfile")
        .arg("-NonInteractive")
        .arg("-Command")
        .arg(
          "& {
            param($Path, $DestinationPath)
            trap { $host.ui.WriteErrorLine($_.Exception); exit 1 }
            Add-Type -AssemblyName System.IO.Compression.FileSystem
            [System.IO.Compression.ZipFile]::ExtractToDirectory(
              $Path,
              $DestinationPath
            );
          }",
        )
        .arg("-Path")
        .arg(format!("'{}'", &archive_path.to_str().unwrap()))
        .arg("-DestinationPath")
        .arg(format!("'{}'", &temp_dir.to_str().unwrap()))
        .spawn()?
        .wait()?
    }
    "zip" => {
      let archive_path = temp_dir.join("deno.zip");
      fs::write(&archive_path, &archive_data)?;
      Command::new("unzip")
        .current_dir(&temp_dir)
        .arg(archive_path)
        .spawn()?
        .wait()?
    }
    ext => panic!("Unsupported archive type: '{}'", ext),
  };
  assert!(unpack_status.success());
  assert!(exe_path.exists());
  Ok(exe_path)
}

fn replace_exe(new: &Path, old: &Path) -> Result<(), ErrBox> {
  if cfg!(windows) {
    // On windows you cannot replace the currently running executable.
    // so first we rename it to deno.old.exe
    fs::rename(old, old.with_extension("old.exe"))?;
  } else {
    fs::remove_file(old)?;
  }
  // Windows cannot rename files across device boundaries, so if rename fails,
  // we try again with copy.
  fs::rename(new, old).or_else(|_| fs::copy(new, old).map(|_| ()))?;
  Ok(())
}

fn check_exe(
  exe_path: &Path,
  expected_version: &Version,
) -> Result<(), ErrBox> {
  let output = Command::new(exe_path)
    .arg("-V")
    .stderr(std::process::Stdio::inherit())
    .output()?;
  let stdout = String::from_utf8(output.stdout)?;
  assert!(output.status.success());
  assert_eq!(stdout.trim(), format!("deno {}", expected_version));
  Ok(())
}

#[test]
fn test_find_version() {
  let url = "<html><body>You are being <a href=\"https://github.com/denoland/deno/releases/tag/v0.36.0\">redirected</a>.</body></html>";
  assert_eq!(find_version(url).unwrap(), "0.36.0".to_string());
}

#[test]
fn test_compose_url_to_exec() {
  let v = semver_parse("0.0.1").unwrap();
  let url = compose_url_to_exec(&v).unwrap();
  #[cfg(windows)]
  assert_eq!(url.as_str(), "https://github.com/denoland/deno/releases/download/v0.0.1/deno-x86_64-pc-windows-msvc.zip");
  #[cfg(target_os = "macos")]
  assert_eq!(
    url.as_str(),
    "https://github.com/denoland/deno/releases/download/v0.0.1/deno-x86_64-apple-darwin.zip"
  );
  #[cfg(target_os = "linux")]
  assert_eq!(url.as_str(), "https://github.com/denoland/deno/releases/download/v0.0.1/deno-x86_64-unknown-linux-gnu.zip");
}<|MERGE_RESOLUTION|>--- conflicted
+++ resolved
@@ -56,11 +56,8 @@
   dry_run: bool,
   force: bool,
   version: Option<String>,
-<<<<<<< HEAD
   output: Option<PathBuf>,
-=======
   ca_file: Option<String>,
->>>>>>> c7afbdae
 ) -> Result<(), ErrBox> {
   let mut client_builder = Client::builder().redirect(Policy::none());
 
