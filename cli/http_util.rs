--- conflicted
+++ resolved
@@ -298,32 +298,9 @@
     )
     .unwrap();
     let client = create_http_client();
-<<<<<<< HEAD
-    let fut =
-      fetch_string_once(client, &url, None).map(|result| match result {
-        Ok(FetchOnceResult::Code(ResultPayload {
-          body: code,
-          content_type: maybe_content_type,
-          etag,
-          x_typescript_types,
-        })) => {
-          assert!(!code.is_empty());
-          assert_eq!(String::from_utf8(code).unwrap(), "console.log('gzip')");
-          assert_eq!(
-            maybe_content_type,
-            Some("application/javascript".to_string())
-          );
-          assert_eq!(etag, None);
-          assert_eq!(x_typescript_types, None);
-        }
-        _ => panic!(),
-      });
-
-    tokio_util::run(fut);
-=======
     let result = fetch_string_once(client, &url, None).await;
     if let Ok(FetchOnceResult::Code(payload)) = result {
-      assert_eq!(payload.body, "console.log('gzip')");
+      assert_eq!(String::from_utf8(payload.body).unwrap(), "console.log('gzip')");
       assert_eq!(
         payload.content_type,
         Some("application/javascript".to_string())
@@ -333,7 +310,6 @@
     } else {
       panic!();
     }
->>>>>>> f4cc08c4
     drop(http_server_guard);
   }
 
@@ -342,29 +318,6 @@
     let http_server_guard = crate::test_util::http_server();
     let url = Url::parse("http://127.0.0.1:4545/etag_script.ts").unwrap();
     let client = create_http_client();
-<<<<<<< HEAD
-    let fut = async move {
-      fetch_string_once(client.clone(), &url, None)
-        .map(|result| match result {
-          Ok(FetchOnceResult::Code(ResultPayload {
-            body: code,
-            content_type: maybe_content_type,
-            etag,
-            x_typescript_types,
-          })) => {
-            assert!(!code.is_empty());
-            assert_eq!(String::from_utf8(code).unwrap(), "console.log('etag')");
-            assert_eq!(
-              maybe_content_type,
-              Some("application/typescript".to_string())
-            );
-            assert_eq!(etag, Some("33a64df551425fcc55e".to_string()));
-            assert_eq!(x_typescript_types, None);
-          }
-          _ => panic!(),
-        })
-        .await;
-=======
     let result = fetch_string_once(client.clone(), &url, None).await;
     if let Ok(FetchOnceResult::Code(ResultPayload {
       body,
@@ -374,14 +327,13 @@
     })) = result
     {
       assert!(!body.is_empty());
-      assert_eq!(body, "console.log('etag')");
+      assert_eq!(String::from_utf8(body).unwrap(), "console.log('etag')");
       assert_eq!(content_type, Some("application/typescript".to_string()));
       assert_eq!(etag, Some("33a64df551425fcc55e".to_string()));
       assert_eq!(x_typescript_types, None);
     } else {
       panic!();
     }
->>>>>>> f4cc08c4
 
     let res =
       fetch_string_once(client, &url, Some("33a64df551425fcc55e".to_string()))
@@ -400,36 +352,13 @@
     )
     .unwrap();
     let client = create_http_client();
-<<<<<<< HEAD
-    let fut =
-      fetch_string_once(client, &url, None).map(|result| match result {
-        Ok(FetchOnceResult::Code(ResultPayload {
-          body: code,
-          content_type: maybe_content_type,
-          etag,
-          x_typescript_types,
-        })) => {
-          assert!(!code.is_empty());
-          assert_eq!(
-            String::from_utf8(code).unwrap(),
-            "console.log('brotli');"
-          );
-          assert_eq!(
-            maybe_content_type,
-            Some("application/javascript".to_string())
-          );
-          assert_eq!(etag, None);
-          assert_eq!(x_typescript_types, None);
-        }
-        _ => panic!(),
-      });
-
-    tokio_util::run(fut);
-=======
     let result = fetch_string_once(client, &url, None).await;
     if let Ok(FetchOnceResult::Code(payload)) = result {
       assert!(!payload.body.is_empty());
-      assert_eq!(payload.body, "console.log('brotli');");
+      assert_eq!(
+        String::from_utf8(payload.body).unwrap(),
+        "console.log('brotli');"
+      );
       assert_eq!(
         payload.content_type,
         Some("application/javascript".to_string())
@@ -439,7 +368,6 @@
     } else {
       panic!();
     }
->>>>>>> f4cc08c4
     drop(http_server_guard);
   }
 
