// Copyright 2018-2020 the Deno authors. All rights reserved. MIT license.
#![deny(warnings)]

extern crate dissimilar;
#[macro_use]
extern crate lazy_static;
#[macro_use]
extern crate log;
extern crate futures;
#[macro_use]
extern crate serde_json;
extern crate clap;
extern crate deno_core;
extern crate indexmap;
#[cfg(unix)]
extern crate nix;
extern crate rand;
extern crate regex;
extern crate reqwest;
extern crate serde;
extern crate serde_derive;
extern crate tokio;
extern crate url;

mod checksum;
pub mod colors;
pub mod deno_dir;
pub mod diagnostics;
mod diff;
mod disk_cache;
mod doc;
mod file_fetcher;
pub mod flags;
mod flags_allow_net;
mod fmt;
pub mod fmt_errors;
mod fs;
pub mod global_state;
mod global_timer;
pub mod http_cache;
mod http_util;
mod import_map;
mod inspector;
pub mod installer;
mod js;
mod lint;
mod lockfile;
mod metrics;
mod module_graph;
pub mod msg;
pub mod op_error;
pub mod ops;
pub mod permissions;
mod repl;
pub mod resolve_addr;
pub mod signal;
pub mod source_maps;
mod startup_data;
pub mod state;
mod swc_util;
mod test_runner;
mod tokio_util;
mod tsc;
mod upgrade;
pub mod version;
mod web_worker;
pub mod worker;

pub use dprint_plugin_typescript::swc_common;
pub use dprint_plugin_typescript::swc_ecma_ast;
pub use dprint_plugin_typescript::swc_ecma_parser;

use crate::doc::parser::DocFileLoader;
use crate::file_fetcher::SourceFile;
use crate::file_fetcher::SourceFileFetcher;
use crate::fs as deno_fs;
use crate::global_state::GlobalState;
use crate::msg::MediaType;
use crate::op_error::OpError;
use crate::ops::fs_events::file_watcher;
use crate::ops::io::get_stdio;
use crate::permissions::Permissions;
use crate::tsc::TargetLib;
use crate::worker::MainWorker;
use deno_core::v8_set_flags;
use deno_core::ErrBox;
use deno_core::EsIsolate;
use deno_core::ModuleSpecifier;
use flags::DenoSubcommand;
use flags::Flags;
use futures::future::FutureExt;
use futures::Future;
use log::Level;
use log::Metadata;
use log::Record;
use std::env;
use std::io::Read;
use std::io::Write;
use std::path::PathBuf;
use std::pin::Pin;
use tokio::select;
use upgrade::upgrade_command;
use url::Url;

static LOGGER: Logger = Logger;

// TODO(ry) Switch to env_logger or other standard crate.
struct Logger;

impl log::Log for Logger {
  fn enabled(&self, metadata: &Metadata) -> bool {
    metadata.level() <= log::max_level()
  }

  fn log(&self, record: &Record) {
    if self.enabled(record.metadata()) {
      let mut target = record.target().to_string();

      if let Some(line_no) = record.line() {
        target.push_str(":");
        target.push_str(&line_no.to_string());
      }

      if record.level() >= Level::Info {
        eprintln!("{}", record.args());
      } else {
        eprintln!("{} RS - {} - {}", record.level(), target, record.args());
      }
    }
  }
  fn flush(&self) {}
}

fn write_to_stdout_ignore_sigpipe(bytes: &[u8]) -> Result<(), std::io::Error> {
  use std::io::ErrorKind;

  match std::io::stdout().write_all(bytes) {
    Ok(()) => Ok(()),
    Err(e) => match e.kind() {
      ErrorKind::BrokenPipe => Ok(()),
      _ => Err(e),
    },
  }
}

fn print_cache_info(state: &GlobalState) {
  println!(
    "{} {:?}",
    colors::bold("DENO_DIR location:"),
    state.dir.root
  );
  println!(
    "{} {:?}",
    colors::bold("Remote modules cache:"),
    state.file_fetcher.http_cache.location
  );
  println!(
    "{} {:?}",
    colors::bold("TypeScript compiler cache:"),
    state.dir.gen_cache.location
  );
}

// TODO(bartlomieju): this function de facto repeats
// whole compilation stack. Can this be done better somehow?
async fn print_file_info(
  worker: &MainWorker,
  module_specifier: ModuleSpecifier,
) -> Result<(), ErrBox> {
  let global_state = worker.state.borrow().global_state.clone();

  let out = global_state
    .file_fetcher
    .fetch_source_file(&module_specifier, None, Permissions::allow_all())
    .await?;

  println!(
    "{} {}",
    colors::bold("local:"),
    out.filename.to_str().unwrap()
  );

  println!(
    "{} {}",
    colors::bold("type:"),
    msg::enum_name_media_type(out.media_type)
  );

  let module_specifier_ = module_specifier.clone();

  global_state
    .prepare_module_load(
      module_specifier_.clone(),
      None,
      TargetLib::Main,
      Permissions::allow_all(),
      false,
      global_state.maybe_import_map.clone(),
    )
    .await?;
  global_state
    .clone()
    .fetch_compiled_module(module_specifier_, None)
    .await?;

  if out.media_type == msg::MediaType::TypeScript
    || (out.media_type == msg::MediaType::JavaScript
      && global_state.ts_compiler.compile_js)
  {
    let compiled_source_file = global_state
      .ts_compiler
      .get_compiled_source_file(&out.url)
      .unwrap();

    println!(
      "{} {}",
      colors::bold("compiled:"),
      compiled_source_file.filename.to_str().unwrap(),
    );
  }

  if let Ok(source_map) = global_state
    .clone()
    .ts_compiler
    .get_source_map_file(&module_specifier)
  {
    println!(
      "{} {}",
      colors::bold("map:"),
      source_map.filename.to_str().unwrap()
    );
  }

  let es_state_rc = EsIsolate::state(&worker.isolate);
  let es_state = es_state_rc.borrow();

  if let Some(deps) = es_state.modules.deps(&module_specifier) {
    println!("{}{}", colors::bold("deps:\n"), deps.name);
    if let Some(ref depsdeps) = deps.deps {
      for d in depsdeps {
        println!("{}", d);
      }
    }
  } else {
    println!(
      "{} cannot retrieve full dependency graph",
      colors::bold("deps:"),
    );
  }

  Ok(())
}

fn get_types(unstable: bool) -> String {
  if unstable {
    format!(
      "{}\n{}\n{}\n{}",
      crate::js::DENO_NS_LIB,
      crate::js::SHARED_GLOBALS_LIB,
      crate::js::WINDOW_LIB,
      crate::js::UNSTABLE_NS_LIB,
    )
  } else {
    format!(
      "{}\n{}\n{}",
      crate::js::DENO_NS_LIB,
      crate::js::SHARED_GLOBALS_LIB,
      crate::js::WINDOW_LIB,
    )
  }
}

type WatchFuture =
  Pin<Box<dyn Future<Output = std::result::Result<(), deno_core::ErrBox>>>>;

async fn watch_func<F>(
  watch_paths: &[PathBuf],
  closure: F,
) -> Result<(), ErrBox>
where
  F: Fn() -> WatchFuture,
{
  async fn error_handling(func: WatchFuture) {
    let result = func.await;
    if let Err(err) = result {
      let msg = format!(
        "{}: {}",
        colors::red_bold("error".to_string()),
        err.to_string(),
      );
      eprintln!("{}", msg);
    }
  }

  if watch_paths.is_empty() {
    let func = closure();
    func.await?;
  } else {
    loop {
      let func = error_handling(closure());
      let mut is_file_changed = false;
      select! {
        _ = file_watcher(watch_paths) => {
            is_file_changed = true;
            println!("File change detected! Restarting!");
          },
        _ = func => { },
      };
      if !is_file_changed {
        println!("Process terminated! Restarting on file change...");
        file_watcher(watch_paths).await?;
        println!("File change detected! Restarting!");
      }
    }
  }
  Ok(())
}

async fn info_command(
  flags: Flags,
  file: Option<String>,
) -> Result<(), ErrBox> {
  let global_state = GlobalState::new(flags)?;
  // If it was just "deno info" print location of caches and exit
  if file.is_none() {
    print_cache_info(&global_state);
    return Ok(());
  }

  let main_module = ModuleSpecifier::resolve_url_or_path(&file.unwrap())?;
  let mut worker = MainWorker::create(global_state, main_module.clone())?;
  worker.preload_module(&main_module).await?;
  print_file_info(&worker, main_module.clone()).await
}

async fn install_command(
  flags: Flags,
  module_url: String,
  args: Vec<String>,
  name: Option<String>,
  root: Option<PathBuf>,
  force: bool,
) -> Result<(), ErrBox> {
  // Firstly fetch and compile module, this step ensures that module exists.
  let mut fetch_flags = flags.clone();
  fetch_flags.reload = true;
  let global_state = GlobalState::new(fetch_flags)?;
  let main_module = ModuleSpecifier::resolve_url_or_path(&module_url)?;
  let mut worker = MainWorker::create(global_state, main_module.clone())?;
  worker.preload_module(&main_module).await?;
  installer::install(flags, &module_url, args, name, root, force)
    .map_err(ErrBox::from)
}

async fn lint_command(
  flags: Flags,
  files: Vec<String>,
  list_rules: bool,
) -> Result<(), ErrBox> {
  let global_state = GlobalState::new(flags)?;

  // TODO(bartlomieju): refactor, it's non-sense to create
  // state just to perform unstable check...
  use crate::state::State;
  let state = State::new(
    global_state,
    None,
    ModuleSpecifier::resolve_url("file:///dummy.ts").unwrap(),
    None,
    true,
  )?;

  state.check_unstable("lint");

  if list_rules {
    lint::print_rules_list();
    return Ok(());
  }

  lint::lint_files(files).await
}

async fn cache_command(flags: Flags, files: Vec<String>) -> Result<(), ErrBox> {
  let main_module =
    ModuleSpecifier::resolve_url_or_path("./__$deno$fetch.ts").unwrap();
  let global_state = GlobalState::new(flags)?;
  let mut worker =
    MainWorker::create(global_state.clone(), main_module.clone())?;

  for file in files {
    let specifier = ModuleSpecifier::resolve_url_or_path(&file)?;
    worker.preload_module(&specifier).await.map(|_| ())?;
  }

  Ok(())
}

async fn eval_command(
  flags: Flags,
  code: String,
  as_typescript: bool,
  print: bool,
) -> Result<(), ErrBox> {
  // Force TypeScript compile.
  let main_module =
    ModuleSpecifier::resolve_url_or_path("./__$deno$eval.ts").unwrap();
  let global_state = GlobalState::new(flags)?;
  let mut worker = MainWorker::create(global_state, main_module.clone())?;
  let main_module_url = main_module.as_url().to_owned();
  // Create a dummy source file.
  let source_code = if print {
    "console.log(".to_string() + &code + ")"
  } else {
    code.clone()
  }
  .into_bytes();

  let source_file = SourceFile {
    filename: main_module_url.to_file_path().unwrap(),
    url: main_module_url,
    types_header: None,
    media_type: if as_typescript {
      MediaType::TypeScript
    } else {
      MediaType::JavaScript
    },
    source_code,
  };
  // Save our fake file into file fetcher cache
  // to allow module access by TS compiler (e.g. op_fetch_source_files)
  worker
    .state
    .borrow()
    .global_state
    .file_fetcher
    .save_source_file_in_cache(&main_module, source_file);
  debug!("main_module {}", &main_module);
  worker.execute_module(&main_module).await?;
  worker.execute("window.dispatchEvent(new Event('load'))")?;
  (&mut *worker).await?;
  worker.execute("window.dispatchEvent(new Event('unload'))")?;
  Ok(())
}

async fn bundle_command_exec(
  flags: Flags,
  source_file: String,
  out_file: Option<PathBuf>,
) -> Result<(), ErrBox> {
  let mut module_specifier =
    ModuleSpecifier::resolve_url_or_path(&source_file)?;
  let url = module_specifier.as_url();

  // TODO(bartlomieju): fix this hack in ModuleSpecifier
  if url.scheme() == "file" {
    let a = deno_fs::normalize_path(&url.to_file_path().unwrap());
    let u = Url::from_file_path(a).unwrap();
    module_specifier = ModuleSpecifier::from(u)
  }

  debug!(">>>>> bundle START");
  let global_state = GlobalState::new(flags)?;

  info!(
    "{} {}",
    colors::green("Bundle"),
    module_specifier.to_string()
  );

  let output = global_state
    .ts_compiler
    .bundle(global_state.clone(), module_specifier)
    .await?;

  debug!(">>>>> bundle END");

  if let Some(out_file_) = out_file.as_ref() {
    let output_bytes = output.as_bytes();
    let output_len = output_bytes.len();
    deno_fs::write_file(out_file_, output_bytes, 0o666)?;
    info!(
      "{} {:?} ({})",
      colors::green("Emit"),
      out_file_,
      colors::gray(&human_size(output_len as f64))
    );
  } else {
    println!("{}", output);
  }
  Ok(())
}

async fn bundle_command(
  flags: Flags,
  source_file: String,
  out_file: Option<PathBuf>,
) -> Result<(), ErrBox> {
  watch_func(&flags.watch_paths, || {
    bundle_command_exec(flags.clone(), source_file.clone(), out_file.clone())
      .boxed_local()
  })
  .await?;
  Ok(())
}

fn human_size(bytse: f64) -> String {
  let negative = if bytse.is_sign_positive() { "" } else { "-" };
  let bytse = bytse.abs();
  let units = ["Bytes", "KB", "MB", "GB", "TB", "PB", "EB", "ZB", "YB"];
  if bytse < 1_f64 {
    return format!("{}{} {}", negative, bytse, "Bytes");
  }
  let delimiter = 1024_f64;
  let exponent = std::cmp::min(
    (bytse.ln() / delimiter.ln()).floor() as i32,
    (units.len() - 1) as i32,
  );
  let pretty_bytes = format!("{:.2}", bytse / delimiter.powi(exponent))
    .parse::<f64>()
    .unwrap()
    * 1_f64;
  let unit = units[exponent as usize];
  format!("{}{} {}", negative, pretty_bytes, unit)
}

#[test]
fn human_size_test() {
  assert_eq!(human_size(16_f64), "16 Bytes");
  assert_eq!(human_size((16 * 1024) as f64), "16 KB");
  assert_eq!(human_size((16 * 1024 * 1024) as f64), "16 MB");
  assert_eq!(human_size(16_f64 * 1024_f64.powf(3.0)), "16 GB");
  assert_eq!(human_size(16_f64 * 1024_f64.powf(4.0)), "16 TB");
  assert_eq!(human_size(16_f64 * 1024_f64.powf(5.0)), "16 PB");
  assert_eq!(human_size(16_f64 * 1024_f64.powf(6.0)), "16 EB");
  assert_eq!(human_size(16_f64 * 1024_f64.powf(7.0)), "16 ZB");
  assert_eq!(human_size(16_f64 * 1024_f64.powf(8.0)), "16 YB");
}

async fn doc_command(
  flags: Flags,
  source_file: Option<String>,
  json: bool,
  maybe_filter: Option<String>,
) -> Result<(), ErrBox> {
  let global_state = GlobalState::new(flags.clone())?;
  let source_file = source_file.unwrap_or_else(|| "--builtin".to_string());

  impl DocFileLoader for SourceFileFetcher {
    fn load_source_code(
      &self,
      specifier: &str,
    ) -> Pin<Box<dyn Future<Output = Result<String, OpError>>>> {
      let specifier =
        ModuleSpecifier::resolve_url_or_path(specifier).expect("Bad specifier");
      let fetcher = self.clone();

      async move {
        let source_file = fetcher
          .fetch_source_file(&specifier, None, Permissions::allow_all())
          .await?;
        String::from_utf8(source_file.source_code)
          .map_err(|_| OpError::other("failed to parse".to_string()))
      }
      .boxed_local()
    }
  }

  let loader = Box::new(global_state.file_fetcher.clone());
  let doc_parser = doc::DocParser::new(loader);

  let parse_result = if source_file == "--builtin" {
    doc_parser.parse_source("lib.deno.d.ts", get_types(flags.unstable).as_str())
  } else {
    let module_specifier =
      ModuleSpecifier::resolve_url_or_path(&source_file).unwrap();
    doc_parser
      .parse_with_reexports(&module_specifier.to_string())
      .await
  };

  let doc_nodes = match parse_result {
    Ok(nodes) => nodes,
    Err(e) => {
      eprintln!("{}", e);
      std::process::exit(1);
    }
  };

  if json {
    let writer = std::io::BufWriter::new(std::io::stdout());
    serde_json::to_writer_pretty(writer, &doc_nodes).map_err(ErrBox::from)
  } else {
    let details = if let Some(filter) = maybe_filter {
      let nodes =
        doc::find_nodes_by_name_recursively(doc_nodes, filter.clone());
      if nodes.is_empty() {
        eprintln!("Node {} was not found!", filter);
        std::process::exit(1);
      }
      let mut details = String::new();
      for node in nodes {
        details.push_str(doc::printer::format_details(node).as_str());
      }
      details
    } else {
      doc::printer::format(doc_nodes)
    };

    write_to_stdout_ignore_sigpipe(details.as_bytes()).map_err(ErrBox::from)
  }
}

async fn run_repl(flags: Flags) -> Result<(), ErrBox> {
  let main_module =
    ModuleSpecifier::resolve_url_or_path("./__$deno$repl.ts").unwrap();
  let global_state = GlobalState::new(flags)?;
  let mut worker = MainWorker::create(global_state, main_module)?;
  loop {
    (&mut *worker).await?;
  }
}

<<<<<<< HEAD
async fn run_command_exec(flags: Flags, script: String) -> Result<(), ErrBox> {
  let global_state = GlobalState::new(flags)?;
  let main_module = ModuleSpecifier::resolve_url_or_path(&script).unwrap();
=======
async fn run_command(flags: Flags, script: String) -> Result<(), ErrBox> {
  let global_state = GlobalState::new(flags.clone())?;
  let main_module = if script != "-" {
    ModuleSpecifier::resolve_url_or_path(&script).unwrap()
  } else {
    ModuleSpecifier::resolve_url_or_path("./__$deno$stdin.ts").unwrap()
  };
>>>>>>> 5f9e600c
  let mut worker =
    MainWorker::create(global_state.clone(), main_module.clone())?;
  if script == "-" {
    let mut source = Vec::new();
    std::io::stdin().read_to_end(&mut source)?;
    let main_module_url = main_module.as_url().to_owned();
    // Create a dummy source file.
    let source_file = SourceFile {
      filename: main_module_url.to_file_path().unwrap(),
      url: main_module_url,
      types_header: None,
      media_type: MediaType::TypeScript,
      source_code: source,
    };
    // Save our fake file into file fetcher cache
    // to allow module access by TS compiler (e.g. op_fetch_source_files)
    worker
      .state
      .borrow()
      .global_state
      .file_fetcher
      .save_source_file_in_cache(&main_module, source_file);
  };

  debug!("main_module {}", main_module);
  worker.execute_module(&main_module).await?;
  worker.execute("window.dispatchEvent(new Event('load'))")?;
  (&mut *worker).await?;
  worker.execute("window.dispatchEvent(new Event('unload'))")?;
  Ok(())
}

async fn run_command(flags: Flags, script: String) -> Result<(), ErrBox> {
  watch_func(&flags.watch_paths, || {
    run_command_exec(flags.clone(), script.clone()).boxed_local()
  })
  .await?;
  Ok(())
}

async fn test_command_exec(
  flags: Flags,
  include: Option<Vec<String>>,
  fail_fast: bool,
  quiet: bool,
  allow_none: bool,
  filter: Option<String>,
) -> Result<(), ErrBox> {
  let global_state = GlobalState::new(flags.clone())?;
  let cwd = std::env::current_dir().expect("No current directory");
  let include = include.unwrap_or_else(|| vec![".".to_string()]);
  let test_modules = test_runner::prepare_test_modules_urls(include, &cwd)?;

  if test_modules.is_empty() {
    println!("No matching test modules found");
    if !allow_none {
      std::process::exit(1);
    }
    return Ok(());
  }

  let test_file_path = cwd.join(".deno.test.ts");
  let test_file_url =
    Url::from_file_path(&test_file_path).expect("Should be valid file url");
  let test_file =
    test_runner::render_test_file(test_modules, fail_fast, quiet, filter);
  let main_module =
    ModuleSpecifier::resolve_url(&test_file_url.to_string()).unwrap();
  let mut worker =
    MainWorker::create(global_state.clone(), main_module.clone())?;
  // Create a dummy source file.
  let source_file = SourceFile {
    filename: test_file_url.to_file_path().unwrap(),
    url: test_file_url,
    types_header: None,
    media_type: MediaType::TypeScript,
    source_code: test_file.clone().into_bytes(),
  };
  // Save our fake file into file fetcher cache
  // to allow module access by TS compiler (e.g. op_fetch_source_files)
  worker
    .state
    .borrow()
    .global_state
    .file_fetcher
    .save_source_file_in_cache(&main_module, source_file);
  let execute_result = worker.execute_module(&main_module).await;
  execute_result?;
  worker.execute("window.dispatchEvent(new Event('load'))")?;
  (&mut *worker).await?;
  worker.execute("window.dispatchEvent(new Event('unload'))")
}

async fn test_command(
  flags: Flags,
  include: Option<Vec<String>>,
  fail_fast: bool,
  quiet: bool,
  allow_none: bool,
  filter: Option<String>,
) -> Result<(), ErrBox> {
  watch_func(&flags.watch_paths, || {
    test_command_exec(
      flags.clone(),
      include.clone(),
      fail_fast,
      quiet,
      allow_none,
      filter.clone(),
    )
    .boxed_local()
  })
  .await?;
  Ok(())
}

pub fn main() {
  #[cfg(windows)]
  colors::enable_ansi(); // For Windows 10

  log::set_logger(&LOGGER).unwrap();
  let args: Vec<String> = env::args().collect();
  let flags = flags::flags_from_vec(args);

  if let Some(ref v8_flags) = flags.v8_flags {
    let mut v8_flags_ = v8_flags.clone();
    v8_flags_.insert(0, "UNUSED_BUT_NECESSARY_ARG0".to_string());
    v8_set_flags(v8_flags_);
  }

  let log_level = match flags.log_level {
    Some(level) => level,
    None => Level::Info, // Default log level
  };
  log::set_max_level(log_level.to_level_filter());

  let fut = match flags.clone().subcommand {
    DenoSubcommand::Bundle {
      source_file,
      out_file,
    } => bundle_command(flags, source_file, out_file).boxed_local(),
    DenoSubcommand::Doc {
      source_file,
      json,
      filter,
    } => doc_command(flags, source_file, json, filter).boxed_local(),
    DenoSubcommand::Eval {
      print,
      code,
      as_typescript,
    } => eval_command(flags, code, as_typescript, print).boxed_local(),
    DenoSubcommand::Cache { files } => {
      cache_command(flags, files).boxed_local()
    }
    DenoSubcommand::Fmt { check, files } => {
      fmt::format(files, check).boxed_local()
    }
    DenoSubcommand::Info { file } => info_command(flags, file).boxed_local(),
    DenoSubcommand::Install {
      module_url,
      args,
      name,
      root,
      force,
    } => {
      install_command(flags, module_url, args, name, root, force).boxed_local()
    }
    DenoSubcommand::Lint { files, rules } => {
      lint_command(flags, files, rules).boxed_local()
    }
    DenoSubcommand::Repl => run_repl(flags).boxed_local(),
    DenoSubcommand::Run { script } => run_command(flags, script).boxed_local(),
    DenoSubcommand::Test {
      fail_fast,
      quiet,
      include,
      allow_none,
      filter,
    } => test_command(flags, include, fail_fast, quiet, allow_none, filter)
      .boxed_local(),
    DenoSubcommand::Completions { buf } => {
      if let Err(e) = write_to_stdout_ignore_sigpipe(&buf) {
        eprintln!("{}", e);
        std::process::exit(1);
      }
      return;
    }
    DenoSubcommand::Types => {
      let types = get_types(flags.unstable);
      if let Err(e) = write_to_stdout_ignore_sigpipe(types.as_bytes()) {
        eprintln!("{}", e);
        std::process::exit(1);
      }
      return;
    }
    DenoSubcommand::Upgrade {
      force,
      dry_run,
      version,
    } => upgrade_command(dry_run, force, version).boxed_local(),
    _ => unreachable!(),
  };

  let result = tokio_util::run_basic(fut);
  if let Err(err) = result {
    let msg = format!("{}: {}", colors::red_bold("error"), err.to_string(),);
    eprintln!("{}", msg);
    std::process::exit(1);
  }
}<|MERGE_RESOLUTION|>--- conflicted
+++ resolved
@@ -620,19 +620,13 @@
   }
 }
 
-<<<<<<< HEAD
 async fn run_command_exec(flags: Flags, script: String) -> Result<(), ErrBox> {
-  let global_state = GlobalState::new(flags)?;
-  let main_module = ModuleSpecifier::resolve_url_or_path(&script).unwrap();
-=======
-async fn run_command(flags: Flags, script: String) -> Result<(), ErrBox> {
   let global_state = GlobalState::new(flags.clone())?;
   let main_module = if script != "-" {
     ModuleSpecifier::resolve_url_or_path(&script).unwrap()
   } else {
     ModuleSpecifier::resolve_url_or_path("./__$deno$stdin.ts").unwrap()
   };
->>>>>>> 5f9e600c
   let mut worker =
     MainWorker::create(global_state.clone(), main_module.clone())?;
   if script == "-" {
