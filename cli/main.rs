--- conflicted
+++ resolved
@@ -25,43 +25,6 @@
 mod version;
 mod worker;
 
-<<<<<<< HEAD
-use crate::file_fetcher::File;
-use crate::file_watcher::ResolutionResult;
-use crate::flags::BenchFlags;
-use crate::flags::BundleFlags;
-use crate::flags::CacheFlags;
-use crate::flags::CheckFlags;
-use crate::flags::CompileFlags;
-use crate::flags::CompletionsFlags;
-use crate::flags::CoverageFlags;
-use crate::flags::DenoSubcommand;
-use crate::flags::DocFlags;
-use crate::flags::EvalFlags;
-use crate::flags::Flags;
-use crate::flags::FmtFlags;
-use crate::flags::InfoFlags;
-use crate::flags::InstallFlags;
-use crate::flags::JupyterFlags;
-use crate::flags::LintFlags;
-use crate::flags::ReplFlags;
-use crate::flags::RunFlags;
-use crate::flags::TaskFlags;
-use crate::flags::TestFlags;
-use crate::flags::TypeCheckMode;
-use crate::flags::UninstallFlags;
-use crate::flags::UpgradeFlags;
-use crate::flags::VendorFlags;
-use crate::fmt_errors::format_js_error;
-use crate::graph_util::graph_lock_or_exit;
-use crate::graph_util::graph_valid;
-use crate::module_loader::CliModuleLoader;
-use crate::proc_state::ProcState;
-use crate::resolver::ImportMapResolver;
-use crate::resolver::JsxResolver;
-use deno_ast::MediaType;
-use deno_core::error::generic_error;
-=======
 use crate::args::flags_from_vec;
 use crate::args::DenoSubcommand;
 use crate::args::Flags;
@@ -70,7 +33,6 @@
 use crate::util::v8::init_v8_flags;
 
 use deno_core::anyhow::Context;
->>>>>>> 653e668c
 use deno_core::error::AnyError;
 use deno_core::error::JsError;
 use deno_core::futures::FutureExt;
@@ -84,72 +46,9 @@
 use std::future::Future;
 use std::path::PathBuf;
 
-<<<<<<< HEAD
-    if info_flags.json {
-      write_json_to_stdout(&json!(graph))?;
-    } else {
-      write_to_stdout_ignore_sigpipe(graph.to_string().as_bytes())?;
-    }
-  } else {
-    // If it was just "deno info" print location of caches and exit
-    print_cache_info(&ps, info_flags.json, ps.flags.location.as_ref())?;
-  }
-  Ok(0)
-}
-
-async fn install_command(
-  flags: Flags,
-  install_flags: InstallFlags,
-) -> Result<i32, AnyError> {
-  let mut preload_flags = flags.clone();
-  preload_flags.inspect = None;
-  preload_flags.inspect_brk = None;
-  let permissions =
-    Permissions::from_options(&preload_flags.permissions_options());
-  let ps = ProcState::build(Arc::new(preload_flags)).await?;
-  let main_module = resolve_url_or_path(&install_flags.module_url)?;
-  let mut worker = create_main_worker(
-    &ps,
-    main_module.clone(),
-    permissions,
-    vec![],
-    Default::default(),
-  );
-  // First, fetch and compile the module; this step ensures that the module exists.
-  worker.preload_module(&main_module, true).await?;
-  tools::installer::install(flags, install_flags)?;
-  Ok(0)
-}
-
-async fn jupyter_command(
-  flags: Flags,
-  jupyter_flags: JupyterFlags,
-) -> Result<i32, AnyError> {
-  if jupyter_flags.install {
-    tools::jupyter::install()?;
-    return Ok(0);
-  }
-
-  tools::jupyter::kernel(flags, jupyter_flags).await?;
-
-  Ok(0)
-}
-
-async fn uninstall_command(
-  uninstall_flags: UninstallFlags,
-) -> Result<i32, AnyError> {
-  tools::installer::uninstall(uninstall_flags.name, uninstall_flags.root)?;
-  Ok(0)
-}
-
-async fn lsp_command() -> Result<i32, AnyError> {
-  lsp::start().await?;
-  Ok(0)
-=======
 /// Ensures that all subcommands return an i32 exit code and an [`AnyError`] error type.
 trait SubcommandOutput {
   fn output(self) -> Result<i32, AnyError>;
->>>>>>> 653e668c
 }
 
 impl SubcommandOutput for Result<i32, AnyError> {
@@ -234,6 +133,14 @@
     }
     DenoSubcommand::Install(install_flags) => spawn_subcommand(async {
       tools::installer::install_command(flags, install_flags).await
+    }),
+    DenoSubcommand::Jupyter(jupyter_flags) => spawn_subcommand(async {
+      if jupyter_flags.install {
+        tools::jupyter::install()?;
+        return Ok();
+      }
+
+      tools::jupyter::kernel(flags, jupyter_flags).await
     }),
     DenoSubcommand::Uninstall(uninstall_flags) => spawn_subcommand(async {
       tools::installer::uninstall(uninstall_flags.name, uninstall_flags.root)
@@ -300,293 +207,7 @@
     }),
   };
 
-<<<<<<< HEAD
-  file_watcher::watch_func2(
-    receiver,
-    operation,
-    (sender, main_module),
-    file_watcher::PrintConfig {
-      job_name: "Process".to_string(),
-      clear_screen: !flags.no_clear_screen,
-    },
-  )
-  .await?;
-
-  Ok(0)
-}
-
-async fn run_command(
-  flags: Flags,
-  run_flags: RunFlags,
-) -> Result<i32, AnyError> {
-  // Read script content from stdin
-  if run_flags.script == "-" {
-    return run_from_stdin(flags).await;
-  }
-
-  if flags.watch.is_some() {
-    return run_with_watch(flags, run_flags.script).await;
-  }
-
-  // TODO(bartlomieju): it should not be resolved here if we're in compat mode
-  // because it might be a bare specifier
-  // TODO(bartlomieju): actually I think it will also fail if there's an import
-  // map specified and bare specifier is used on the command line - this should
-  // probably call `ProcState::resolve` instead
-  let main_module = resolve_url_or_path(&run_flags.script)?;
-  let ps = ProcState::build(Arc::new(flags)).await?;
-  let permissions = Permissions::from_options(&ps.flags.permissions_options());
-  let mut worker = create_main_worker(
-    &ps,
-    main_module.clone(),
-    permissions,
-    vec![],
-    Default::default(),
-  );
-
-  let mut maybe_coverage_collector =
-    if let Some(ref coverage_dir) = ps.coverage_dir {
-      let session = worker.create_inspector_session().await;
-
-      let coverage_dir = PathBuf::from(coverage_dir);
-      let mut coverage_collector =
-        tools::coverage::CoverageCollector::new(coverage_dir, session);
-      worker
-        .with_event_loop(coverage_collector.start_collecting().boxed_local())
-        .await?;
-      Some(coverage_collector)
-    } else {
-      None
-    };
-
-  debug!("main_module {}", main_module);
-
-  if ps.flags.compat {
-    // TODO(bartlomieju): fix me
-    assert_eq!(main_module.scheme(), "file");
-
-    // Set up Node globals
-    worker.execute_side_module(&compat::GLOBAL_URL).await?;
-    // And `module` module that we'll use for checking which
-    // loader to use and potentially load CJS module with.
-    // This allows to skip permission check for `--allow-net`
-    // which would otherwise be requested by dynamically importing
-    // this file.
-    worker.execute_side_module(&compat::MODULE_URL).await?;
-
-    let use_esm_loader = compat::check_if_should_use_esm_loader(&main_module)?;
-
-    if use_esm_loader {
-      // ES module execution in Node compatiblity mode
-      worker.execute_main_module(&main_module).await?;
-    } else {
-      // CJS module execution in Node compatiblity mode
-      compat::load_cjs_module(
-        &mut worker.js_runtime,
-        &main_module.to_file_path().unwrap().display().to_string(),
-        true,
-      )?;
-    }
-  } else {
-    // Regular ES module execution
-    worker.execute_main_module(&main_module).await?;
-  }
-
-  worker.dispatch_load_event(&located_script_name!())?;
-  worker
-    .run_event_loop(maybe_coverage_collector.is_none())
-    .await?;
-  worker.dispatch_unload_event(&located_script_name!())?;
-
-  if let Some(coverage_collector) = maybe_coverage_collector.as_mut() {
-    worker
-      .with_event_loop(coverage_collector.stop_collecting().boxed_local())
-      .await?;
-  }
-  Ok(worker.get_exit_code())
-}
-
-async fn task_command(
-  flags: Flags,
-  task_flags: TaskFlags,
-) -> Result<i32, AnyError> {
-  tools::task::execute_script(flags, task_flags).await
-}
-
-async fn coverage_command(
-  flags: Flags,
-  coverage_flags: CoverageFlags,
-) -> Result<i32, AnyError> {
-  if coverage_flags.files.is_empty() {
-    return Err(generic_error("No matching coverage profiles found"));
-  }
-
-  tools::coverage::cover_files(flags, coverage_flags).await?;
-  Ok(0)
-}
-
-async fn bench_command(
-  flags: Flags,
-  bench_flags: BenchFlags,
-) -> Result<i32, AnyError> {
-  if flags.watch.is_some() {
-    tools::bench::run_benchmarks_with_watch(flags, bench_flags).await?;
-  } else {
-    tools::bench::run_benchmarks(flags, bench_flags).await?;
-  }
-
-  Ok(0)
-}
-
-async fn test_command(
-  flags: Flags,
-  test_flags: TestFlags,
-) -> Result<i32, AnyError> {
-  if let Some(ref coverage_dir) = flags.coverage_dir {
-    std::fs::create_dir_all(&coverage_dir)?;
-    env::set_var(
-      "DENO_UNSTABLE_COVERAGE_DIR",
-      PathBuf::from(coverage_dir).canonicalize()?,
-    );
-  }
-
-  if flags.watch.is_some() {
-    tools::test::run_tests_with_watch(flags, test_flags).await?;
-  } else {
-    tools::test::run_tests(flags, test_flags).await?;
-  }
-
-  Ok(0)
-}
-
-async fn completions_command(
-  _flags: Flags,
-  completions_flags: CompletionsFlags,
-) -> Result<i32, AnyError> {
-  write_to_stdout_ignore_sigpipe(&completions_flags.buf)?;
-  Ok(0)
-}
-
-async fn types_command(flags: Flags) -> Result<i32, AnyError> {
-  let types = get_types(flags.unstable);
-  write_to_stdout_ignore_sigpipe(types.as_bytes())?;
-  Ok(0)
-}
-
-async fn upgrade_command(
-  _flags: Flags,
-  upgrade_flags: UpgradeFlags,
-) -> Result<i32, AnyError> {
-  tools::upgrade::upgrade(upgrade_flags).await?;
-  Ok(0)
-}
-
-async fn vendor_command(
-  flags: Flags,
-  vendor_flags: VendorFlags,
-) -> Result<i32, AnyError> {
-  let ps = ProcState::build(Arc::new(flags)).await?;
-  tools::vendor::vendor(ps, vendor_flags).await?;
-  Ok(0)
-}
-
-fn init_v8_flags(v8_flags: &[String]) {
-  let v8_flags_includes_help = v8_flags
-    .iter()
-    .any(|flag| flag == "-help" || flag == "--help");
-  // Keep in sync with `standalone.rs`.
-  let v8_flags = once("UNUSED_BUT_NECESSARY_ARG0".to_owned())
-    .chain(v8_flags.iter().cloned())
-    .collect::<Vec<_>>();
-  let unrecognized_v8_flags = v8_set_flags(v8_flags)
-    .into_iter()
-    .skip(1)
-    .collect::<Vec<_>>();
-  if !unrecognized_v8_flags.is_empty() {
-    for f in unrecognized_v8_flags {
-      eprintln!("error: V8 did not recognize flag '{}'", f);
-    }
-    eprintln!("\nFor a list of V8 flags, use '--v8-flags=--help'");
-    std::process::exit(1);
-  }
-  if v8_flags_includes_help {
-    std::process::exit(0);
-  }
-}
-
-fn get_subcommand(
-  flags: Flags,
-) -> Pin<Box<dyn Future<Output = Result<i32, AnyError>>>> {
-  match flags.subcommand.clone() {
-    DenoSubcommand::Bench(bench_flags) => {
-      bench_command(flags, bench_flags).boxed_local()
-    }
-    DenoSubcommand::Bundle(bundle_flags) => {
-      bundle_command(flags, bundle_flags).boxed_local()
-    }
-    DenoSubcommand::Doc(doc_flags) => {
-      doc_command(flags, doc_flags).boxed_local()
-    }
-    DenoSubcommand::Eval(eval_flags) => {
-      eval_command(flags, eval_flags).boxed_local()
-    }
-    DenoSubcommand::Cache(cache_flags) => {
-      cache_command(flags, cache_flags).boxed_local()
-    }
-    DenoSubcommand::Check(check_flags) => {
-      check_command(flags, check_flags).boxed_local()
-    }
-    DenoSubcommand::Compile(compile_flags) => {
-      compile_command(flags, compile_flags).boxed_local()
-    }
-    DenoSubcommand::Coverage(coverage_flags) => {
-      coverage_command(flags, coverage_flags).boxed_local()
-    }
-    DenoSubcommand::Fmt(fmt_flags) => {
-      format_command(flags, fmt_flags).boxed_local()
-    }
-    DenoSubcommand::Info(info_flags) => {
-      info_command(flags, info_flags).boxed_local()
-    }
-    DenoSubcommand::Install(install_flags) => {
-      install_command(flags, install_flags).boxed_local()
-    }
-    DenoSubcommand::Jupyter(jupyter_flags) => {
-      jupyter_command(flags, jupyter_flags).boxed_local()
-    }
-    DenoSubcommand::Uninstall(uninstall_flags) => {
-      uninstall_command(uninstall_flags).boxed_local()
-    }
-    DenoSubcommand::Lsp => lsp_command().boxed_local(),
-    DenoSubcommand::Lint(lint_flags) => {
-      lint_command(flags, lint_flags).boxed_local()
-    }
-    DenoSubcommand::Repl(repl_flags) => {
-      repl_command(flags, repl_flags).boxed_local()
-    }
-    DenoSubcommand::Run(run_flags) => {
-      run_command(flags, run_flags).boxed_local()
-    }
-    DenoSubcommand::Task(task_flags) => {
-      task_command(flags, task_flags).boxed_local()
-    }
-    DenoSubcommand::Test(test_flags) => {
-      test_command(flags, test_flags).boxed_local()
-    }
-    DenoSubcommand::Completions(completions_flags) => {
-      completions_command(flags, completions_flags).boxed_local()
-    }
-    DenoSubcommand::Types => types_command(flags).boxed_local(),
-    DenoSubcommand::Upgrade(upgrade_flags) => {
-      upgrade_command(flags, upgrade_flags).boxed_local()
-    }
-    DenoSubcommand::Vendor(vendor_flags) => {
-      vendor_command(flags, vendor_flags).boxed_local()
-    }
-  }
-=======
   handle.await?
->>>>>>> 653e668c
 }
 
 fn setup_panic_hook() {
