--- conflicted
+++ resolved
@@ -377,7 +377,7 @@
 
       if let Some(import_map) = program_state.flags.import_map_path.as_ref() {
         paths_to_watch
-          .push(fs::resolve_from_cwd(std::path::Path::new(import_map))?);
+          .push(fs_util::resolve_from_cwd(std::path::Path::new(import_map))?);
       }
 
       Ok((paths_to_watch, module_graph))
@@ -395,7 +395,6 @@
           maybe_config_path: flags.config_path,
         })?;
 
-<<<<<<< HEAD
       match maybe_ignored_options {
         Some(ignored_options) if flags.no_check => {
           eprintln!("{}", ignored_options);
@@ -409,7 +408,7 @@
       if let Some(out_file) = out_file.as_ref() {
         let output_bytes = output.as_bytes();
         let output_len = output_bytes.len();
-        deno_fs::write_file(out_file, output_bytes, 0o644)?;
+        fs_util::write_file(out_file, output_bytes, 0o644)?;
         info!(
           "{} {:?} ({})",
           colors::green("Emit"),
@@ -432,26 +431,6 @@
       "Bundle",
     )
     .await?;
-=======
-  if flags.no_check && maybe_ignored_options.is_some() {
-    let ignored_options = maybe_ignored_options.unwrap();
-    eprintln!("{}", ignored_options);
-  }
-  debug!("{}", stats);
-
-  debug!(">>>>> bundle END");
-
-  if let Some(out_file_) = out_file.as_ref() {
-    let output_bytes = output.as_bytes();
-    let output_len = output_bytes.len();
-    fs_util::write_file(out_file_, output_bytes, 0o644)?;
-    info!(
-      "{} {:?} ({})",
-      colors::green("Emit"),
-      out_file_,
-      colors::gray(&info::human_size(output_len as f64))
-    );
->>>>>>> 4e99d8fb
   } else {
     let (_, module_graph) = module_resolver().await?;
     operation(module_graph).await?;
@@ -666,41 +645,13 @@
 
       if let Some(import_map) = program_state.flags.import_map_path.as_ref() {
         paths_to_watch
-          .push(fs::resolve_from_cwd(std::path::Path::new(import_map))?);
+          .push(fs_util::resolve_from_cwd(std::path::Path::new(import_map))?);
       }
 
-<<<<<<< HEAD
       Ok((paths_to_watch, main_module))
     }
     .boxed_local()
   };
-=======
-  let handler = Rc::new(RefCell::new(FetchHandler::new(
-    &program_state,
-    Permissions::allow_all(),
-  )?));
-  let mut builder = module_graph::GraphBuilder::new(
-    handler,
-    program_state.maybe_import_map.clone(),
-    program_state.lockfile.clone(),
-  );
-  builder.add(&main_module, false).await?;
-  let module_graph = builder.get_graph();
-
-  // Find all local files in graph
-  let mut paths_to_watch: Vec<PathBuf> = module_graph
-    .get_modules()
-    .iter()
-    .filter(|specifier| specifier.as_url().scheme() == "file")
-    .map(|specifier| specifier.as_url().to_file_path().unwrap())
-    .collect();
-
-  if let Some(import_map) = program_state.flags.import_map_path.clone() {
-    paths_to_watch.push(
-      fs_util::resolve_from_cwd(std::path::Path::new(&import_map)).unwrap(),
-    );
-  }
->>>>>>> 4e99d8fb
 
   let operation = |main_module: ModuleSpecifier| {
     let flags = flags.clone();
