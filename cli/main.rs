--- conflicted
+++ resolved
@@ -141,20 +141,6 @@
   }
 }
 
-<<<<<<< HEAD
-fn write_lockfile(global_state: GlobalState) -> Result<(), std::io::Error> {
-  if global_state.flags.lock_write {
-    if let Some(ref lockfile) = global_state.lockfile {
-      let g = lockfile.lock().unwrap();
-      g.write()?;
-    } else {
-      eprintln!("--lock flag must be specified when using --lock-write");
-      std::process::exit(11);
-    }
-  }
-  Ok(())
-}
-
 fn write_json_to_stdout<T>(value: &T) -> Result<(), ErrBox>
 where
   T: ?Sized + serde::ser::Serialize,
@@ -200,24 +186,6 @@
   compiled: Option<String>,
   map: Option<String>,
   deps: Option<Deps>,
-=======
-fn print_cache_info(state: &GlobalState) {
-  println!(
-    "{} {:?}",
-    colors::bold("DENO_DIR location:"),
-    state.dir.root
-  );
-  println!(
-    "{} {:?}",
-    colors::bold("Remote modules cache:"),
-    state.file_fetcher.http_cache.location
-  );
-  println!(
-    "{} {:?}",
-    colors::bold("TypeScript compiler cache:"),
-    state.dir.gen_cache.location
-  );
->>>>>>> 79610378
 }
 
 // TODO(bartlomieju): this function de facto repeats
@@ -234,7 +202,6 @@
     .fetch_source_file(&module_specifier, None, Permissions::allow_all())
     .await?;
 
-<<<<<<< HEAD
   let mut output = FileInfoOutput {
     local: out.filename.to_str().unwrap(),
     file_type: msg::enum_name_media_type(out.media_type),
@@ -242,19 +209,6 @@
     map: None,
     deps: None,
   };
-=======
-  println!(
-    "{} {}",
-    colors::bold("local:"),
-    out.filename.to_str().unwrap()
-  );
-
-  println!(
-    "{} {}",
-    colors::bold("type:"),
-    msg::enum_name_media_type(out.media_type)
-  );
->>>>>>> 79610378
 
   let module_specifier_ = module_specifier.clone();
 
@@ -281,17 +235,8 @@
       .ts_compiler
       .get_compiled_source_file(&out.url)
       .unwrap();
-<<<<<<< HEAD
     output.compiled =
       compiled_source_file.filename.to_str().map(|s| s.to_owned());
-=======
-
-    println!(
-      "{} {}",
-      colors::bold("compiled:"),
-      compiled_source_file.filename.to_str().unwrap(),
-    );
->>>>>>> 79610378
   }
 
   if let Ok(source_map) = global_state
@@ -299,21 +244,12 @@
     .ts_compiler
     .get_source_map_file(&module_specifier)
   {
-<<<<<<< HEAD
     output.map = source_map.filename.to_str().map(|s| s.to_owned());
-=======
-    println!(
-      "{} {}",
-      colors::bold("map:"),
-      source_map.filename.to_str().unwrap()
-    );
->>>>>>> 79610378
   }
   let es_state_rc = EsIsolate::state(&worker.isolate);
   let es_state = es_state_rc.borrow();
 
   if let Some(deps) = es_state.modules.deps(&module_specifier) {
-<<<<<<< HEAD
     output.deps = Some(deps);
   }
 
@@ -341,12 +277,6 @@
         for d in depsdeps {
           println!("{}", d);
         }
-=======
-    println!("{}{}", colors::bold("deps:\n"), deps.name);
-    if let Some(ref depsdeps) = deps.deps {
-      for d in depsdeps {
-        println!("{}", d);
->>>>>>> 79610378
       }
     } else {
       println!(
@@ -354,15 +284,7 @@
         colors::bold("deps:".to_string()),
       );
     }
-<<<<<<< HEAD
     Ok(())
-=======
-  } else {
-    println!(
-      "{} cannot retrieve full dependency graph",
-      colors::bold("deps:"),
-    );
->>>>>>> 79610378
   }
 }
 
