// Copyright 2018-2021 the Deno authors. All rights reserved. MIT license.

mod ast;
mod auth_tokens;
mod checksum;
mod colors;
mod config_file;
mod deno_dir;
mod diagnostics;
mod diff;
mod disk_cache;
mod errors;
mod file_fetcher;
mod file_watcher;
mod flags;
mod flags_allow_net;
mod fmt_errors;
mod fs_util;
mod http_cache;
mod http_util;
mod import_map;
mod info;
mod lockfile;
mod logger;
mod lsp;
mod media_type;
mod module_graph;
mod module_loader;
mod ops;
mod program_state;
mod source_maps;
mod specifier_handler;
mod standalone;
mod text_encoding;
mod tokio_util;
mod tools;
mod tsc;
mod unix_util;
mod version;

use crate::file_fetcher::File;
use crate::file_watcher::ResolutionResult;
use crate::flags::DenoSubcommand;
use crate::flags::Flags;
use crate::fmt_errors::PrettyJsError;
use crate::media_type::MediaType;
use crate::module_graph::GraphBuilder;
use crate::module_graph::Module;
use crate::module_loader::CliModuleLoader;
use crate::program_state::ProgramState;
use crate::source_maps::apply_source_map;
use crate::specifier_handler::FetchHandler;
use crate::tools::installer::infer_name_from_url;
use deno_core::error::generic_error;
use deno_core::error::AnyError;
use deno_core::futures::future::FutureExt;
use deno_core::futures::Future;
use deno_core::located_script_name;
use deno_core::parking_lot::Mutex;
use deno_core::resolve_url_or_path;
use deno_core::serde_json;
use deno_core::serde_json::json;
use deno_core::v8_set_flags;
use deno_core::ModuleSpecifier;
use deno_runtime::ops::worker_host::CreateWebWorkerCb;
use deno_runtime::permissions::Permissions;
use deno_runtime::web_worker::WebWorker;
use deno_runtime::web_worker::WebWorkerOptions;
use deno_runtime::worker::MainWorker;
use deno_runtime::worker::WorkerOptions;
use log::debug;
use log::info;
use std::collections::HashSet;
use std::env;
use std::io::Read;
use std::io::Write;
use std::iter::once;
use std::path::PathBuf;
use std::pin::Pin;
use std::rc::Rc;
use std::sync::Arc;

fn create_web_worker_callback(
  program_state: Arc<ProgramState>,
) -> Arc<CreateWebWorkerCb> {
  Arc::new(move |args| {
    let global_state_ = program_state.clone();
    let js_error_create_fn = Rc::new(move |core_js_error| {
      let source_mapped_error =
        apply_source_map(&core_js_error, global_state_.clone());
      PrettyJsError::create(source_mapped_error)
    });

    let maybe_inspector_server = program_state.maybe_inspector_server.clone();

    let module_loader = CliModuleLoader::new_for_worker(
      program_state.clone(),
      args.parent_permissions.clone(),
    );
    let create_web_worker_cb =
      create_web_worker_callback(program_state.clone());

    let options = WebWorkerOptions {
      args: program_state.flags.argv.clone(),
      apply_source_maps: true,
      debug_flag: program_state
        .flags
        .log_level
        .map_or(false, |l| l == log::Level::Debug),
      unstable: program_state.flags.unstable,
      unsafely_ignore_certificate_errors: program_state
        .flags
        .unsafely_ignore_certificate_errors
        .clone(),
      root_cert_store: program_state.root_cert_store.clone(),
      user_agent: version::get_user_agent(),
      seed: program_state.flags.seed,
      module_loader,
      create_web_worker_cb,
      js_error_create_fn: Some(js_error_create_fn),
      use_deno_namespace: args.use_deno_namespace,
      maybe_inspector_server,
      runtime_version: version::deno(),
      ts_version: version::TYPESCRIPT.to_string(),
      no_color: !colors::use_color(),
      get_error_class_fn: Some(&crate::errors::get_error_class_name),
      blob_store: program_state.blob_store.clone(),
      broadcast_channel: program_state.broadcast_channel.clone(),
      shared_array_buffer_store: Some(
        program_state.shared_array_buffer_store.clone(),
      ),
      cpu_count: num_cpus::get(),
    };

    let (mut worker, external_handle) = WebWorker::from_options(
      args.name,
      args.permissions,
      args.main_module,
      args.worker_id,
      &options,
    );

    // This block registers additional ops and state that
    // are only available in the CLI
    {
      let js_runtime = &mut worker.js_runtime;
      js_runtime
        .op_state()
        .borrow_mut()
        .put::<Arc<ProgramState>>(program_state.clone());
      // Applies source maps - works in conjuction with `js_error_create_fn`
      // above
      ops::errors::init(js_runtime);
      if args.use_deno_namespace {
        ops::runtime_compiler::init(js_runtime);
      }
      js_runtime.sync_ops_cache();
    }
    worker.bootstrap(&options);

    (worker, external_handle)
  })
}

pub fn create_main_worker(
  program_state: &Arc<ProgramState>,
  main_module: ModuleSpecifier,
  permissions: Permissions,
  enable_testing: bool,
) -> MainWorker {
  let module_loader = CliModuleLoader::new(program_state.clone());

  let global_state_ = program_state.clone();

  let js_error_create_fn = Rc::new(move |core_js_error| {
    let source_mapped_error =
      apply_source_map(&core_js_error, global_state_.clone());
    PrettyJsError::create(source_mapped_error)
  });

  let maybe_inspector_server = program_state.maybe_inspector_server.clone();
  let should_break_on_first_statement =
    program_state.flags.inspect_brk.is_some();

  let create_web_worker_cb = create_web_worker_callback(program_state.clone());

  let options = WorkerOptions {
    apply_source_maps: true,
    args: program_state.flags.argv.clone(),
    debug_flag: program_state
      .flags
      .log_level
      .map_or(false, |l| l == log::Level::Debug),
    unstable: program_state.flags.unstable,
    unsafely_ignore_certificate_errors: program_state
      .flags
      .unsafely_ignore_certificate_errors
      .clone(),
    root_cert_store: program_state.root_cert_store.clone(),
    user_agent: version::get_user_agent(),
    seed: program_state.flags.seed,
    js_error_create_fn: Some(js_error_create_fn),
    create_web_worker_cb,
    maybe_inspector_server,
    should_break_on_first_statement,
    module_loader,
    runtime_version: version::deno(),
    ts_version: version::TYPESCRIPT.to_string(),
    no_color: !colors::use_color(),
    get_error_class_fn: Some(&crate::errors::get_error_class_name),
    location: program_state.flags.location.clone(),
    origin_storage_dir: program_state.flags.location.clone().map(|loc| {
      program_state
        .dir
        .root
        .clone()
        // TODO(@crowlKats): change to origin_data for 2.0
        .join("location_data")
        .join(checksum::gen(&[loc.to_string().as_bytes()]))
    }),
    blob_store: program_state.blob_store.clone(),
    broadcast_channel: program_state.broadcast_channel.clone(),
    shared_array_buffer_store: Some(
      program_state.shared_array_buffer_store.clone(),
    ),
    cpu_count: num_cpus::get(),
  };

  let mut worker = MainWorker::from_options(main_module, permissions, &options);

  // This block registers additional ops and state that
  // are only available in the CLI
  {
    let js_runtime = &mut worker.js_runtime;
    js_runtime
      .op_state()
      .borrow_mut()
      .put::<Arc<ProgramState>>(program_state.clone());
    // Applies source maps - works in conjuction with `js_error_create_fn`
    // above
    ops::errors::init(js_runtime);
    ops::runtime_compiler::init(js_runtime);

    if enable_testing {
      ops::testing::init(js_runtime);
    }

    js_runtime.sync_ops_cache();
  }
  worker.bootstrap(&options);

  worker
}

pub fn write_to_stdout_ignore_sigpipe(
  bytes: &[u8],
) -> Result<(), std::io::Error> {
  use std::io::ErrorKind;

  match std::io::stdout().write_all(bytes) {
    Ok(()) => Ok(()),
    Err(e) => match e.kind() {
      ErrorKind::BrokenPipe => Ok(()),
      _ => Err(e),
    },
  }
}

pub fn write_json_to_stdout<T>(value: &T) -> Result<(), AnyError>
where
  T: ?Sized + serde::ser::Serialize,
{
  let mut writer = std::io::BufWriter::new(std::io::stdout());
  serde_json::to_writer_pretty(&mut writer, value)?;
  writeln!(&mut writer)?;
  Ok(())
}

fn print_cache_info(
  state: &Arc<ProgramState>,
  json: bool,
  location: Option<deno_core::url::Url>,
) -> Result<(), AnyError> {
  let deno_dir = &state.dir.root;
  let modules_cache = &state.file_fetcher.get_http_cache_location();
  let typescript_cache = &state.dir.gen_cache.location;
  let registry_cache =
    &state.dir.root.join(lsp::language_server::REGISTRIES_PATH);
  let mut origin_dir = state.dir.root.join("location_data");

  if let Some(location) = &location {
    origin_dir =
      origin_dir.join(&checksum::gen(&[location.to_string().as_bytes()]));
  }

  if json {
    let mut output = json!({
      "denoDir": deno_dir,
      "modulesCache": modules_cache,
      "typescriptCache": typescript_cache,
      "registryCache": registry_cache,
      "originStorage": origin_dir,
    });

    if location.is_some() {
      output["localStorage"] =
        serde_json::to_value(origin_dir.join("local_storage"))?;
    }

    write_json_to_stdout(&output)
  } else {
    println!("{} {:?}", colors::bold("DENO_DIR location:"), deno_dir);
    println!(
      "{} {:?}",
      colors::bold("Remote modules cache:"),
      modules_cache
    );
    println!(
      "{} {:?}",
      colors::bold("Emitted modules cache:"),
      typescript_cache
    );
    println!(
      "{} {:?}",
      colors::bold("Language server registries cache:"),
      registry_cache,
    );
    println!("{} {:?}", colors::bold("Origin storage:"), origin_dir);
    if location.is_some() {
      println!(
        "{} {:?}",
        colors::bold("Local Storage:"),
        origin_dir.join("local_storage"),
      );
    }
    Ok(())
  }
}

pub fn get_types(unstable: bool) -> String {
  let mut types = vec![
    crate::tsc::DENO_NS_LIB,
    crate::tsc::DENO_CONSOLE_LIB,
    crate::tsc::DENO_URL_LIB,
    crate::tsc::DENO_WEB_LIB,
    crate::tsc::DENO_FETCH_LIB,
    crate::tsc::DENO_WEBGPU_LIB,
    crate::tsc::DENO_WEBSOCKET_LIB,
    crate::tsc::DENO_WEBSTORAGE_LIB,
    crate::tsc::DENO_CRYPTO_LIB,
    crate::tsc::DENO_BROADCAST_CHANNEL_LIB,
    crate::tsc::DENO_NET_LIB,
    crate::tsc::SHARED_GLOBALS_LIB,
    crate::tsc::WINDOW_LIB,
  ];

  if unstable {
    types.push(crate::tsc::UNSTABLE_NS_LIB);
    types.push(crate::tsc::DENO_NET_UNSTABLE_LIB);
    types.push(crate::tsc::DENO_HTTP_UNSTABLE_LIB);
  }

  types.join("\n")
}

async fn compile_command(
  flags: Flags,
  source_file: String,
  output: Option<PathBuf>,
  args: Vec<String>,
  target: Option<String>,
) -> Result<(), AnyError> {
  let debug = flags.log_level == Some(log::Level::Debug);

  let run_flags =
    tools::standalone::compile_to_runtime_flags(flags.clone(), args)?;

  let module_specifier = resolve_url_or_path(&source_file)?;
  let program_state = ProgramState::build(flags.clone()).await?;
  let deno_dir = &program_state.dir;

  let output = output.or_else(|| {
    infer_name_from_url(&module_specifier).map(PathBuf::from)
  }).ok_or_else(|| generic_error(
    "An executable name was not provided. One could not be inferred from the URL. Aborting.",
  ))?;

  let module_graph = create_module_graph_and_maybe_check(
    module_specifier.clone(),
    program_state.clone(),
    debug,
  )
  .await?;

  info!(
    "{} {}",
    colors::green("Bundle"),
    module_specifier.to_string()
  );
  let bundle_str =
    bundle_module_graph(module_graph, program_state.clone(), flags, debug)?;

  info!(
    "{} {}",
    colors::green("Compile"),
    module_specifier.to_string()
  );

  // Select base binary based on target
  let original_binary =
    tools::standalone::get_base_binary(deno_dir, target.clone()).await?;

  let final_bin = tools::standalone::create_standalone_binary(
    original_binary,
    bundle_str,
    run_flags,
  )?;

  info!("{} {}", colors::green("Emit"), output.display());

  tools::standalone::write_standalone_binary(output.clone(), target, final_bin)
    .await?;

  Ok(())
}

async fn info_command(
  flags: Flags,
  maybe_specifier: Option<String>,
  json: bool,
) -> Result<(), AnyError> {
  let location = flags.location.clone();
  let program_state = ProgramState::build(flags).await?;
  if let Some(specifier) = maybe_specifier {
    let specifier = resolve_url_or_path(&specifier)?;
    let handler = Arc::new(Mutex::new(specifier_handler::FetchHandler::new(
      &program_state,
      // info accesses dynamically imported modules just for their information
      // so we allow access to all of them.
      Permissions::allow_all(),
      Permissions::allow_all(),
    )?));
    let mut builder = module_graph::GraphBuilder::new(
      handler,
      program_state.maybe_import_map.clone(),
      program_state.lockfile.clone(),
    );
    builder.add(&specifier, false).await?;
    builder
      .analyze_config_file(&program_state.maybe_config_file)
      .await?;
    let graph = builder.get_graph();
    let info = graph.info()?;

    if json {
      write_json_to_stdout(&json!(info))
    } else {
      write_to_stdout_ignore_sigpipe(info.to_string().as_bytes())
        .map_err(|err| err.into())
    }
  } else {
    // If it was just "deno info" print location of caches and exit
    print_cache_info(&program_state, json, location)
  }
}

async fn install_command(
  flags: Flags,
  module_url: String,
  args: Vec<String>,
  name: Option<String>,
  root: Option<PathBuf>,
  force: bool,
) -> Result<(), AnyError> {
  let mut preload_flags = flags.clone();
  preload_flags.inspect = None;
  preload_flags.inspect_brk = None;
  let permissions = Permissions::from_options(&preload_flags.clone().into());
  let program_state = ProgramState::build(preload_flags).await?;
  let main_module = resolve_url_or_path(&module_url)?;
  let mut worker =
    create_main_worker(&program_state, main_module.clone(), permissions, false);
  // First, fetch and compile the module; this step ensures that the module exists.
  worker.preload_module(&main_module).await?;
  tools::installer::install(flags, &module_url, args, name, root, force)
}

async fn lsp_command() -> Result<(), AnyError> {
  lsp::start().await
}

async fn lint_command(
  _flags: Flags,
  files: Vec<PathBuf>,
  list_rules: bool,
  ignore: Vec<PathBuf>,
  json: bool,
) -> Result<(), AnyError> {
  if list_rules {
    tools::lint::print_rules_list(json);
    return Ok(());
  }

  tools::lint::lint_files(files, ignore, json).await
}

async fn cache_command(
  flags: Flags,
  files: Vec<String>,
) -> Result<(), AnyError> {
  let lib = if flags.unstable {
    module_graph::TypeLib::UnstableDenoWindow
  } else {
    module_graph::TypeLib::DenoWindow
  };
  let program_state = ProgramState::build(flags).await?;

  for file in files {
    let specifier = resolve_url_or_path(&file)?;
    program_state
      .prepare_module_load(
        specifier,
        lib.clone(),
        Permissions::allow_all(),
        Permissions::allow_all(),
        false,
        program_state.maybe_import_map.clone(),
      )
      .await?;
  }

  Ok(())
}

async fn eval_command(
  flags: Flags,
  code: String,
  ext: String,
  print: bool,
) -> Result<(), AnyError> {
  // Force TypeScript compile.
  let main_module = resolve_url_or_path("./$deno$eval.ts").unwrap();
  let permissions = Permissions::from_options(&flags.clone().into());
  let program_state = ProgramState::build(flags).await?;
  let mut worker =
    create_main_worker(&program_state, main_module.clone(), permissions, false);
  // Create a dummy source file.
  let source_code = if print {
    format!("console.log({})", code)
  } else {
    code
  }
  .into_bytes();

  let file = File {
    local: main_module.clone().to_file_path().unwrap(),
    maybe_types: None,
    media_type: if ext.as_str() == "ts" {
      MediaType::TypeScript
    } else if ext.as_str() == "tsx" {
      MediaType::Tsx
    } else if ext.as_str() == "js" {
      MediaType::JavaScript
    } else {
      MediaType::Jsx
    },
    source: String::from_utf8(source_code)?,
    specifier: main_module.clone(),
  };

  // Save our fake file into file fetcher cache
  // to allow module access by TS compiler.
  program_state.file_fetcher.insert_cached(file);
  debug!("main_module {}", &main_module);
  worker.execute_module(&main_module).await?;
  worker.execute_script(
    &located_script_name!(),
    "window.dispatchEvent(new Event('load'))",
  )?;
  worker.run_event_loop(false).await?;
  worker.execute_script(
    &located_script_name!(),
    "window.dispatchEvent(new Event('unload'))",
  )?;
  Ok(())
}

async fn create_module_graph_and_maybe_check(
  module_specifier: ModuleSpecifier,
  program_state: Arc<ProgramState>,
  debug: bool,
) -> Result<module_graph::Graph, AnyError> {
  let handler = Arc::new(Mutex::new(FetchHandler::new(
    &program_state,
    // when bundling, dynamic imports are only access for their type safety,
    // therefore we will allow the graph to access any module.
    Permissions::allow_all(),
    Permissions::allow_all(),
  )?));
  let mut builder = module_graph::GraphBuilder::new(
    handler,
    program_state.maybe_import_map.clone(),
    program_state.lockfile.clone(),
  );
  builder.add(&module_specifier, false).await?;
  builder
    .analyze_config_file(&program_state.maybe_config_file)
    .await?;
  let module_graph = builder.get_graph();

  if !program_state.flags.no_check {
    // TODO(@kitsonk) support bundling for workers
    let lib = if program_state.flags.unstable {
      module_graph::TypeLib::UnstableDenoWindow
    } else {
      module_graph::TypeLib::DenoWindow
    };
    let result_info =
      module_graph.clone().check(module_graph::CheckOptions {
        debug,
        emit: false,
        lib,
        maybe_config_file: program_state.maybe_config_file.clone(),
        reload: program_state.flags.reload,
        ..Default::default()
      })?;

    debug!("{}", result_info.stats);
    if let Some(ignored_options) = result_info.maybe_ignored_options {
      eprintln!("{}", ignored_options);
    }
    if !result_info.diagnostics.is_empty() {
      return Err(generic_error(result_info.diagnostics.to_string()));
    }
  }

  Ok(module_graph)
}

fn bundle_module_graph(
  module_graph: module_graph::Graph,
  program_state: Arc<ProgramState>,
  flags: Flags,
  debug: bool,
) -> Result<String, AnyError> {
  let (bundle, stats, maybe_ignored_options) =
    module_graph.bundle(module_graph::BundleOptions {
      debug,
      maybe_config_file: program_state.maybe_config_file.clone(),
    })?;
  match maybe_ignored_options {
    Some(ignored_options) if flags.no_check => {
      eprintln!("{}", ignored_options);
    }
    _ => {}
  }
  debug!("{}", stats);
  Ok(bundle)
}

async fn bundle_command(
  flags: Flags,
  source_file: String,
  out_file: Option<PathBuf>,
) -> Result<(), AnyError> {
  let debug = flags.log_level == Some(log::Level::Debug);

  let resolver = |_| {
    let flags = flags.clone();
    let source_file1 = source_file.clone();
    let source_file2 = source_file.clone();
    async move {
      let module_specifier = resolve_url_or_path(&source_file1)?;

      debug!(">>>>> bundle START");
      let program_state = ProgramState::build(flags.clone()).await?;

      let module_graph = create_module_graph_and_maybe_check(
        module_specifier,
        program_state.clone(),
        debug,
      )
      .await?;

      let mut paths_to_watch: Vec<PathBuf> = module_graph
        .get_modules()
        .iter()
        .filter_map(|specifier| specifier.to_file_path().ok())
        .collect();

      if let Some(import_map) = program_state.flags.import_map_path.as_ref() {
        paths_to_watch
          .push(fs_util::resolve_from_cwd(std::path::Path::new(import_map))?);
      }

      Ok((paths_to_watch, module_graph, program_state))
    }
    .map(move |result| match result {
      Ok((paths_to_watch, module_graph, program_state)) => {
        ResolutionResult::Restart {
          paths_to_watch,
          result: Ok((program_state, module_graph)),
        }
      }
      Err(e) => ResolutionResult::Restart {
        paths_to_watch: vec![PathBuf::from(source_file2)],
        result: Err(e),
      },
    })
  };

  let operation = |(program_state, module_graph): (
    Arc<ProgramState>,
    module_graph::Graph,
  )| {
    let flags = flags.clone();
    let out_file = out_file.clone();
    async move {
      info!("{} {}", colors::green("Bundle"), module_graph.info()?.root);

      let output =
        bundle_module_graph(module_graph, program_state, flags, debug)?;

      debug!(">>>>> bundle END");

      if let Some(out_file) = out_file.as_ref() {
        let output_bytes = output.as_bytes();
        let output_len = output_bytes.len();
        fs_util::write_file(out_file, output_bytes, 0o644)?;
        info!(
          "{} {:?} ({})",
          colors::green("Emit"),
          out_file,
          colors::gray(&info::human_size(output_len as f64))
        );
      } else {
        println!("{}", output);
      }

      Ok(())
    }
  };

  if flags.watch {
    file_watcher::watch_func(resolver, operation, "Bundle").await?;
  } else {
    let module_graph =
      if let ResolutionResult::Restart { result, .. } = resolver(None).await {
        result?
      } else {
        unreachable!();
      };
    operation(module_graph).await?;
  }

  Ok(())
}

async fn doc_command(
  flags: Flags,
  source_file: Option<String>,
  json: bool,
  maybe_filter: Option<String>,
  private: bool,
) -> Result<(), AnyError> {
  tools::doc::print_docs(flags, source_file, json, maybe_filter, private).await
}

async fn format_command(
  flags: Flags,
  args: Vec<PathBuf>,
  ignore: Vec<PathBuf>,
  check: bool,
  ext: String,
) -> Result<(), AnyError> {
  if args.len() == 1 && args[0].to_string_lossy() == "-" {
    return tools::fmt::format_stdin(check, ext);
  }

  tools::fmt::format(args, ignore, check, flags.watch).await?;
  Ok(())
}

async fn run_repl(
  flags: Flags,
  maybe_eval: Option<String>,
) -> Result<(), AnyError> {
  let main_module = resolve_url_or_path("./$deno$repl.ts").unwrap();
  let permissions = Permissions::from_options(&flags.clone().into());
  let program_state = ProgramState::build(flags).await?;
  let mut worker =
    create_main_worker(&program_state, main_module.clone(), permissions, false);
  worker.run_event_loop(false).await?;

  tools::repl::run(&program_state, worker, maybe_eval).await
}

async fn run_from_stdin(flags: Flags) -> Result<(), AnyError> {
  let program_state = ProgramState::build(flags.clone()).await?;
  let permissions = Permissions::from_options(&flags.clone().into());
  let main_module = resolve_url_or_path("./$deno$stdin.ts").unwrap();
  let mut worker = create_main_worker(
    &program_state.clone(),
    main_module.clone(),
    permissions,
    false,
  );

  let mut source = Vec::new();
  std::io::stdin().read_to_end(&mut source)?;
  // Create a dummy source file.
  let source_file = File {
    local: main_module.clone().to_file_path().unwrap(),
    maybe_types: None,
    media_type: MediaType::TypeScript,
    source: String::from_utf8(source)?,
    specifier: main_module.clone(),
  };
  // Save our fake file into file fetcher cache
  // to allow module access by TS compiler
  program_state.file_fetcher.insert_cached(source_file);

  debug!("main_module {}", main_module);
  worker.execute_module(&main_module).await?;
  worker.execute_script(
    &located_script_name!(),
    "window.dispatchEvent(new Event('load'))",
  )?;
  worker.run_event_loop(false).await?;
  worker.execute_script(
    &located_script_name!(),
    "window.dispatchEvent(new Event('unload'))",
  )?;
  Ok(())
}

async fn run_with_watch(flags: Flags, script: String) -> Result<(), AnyError> {
  let resolver = |_| {
    let script1 = script.clone();
    let script2 = script.clone();
    let flags = flags.clone();
    async move {
      let main_module = resolve_url_or_path(&script1)?;
      let program_state = ProgramState::build(flags).await?;
      let handler = Arc::new(Mutex::new(FetchHandler::new(
        &program_state,
        Permissions::allow_all(),
        Permissions::allow_all(),
      )?));
      let mut builder = module_graph::GraphBuilder::new(
        handler,
        program_state.maybe_import_map.clone(),
        program_state.lockfile.clone(),
      );
      builder.add(&main_module, false).await?;
      builder
        .analyze_config_file(&program_state.maybe_config_file)
        .await?;
      let module_graph = builder.get_graph();

      // Find all local files in graph
      let mut paths_to_watch: Vec<PathBuf> = module_graph
        .get_modules()
        .iter()
        .filter_map(|specifier| specifier.to_file_path().ok())
        .collect();

      if let Some(import_map) = program_state.flags.import_map_path.as_ref() {
        paths_to_watch
          .push(fs_util::resolve_from_cwd(std::path::Path::new(import_map))?);
      }

      Ok((paths_to_watch, main_module, program_state))
    }
    .map(move |result| match result {
      Ok((paths_to_watch, module_info, program_state)) => {
        ResolutionResult::Restart {
          paths_to_watch,
          result: Ok((program_state, module_info)),
        }
      }
      Err(e) => ResolutionResult::Restart {
        paths_to_watch: vec![PathBuf::from(script2)],
        result: Err(e),
      },
    })
  };

  let operation =
    |(program_state, main_module): (Arc<ProgramState>, ModuleSpecifier)| {
      let flags = flags.clone();
      let permissions = Permissions::from_options(&flags.into());
      async move {
        let main_module = main_module.clone();
        let mut worker = create_main_worker(
          &program_state,
          main_module.clone(),
          permissions,
          false,
        );
        debug!("main_module {}", main_module);
        worker.execute_module(&main_module).await?;
        worker.execute_script(
          &located_script_name!(),
          "window.dispatchEvent(new Event('load'))",
        )?;
        worker.run_event_loop(false).await?;
        worker.execute_script(
          &located_script_name!(),
          "window.dispatchEvent(new Event('unload'))",
        )?;
        Ok(())
      }
    };

  file_watcher::watch_func(resolver, operation, "Process").await
}

async fn run_command(flags: Flags, script: String) -> Result<(), AnyError> {
  // Read script content from stdin
  if script == "-" {
    return run_from_stdin(flags).await;
  }

  if flags.watch {
    return run_with_watch(flags, script).await;
  }

  let main_module = resolve_url_or_path(&script)?;
  let program_state = ProgramState::build(flags.clone()).await?;
  let permissions = Permissions::from_options(&flags.clone().into());
  let mut worker =
    create_main_worker(&program_state, main_module.clone(), permissions, false);

  let mut maybe_coverage_collector =
    if let Some(ref coverage_dir) = program_state.coverage_dir {
      let session = worker.create_inspector_session().await;

      let coverage_dir = PathBuf::from(coverage_dir);
      let mut coverage_collector =
        tools::coverage::CoverageCollector::new(coverage_dir, session);
      worker
        .with_event_loop(coverage_collector.start_collecting().boxed_local())
        .await?;
      Some(coverage_collector)
    } else {
      None
    };

  debug!("main_module {}", main_module);
  worker.execute_module(&main_module).await?;
  worker.execute_script(
    &located_script_name!(),
    "window.dispatchEvent(new Event('load'))",
  )?;
  worker
    .run_event_loop(maybe_coverage_collector.is_none())
    .await?;
  worker.execute_script(
    &located_script_name!(),
    "window.dispatchEvent(new Event('unload'))",
  )?;

  if let Some(coverage_collector) = maybe_coverage_collector.as_mut() {
    worker
      .with_event_loop(coverage_collector.stop_collecting().boxed_local())
      .await?;
  }
  Ok(())
}

async fn coverage_command(
  flags: Flags,
  files: Vec<PathBuf>,
  ignore: Vec<PathBuf>,
  include: Vec<String>,
  exclude: Vec<String>,
  lcov: bool,
) -> Result<(), AnyError> {
  if files.is_empty() {
    return Err(generic_error("No matching coverage profiles found"));
  }

  tools::coverage::cover_files(
    flags.clone(),
    files,
    ignore,
    include,
    exclude,
    lcov,
  )
  .await
}

#[allow(clippy::too_many_arguments)]
async fn test_command(
  flags: Flags,
  include: Option<Vec<String>>,
  no_run: bool,
  doc: bool,
  fail_fast: Option<usize>,
  quiet: bool,
  allow_none: bool,
  filter: Option<String>,
  shuffle: Option<u64>,
  concurrent_jobs: usize,
) -> Result<(), AnyError> {
  if let Some(ref coverage_dir) = flags.coverage_dir {
    std::fs::create_dir_all(&coverage_dir)?;
    env::set_var(
      "DENO_UNSTABLE_COVERAGE_DIR",
      PathBuf::from(coverage_dir).canonicalize()?,
    );
  }

  // TODO(caspervonb) move this chunk into tools::test.

  let program_state = ProgramState::build(flags.clone()).await?;

  let include = include.unwrap_or_else(|| vec![".".to_string()]);

  let permissions = Permissions::from_options(&flags.clone().into());
  let lib = if flags.unstable {
    module_graph::TypeLib::UnstableDenoWindow
  } else {
    module_graph::TypeLib::DenoWindow
  };

  if flags.watch {
    let handler = Arc::new(Mutex::new(FetchHandler::new(
      &program_state,
      Permissions::allow_all(),
      Permissions::allow_all(),
    )?));

    let paths_to_watch: Vec<_> = include.iter().map(PathBuf::from).collect();

    // TODO(caspervonb) clean this up.
    let resolver = |changed: Option<Vec<PathBuf>>| {
      let test_modules_result = if doc {
<<<<<<< HEAD
        tools::test::collect_test_module_specifiers(
=======
        fs_util::collect_specifiers(
>>>>>>> 370c5013
          include.clone(),
          fs_util::is_supported_test_ext,
        )
      } else {
<<<<<<< HEAD
        tools::test::collect_test_module_specifiers(
          include.clone(),
          &cwd,
          tools::test::is_supported,
=======
        fs_util::collect_specifiers(
          include.clone(),
          fs_util::is_supported_test_path,
>>>>>>> 370c5013
        )
      };

      let paths_to_watch = paths_to_watch.clone();
      let paths_to_watch_clone = paths_to_watch.clone();

      let handler = handler.clone();
      let program_state = program_state.clone();
      let files_changed = changed.is_some();
      async move {
        let test_modules = test_modules_result?;

        let mut paths_to_watch = paths_to_watch_clone;
        let mut modules_to_reload = if files_changed {
          Vec::new()
        } else {
          test_modules
            .iter()
            .filter_map(|url| deno_core::resolve_url(url.as_str()).ok())
            .collect()
        };

        let mut builder = GraphBuilder::new(
          handler,
          program_state.maybe_import_map.clone(),
          program_state.lockfile.clone(),
        );
        for specifier in test_modules.iter() {
          builder.add(specifier, false).await?;
        }
        builder
          .analyze_config_file(&program_state.maybe_config_file)
          .await?;
        let graph = builder.get_graph();

        for specifier in test_modules {
          fn get_dependencies<'a>(
            graph: &'a module_graph::Graph,
            module: &'a Module,
            // This needs to be accessible to skip getting dependencies if they're already there,
            // otherwise this will cause a stack overflow with circular dependencies
            output: &mut HashSet<&'a ModuleSpecifier>,
          ) -> Result<(), AnyError> {
            for dep in module.dependencies.values() {
              if let Some(specifier) = &dep.maybe_code {
                if !output.contains(specifier) {
                  output.insert(specifier);

                  get_dependencies(
                    graph,
                    graph.get_specifier(specifier)?,
                    output,
                  )?;
                }
              }
              if let Some(specifier) = &dep.maybe_type {
                if !output.contains(specifier) {
                  output.insert(specifier);

                  get_dependencies(
                    graph,
                    graph.get_specifier(specifier)?,
                    output,
                  )?;
                }
              }
            }

            Ok(())
          }

          // This test module and all it's dependencies
          let mut modules = HashSet::new();
          modules.insert(&specifier);
          get_dependencies(
            &graph,
            graph.get_specifier(&specifier)?,
            &mut modules,
          )?;

          paths_to_watch.extend(
            modules
              .iter()
              .filter_map(|specifier| specifier.to_file_path().ok()),
          );

          if let Some(changed) = &changed {
            for path in changed.iter().filter_map(|path| {
              deno_core::resolve_url_or_path(&path.to_string_lossy()).ok()
            }) {
              if modules.contains(&&path) {
                modules_to_reload.push(specifier);
                break;
              }
            }
          }
        }

        Ok((paths_to_watch, modules_to_reload))
      }
      .map(move |result| {
        if files_changed
          && matches!(result, Ok((_, ref modules)) if modules.is_empty())
        {
          ResolutionResult::Ignore
        } else {
          match result {
            Ok((paths_to_watch, modules_to_reload)) => {
              ResolutionResult::Restart {
                paths_to_watch,
                result: Ok(modules_to_reload),
              }
            }
            Err(e) => ResolutionResult::Restart {
              paths_to_watch,
              result: Err(e),
            },
          }
        }
      })
    };

    let operation = |modules_to_reload: Vec<ModuleSpecifier>| {
      let filter = filter.clone();
      let include = include.clone();
      let lib = lib.clone();
      let permissions = permissions.clone();
      let program_state = program_state.clone();

      async move {
        let doc_modules = if doc {
<<<<<<< HEAD
          tools::test::collect_test_module_specifiers(
=======
          fs_util::collect_specifiers(
>>>>>>> 370c5013
            include.clone(),
            fs_util::is_supported_test_ext,
          )?
        } else {
          Vec::new()
        };

        let doc_modules_to_reload = doc_modules
          .iter()
          .filter(|specifier| modules_to_reload.contains(specifier))
          .cloned()
          .collect();

<<<<<<< HEAD
        let test_modules = tools::test::collect_test_module_specifiers(
          include.clone(),
          &cwd,
          tools::test::is_supported,
=======
        let test_modules = fs_util::collect_specifiers(
          include.clone(),
          fs_util::is_supported_test_path,
>>>>>>> 370c5013
        )?;

        let test_modules_to_reload = test_modules
          .iter()
          .filter(|specifier| modules_to_reload.contains(specifier))
          .cloned()
          .collect();

        tools::test::run_tests(
          program_state.clone(),
          permissions.clone(),
          lib.clone(),
          doc_modules_to_reload,
          test_modules_to_reload,
          no_run,
          fail_fast,
          quiet,
          true,
          filter.clone(),
          shuffle,
          concurrent_jobs,
        )
        .await?;

        Ok(())
      }
    };

    file_watcher::watch_func(resolver, operation, "Test").await?;
  } else {
    let doc_modules = if doc {
<<<<<<< HEAD
      tools::test::collect_test_module_specifiers(
=======
      fs_util::collect_specifiers(
>>>>>>> 370c5013
        include.clone(),
        fs_util::is_supported_test_ext,
      )?
    } else {
      Vec::new()
    };

<<<<<<< HEAD
    let test_modules = tools::test::collect_test_module_specifiers(
      include.clone(),
      &cwd,
      tools::test::is_supported,
=======
    let test_modules = fs_util::collect_specifiers(
      include.clone(),
      fs_util::is_supported_test_path,
>>>>>>> 370c5013
    )?;

    tools::test::run_tests(
      program_state.clone(),
      permissions,
      lib,
      doc_modules,
      test_modules,
      no_run,
      fail_fast,
      quiet,
      allow_none,
      filter,
      shuffle,
      concurrent_jobs,
    )
    .await?;
  }

  Ok(())
}

fn init_v8_flags(v8_flags: &[String]) {
  let v8_flags_includes_help = v8_flags
    .iter()
    .any(|flag| flag == "-help" || flag == "--help");
  // Keep in sync with `standalone.rs`.
  let v8_flags = once("UNUSED_BUT_NECESSARY_ARG0".to_owned())
    .chain(v8_flags.iter().cloned())
    .collect::<Vec<_>>();
  let unrecognized_v8_flags = v8_set_flags(v8_flags)
    .into_iter()
    .skip(1)
    .collect::<Vec<_>>();
  if !unrecognized_v8_flags.is_empty() {
    for f in unrecognized_v8_flags {
      eprintln!("error: V8 did not recognize flag '{}'", f);
    }
    eprintln!("\nFor a list of V8 flags, use '--v8-flags=--help'");
    std::process::exit(1);
  }
  if v8_flags_includes_help {
    std::process::exit(0);
  }
}

fn get_subcommand(
  flags: Flags,
) -> Pin<Box<dyn Future<Output = Result<(), AnyError>>>> {
  match flags.clone().subcommand {
    DenoSubcommand::Bundle {
      source_file,
      out_file,
    } => bundle_command(flags, source_file, out_file).boxed_local(),
    DenoSubcommand::Doc {
      source_file,
      json,
      filter,
      private,
    } => doc_command(flags, source_file, json, filter, private).boxed_local(),
    DenoSubcommand::Eval { print, code, ext } => {
      eval_command(flags, code, ext, print).boxed_local()
    }
    DenoSubcommand::Cache { files } => {
      cache_command(flags, files).boxed_local()
    }
    DenoSubcommand::Compile {
      source_file,
      output,
      args,
      target,
    } => {
      compile_command(flags, source_file, output, args, target).boxed_local()
    }
    DenoSubcommand::Coverage {
      files,
      ignore,
      include,
      exclude,
      lcov,
    } => coverage_command(flags, files, ignore, include, exclude, lcov)
      .boxed_local(),
    DenoSubcommand::Fmt {
      check,
      files,
      ignore,
      ext,
    } => format_command(flags, files, ignore, check, ext).boxed_local(),
    DenoSubcommand::Info { file, json } => {
      info_command(flags, file, json).boxed_local()
    }
    DenoSubcommand::Install {
      module_url,
      args,
      name,
      root,
      force,
    } => {
      install_command(flags, module_url, args, name, root, force).boxed_local()
    }
    DenoSubcommand::Lsp => lsp_command().boxed_local(),
    DenoSubcommand::Lint {
      files,
      rules,
      ignore,
      json,
    } => lint_command(flags, files, rules, ignore, json).boxed_local(),
    DenoSubcommand::Repl { eval } => run_repl(flags, eval).boxed_local(),
    DenoSubcommand::Run { script } => run_command(flags, script).boxed_local(),
    DenoSubcommand::Test {
      no_run,
      doc,
      fail_fast,
      quiet,
      include,
      allow_none,
      filter,
      shuffle,
      concurrent_jobs,
    } => test_command(
      flags,
      include,
      no_run,
      doc,
      fail_fast,
      quiet,
      allow_none,
      filter,
      shuffle,
      concurrent_jobs,
    )
    .boxed_local(),
    DenoSubcommand::Completions { buf } => {
      if let Err(e) = write_to_stdout_ignore_sigpipe(&buf) {
        eprintln!("{}", e);
        std::process::exit(1);
      }
      std::process::exit(0);
    }
    DenoSubcommand::Types => {
      let types = get_types(flags.unstable);
      if let Err(e) = write_to_stdout_ignore_sigpipe(types.as_bytes()) {
        eprintln!("{}", e);
        std::process::exit(1);
      }
      std::process::exit(0);
    }
    DenoSubcommand::Upgrade {
      force,
      dry_run,
      canary,
      version,
      output,
      ca_file,
    } => tools::upgrade::upgrade_command(
      dry_run, force, canary, version, output, ca_file,
    )
    .boxed_local(),
  }
}

fn unwrap_or_exit<T>(result: Result<T, AnyError>) -> T {
  match result {
    Ok(value) => value,
    Err(error) => {
      eprintln!("{}: {:?}", colors::red_bold("error"), error);
      std::process::exit(1);
    }
  }
}

pub fn main() {
  #[cfg(windows)]
  colors::enable_ansi(); // For Windows 10
  unix_util::raise_fd_limit();

  let args: Vec<String> = env::args().collect();
  let standalone_res = match standalone::extract_standalone(args.clone()) {
    Ok(Some((metadata, bundle))) => {
      tokio_util::run_basic(standalone::run(bundle, metadata))
    }
    Ok(None) => Ok(()),
    Err(err) => Err(err),
  };
  if let Err(err) = standalone_res {
    eprintln!("{}: {}", colors::red_bold("error"), err.to_string());
    std::process::exit(1);
  }

  let flags = match flags::flags_from_vec(args) {
    Ok(flags) => flags,
    Err(err @ clap::Error { .. })
      if err.kind == clap::ErrorKind::HelpDisplayed
        || err.kind == clap::ErrorKind::VersionDisplayed =>
    {
      err.write_to(&mut std::io::stdout()).unwrap();
      std::io::stdout().write_all(b"\n").unwrap();
      std::process::exit(0);
    }
    Err(err) => unwrap_or_exit(Err(AnyError::from(err))),
  };
  if !flags.v8_flags.is_empty() {
    init_v8_flags(&*flags.v8_flags);
  }

  logger::init(flags.log_level);

  unwrap_or_exit(tokio_util::run_basic(get_subcommand(flags)));
}<|MERGE_RESOLUTION|>--- conflicted
+++ resolved
@@ -1038,25 +1038,14 @@
     // TODO(caspervonb) clean this up.
     let resolver = |changed: Option<Vec<PathBuf>>| {
       let test_modules_result = if doc {
-<<<<<<< HEAD
-        tools::test::collect_test_module_specifiers(
-=======
         fs_util::collect_specifiers(
->>>>>>> 370c5013
           include.clone(),
           fs_util::is_supported_test_ext,
         )
       } else {
-<<<<<<< HEAD
-        tools::test::collect_test_module_specifiers(
-          include.clone(),
-          &cwd,
-          tools::test::is_supported,
-=======
         fs_util::collect_specifiers(
           include.clone(),
           fs_util::is_supported_test_path,
->>>>>>> 370c5013
         )
       };
 
@@ -1188,11 +1177,7 @@
 
       async move {
         let doc_modules = if doc {
-<<<<<<< HEAD
-          tools::test::collect_test_module_specifiers(
-=======
           fs_util::collect_specifiers(
->>>>>>> 370c5013
             include.clone(),
             fs_util::is_supported_test_ext,
           )?
@@ -1206,16 +1191,9 @@
           .cloned()
           .collect();
 
-<<<<<<< HEAD
-        let test_modules = tools::test::collect_test_module_specifiers(
-          include.clone(),
-          &cwd,
-          tools::test::is_supported,
-=======
         let test_modules = fs_util::collect_specifiers(
           include.clone(),
           fs_util::is_supported_test_path,
->>>>>>> 370c5013
         )?;
 
         let test_modules_to_reload = test_modules
@@ -1247,11 +1225,7 @@
     file_watcher::watch_func(resolver, operation, "Test").await?;
   } else {
     let doc_modules = if doc {
-<<<<<<< HEAD
-      tools::test::collect_test_module_specifiers(
-=======
       fs_util::collect_specifiers(
->>>>>>> 370c5013
         include.clone(),
         fs_util::is_supported_test_ext,
       )?
@@ -1259,16 +1233,9 @@
       Vec::new()
     };
 
-<<<<<<< HEAD
-    let test_modules = tools::test::collect_test_module_specifiers(
-      include.clone(),
-      &cwd,
-      tools::test::is_supported,
-=======
     let test_modules = fs_util::collect_specifiers(
       include.clone(),
       fs_util::is_supported_test_path,
->>>>>>> 370c5013
     )?;
 
     tools::test::run_tests(
