--- conflicted
+++ resolved
@@ -300,10 +300,7 @@
     DenoSubcommand::Repl => run_repl(flags, argv),
     DenoSubcommand::Run => run_script(flags, argv),
     DenoSubcommand::Types => types_command(),
-<<<<<<< HEAD
     DenoSubcommand::Version => run_script(flags, argv),
-=======
     DenoSubcommand::Xeval => xeval_command(flags, argv),
->>>>>>> 36081171
   }
 }