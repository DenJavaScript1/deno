--- conflicted
+++ resolved
@@ -43,707 +43,6 @@
 use std::env;
 use std::iter::once;
 use std::path::PathBuf;
-<<<<<<< HEAD
-use std::pin::Pin;
-use std::sync::Arc;
-use worker::create_main_worker;
-
-pub fn get_types(unstable: bool) -> String {
-  let mut types = vec![
-    tsc::DENO_NS_LIB,
-    tsc::DENO_CONSOLE_LIB,
-    tsc::DENO_URL_LIB,
-    tsc::DENO_WEB_LIB,
-    tsc::DENO_FETCH_LIB,
-    tsc::DENO_WEBGPU_LIB,
-    tsc::DENO_WEBSOCKET_LIB,
-    tsc::DENO_WEBSTORAGE_LIB,
-    tsc::DENO_CRYPTO_LIB,
-    tsc::DENO_BROADCAST_CHANNEL_LIB,
-    tsc::DENO_NET_LIB,
-    tsc::SHARED_GLOBALS_LIB,
-    tsc::DENO_CACHE_LIB,
-    tsc::WINDOW_LIB,
-  ];
-
-  if unstable {
-    types.push(tsc::UNSTABLE_NS_LIB);
-  }
-
-  types.join("\n")
-}
-
-async fn compile_command(
-  flags: Flags,
-  compile_flags: CompileFlags,
-) -> Result<i32, AnyError> {
-  let debug = flags.log_level == Some(log::Level::Debug);
-
-  let run_flags = tools::standalone::compile_to_runtime_flags(
-    &flags,
-    compile_flags.args.clone(),
-  )?;
-
-  let module_specifier = resolve_url_or_path(&compile_flags.source_file)?;
-  let ps = ProcState::build(flags).await?;
-  let deno_dir = &ps.dir;
-
-  let output_path =
-    tools::standalone::resolve_compile_executable_output_path(&compile_flags)?;
-
-  let graph = Arc::try_unwrap(
-    create_graph_and_maybe_check(module_specifier.clone(), &ps, debug).await?,
-  )
-  .map_err(|_| {
-    generic_error("There should only be one reference to ModuleGraph")
-  })?;
-
-  // at the moment, we don't support npm specifiers in deno_compile, so show an error
-  error_for_any_npm_specifier(&graph)?;
-
-  graph.valid().unwrap();
-
-  let parser = ps.parsed_source_cache.as_capturing_parser();
-  let eszip = eszip::EszipV2::from_graph(graph, &parser, Default::default())?;
-
-  info!(
-    "{} {}",
-    colors::green("Compile"),
-    module_specifier.to_string()
-  );
-
-  // Select base binary based on target
-  let original_binary =
-    tools::standalone::get_base_binary(deno_dir, compile_flags.target.clone())
-      .await?;
-
-  let final_bin = tools::standalone::create_standalone_binary(
-    original_binary,
-    eszip,
-    module_specifier.clone(),
-    run_flags,
-    ps,
-  )
-  .await?;
-
-  info!("{} {}", colors::green("Emit"), output_path.display());
-
-  tools::standalone::write_standalone_binary(output_path, final_bin).await?;
-
-  Ok(0)
-}
-
-async fn init_command(
-  _flags: Flags,
-  init_flags: InitFlags,
-) -> Result<i32, AnyError> {
-  tools::init::init_project(init_flags).await?;
-  Ok(0)
-}
-
-async fn info_command(
-  flags: Flags,
-  info_flags: InfoFlags,
-) -> Result<i32, AnyError> {
-  tools::info::info(flags, info_flags).await?;
-  Ok(0)
-}
-
-async fn install_command(
-  flags: Flags,
-  install_flags: InstallFlags,
-) -> Result<i32, AnyError> {
-  let ps = ProcState::build(flags.clone()).await?;
-  // ensure the module is cached
-  load_and_type_check(&ps, &[install_flags.module_url.clone()]).await?;
-  tools::installer::install(flags, install_flags)?;
-  Ok(0)
-}
-
-async fn uninstall_command(
-  uninstall_flags: UninstallFlags,
-) -> Result<i32, AnyError> {
-  tools::installer::uninstall(uninstall_flags.name, uninstall_flags.root)?;
-  Ok(0)
-}
-
-async fn lsp_command() -> Result<i32, AnyError> {
-  lsp::start().await?;
-  Ok(0)
-}
-
-async fn lint_command(
-  flags: Flags,
-  lint_flags: LintFlags,
-) -> Result<i32, AnyError> {
-  if lint_flags.rules {
-    tools::lint::print_rules_list(lint_flags.json);
-    return Ok(0);
-  }
-
-  tools::lint::lint(flags, lint_flags).await?;
-  Ok(0)
-}
-
-async fn cache_command(
-  flags: Flags,
-  cache_flags: CacheFlags,
-) -> Result<i32, AnyError> {
-  let ps = ProcState::build(flags).await?;
-  load_and_type_check(&ps, &cache_flags.files).await?;
-  ps.cache_module_emits()?;
-  Ok(0)
-}
-
-async fn check_command(
-  flags: Flags,
-  check_flags: CheckFlags,
-) -> Result<i32, AnyError> {
-  let ps = ProcState::build(flags).await?;
-  load_and_type_check(&ps, &check_flags.files).await?;
-  Ok(0)
-}
-
-async fn load_and_type_check(
-  ps: &ProcState,
-  files: &[String],
-) -> Result<(), AnyError> {
-  let lib = ps.options.ts_type_lib_window();
-
-  let specifiers = files
-    .iter()
-    .map(|file| resolve_url_or_path(file))
-    .collect::<Result<Vec<_>, _>>()?;
-  ps.prepare_module_load(
-    specifiers,
-    false,
-    lib,
-    Permissions::allow_all(),
-    Permissions::allow_all(),
-  )
-  .await?;
-
-  Ok(())
-}
-
-async fn eval_command(
-  flags: Flags,
-  eval_flags: EvalFlags,
-) -> Result<i32, AnyError> {
-  // deno_graph works off of extensions for local files to determine the media
-  // type, and so our "fake" specifier needs to have the proper extension.
-  let main_module =
-    resolve_url_or_path(&format!("./$deno$eval.{}", eval_flags.ext))?;
-  let permissions = Permissions::from_options(&flags.permissions_options())?;
-  let ps = ProcState::build(flags).await?;
-  let mut worker =
-    create_main_worker(&ps, main_module.clone(), permissions).await?;
-  // Create a dummy source file.
-  let source_code = if eval_flags.print {
-    format!("console.log({})", eval_flags.code)
-  } else {
-    eval_flags.code
-  }
-  .into_bytes();
-
-  let file = File {
-    local: main_module.clone().to_file_path().unwrap(),
-    maybe_types: None,
-    media_type: MediaType::Unknown,
-    source: String::from_utf8(source_code)?.into(),
-    specifier: main_module.clone(),
-    maybe_headers: None,
-  };
-
-  // Save our fake file into file fetcher cache
-  // to allow module access by TS compiler.
-  ps.file_fetcher.insert_cached(file);
-  let exit_code = worker.run().await?;
-  Ok(exit_code)
-}
-
-async fn create_graph_and_maybe_check(
-  root: ModuleSpecifier,
-  ps: &ProcState,
-  debug: bool,
-) -> Result<Arc<deno_graph::ModuleGraph>, AnyError> {
-  let mut cache = cache::FetchCacher::new(
-    ps.emit_cache.clone(),
-    ps.file_fetcher.clone(),
-    Permissions::allow_all(),
-    Permissions::allow_all(),
-  );
-  let maybe_imports = ps.options.to_maybe_imports()?;
-  let maybe_cli_resolver = CliResolver::maybe_new(
-    ps.options.to_maybe_jsx_import_source_config(),
-    ps.maybe_import_map.clone(),
-  );
-  let maybe_graph_resolver =
-    maybe_cli_resolver.as_ref().map(|r| r.as_graph_resolver());
-  let analyzer = ps.parsed_source_cache.as_analyzer();
-  let graph = Arc::new(
-    deno_graph::create_graph(
-      vec![(root, deno_graph::ModuleKind::Esm)],
-      &mut cache,
-      deno_graph::GraphOptions {
-        is_dynamic: false,
-        imports: maybe_imports,
-        resolver: maybe_graph_resolver,
-        module_analyzer: Some(&*analyzer),
-        reporter: None,
-      },
-    )
-    .await,
-  );
-
-  let check_js = ps.options.check_js();
-  let mut graph_data = GraphData::default();
-  graph_data.add_graph(&graph);
-  graph_data
-    .check(
-      &graph.roots,
-      ps.options.type_check_mode() != TypeCheckMode::None,
-      check_js,
-    )
-    .unwrap()?;
-  ps.npm_resolver
-    .add_package_reqs(graph_data.npm_package_reqs().clone())
-    .await?;
-  if let Some(lockfile) = &ps.lockfile {
-    graph_lock_or_exit(&graph, &mut lockfile.lock());
-  }
-
-  if ps.options.type_check_mode() != TypeCheckMode::None {
-    let ts_config_result =
-      ps.options.resolve_ts_config_for_emit(TsConfigType::Check {
-        lib: ps.options.ts_type_lib_window(),
-      })?;
-    if let Some(ignored_options) = ts_config_result.maybe_ignored_options {
-      eprintln!("{}", ignored_options);
-    }
-    let maybe_config_specifier = ps.options.maybe_config_file_specifier();
-    let cache = TypeCheckCache::new(&ps.dir.type_checking_cache_db_file_path());
-    let check_result = check::check(
-      &graph.roots,
-      Arc::new(RwLock::new(graph_data)),
-      &cache,
-      ps.npm_resolver.clone(),
-      check::CheckOptions {
-        type_check_mode: ps.options.type_check_mode(),
-        debug,
-        maybe_config_specifier,
-        ts_config: ts_config_result.ts_config,
-        log_checks: true,
-        reload: ps.options.reload_flag(),
-      },
-    )?;
-    debug!("{}", check_result.stats);
-    if !check_result.diagnostics.is_empty() {
-      return Err(check_result.diagnostics.into());
-    }
-  }
-
-  Ok(graph)
-}
-
-fn bundle_module_graph(
-  graph: &deno_graph::ModuleGraph,
-  ps: &ProcState,
-) -> Result<deno_emit::BundleEmit, AnyError> {
-  info!("{} {}", colors::green("Bundle"), graph.roots[0].0);
-
-  let ts_config_result = ps
-    .options
-    .resolve_ts_config_for_emit(TsConfigType::Bundle)?;
-  if ps.options.type_check_mode() == TypeCheckMode::None {
-    if let Some(ignored_options) = ts_config_result.maybe_ignored_options {
-      eprintln!("{}", ignored_options);
-    }
-  }
-
-  deno_emit::bundle_graph(
-    graph,
-    deno_emit::BundleOptions {
-      bundle_type: deno_emit::BundleType::Module,
-      emit_options: ts_config_result.ts_config.into(),
-      emit_ignore_directives: true,
-    },
-  )
-}
-
-async fn bundle_command(
-  flags: Flags,
-  bundle_flags: BundleFlags,
-) -> Result<i32, AnyError> {
-  let debug = flags.log_level == Some(log::Level::Debug);
-  let cli_options = Arc::new(CliOptions::from_flags(flags)?);
-  let resolver = |_| {
-    let cli_options = cli_options.clone();
-    let source_file1 = bundle_flags.source_file.clone();
-    let source_file2 = bundle_flags.source_file.clone();
-    async move {
-      let module_specifier = resolve_url_or_path(&source_file1)?;
-
-      debug!(">>>>> bundle START");
-      let ps = ProcState::from_options(cli_options).await?;
-      let graph =
-        create_graph_and_maybe_check(module_specifier, &ps, debug).await?;
-
-      let mut paths_to_watch: Vec<PathBuf> = graph
-        .specifiers()
-        .filter_map(|(_, r)| {
-          r.as_ref().ok().and_then(|(s, _, _)| s.to_file_path().ok())
-        })
-        .collect();
-
-      if let Ok(Some(import_map_path)) = ps
-        .options
-        .resolve_import_map_specifier()
-        .map(|ms| ms.and_then(|ref s| s.to_file_path().ok()))
-      {
-        paths_to_watch.push(import_map_path);
-      }
-
-      Ok((paths_to_watch, graph, ps))
-    }
-    .map(move |result| match result {
-      Ok((paths_to_watch, graph, ps)) => ResolutionResult::Restart {
-        paths_to_watch,
-        result: Ok((ps, graph)),
-      },
-      Err(e) => ResolutionResult::Restart {
-        paths_to_watch: vec![PathBuf::from(source_file2)],
-        result: Err(e),
-      },
-    })
-  };
-
-  let operation = |(ps, graph): (ProcState, Arc<deno_graph::ModuleGraph>)| {
-    let out_file = bundle_flags.out_file.clone();
-    async move {
-      // at the moment, we don't support npm specifiers in deno bundle, so show an error
-      error_for_any_npm_specifier(&graph)?;
-
-      let bundle_output = bundle_module_graph(graph.as_ref(), &ps)?;
-      debug!(">>>>> bundle END");
-
-      if let Some(out_file) = out_file.as_ref() {
-        let output_bytes = bundle_output.code.as_bytes();
-        let output_len = output_bytes.len();
-        util::fs::write_file(out_file, output_bytes, 0o644)?;
-        info!(
-          "{} {:?} ({})",
-          colors::green("Emit"),
-          out_file,
-          colors::gray(display::human_size(output_len as f64))
-        );
-        if let Some(bundle_map) = bundle_output.maybe_map {
-          let map_bytes = bundle_map.as_bytes();
-          let map_len = map_bytes.len();
-          let ext = if let Some(curr_ext) = out_file.extension() {
-            format!("{}.map", curr_ext.to_string_lossy())
-          } else {
-            "map".to_string()
-          };
-          let map_out_file = out_file.with_extension(ext);
-          util::fs::write_file(&map_out_file, map_bytes, 0o644)?;
-          info!(
-            "{} {:?} ({})",
-            colors::green("Emit"),
-            map_out_file,
-            colors::gray(display::human_size(map_len as f64))
-          );
-        }
-      } else {
-        println!("{}", bundle_output.code);
-      }
-
-      Ok(())
-    }
-  };
-
-  if cli_options.watch_paths().is_some() {
-    util::file_watcher::watch_func(
-      resolver,
-      operation,
-      util::file_watcher::PrintConfig {
-        job_name: "Bundle".to_string(),
-        clear_screen: !cli_options.no_clear_screen(),
-      },
-    )
-    .await?;
-  } else {
-    let module_graph =
-      if let ResolutionResult::Restart { result, .. } = resolver(None).await {
-        result?
-      } else {
-        unreachable!();
-      };
-    operation(module_graph).await?;
-  }
-
-  Ok(0)
-}
-
-fn error_for_any_npm_specifier(
-  graph: &deno_graph::ModuleGraph,
-) -> Result<(), AnyError> {
-  let first_npm_specifier = graph
-    .specifiers()
-    .filter_map(|(_, r)| match r {
-      Ok((specifier, kind, _)) if kind == deno_graph::ModuleKind::External => {
-        Some(specifier.clone())
-      }
-      _ => None,
-    })
-    .next();
-  if let Some(npm_specifier) = first_npm_specifier {
-    bail!("npm specifiers have not yet been implemented for this sub command (https://github.com/denoland/deno/issues/15960). Found: {}", npm_specifier)
-  } else {
-    Ok(())
-  }
-}
-
-async fn doc_command(
-  flags: Flags,
-  doc_flags: DocFlags,
-) -> Result<i32, AnyError> {
-  tools::doc::print_docs(flags, doc_flags).await?;
-  Ok(0)
-}
-
-async fn format_command(
-  flags: Flags,
-  fmt_flags: FmtFlags,
-) -> Result<i32, AnyError> {
-  let config = CliOptions::from_flags(flags)?;
-
-  if fmt_flags.files.len() == 1 && fmt_flags.files[0].to_string_lossy() == "-" {
-    let maybe_fmt_config = config.to_fmt_config()?;
-    tools::fmt::format_stdin(
-      fmt_flags,
-      maybe_fmt_config.map(|c| c.options).unwrap_or_default(),
-    )?;
-    return Ok(0);
-  }
-
-  tools::fmt::format(&config, fmt_flags).await?;
-  Ok(0)
-}
-
-async fn repl_command(
-  flags: Flags,
-  repl_flags: ReplFlags,
-) -> Result<i32, AnyError> {
-  let main_module = resolve_url_or_path("./$deno$repl.ts").unwrap();
-  let ps = ProcState::build(flags).await?;
-  let mut worker = create_main_worker(
-    &ps,
-    main_module.clone(),
-    Permissions::from_options(&ps.options.permissions_options())?,
-  )
-  .await?;
-  worker.setup_repl().await?;
-  tools::repl::run(&ps, worker.into_main_worker(), repl_flags).await
-}
-
-async fn run_from_stdin(flags: Flags) -> Result<i32, AnyError> {
-  let ps = ProcState::build(flags).await?;
-  let main_module = resolve_url_or_path("./$deno$stdin.ts").unwrap();
-  let mut worker = create_main_worker(
-    &ps.clone(),
-    main_module.clone(),
-    Permissions::from_options(&ps.options.permissions_options())?,
-  )
-  .await?;
-
-  let mut source = Vec::new();
-  std::io::stdin().read_to_end(&mut source)?;
-  // Create a dummy source file.
-  let source_file = File {
-    local: main_module.clone().to_file_path().unwrap(),
-    maybe_types: None,
-    media_type: MediaType::TypeScript,
-    source: String::from_utf8(source)?.into(),
-    specifier: main_module.clone(),
-    maybe_headers: None,
-  };
-  // Save our fake file into file fetcher cache
-  // to allow module access by TS compiler
-  ps.file_fetcher.insert_cached(source_file);
-
-  let exit_code = worker.run().await?;
-  Ok(exit_code)
-}
-
-// TODO(bartlomieju): this function is not handling `exit_code` set by the runtime
-// code properly.
-async fn run_with_watch(flags: Flags, script: String) -> Result<i32, AnyError> {
-  let flags = Arc::new(flags);
-  let main_module = resolve_url_or_path(&script)?;
-  let (sender, receiver) = tokio::sync::mpsc::unbounded_channel();
-  let ps =
-    ProcState::build_for_file_watcher((*flags).clone(), sender.clone()).await?;
-
-  let operation = |main_module: ModuleSpecifier| {
-    let flags = flags.clone();
-    let permissions = Permissions::from_options(&flags.permissions_options())?;
-    let ps = ps.reset_for_file_watcher();
-    Ok(async move {
-      let worker =
-        create_main_worker(&ps, main_module.clone(), permissions).await?;
-      worker.run_for_watcher().await?;
-
-      Ok(())
-    })
-  };
-
-  util::file_watcher::watch_func2(
-    receiver,
-    operation,
-    main_module,
-    util::file_watcher::PrintConfig {
-      job_name: "Process".to_string(),
-      clear_screen: !flags.no_clear_screen,
-    },
-  )
-  .await?;
-
-  Ok(0)
-}
-
-async fn run_command(
-  flags: Flags,
-  run_flags: RunFlags,
-) -> Result<i32, AnyError> {
-  // Read script content from stdin
-  if run_flags.is_stdin() {
-    return run_from_stdin(flags).await;
-  }
-
-  if !flags.has_permission() && flags.has_permission_in_argv() {
-    log::warn!(
-      "{}",
-      crate::colors::yellow(
-        r#"Permission flags have likely been incorrectly set after the script argument.
-To grant permissions, set them before the script argument. For example:
-    deno run --allow-read=. main.js"#
-      )
-    );
-  }
-
-  if flags.watch.is_some() {
-    return run_with_watch(flags, run_flags.script).await;
-  }
-
-  // TODO(bartlomieju): actually I think it will also fail if there's an import
-  // map specified and bare specifier is used on the command line - this should
-  // probably call `ProcState::resolve` instead
-  let ps = ProcState::build(flags).await?;
-
-  // Run a background task that checks for available upgrades. If an earlier
-  // run of this background task found a new version of Deno.
-  tools::upgrade::check_for_upgrades(ps.dir.upgrade_check_file_path());
-
-  let main_module = if NpmPackageReference::from_str(&run_flags.script).is_ok()
-  {
-    ModuleSpecifier::parse(&run_flags.script)?
-  } else {
-    resolve_url_or_path(&run_flags.script)?
-  };
-  let permissions =
-    Permissions::from_options(&ps.options.permissions_options())?;
-  let mut worker =
-    create_main_worker(&ps, main_module.clone(), permissions).await?;
-
-  let exit_code = worker.run().await?;
-  Ok(exit_code)
-}
-
-async fn task_command(
-  flags: Flags,
-  task_flags: TaskFlags,
-) -> Result<i32, AnyError> {
-  tools::task::execute_script(flags, task_flags).await
-}
-
-async fn coverage_command(
-  flags: Flags,
-  coverage_flags: CoverageFlags,
-) -> Result<i32, AnyError> {
-  if coverage_flags.files.is_empty() {
-    return Err(generic_error("No matching coverage profiles found"));
-  }
-
-  tools::coverage::cover_files(flags, coverage_flags).await?;
-  Ok(0)
-}
-
-async fn bench_command(
-  flags: Flags,
-  bench_flags: BenchFlags,
-) -> Result<i32, AnyError> {
-  if flags.watch.is_some() {
-    tools::bench::run_benchmarks_with_watch(flags, bench_flags).await?;
-  } else {
-    tools::bench::run_benchmarks(flags, bench_flags).await?;
-  }
-
-  Ok(0)
-}
-
-async fn test_command(
-  flags: Flags,
-  test_flags: TestFlags,
-) -> Result<i32, AnyError> {
-  if let Some(ref coverage_dir) = flags.coverage_dir {
-    std::fs::create_dir_all(coverage_dir)?;
-    env::set_var(
-      "DENO_UNSTABLE_COVERAGE_DIR",
-      PathBuf::from(coverage_dir).canonicalize()?,
-    );
-  }
-
-  if flags.watch.is_some() {
-    tools::test::run_tests_with_watch(flags, test_flags).await?;
-  } else {
-    tools::test::run_tests(flags, test_flags).await?;
-  }
-
-  Ok(0)
-}
-
-async fn completions_command(
-  _flags: Flags,
-  completions_flags: CompletionsFlags,
-) -> Result<i32, AnyError> {
-  display::write_to_stdout_ignore_sigpipe(&completions_flags.buf)?;
-  Ok(0)
-}
-
-async fn types_command(flags: Flags) -> Result<i32, AnyError> {
-  let types = get_types(flags.unstable);
-  display::write_to_stdout_ignore_sigpipe(types.as_bytes())?;
-  Ok(0)
-}
-
-async fn upgrade_command(
-  _flags: Flags,
-  upgrade_flags: UpgradeFlags,
-) -> Result<i32, AnyError> {
-  tools::upgrade::upgrade(upgrade_flags).await?;
-  Ok(0)
-}
-
-async fn vendor_command(
-  flags: Flags,
-  vendor_flags: VendorFlags,
-) -> Result<i32, AnyError> {
-  tools::vendor::vendor(flags, vendor_flags).await?;
-  Ok(0)
-}
-=======
->>>>>>> bb8a4999
 
 fn init_v8_flags(v8_flags: &[String]) {
   let v8_flags_includes_help = v8_flags
