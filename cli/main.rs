--- conflicted
+++ resolved
@@ -1015,235 +1015,12 @@
   }
 
   if flags.watch {
-<<<<<<< HEAD
     tools::test::run_tests_with_watch(
       flags,
       include,
       doc,
       no_run,
       fail_fast,
-      quiet,
-=======
-    let handler = Arc::new(Mutex::new(FetchHandler::new(
-      &program_state,
-      Permissions::allow_all(),
-      Permissions::allow_all(),
-    )?));
-
-    let paths_to_watch: Vec<_> = include.iter().map(PathBuf::from).collect();
-
-    // TODO(caspervonb) clean this up.
-    let resolver = |changed: Option<Vec<PathBuf>>| {
-      let test_modules_result = if doc {
-        fs_util::collect_specifiers(
-          include.clone(),
-          fs_util::is_supported_test_ext,
-        )
-      } else {
-        fs_util::collect_specifiers(
-          include.clone(),
-          fs_util::is_supported_test_path,
-        )
-      };
-
-      let paths_to_watch = paths_to_watch.clone();
-      let paths_to_watch_clone = paths_to_watch.clone();
-
-      let handler = handler.clone();
-      let program_state = program_state.clone();
-      let files_changed = changed.is_some();
-      async move {
-        let test_modules = test_modules_result?;
-
-        let mut paths_to_watch = paths_to_watch_clone;
-        let mut modules_to_reload = if files_changed {
-          Vec::new()
-        } else {
-          test_modules
-            .iter()
-            .filter_map(|url| deno_core::resolve_url(url.as_str()).ok())
-            .collect()
-        };
-
-        let mut builder = GraphBuilder::new(
-          handler,
-          program_state.maybe_import_map.clone(),
-          program_state.lockfile.clone(),
-        );
-        for specifier in test_modules.iter() {
-          builder.add(specifier, false).await?;
-        }
-        builder
-          .analyze_config_file(&program_state.maybe_config_file)
-          .await?;
-        let graph = builder.get_graph();
-
-        for specifier in test_modules {
-          fn get_dependencies<'a>(
-            graph: &'a module_graph::Graph,
-            module: &'a Module,
-            // This needs to be accessible to skip getting dependencies if they're already there,
-            // otherwise this will cause a stack overflow with circular dependencies
-            output: &mut HashSet<&'a ModuleSpecifier>,
-          ) -> Result<(), AnyError> {
-            for dep in module.dependencies.values() {
-              if let Some(specifier) = &dep.maybe_code {
-                if !output.contains(specifier) {
-                  output.insert(specifier);
-
-                  get_dependencies(
-                    graph,
-                    graph.get_specifier(specifier)?,
-                    output,
-                  )?;
-                }
-              }
-              if let Some(specifier) = &dep.maybe_type {
-                if !output.contains(specifier) {
-                  output.insert(specifier);
-
-                  get_dependencies(
-                    graph,
-                    graph.get_specifier(specifier)?,
-                    output,
-                  )?;
-                }
-              }
-            }
-
-            Ok(())
-          }
-
-          // This test module and all it's dependencies
-          let mut modules = HashSet::new();
-          modules.insert(&specifier);
-          get_dependencies(
-            &graph,
-            graph.get_specifier(&specifier)?,
-            &mut modules,
-          )?;
-
-          paths_to_watch.extend(
-            modules
-              .iter()
-              .filter_map(|specifier| specifier.to_file_path().ok()),
-          );
-
-          if let Some(changed) = &changed {
-            for path in changed.iter().filter_map(|path| {
-              deno_core::resolve_url_or_path(&path.to_string_lossy()).ok()
-            }) {
-              if modules.contains(&&path) {
-                modules_to_reload.push(specifier);
-                break;
-              }
-            }
-          }
-        }
-
-        Ok((paths_to_watch, modules_to_reload))
-      }
-      .map(move |result| {
-        if files_changed
-          && matches!(result, Ok((_, ref modules)) if modules.is_empty())
-        {
-          ResolutionResult::Ignore
-        } else {
-          match result {
-            Ok((paths_to_watch, modules_to_reload)) => {
-              ResolutionResult::Restart {
-                paths_to_watch,
-                result: Ok(modules_to_reload),
-              }
-            }
-            Err(e) => ResolutionResult::Restart {
-              paths_to_watch,
-              result: Err(e),
-            },
-          }
-        }
-      })
-    };
-
-    let operation = |modules_to_reload: Vec<ModuleSpecifier>| {
-      let filter = filter.clone();
-      let include = include.clone();
-      let lib = lib.clone();
-      let permissions = permissions.clone();
-      let program_state = program_state.clone();
-
-      async move {
-        let doc_modules = if doc {
-          fs_util::collect_specifiers(
-            include.clone(),
-            fs_util::is_supported_test_ext,
-          )?
-        } else {
-          Vec::new()
-        };
-
-        let doc_modules_to_reload = doc_modules
-          .iter()
-          .filter(|specifier| modules_to_reload.contains(specifier))
-          .cloned()
-          .collect();
-
-        let test_modules = fs_util::collect_specifiers(
-          include.clone(),
-          fs_util::is_supported_test_path,
-        )?;
-
-        let test_modules_to_reload = test_modules
-          .iter()
-          .filter(|specifier| modules_to_reload.contains(specifier))
-          .cloned()
-          .collect();
-
-        test_runner::run_tests(
-          program_state.clone(),
-          permissions.clone(),
-          lib.clone(),
-          doc_modules_to_reload,
-          test_modules_to_reload,
-          no_run,
-          fail_fast,
-          true,
-          filter.clone(),
-          shuffle,
-          concurrent_jobs,
-        )
-        .await?;
-
-        Ok(())
-      }
-    };
-
-    file_watcher::watch_func(resolver, operation, "Test").await?;
-  } else {
-    let doc_modules = if doc {
-      fs_util::collect_specifiers(
-        include.clone(),
-        fs_util::is_supported_test_ext,
-      )?
-    } else {
-      Vec::new()
-    };
-
-    let test_modules = fs_util::collect_specifiers(
-      include.clone(),
-      fs_util::is_supported_test_path,
-    )?;
-
-    test_runner::run_tests(
-      program_state.clone(),
-      permissions,
-      lib,
-      doc_modules,
-      test_modules,
-      no_run,
-      fail_fast,
-      allow_none,
->>>>>>> 7b882cc0
       filter,
       shuffle,
       concurrent_jobs,
@@ -1259,7 +1036,6 @@
     doc,
     no_run,
     fail_fast,
-    quiet,
     allow_none,
     filter,
     shuffle,
