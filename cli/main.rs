--- conflicted
+++ resolved
@@ -733,13 +733,9 @@
       force,
       dry_run,
       version,
-<<<<<<< HEAD
       output,
-    } => upgrade_command(dry_run, force, version, output).boxed_local(),
-=======
       ca_file,
     } => upgrade_command(dry_run, force, version, ca_file).boxed_local(),
->>>>>>> c7afbdae
     _ => unreachable!(),
   };
 
