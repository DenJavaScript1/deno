// Copyright 2018-2024 the Deno authors. All rights reserved. MIT license.

mod args;
mod auth_tokens;
mod cache;
mod cdp;
mod emit;
mod errors;
mod factory;
mod file_fetcher;
mod graph_container;
mod graph_util;
mod http_util;
mod js;
mod jsr;
mod lsp;
mod module_loader;
mod napi;
mod node;
mod npm;
mod ops;
mod resolver;
mod shared;
mod standalone;
mod task_runner;
mod tools;
mod tsc;
mod util;
mod version;
mod worker;

use crate::args::flags_from_vec;
use crate::args::DenoSubcommand;
use crate::args::Flags;
use crate::util::display;
use crate::util::v8::get_v8_flags_from_env;
use crate::util::v8::init_v8_flags;

use args::TaskFlags;
use deno_resolver::npm::ByonmResolvePkgFolderFromDenoReqError;
use deno_runtime::WorkerExecutionMode;
pub use deno_runtime::UNSTABLE_GRANULAR_FLAGS;

use deno_core::anyhow::Context;
use deno_core::error::AnyError;
use deno_core::error::JsError;
use deno_core::futures::FutureExt;
use deno_core::unsync::JoinHandle;
use deno_npm::resolution::SnapshotFromLockfileError;
use deno_runtime::fmt_errors::format_js_error;
use deno_runtime::tokio_util::create_and_run_current_thread_with_maybe_metrics;
use deno_terminal::colors;
use factory::CliFactory;
use npm::ResolvePkgFolderFromDenoReqError;
use standalone::MODULE_NOT_FOUND;
use standalone::UNSUPPORTED_SCHEME;
use std::env;
use std::future::Future;
use std::io::IsTerminal;
use std::ops::Deref;
use std::path::PathBuf;
use std::sync::Arc;

/// Ensures that all subcommands return an i32 exit code and an [`AnyError`] error type.
trait SubcommandOutput {
  fn output(self) -> Result<i32, AnyError>;
}

impl SubcommandOutput for Result<i32, AnyError> {
  fn output(self) -> Result<i32, AnyError> {
    self
  }
}

impl SubcommandOutput for Result<(), AnyError> {
  fn output(self) -> Result<i32, AnyError> {
    self.map(|_| 0)
  }
}

impl SubcommandOutput for Result<(), std::io::Error> {
  fn output(self) -> Result<i32, AnyError> {
    self.map(|_| 0).map_err(|e| e.into())
  }
}

/// Ensure that the subcommand runs in a task, rather than being directly executed. Since some of these
/// futures are very large, this prevents the stack from getting blown out from passing them by value up
/// the callchain (especially in debug mode when Rust doesn't have a chance to elide copies!).
#[inline(always)]
fn spawn_subcommand<F: Future<Output = T> + 'static, T: SubcommandOutput>(
  f: F,
) -> JoinHandle<Result<i32, AnyError>> {
  // the boxed_local() is important in order to get windows to not blow the stack in debug
  deno_core::unsync::spawn(
    async move { f.map(|r| r.output()).await }.boxed_local(),
  )
}

async fn run_subcommand(flags: Arc<Flags>) -> Result<i32, AnyError> {
  let handle = match flags.subcommand.clone() {
    DenoSubcommand::Add(add_flags) => spawn_subcommand(async {
      tools::registry::add(flags, add_flags, tools::registry::AddCommandName::Add).await
    }),
    DenoSubcommand::Remove(remove_flags) => spawn_subcommand(async {
      tools::registry::remove(flags, remove_flags).await
    }),
    DenoSubcommand::Bench(bench_flags) => spawn_subcommand(async {
      if bench_flags.watch.is_some() {
        tools::bench::run_benchmarks_with_watch(flags, bench_flags).await
      } else {
        tools::bench::run_benchmarks(flags, bench_flags).await
      }
    }),
    DenoSubcommand::Bundle => exit_with_message("⚠️ `deno bundle` was removed in Deno 2.\n\nSee the Deno 1.x to 2.x Migration Guide for migration instructions: https://docs.deno.com/runtime/manual/advanced/migrate_deprecations", 1),
    DenoSubcommand::Doc(doc_flags) => {
      spawn_subcommand(async { tools::doc::doc(flags, doc_flags).await })
    }
    DenoSubcommand::Eval(eval_flags) => spawn_subcommand(async {
      tools::run::eval_command(flags, eval_flags).await
    }),
    DenoSubcommand::Cache(cache_flags) => spawn_subcommand(async move {
      tools::installer::install_from_entrypoints(flags, &cache_flags.files).await
    }),
    DenoSubcommand::Check(check_flags) => spawn_subcommand(async move {
      tools::check::check(flags, check_flags).await
    }),
    DenoSubcommand::Clean => spawn_subcommand(async move {
      tools::clean::clean()
    }),
    DenoSubcommand::Compile(compile_flags) => spawn_subcommand(async {
      tools::compile::compile(flags, compile_flags).await
    }),
    DenoSubcommand::Coverage(coverage_flags) => spawn_subcommand(async {
      tools::coverage::cover_files(flags, coverage_flags).await
    }),
    DenoSubcommand::Fmt(fmt_flags) => {
      spawn_subcommand(
        async move { tools::fmt::format(flags, fmt_flags).await },
      )
    }
    DenoSubcommand::Init(init_flags) => {
      spawn_subcommand(async {
        // make compiler happy since init_project is sync
        tokio::task::yield_now().await;
        tools::init::init_project(init_flags)
      })
    }
    DenoSubcommand::Info(info_flags) => {
      spawn_subcommand(async { tools::info::info(flags, info_flags).await })
    }
    DenoSubcommand::Install(install_flags) => spawn_subcommand(async {
      tools::installer::install_command(flags, install_flags).await
    }),
    DenoSubcommand::JSONReference(json_reference) => spawn_subcommand(async move {
      display::write_to_stdout_ignore_sigpipe(&deno_core::serde_json::to_vec_pretty(&json_reference.json).unwrap())
    }),
    DenoSubcommand::Jupyter(jupyter_flags) => spawn_subcommand(async {
      tools::jupyter::kernel(flags, jupyter_flags).await
    }),
    DenoSubcommand::Uninstall(uninstall_flags) => spawn_subcommand(async {
      tools::installer::uninstall(flags, uninstall_flags).await
    }),
    DenoSubcommand::Lsp => spawn_subcommand(async {
      if std::io::stderr().is_terminal() {
        log::warn!(
          "{} command is intended to be run by text editors and IDEs and shouldn't be run manually.
  
  Visit https://docs.deno.com/runtime/getting_started/setup_your_environment/ for instruction
  how to setup your favorite text editor.
  
  Press Ctrl+C to exit.
        ", colors::cyan("deno lsp"));
      }
      lsp::start().await
    }),
    DenoSubcommand::Lint(lint_flags) => spawn_subcommand(async {
      if lint_flags.rules {
        tools::lint::print_rules_list(
          lint_flags.json,
          lint_flags.maybe_rules_tags,
        );
        Ok(())
      } else {
        tools::lint::lint(flags, lint_flags).await
      }
    }),
    DenoSubcommand::Repl(repl_flags) => {
      spawn_subcommand(async move { tools::repl::run(flags, repl_flags).await })
    }
    DenoSubcommand::Run(run_flags) => spawn_subcommand(async move {
      if run_flags.is_stdin() {
        tools::run::run_from_stdin(flags.clone()).await
      } else {
        let result = tools::run::run_script(WorkerExecutionMode::Run, flags.clone(), run_flags.watch).await;
        match result {
          Ok(v) => Ok(v),
          Err(script_err) => {
            if let Some(ResolvePkgFolderFromDenoReqError::Byonm(ByonmResolvePkgFolderFromDenoReqError::UnmatchedReq(_))) = script_err.downcast_ref::<ResolvePkgFolderFromDenoReqError>() {
              if flags.node_modules_dir.is_none() {
                let mut flags = flags.deref().clone();
                let watch = match &flags.subcommand {
                  DenoSubcommand::Run(run_flags) => run_flags.watch.clone(),
                  _ => unreachable!(),
                };
                flags.node_modules_dir = Some(deno_config::deno_json::NodeModulesDirMode::None);
                // use the current lockfile, but don't write it out
                if flags.frozen_lockfile.is_none() {
                  flags.internal.lockfile_skip_write = true;
                }
                return tools::run::run_script(WorkerExecutionMode::Run, Arc::new(flags), watch).await;
              }
            }
            let script_err_msg = script_err.to_string();
            if script_err_msg.starts_with(MODULE_NOT_FOUND) || script_err_msg.starts_with(UNSUPPORTED_SCHEME) {
              if run_flags.bare {
                let mut cmd = args::clap_root();
                cmd.build();
                let command_names = cmd.get_subcommands().map(|command| command.get_name()).collect::<Vec<_>>();
                let suggestions = args::did_you_mean(&run_flags.script, command_names);
                if !suggestions.is_empty() {
                  let mut error = clap::error::Error::<clap::error::DefaultFormatter>::new(clap::error::ErrorKind::InvalidSubcommand).with_cmd(&cmd);
                  error.insert(
                    clap::error::ContextKind::SuggestedSubcommand,
                    clap::error::ContextValue::Strings(suggestions),
                  );

                  Err(error.into())
                } else {
                  Err(script_err)
                }
              } else {
                let mut new_flags = flags.deref().clone();
                let task_flags = TaskFlags {
                  cwd: None,
                  task: Some(run_flags.script.clone()),
                  is_run: true,
                };
                new_flags.subcommand = DenoSubcommand::Task(task_flags.clone());
                let result = tools::task::execute_script(Arc::new(new_flags), task_flags.clone()).await;
                match result {
                  Ok(v) => Ok(v),
                  Err(_) => {
                    // Return script error for backwards compatibility.
                    Err(script_err)
                  }
                }
              }
            } else {
              Err(script_err)
            }
          }
        }
      }
    }),
    DenoSubcommand::Serve(serve_flags) => spawn_subcommand(async move {
      tools::serve::serve(flags, serve_flags).await
    }),
    DenoSubcommand::Task(task_flags) => spawn_subcommand(async {
      tools::task::execute_script(flags, task_flags).await
    }),
    DenoSubcommand::Test(test_flags) => {
      spawn_subcommand(async {
        if let Some(ref coverage_dir) = test_flags.coverage_dir {
          if test_flags.clean {
            let _ = std::fs::remove_dir_all(coverage_dir);
          }
          std::fs::create_dir_all(coverage_dir)
            .with_context(|| format!("Failed creating: {coverage_dir}"))?;
          // this is set in order to ensure spawned processes use the same
          // coverage directory
          env::set_var(
            "DENO_UNSTABLE_COVERAGE_DIR",
            PathBuf::from(coverage_dir).canonicalize()?,
          );
        }

        if test_flags.watch.is_some() {
          tools::test::run_tests_with_watch(flags, test_flags).await
        } else {
          tools::test::run_tests(flags, test_flags).await
        }
      })
    }
    DenoSubcommand::Completions(completions_flags) => {
      spawn_subcommand(async move {
        display::write_to_stdout_ignore_sigpipe(&completions_flags.buf)
      })
    }
    DenoSubcommand::Types => spawn_subcommand(async move {
      let types = tsc::get_types_declaration_file_text();
      display::write_to_stdout_ignore_sigpipe(types.as_bytes())
    }),
    #[cfg(feature = "upgrade")]
    DenoSubcommand::Upgrade(upgrade_flags) => spawn_subcommand(async {
      tools::upgrade::upgrade(flags, upgrade_flags).await
    }),
    #[cfg(not(feature = "upgrade"))]
    DenoSubcommand::Upgrade(_) => exit_with_message(
      "This deno was built without the \"upgrade\" feature. Please upgrade using the installation method originally used to install Deno.",
      1,
    ),
    DenoSubcommand::Vendor => exit_with_message("⚠️ `deno vendor` was removed in Deno 2.\n\nSee the Deno 1.x to 2.x Migration Guide for migration instructions: https://docs.deno.com/runtime/manual/advanced/migrate_deprecations", 1),
    DenoSubcommand::Publish(publish_flags) => spawn_subcommand(async {
      tools::registry::publish(flags, publish_flags).await
    }),
    DenoSubcommand::Help(help_flags) => spawn_subcommand(async move {
      use std::io::Write;

      let mut stream = anstream::AutoStream::new(std::io::stdout(), if colors::use_color() {
        anstream::ColorChoice::Auto
      } else {
        anstream::ColorChoice::Never
      });

      match stream.write_all(help_flags.help.ansi().to_string().as_bytes()) {
        Ok(()) => Ok(()),
        Err(e) => match e.kind() {
          std::io::ErrorKind::BrokenPipe => Ok(()),
          _ => Err(e),
        },
      }
    }),
  };

  handle.await?
}

#[allow(clippy::print_stderr)]
fn setup_panic_hook() {
  // This function does two things inside of the panic hook:
  // - Tokio does not exit the process when a task panics, so we define a custom
  //   panic hook to implement this behaviour.
  // - We print a message to stderr to indicate that this is a bug in Deno, and
  //   should be reported to us.
  let orig_hook = std::panic::take_hook();
  std::panic::set_hook(Box::new(move |panic_info| {
    eprintln!("\n============================================================");
    eprintln!("Deno has panicked. This is a bug in Deno. Please report this");
    eprintln!("at https://github.com/denoland/deno/issues/new.");
    eprintln!("If you can reliably reproduce this panic, include the");
    eprintln!("reproduction steps and re-run with the RUST_BACKTRACE=1 env");
    eprintln!("var set and include the backtrace in your report.");
    eprintln!();
    eprintln!("Platform: {} {}", env::consts::OS, env::consts::ARCH);
    eprintln!("Version: {}", version::DENO_VERSION_INFO.deno);
    eprintln!("Args: {:?}", env::args().collect::<Vec<_>>());
    eprintln!();
    orig_hook(panic_info);
    std::process::exit(1);
  }));
}

#[allow(clippy::print_stderr)]
fn exit_with_message(message: &str, code: i32) -> ! {
  eprintln!(
    "{}: {}",
    colors::red_bold("error"),
    message.trim_start_matches("error: ")
  );
  std::process::exit(code);
}

<<<<<<< HEAD
fn get_suggestions_for_terminal_errors(e: &JsError) -> Vec<FixSuggestion> {
  if let Some(msg) = &e.message {
    if msg.contains("module is not defined")
      || msg.contains("exports is not defined")
    {
      return vec![
        FixSuggestion::info(
          "Deno does not support CommonJS modules without `.cjs` extension.",
        ),
        FixSuggestion::hint(
          "Rewrite this module to ESM or change the file extension to `.cjs`.",
        ),
      ];
    } else if msg.contains("openKv is not a function") {
      return vec![
        FixSuggestion::info("Deno.openKv() is an unstable API."),
        FixSuggestion::hint(
          "Run again with `--unstable-kv` flag to enable this API.",
        ),
      ];
    } else if msg.contains("cron is not a function") {
      return vec![
        FixSuggestion::info("Deno.cron() is an unstable API."),
        FixSuggestion::hint(
          "Run again with `--unstable-cron` flag to enable this API.",
        ),
      ];
    } else if msg.contains("WebSocketStream is not defined") {
      return vec![
        FixSuggestion::info("new WebSocketStream() is an unstable API."),
        FixSuggestion::hint(
          "Run again with `--unstable-net` flag to enable this API.",
        ),
      ];
    } else if msg.contains("Temporal is not defined") {
      return vec![
        FixSuggestion::info("Temporal is an unstable API."),
        FixSuggestion::hint(
          "Run again with `--unstable-temporal` flag to enable this API.",
        ),
      ];
    } else if msg.contains("BroadcastChannel is not defined") {
      return vec![
        FixSuggestion::info("BroadcastChannel is an unstable API."),
        FixSuggestion::hint(
          "Run again with `--unstable-broadcast-channel` flag to enable this API.",
        ),
      ];
    } else if msg.contains("window is not defined") {
      return vec![
        FixSuggestion::info("window global is not available in Deno 2."),
        FixSuggestion::hint("Replace `window` with `globalThis`."),
      ];
    } else if msg.contains("UnsafeWindowSurface is not a constructor") {
      return vec![
        FixSuggestion::info("Deno.UnsafeWindowSurface is an unstable API."),
        FixSuggestion::hint(
          "Run again with `--unstable-webgpu` flag to enable this API.",
        ),
      ];
    // Try to capture errors like:
    // ```
    // Uncaught Error: Cannot find module '../build/Release/canvas.node'
    // Require stack:
    // - /.../deno/npm/registry.npmjs.org/canvas/2.11.2/lib/bindings.js
    // - /.../.cache/deno/npm/registry.npmjs.org/canvas/2.11.2/lib/canvas.js
    // ```
    } else if msg.contains("Cannot find module")
      && msg.contains("Require stack")
      && msg.contains(".node'")
    {
      return vec![
        FixSuggestion::info_multiline(
          &[
            "Trying to execute an npm package using Node-API addons,",
            "these packages require local `node_modules` directory to be present."
          ]
        ),
        FixSuggestion::hint_multiline(
          &[
            "Add `\"nodeModulesDir\": \"auto\" option to `deno.json`, and then run",
            "`deno install --allow-scripts=npm:<package> --entrypoint <script>` to setup `node_modules` directory."
          ]
        )
      ];
    } else if msg.contains("document is not defined") {
      return vec![
        FixSuggestion::info("document global is not available in Deno."),
        FixSuggestion::hint_multiline(&[
          "Use a library like `happy-dom`, `deno_dom`, `linkedom` or `JSDom`",
          "and setup `document` global according to their documentation.",
        ]),
      ];
    }
  }

  vec![]
}

=======
>>>>>>> 38888061
fn exit_for_error(error: AnyError) -> ! {
  let mut error_string = format!("{error:?}");
  let mut error_code = 1;

  if let Some(e) = error.downcast_ref::<JsError>() {
    error_string = format_js_error(e);
  } else if let Some(SnapshotFromLockfileError::IntegrityCheckFailed(e)) =
    error.downcast_ref::<SnapshotFromLockfileError>()
  {
    error_string = e.to_string();
    error_code = 10;
  }

  exit_with_message(&error_string, error_code);
}

#[allow(clippy::print_stderr)]
pub(crate) fn unstable_exit_cb(feature: &str, api_name: &str) {
  eprintln!(
    "Unstable API '{api_name}'. The `--unstable-{}` flag must be provided.",
    feature
  );
  std::process::exit(70);
}

pub fn main() {
  setup_panic_hook();

  util::unix::raise_fd_limit();
  util::windows::ensure_stdio_open();
  #[cfg(windows)]
  colors::enable_ansi(); // For Windows 10
  deno_runtime::deno_permissions::set_prompt_callbacks(
    Box::new(util::draw_thread::DrawThread::hide),
    Box::new(util::draw_thread::DrawThread::show),
  );

  let args: Vec<_> = env::args_os().collect();
  let future = async move {
    // NOTE(lucacasonato): due to new PKU feature introduced in V8 11.6 we need to
    // initialize the V8 platform on a parent thread of all threads that will spawn
    // V8 isolates.
    let flags = resolve_flags_and_init(args)?;
    run_subcommand(Arc::new(flags)).await
  };

  match create_and_run_current_thread_with_maybe_metrics(future) {
    Ok(exit_code) => std::process::exit(exit_code),
    Err(err) => exit_for_error(err),
  }
}

fn resolve_flags_and_init(
  args: Vec<std::ffi::OsString>,
) -> Result<Flags, AnyError> {
  let flags = match flags_from_vec(args) {
    Ok(flags) => flags,
    Err(err @ clap::Error { .. })
      if err.kind() == clap::error::ErrorKind::DisplayVersion =>
    {
      // Ignore results to avoid BrokenPipe errors.
      let _ = err.print();
      std::process::exit(0);
    }
    Err(err) => exit_for_error(AnyError::from(err)),
  };

  // TODO(bartlomieju): remove in Deno v2.5 and hard error then.
  if flags.unstable_config.legacy_flag_enabled {
    log::warn!(
      "⚠️  {}",
      colors::yellow(
        "The `--unstable` flag has been removed in Deno 2.0. Use granular `--unstable-*` flags instead.\nLearn more at: https://docs.deno.com/runtime/manual/tools/unstable_flags"
      )
    );
  }

  let default_v8_flags = match flags.subcommand {
    // Using same default as VSCode:
    // https://github.com/microsoft/vscode/blob/48d4ba271686e8072fc6674137415bc80d936bc7/extensions/typescript-language-features/src/configuration/configuration.ts#L213-L214
    DenoSubcommand::Lsp => vec!["--max-old-space-size=3072".to_string()],
    _ => {
      // TODO(bartlomieju): I think this can be removed as it's handled by `deno_core`
      // and its settings.
      // deno_ast removes TypeScript `assert` keywords, so this flag only affects JavaScript
      // TODO(petamoriken): Need to check TypeScript `assert` keywords in deno_ast
      vec!["--no-harmony-import-assertions".to_string()]
    }
  };

  init_v8_flags(&default_v8_flags, &flags.v8_flags, get_v8_flags_from_env());
  // TODO(bartlomieju): remove last argument once Deploy no longer needs it
  deno_core::JsRuntime::init_platform(
    None, /* import assertions enabled */ false,
  );
  util::logger::init(flags.log_level);

  Ok(flags)
}<|MERGE_RESOLUTION|>--- conflicted
+++ resolved
@@ -361,108 +361,6 @@
   std::process::exit(code);
 }
 
-<<<<<<< HEAD
-fn get_suggestions_for_terminal_errors(e: &JsError) -> Vec<FixSuggestion> {
-  if let Some(msg) = &e.message {
-    if msg.contains("module is not defined")
-      || msg.contains("exports is not defined")
-    {
-      return vec![
-        FixSuggestion::info(
-          "Deno does not support CommonJS modules without `.cjs` extension.",
-        ),
-        FixSuggestion::hint(
-          "Rewrite this module to ESM or change the file extension to `.cjs`.",
-        ),
-      ];
-    } else if msg.contains("openKv is not a function") {
-      return vec![
-        FixSuggestion::info("Deno.openKv() is an unstable API."),
-        FixSuggestion::hint(
-          "Run again with `--unstable-kv` flag to enable this API.",
-        ),
-      ];
-    } else if msg.contains("cron is not a function") {
-      return vec![
-        FixSuggestion::info("Deno.cron() is an unstable API."),
-        FixSuggestion::hint(
-          "Run again with `--unstable-cron` flag to enable this API.",
-        ),
-      ];
-    } else if msg.contains("WebSocketStream is not defined") {
-      return vec![
-        FixSuggestion::info("new WebSocketStream() is an unstable API."),
-        FixSuggestion::hint(
-          "Run again with `--unstable-net` flag to enable this API.",
-        ),
-      ];
-    } else if msg.contains("Temporal is not defined") {
-      return vec![
-        FixSuggestion::info("Temporal is an unstable API."),
-        FixSuggestion::hint(
-          "Run again with `--unstable-temporal` flag to enable this API.",
-        ),
-      ];
-    } else if msg.contains("BroadcastChannel is not defined") {
-      return vec![
-        FixSuggestion::info("BroadcastChannel is an unstable API."),
-        FixSuggestion::hint(
-          "Run again with `--unstable-broadcast-channel` flag to enable this API.",
-        ),
-      ];
-    } else if msg.contains("window is not defined") {
-      return vec![
-        FixSuggestion::info("window global is not available in Deno 2."),
-        FixSuggestion::hint("Replace `window` with `globalThis`."),
-      ];
-    } else if msg.contains("UnsafeWindowSurface is not a constructor") {
-      return vec![
-        FixSuggestion::info("Deno.UnsafeWindowSurface is an unstable API."),
-        FixSuggestion::hint(
-          "Run again with `--unstable-webgpu` flag to enable this API.",
-        ),
-      ];
-    // Try to capture errors like:
-    // ```
-    // Uncaught Error: Cannot find module '../build/Release/canvas.node'
-    // Require stack:
-    // - /.../deno/npm/registry.npmjs.org/canvas/2.11.2/lib/bindings.js
-    // - /.../.cache/deno/npm/registry.npmjs.org/canvas/2.11.2/lib/canvas.js
-    // ```
-    } else if msg.contains("Cannot find module")
-      && msg.contains("Require stack")
-      && msg.contains(".node'")
-    {
-      return vec![
-        FixSuggestion::info_multiline(
-          &[
-            "Trying to execute an npm package using Node-API addons,",
-            "these packages require local `node_modules` directory to be present."
-          ]
-        ),
-        FixSuggestion::hint_multiline(
-          &[
-            "Add `\"nodeModulesDir\": \"auto\" option to `deno.json`, and then run",
-            "`deno install --allow-scripts=npm:<package> --entrypoint <script>` to setup `node_modules` directory."
-          ]
-        )
-      ];
-    } else if msg.contains("document is not defined") {
-      return vec![
-        FixSuggestion::info("document global is not available in Deno."),
-        FixSuggestion::hint_multiline(&[
-          "Use a library like `happy-dom`, `deno_dom`, `linkedom` or `JSDom`",
-          "and setup `document` global according to their documentation.",
-        ]),
-      ];
-    }
-  }
-
-  vec![]
-}
-
-=======
->>>>>>> 38888061
 fn exit_for_error(error: AnyError) -> ! {
   let mut error_string = format!("{error:?}");
   let mut error_code = 1;
