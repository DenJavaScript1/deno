--- conflicted
+++ resolved
@@ -8,11 +8,8 @@
 use crate::checksum;
 use crate::colors;
 use crate::config_file::ConfigFile;
-<<<<<<< HEAD
-=======
 use crate::config_file::IgnoredCompilerOptions;
 use crate::config_file::TsConfig;
->>>>>>> ba09ce07
 use crate::diagnostics::Diagnostics;
 use crate::import_map::ImportMap;
 use crate::info;
@@ -778,17 +775,8 @@
       "jsxFactory": "React.createElement",
       "jsxFragmentFactory": "React.Fragment",
     }));
-<<<<<<< HEAD
-    let maybe_ignored_options =
-      if let Some(config_file) = options.maybe_config_file.as_ref() {
-        ts_config.merge_tsconfig_from_config_file(config_file)?
-      } else {
-        None
-      };
-=======
     let maybe_ignored_options = ts_config
       .merge_tsconfig_from_config_file(options.maybe_config_file.as_ref())?;
->>>>>>> ba09ce07
 
     let (src, _) = self.emit_bundle(
       &root_specifier,
@@ -837,17 +825,8 @@
         "noEmit": true,
       }));
     }
-<<<<<<< HEAD
-    let maybe_ignored_options =
-      if let Some(config_file) = options.maybe_config_file.as_ref() {
-        config.merge_tsconfig_from_config_file(config_file)?
-      } else {
-        None
-      };
-=======
     let maybe_ignored_options = config
       .merge_tsconfig_from_config_file(options.maybe_config_file.as_ref())?;
->>>>>>> ba09ce07
 
     // Short circuit if none of the modules require an emit, or all of the
     // modules that require an emit have a valid emit.  There is also an edge
@@ -1663,17 +1642,8 @@
       "jsxFragmentFactory": "React.Fragment",
     }));
 
-<<<<<<< HEAD
-    let maybe_ignored_options =
-      if let Some(config_file) = options.maybe_config_file.as_ref() {
-        ts_config.merge_tsconfig_from_config_file(config_file)?
-      } else {
-        None
-      };
-=======
     let maybe_ignored_options = ts_config
       .merge_tsconfig_from_config_file(options.maybe_config_file.as_ref())?;
->>>>>>> ba09ce07
 
     let config = ts_config.as_bytes();
     let emit_options: ast::EmitOptions = ts_config.into();
