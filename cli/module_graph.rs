// Copyright 2018-2020 the Deno authors. All rights reserved. MIT license.

use crate::checksum;
use crate::file_fetcher::map_file_extension;
use crate::file_fetcher::SourceFile;
use crate::file_fetcher::SourceFileFetcher;
use crate::import_map::ImportMap;
use crate::msg::MediaType;
use crate::permissions::Permissions;
<<<<<<< HEAD
use crate::state::exit_unstable;
use crate::swc_util::analyze_dependencies_and_references;
use crate::swc_util::TsReferenceKind;
=======
use crate::swc_util::Location;
use crate::tsc::pre_process_file;
use crate::tsc::ImportDesc;
use crate::tsc::TsReferenceDesc;
use crate::tsc::TsReferenceKind;
>>>>>>> c821e8f2
use crate::tsc::AVAILABLE_LIBS;
use crate::version;
use deno_core::ErrBox;
use deno_core::ModuleSpecifier;
use futures::stream::FuturesUnordered;
use futures::stream::StreamExt;
use futures::Future;
use futures::FutureExt;
use serde::Serialize;
use serde::Serializer;
use std::collections::HashMap;
use std::collections::HashSet;
use std::path::PathBuf;
use std::pin::Pin;

// TODO(bartlomieju): it'd be great if this function returned
// more structured data and possibly format the same as TS diagnostics.
/// Decorate error with location of import that caused the error.
fn err_with_location(e: ErrBox, maybe_location: Option<&Location>) -> ErrBox {
  if let Some(location) = maybe_location {
    let location_str = format!(
      "\nImported from \"{}:{}\"",
      location.filename, location.line
    );
    let err_str = e.to_string();
    ErrBox::error(format!("{}{}", err_str, location_str))
  } else {
    e
  }
}

/// Disallow http:// imports from modules loaded over https://
fn validate_no_downgrade(
  module_specifier: &ModuleSpecifier,
  maybe_referrer: Option<&ModuleSpecifier>,
  maybe_location: Option<&Location>,
) -> Result<(), ErrBox> {
  if let Some(referrer) = maybe_referrer.as_ref() {
    if let "https" = referrer.as_url().scheme() {
      if let "http" = module_specifier.as_url().scheme() {
        let e = ErrBox::new("PermissionDenied",
          "Modules loaded over https:// are not allowed to import modules over http://"
        );
        return Err(err_with_location(e, maybe_location));
      };
    };
  };

  Ok(())
}

/// Verify that remote file doesn't try to statically import local file.
fn validate_no_file_from_remote(
  module_specifier: &ModuleSpecifier,
  maybe_referrer: Option<&ModuleSpecifier>,
  maybe_location: Option<&Location>,
) -> Result<(), ErrBox> {
  if let Some(referrer) = maybe_referrer.as_ref() {
    let referrer_url = referrer.as_url();
    match referrer_url.scheme() {
      "http" | "https" => {
        let specifier_url = module_specifier.as_url();
        match specifier_url.scheme() {
          "http" | "https" => {}
          _ => {
            let e = ErrBox::new(
              "PermissionDenied",
              "Remote modules are not allowed to statically import local \
              modules. Use dynamic import instead.",
            );
            return Err(err_with_location(e, maybe_location));
          }
        }
      }
      _ => {}
    }
  }

  Ok(())
}

// TODO(bartlomieju): handle imports/references in ambient contexts/TS modules
// https://github.com/denoland/deno/issues/6133
fn resolve_imports_and_references(
  referrer: ModuleSpecifier,
  maybe_import_map: Option<&ImportMap>,
  import_descs: Vec<ImportDesc>,
  ref_descs: Vec<TsReferenceDesc>,
) -> Result<(Vec<ImportDescriptor>, Vec<ReferenceDescriptor>), ErrBox> {
  let mut imports = vec![];
  let mut references = vec![];

  for import_desc in import_descs {
    let maybe_resolved = if let Some(import_map) = maybe_import_map.as_ref() {
      import_map.resolve(&import_desc.specifier, &referrer.to_string())?
    } else {
      None
    };

    let resolved_specifier = if let Some(resolved) = maybe_resolved {
      resolved
    } else {
      ModuleSpecifier::resolve_import(
        &import_desc.specifier,
        &referrer.to_string(),
      )?
    };

    let resolved_type_directive =
      if let Some(types_specifier) = import_desc.deno_types.as_ref() {
        Some(ModuleSpecifier::resolve_import(
          &types_specifier,
          &referrer.to_string(),
        )?)
      } else {
        None
      };

    let import_descriptor = ImportDescriptor {
      specifier: import_desc.specifier.to_string(),
      resolved_specifier,
      type_directive: import_desc.deno_types.clone(),
      resolved_type_directive,
      location: import_desc.location,
    };

    imports.push(import_descriptor);
  }

  for ref_desc in ref_descs {
    if AVAILABLE_LIBS.contains(&ref_desc.specifier.as_str()) {
      continue;
    }

    let resolved_specifier = ModuleSpecifier::resolve_import(
      &ref_desc.specifier,
      &referrer.to_string(),
    )?;

    let reference_descriptor = ReferenceDescriptor {
      specifier: ref_desc.specifier.to_string(),
      resolved_specifier,
      kind: ref_desc.kind,
      location: ref_desc.location,
    };

    references.push(reference_descriptor);
  }

  Ok((imports, references))
}

fn serialize_module_specifier<S>(
  spec: &ModuleSpecifier,
  s: S,
) -> Result<S::Ok, S::Error>
where
  S: Serializer,
{
  s.serialize_str(&spec.to_string())
}

fn serialize_option_module_specifier<S>(
  maybe_spec: &Option<ModuleSpecifier>,
  s: S,
) -> Result<S::Ok, S::Error>
where
  S: Serializer,
{
  if let Some(spec) = maybe_spec {
    serialize_module_specifier(spec, s)
  } else {
    s.serialize_none()
  }
}

const SUPPORTED_MEDIA_TYPES: [MediaType; 4] = [
  MediaType::JavaScript,
  MediaType::TypeScript,
  MediaType::JSX,
  MediaType::TSX,
];

pub type ModuleGraph = HashMap<String, ModuleGraphFile>;

#[derive(Debug, Serialize)]
#[serde(rename_all = "camelCase")]
pub struct ImportDescriptor {
  pub specifier: String,
  #[serde(serialize_with = "serialize_module_specifier")]
  pub resolved_specifier: ModuleSpecifier,
  // These two fields are for support of @deno-types directive
  // directly prepending import statement
  pub type_directive: Option<String>,
  #[serde(serialize_with = "serialize_option_module_specifier")]
  pub resolved_type_directive: Option<ModuleSpecifier>,
  #[serde(skip)]
  pub location: Location,
}

#[derive(Debug, Serialize)]
#[serde(rename_all = "camelCase")]
pub struct ReferenceDescriptor {
  pub specifier: String,
  #[serde(serialize_with = "serialize_module_specifier")]
  pub resolved_specifier: ModuleSpecifier,
  #[serde(skip)]
  pub kind: TsReferenceKind,
  #[serde(skip)]
  pub location: Location,
}

#[derive(Debug, Serialize)]
#[serde(rename_all = "camelCase")]
pub struct ModuleGraphFile {
  pub specifier: String,
  pub url: String,
  pub redirect: Option<String>,
  pub filename: String,
  pub version_hash: String,
  pub imports: Vec<ImportDescriptor>,
  pub referenced_files: Vec<ReferenceDescriptor>,
  pub lib_directives: Vec<ReferenceDescriptor>,
  pub types_directives: Vec<ReferenceDescriptor>,
  pub type_headers: Vec<ReferenceDescriptor>,
  pub media_type: MediaType,
  pub source_code: String,
}

type SourceFileFuture =
  Pin<Box<dyn Future<Output = Result<(ModuleSpecifier, SourceFile), ErrBox>>>>;

pub struct ModuleGraphLoader {
  permissions: Permissions,
  file_fetcher: SourceFileFetcher,
  maybe_import_map: Option<ImportMap>,
  pending_downloads: FuturesUnordered<SourceFileFuture>,
  has_downloaded: HashSet<ModuleSpecifier>,
<<<<<<< HEAD
  pub graph: ModuleGraph,
  is_unstable: bool,
=======
  graph: ModuleGraph,
>>>>>>> c821e8f2
  is_dyn_import: bool,
  analyze_dynamic_imports: bool,
}

impl ModuleGraphLoader {
  pub fn new(
    file_fetcher: SourceFileFetcher,
    maybe_import_map: Option<ImportMap>,
    permissions: Permissions,
    is_unstable: bool,
    is_dyn_import: bool,
    analyze_dynamic_imports: bool,
  ) -> Self {
    Self {
      file_fetcher,
      permissions,
      maybe_import_map,
      pending_downloads: FuturesUnordered::new(),
      has_downloaded: HashSet::new(),
<<<<<<< HEAD
      graph: ModuleGraph(HashMap::new()),
      is_unstable,
=======
      graph: ModuleGraph::new(),
>>>>>>> c821e8f2
      is_dyn_import,
      analyze_dynamic_imports,
    }
  }

  /// This method is used to add specified module and all of its
  /// dependencies to the graph.
  ///
  /// It resolves when all dependent modules have been fetched and analyzed.
  ///
  /// This method can be called multiple times.
  pub async fn add_to_graph(
    &mut self,
    specifier: &ModuleSpecifier,
    maybe_referrer: Option<ModuleSpecifier>,
  ) -> Result<(), ErrBox> {
    self.download_module(specifier.clone(), maybe_referrer, None)?;

    loop {
      let (specifier, source_file) =
        self.pending_downloads.next().await.unwrap()?;
      self.visit_module(&specifier, source_file)?;
      if self.pending_downloads.is_empty() {
        break;
      }
    }

    Ok(())
  }

  /// This method is used to create a graph from in-memory files stored in
  /// a hash map. Useful for creating module graph for code received from
  /// the runtime.
  pub fn build_local_graph(
    &mut self,
    _root_name: &str,
    source_map: &HashMap<String, String>,
  ) -> Result<(), ErrBox> {
    for (spec, source_code) in source_map.iter() {
      self.visit_memory_module(spec.to_string(), source_code.to_string())?;
    }

    Ok(())
  }

  /// Consumes the loader and returns created graph.
  pub fn get_graph(self) -> ModuleGraph {
    self.graph
  }

  fn visit_memory_module(
    &mut self,
    specifier: String,
    source_code: String,
  ) -> Result<(), ErrBox> {
    let mut referenced_files = vec![];
    let mut lib_directives = vec![];
    let mut types_directives = vec![];

    // FIXME(bartlomieju):
    // The resolveModules op only handles fully qualified URLs for referrer.
    // However we will have cases where referrer is "/foo.ts". We add this dummy
    // prefix "memory://" in order to use resolution logic.
    let module_specifier =
      if let Ok(spec) = ModuleSpecifier::resolve_url(&specifier) {
        spec
      } else {
        ModuleSpecifier::resolve_url(&format!("memory://{}", specifier))?
      };

    let (raw_imports, raw_references) = pre_process_file(
      &module_specifier.to_string(),
      map_file_extension(&PathBuf::from(&specifier)),
      &source_code,
      self.analyze_dynamic_imports,
    )?;
    let (imports, references) = resolve_imports_and_references(
      module_specifier.clone(),
      self.maybe_import_map.as_ref(),
      raw_imports,
      raw_references,
    )?;

    for ref_descriptor in references {
      match ref_descriptor.kind {
        TsReferenceKind::Lib => {
          lib_directives.push(ref_descriptor);
        }
        TsReferenceKind::Types => {
          types_directives.push(ref_descriptor);
        }
        TsReferenceKind::Path => {
          referenced_files.push(ref_descriptor);
        }
      }
    }

    self.graph.insert(
      module_specifier.to_string(),
      ModuleGraphFile {
        specifier: specifier.to_string(),
        url: specifier.to_string(),
        redirect: None,
        version_hash: "".to_string(),
        media_type: map_file_extension(&PathBuf::from(specifier.clone())),
        filename: specifier,
        source_code,
        imports,
        referenced_files,
        lib_directives,
        types_directives,
        type_headers: vec![],
      },
    );
    Ok(())
  }

  // TODO(bartlomieju): decorate errors with import location in the source code
  // https://github.com/denoland/deno/issues/5080
  fn download_module(
    &mut self,
    module_specifier: ModuleSpecifier,
    maybe_referrer: Option<ModuleSpecifier>,
    maybe_location: Option<Location>,
  ) -> Result<(), ErrBox> {
    if self.has_downloaded.contains(&module_specifier) {
      return Ok(());
    }

<<<<<<< HEAD
    if !self.is_unstable && module_specifier.as_url().scheme() == "data" {
      exit_unstable("data imports");
    }

    // Disallow http:// imports from modules loaded over https://
    // Disallow any imports from modules loaded with data://
    if let Some(referrer) = maybe_referrer.as_ref() {
      if let "https" = referrer.as_url().scheme() {
        if let "http" = module_specifier.as_url().scheme() {
          let e = OpError::permission_denied(
            "Modules loaded over https:// are not allowed to import modules over http://".to_string()
          );
          return Err(e.into());
        };
      };
      if let "data" = referrer.as_url().scheme() {
        let e = OpError::permission_denied(
          "Modules loaded with data:// are not allowed to import other modules"
            .to_string(),
        );
        return Err(e.into());
      }
    };

    if !self.is_dyn_import {
      // Verify that remote file doesn't try to statically import local file.
      if let Some(referrer) = maybe_referrer.as_ref() {
        let referrer_url = referrer.as_url();
        match referrer_url.scheme() {
          "http" | "https" => {
            let specifier_url = module_specifier.as_url();
            match specifier_url.scheme() {
              "http" | "https" | "data" => {}
              _ => {
                let e = OpError::permission_denied(
                  "Remote modules are not allowed to statically import local modules. Use dynamic import instead.".to_string()
                );
                return Err(e.into());
              }
            }
          }
          _ => {}
        }
      }
=======
    validate_no_downgrade(
      &module_specifier,
      maybe_referrer.as_ref(),
      maybe_location.as_ref(),
    )?;

    if !self.is_dyn_import {
      validate_no_file_from_remote(
        &module_specifier,
        maybe_referrer.as_ref(),
        maybe_location.as_ref(),
      )?;
>>>>>>> c821e8f2
    }

    self.has_downloaded.insert(module_specifier.clone());
    let spec = module_specifier;
    let file_fetcher = self.file_fetcher.clone();
    let perms = self.permissions.clone();

    let load_future = async move {
      let spec_ = spec.clone();
      let source_file = file_fetcher
        .fetch_source_file(&spec_, maybe_referrer, perms)
        .await
        .map_err(|e| err_with_location(e, maybe_location.as_ref()))?;

      Ok((spec_.clone(), source_file))
    }
    .boxed_local();

    self.pending_downloads.push(load_future);
    Ok(())
  }

  fn visit_module(
    &mut self,
    module_specifier: &ModuleSpecifier,
    source_file: SourceFile,
  ) -> Result<(), ErrBox> {
    let mut imports = vec![];
    let mut referenced_files = vec![];
    let mut lib_directives = vec![];
    let mut types_directives = vec![];
    let mut type_headers = vec![];

    // IMPORTANT: source_file.url might be different than requested
    // module_specifier because of HTTP redirects. In such
    // situation we add an "empty" ModuleGraphFile with 'redirect'
    // field set that will be later used in TS worker when building
    // map of available source file. It will perform substitution
    // for proper URL point to redirect target.
    if module_specifier.as_url() != &source_file.url {
      // TODO(bartlomieju): refactor, this is a band-aid
      self.graph.insert(
        module_specifier.to_string(),
        ModuleGraphFile {
          specifier: module_specifier.to_string(),
          url: module_specifier.to_string(),
          redirect: Some(source_file.url.to_string()),
          filename: source_file.filename.to_str().unwrap().to_string(),
          version_hash: checksum::gen(&[
            &source_file.source_code.as_bytes(),
            version::DENO.as_bytes(),
          ]),
          media_type: source_file.media_type,
          source_code: "".to_string(),
          imports: vec![],
          referenced_files: vec![],
          lib_directives: vec![],
          types_directives: vec![],
          type_headers: vec![],
        },
      );
    }

    let module_specifier = ModuleSpecifier::from(source_file.url.clone());
    let version_hash = checksum::gen(&[
      &source_file.source_code.as_bytes(),
      version::DENO.as_bytes(),
    ]);
    let source_code = source_file.source_code.to_string()?;

    if SUPPORTED_MEDIA_TYPES.contains(&source_file.media_type) {
      if let Some(types_specifier) = source_file.types_header {
        let type_header = ReferenceDescriptor {
          specifier: types_specifier.to_string(),
          resolved_specifier: ModuleSpecifier::resolve_import(
            &types_specifier,
            &module_specifier.to_string(),
          )?,
          kind: TsReferenceKind::Types,
          // TODO(bartlomieju): location is not needed in here and constructing
          // location by hand is bad
          location: Location {
            filename: module_specifier.to_string(),
            line: 0,
            col: 0,
          },
        };
        self.download_module(
          type_header.resolved_specifier.clone(),
          Some(module_specifier.clone()),
          None,
        )?;
        type_headers.push(type_header);
      }

      let (raw_imports, raw_refs) = pre_process_file(
        &module_specifier.to_string(),
        source_file.media_type,
        &source_code,
        self.analyze_dynamic_imports,
      )?;
      let (imports_, references) = resolve_imports_and_references(
        module_specifier.clone(),
        self.maybe_import_map.as_ref(),
        raw_imports,
        raw_refs,
      )?;

      for import_descriptor in imports_ {
        self.download_module(
          import_descriptor.resolved_specifier.clone(),
          Some(module_specifier.clone()),
          Some(import_descriptor.location.clone()),
        )?;

        if let Some(type_dir_url) =
          import_descriptor.resolved_type_directive.as_ref()
        {
          self.download_module(
            type_dir_url.clone(),
            Some(module_specifier.clone()),
            Some(import_descriptor.location.clone()),
          )?;
        }

        imports.push(import_descriptor);
      }

      for ref_descriptor in references {
        self.download_module(
          ref_descriptor.resolved_specifier.clone(),
          Some(module_specifier.clone()),
          Some(ref_descriptor.location.clone()),
        )?;

        match ref_descriptor.kind {
          TsReferenceKind::Lib => {
            lib_directives.push(ref_descriptor);
          }
          TsReferenceKind::Types => {
            types_directives.push(ref_descriptor);
          }
          TsReferenceKind::Path => {
            referenced_files.push(ref_descriptor);
          }
        }
      }
    }

    self.graph.insert(
      module_specifier.to_string(),
      ModuleGraphFile {
        specifier: module_specifier.to_string(),
        url: module_specifier.to_string(),
        redirect: None,
        version_hash,
        filename: source_file.filename.to_str().unwrap().to_string(),
        media_type: source_file.media_type,
        source_code,
        imports,
        referenced_files,
        lib_directives,
        types_directives,
        type_headers,
      },
    );
    Ok(())
  }
}

#[cfg(test)]
mod tests {
  use super::*;
  use crate::global_state::GlobalState;

  async fn build_graph(
    module_specifier: &ModuleSpecifier,
  ) -> Result<ModuleGraph, ErrBox> {
    let global_state = GlobalState::new(Default::default()).unwrap();
    let mut graph_loader = ModuleGraphLoader::new(
      global_state.file_fetcher.clone(),
      None,
      Permissions::allow_all(),
      global_state.flags.unstable,
      false,
      false,
    );
    graph_loader.add_to_graph(&module_specifier, None).await?;
    Ok(graph_loader.get_graph())
  }

  // TODO(bartlomieju): this test is flaky, because it's using 019_media_types
  // file, reenable once Python server is replaced with Rust one.
  #[ignore]
  #[tokio::test]
  async fn source_graph_fetch() {
    let _http_server_guard = test_util::http_server();

    let module_specifier = ModuleSpecifier::resolve_url_or_path(
      "http://localhost:4545/cli/tests/019_media_types.ts",
    )
    .unwrap();
    let graph = build_graph(&module_specifier)
      .await
      .expect("Failed to build graph");

    let a = graph
      .get("http://localhost:4545/cli/tests/019_media_types.ts")
      .unwrap();

    assert!(graph.contains_key(
      "http://localhost:4545/cli/tests/subdir/mt_text_ecmascript.j3.js"
    ));
    assert!(graph.contains_key(
      "http://localhost:4545/cli/tests/subdir/mt_video_vdn.t2.ts"
    ));
    assert!(graph.contains_key("http://localhost:4545/cli/tests/subdir/mt_application_x_typescript.t4.ts"));
    assert!(graph.contains_key(
      "http://localhost:4545/cli/tests/subdir/mt_video_mp2t.t3.ts"
    ));
    assert!(graph.contains_key("http://localhost:4545/cli/tests/subdir/mt_application_x_javascript.j4.js"));
    assert!(graph.contains_key(
      "http://localhost:4545/cli/tests/subdir/mt_application_ecmascript.j2.js"
    ));
    assert!(graph.contains_key(
      "http://localhost:4545/cli/tests/subdir/mt_text_javascript.j1.js"
    ));
    assert!(graph.contains_key(
      "http://localhost:4545/cli/tests/subdir/mt_text_typescript.t1.ts"
    ));

    assert_eq!(
      serde_json::to_value(&a.imports).unwrap(),
      json!([
        {
          "specifier": "http://localhost:4545/cli/tests/subdir/mt_text_typescript.t1.ts",
          "resolvedSpecifier": "http://localhost:4545/cli/tests/subdir/mt_text_typescript.t1.ts",
          "typeDirective": null,
          "resolvedTypeDirective": null,
        },
        {
          "specifier": "http://localhost:4545/cli/tests/subdir/mt_video_vdn.t2.ts",
          "resolvedSpecifier": "http://localhost:4545/cli/tests/subdir/mt_video_vdn.t2.ts",
          "typeDirective": null,
          "resolvedTypeDirective": null,
        },
        {
          "specifier": "http://localhost:4545/cli/tests/subdir/mt_video_mp2t.t3.ts",
          "resolvedSpecifier": "http://localhost:4545/cli/tests/subdir/mt_video_mp2t.t3.ts",
          "typeDirective": null,
          "resolvedTypeDirective": null,
        },
        {
          "specifier": "http://localhost:4545/cli/tests/subdir/mt_application_x_typescript.t4.ts",
          "resolvedSpecifier": "http://localhost:4545/cli/tests/subdir/mt_application_x_typescript.t4.ts",
          "typeDirective": null,
          "resolvedTypeDirective": null,
        },
        {
          "specifier": "http://localhost:4545/cli/tests/subdir/mt_text_javascript.j1.js",
          "resolvedSpecifier": "http://localhost:4545/cli/tests/subdir/mt_text_javascript.j1.js",
          "typeDirective": null,
          "resolvedTypeDirective": null,
        },
        {
          "specifier": "http://localhost:4545/cli/tests/subdir/mt_application_ecmascript.j2.js",
          "resolvedSpecifier": "http://localhost:4545/cli/tests/subdir/mt_application_ecmascript.j2.js",
          "typeDirective": null,
          "resolvedTypeDirective": null,
        },
        {
          "specifier": "http://localhost:4545/cli/tests/subdir/mt_text_ecmascript.j3.js",
          "resolvedSpecifier": "http://localhost:4545/cli/tests/subdir/mt_text_ecmascript.j3.js",
          "typeDirective": null,
          "resolvedTypeDirective": null,
        },
        {
          "specifier": "http://localhost:4545/cli/tests/subdir/mt_application_x_javascript.j4.js",
          "resolvedSpecifier": "http://localhost:4545/cli/tests/subdir/mt_application_x_javascript.j4.js",
          "typeDirective": null,
          "resolvedTypeDirective": null,
        },
      ])
    );
  }

  #[tokio::test]
  async fn source_graph_type_references() {
    let _http_server_guard = test_util::http_server();

    let module_specifier = ModuleSpecifier::resolve_url_or_path(
      "http://localhost:4545/cli/tests/type_definitions.ts",
    )
    .unwrap();

    let graph = build_graph(&module_specifier)
      .await
      .expect("Failed to build graph");

    eprintln!("json {:#?}", serde_json::to_value(&graph).unwrap());

    let a = graph
      .get("http://localhost:4545/cli/tests/type_definitions.ts")
      .unwrap();
    assert_eq!(
      serde_json::to_value(&a.imports).unwrap(),
      json!([
        {
          "specifier": "./type_definitions/foo.js",
          "resolvedSpecifier": "http://localhost:4545/cli/tests/type_definitions/foo.js",
          "typeDirective": "./type_definitions/foo.d.ts",
          "resolvedTypeDirective": "http://localhost:4545/cli/tests/type_definitions/foo.d.ts"
        },
        {
          "specifier": "./type_definitions/fizz.js",
          "resolvedSpecifier": "http://localhost:4545/cli/tests/type_definitions/fizz.js",
          "typeDirective": "./type_definitions/fizz.d.ts",
          "resolvedTypeDirective": "http://localhost:4545/cli/tests/type_definitions/fizz.d.ts"
        },
        {
          "specifier": "./type_definitions/qat.ts",
          "resolvedSpecifier": "http://localhost:4545/cli/tests/type_definitions/qat.ts",
          "typeDirective": null,
          "resolvedTypeDirective": null,
        },
      ])
    );
    assert!(graph
      .contains_key("http://localhost:4545/cli/tests/type_definitions/foo.js"));
    assert!(graph.contains_key(
      "http://localhost:4545/cli/tests/type_definitions/foo.d.ts"
    ));
    assert!(graph.contains_key(
      "http://localhost:4545/cli/tests/type_definitions/fizz.js"
    ));
    assert!(graph.contains_key(
      "http://localhost:4545/cli/tests/type_definitions/fizz.d.ts"
    ));
    assert!(graph
      .contains_key("http://localhost:4545/cli/tests/type_definitions/qat.ts"));
  }

  #[tokio::test]
  async fn source_graph_type_references2() {
    let _http_server_guard = test_util::http_server();

    let module_specifier = ModuleSpecifier::resolve_url_or_path(
      "http://localhost:4545/cli/tests/type_directives_02.ts",
    )
    .unwrap();

    let graph = build_graph(&module_specifier)
      .await
      .expect("Failed to build graph");

    eprintln!("{:#?}", serde_json::to_value(&graph).unwrap());

    let a = graph
      .get("http://localhost:4545/cli/tests/type_directives_02.ts")
      .unwrap();
    assert_eq!(
      serde_json::to_value(&a.imports).unwrap(),
      json!([
        {
          "specifier": "./subdir/type_reference.js",
          "resolvedSpecifier": "http://localhost:4545/cli/tests/subdir/type_reference.js",
          "typeDirective": null,
          "resolvedTypeDirective": null,
        }
      ])
    );

    assert!(graph.contains_key(
      "http://localhost:4545/cli/tests/subdir/type_reference.d.ts"
    ));

    let b = graph
      .get("http://localhost:4545/cli/tests/subdir/type_reference.js")
      .unwrap();
    assert_eq!(
      serde_json::to_value(&b.types_directives).unwrap(),
      json!([
        {
          "specifier": "./type_reference.d.ts",
          "resolvedSpecifier": "http://localhost:4545/cli/tests/subdir/type_reference.d.ts",
        }
      ])
    );
  }

  #[tokio::test]
  async fn source_graph_type_references3() {
    let _http_server_guard = test_util::http_server();

    let module_specifier = ModuleSpecifier::resolve_url_or_path(
      "http://localhost:4545/cli/tests/type_directives_01.ts",
    )
    .unwrap();

    let graph = build_graph(&module_specifier)
      .await
      .expect("Failed to build graph");

    let ts = graph
      .get("http://localhost:4545/cli/tests/type_directives_01.ts")
      .unwrap();
    assert_eq!(
      serde_json::to_value(&ts.imports).unwrap(),
      json!([
        {
          "specifier": "http://127.0.0.1:4545/xTypeScriptTypes.js",
          "resolvedSpecifier": "http://127.0.0.1:4545/xTypeScriptTypes.js",
          "typeDirective": null,
          "resolvedTypeDirective": null,
        }
      ])
    );

    let headers = graph
      .get("http://127.0.0.1:4545/xTypeScriptTypes.js")
      .unwrap();
    assert_eq!(
      serde_json::to_value(&headers.type_headers).unwrap(),
      json!([
        {
          "specifier": "./xTypeScriptTypes.d.ts",
          "resolvedSpecifier": "http://127.0.0.1:4545/xTypeScriptTypes.d.ts"
        }
      ])
    );
  }

  #[tokio::test]
  async fn source_graph_different_langs() {
    let _http_server_guard = test_util::http_server();

    // ModuleGraphLoader was mistakenly parsing this file as TSX
    // https://github.com/denoland/deno/issues/5867

    let module_specifier = ModuleSpecifier::resolve_url_or_path(
      "http://localhost:4545/cli/tests/ts_with_generic.ts",
    )
    .unwrap();

    build_graph(&module_specifier)
      .await
      .expect("Failed to build graph");
  }
}

// TODO(bartlomieju): use baseline tests from TSC to ensure
// compatibility
#[test]
fn test_pre_process_file() {
  let source = r#"
// This comment is placed to make sure that directives are parsed
// even when they start on non-first line
  
/// <reference lib="dom" />
/// <reference types="./type_reference.d.ts" />
/// <reference path="./type_reference/dep.ts" />
// @deno-types="./type_definitions/foo.d.ts"
import { foo } from "./type_definitions/foo.js";
// @deno-types="./type_definitions/fizz.d.ts"
import "./type_definitions/fizz.js";

/// <reference path="./type_reference/dep2.ts" />

import * as qat from "./type_definitions/qat.ts";

console.log(foo);
console.log(fizz);
console.log(qat.qat);  
"#;

  let (imports, references) =
    pre_process_file("some/file.ts", MediaType::TypeScript, source, true)
      .expect("Failed to parse");

  assert_eq!(
    imports,
    vec![
      ImportDesc {
        specifier: "./type_definitions/foo.js".to_string(),
        deno_types: Some("./type_definitions/foo.d.ts".to_string()),
        location: Location {
          filename: "some/file.ts".to_string(),
          line: 9,
          col: 0,
        },
      },
      ImportDesc {
        specifier: "./type_definitions/fizz.js".to_string(),
        deno_types: Some("./type_definitions/fizz.d.ts".to_string()),
        location: Location {
          filename: "some/file.ts".to_string(),
          line: 11,
          col: 0,
        },
      },
      ImportDesc {
        specifier: "./type_definitions/qat.ts".to_string(),
        deno_types: None,
        location: Location {
          filename: "some/file.ts".to_string(),
          line: 15,
          col: 0,
        },
      },
    ]
  );

  // According to TS docs (https://www.typescriptlang.org/docs/handbook/triple-slash-directives.html)
  // directives that are not at the top of the file are ignored, so only
  // 3 references should be captured instead of 4.
  assert_eq!(
    references,
    vec![
      TsReferenceDesc {
        specifier: "dom".to_string(),
        kind: TsReferenceKind::Lib,
        location: Location {
          filename: "some/file.ts".to_string(),
          line: 5,
          col: 0,
        },
      },
      TsReferenceDesc {
        specifier: "./type_reference.d.ts".to_string(),
        kind: TsReferenceKind::Types,
        location: Location {
          filename: "some/file.ts".to_string(),
          line: 6,
          col: 0,
        },
      },
      TsReferenceDesc {
        specifier: "./type_reference/dep.ts".to_string(),
        kind: TsReferenceKind::Path,
        location: Location {
          filename: "some/file.ts".to_string(),
          line: 7,
          col: 0,
        },
      },
    ]
  );
}<|MERGE_RESOLUTION|>--- conflicted
+++ resolved
@@ -7,17 +7,12 @@
 use crate::import_map::ImportMap;
 use crate::msg::MediaType;
 use crate::permissions::Permissions;
-<<<<<<< HEAD
 use crate::state::exit_unstable;
-use crate::swc_util::analyze_dependencies_and_references;
-use crate::swc_util::TsReferenceKind;
-=======
 use crate::swc_util::Location;
 use crate::tsc::pre_process_file;
 use crate::tsc::ImportDesc;
 use crate::tsc::TsReferenceDesc;
 use crate::tsc::TsReferenceKind;
->>>>>>> c821e8f2
 use crate::tsc::AVAILABLE_LIBS;
 use crate::version;
 use deno_core::ErrBox;
@@ -50,20 +45,31 @@
 }
 
 /// Disallow http:// imports from modules loaded over https://
+/// Disallow any imports from modules loaded with data:
 fn validate_no_downgrade(
   module_specifier: &ModuleSpecifier,
   maybe_referrer: Option<&ModuleSpecifier>,
   maybe_location: Option<&Location>,
 ) -> Result<(), ErrBox> {
   if let Some(referrer) = maybe_referrer.as_ref() {
-    if let "https" = referrer.as_url().scheme() {
-      if let "http" = module_specifier.as_url().scheme() {
-        let e = ErrBox::new("PermissionDenied",
-          "Modules loaded over https:// are not allowed to import modules over http://"
+    match referrer.as_url().scheme() {
+      "https" => {
+        if let "http" = module_specifier.as_url().scheme() {
+          let e = ErrBox::new("PermissionDenied",
+                              "Modules loaded over https:// are not allowed to import modules over http://"
+          );
+          return Err(err_with_location(e, maybe_location));
+        };
+      }
+      "data" => {
+        let e = ErrBox::new(
+          "PermissionDenied",
+          "Modules loaded with data: are not allowed to import other modules",
         );
         return Err(err_with_location(e, maybe_location));
-      };
-    };
+      }
+      _ => {}
+    }
   };
 
   Ok(())
@@ -81,7 +87,7 @@
       "http" | "https" => {
         let specifier_url = module_specifier.as_url();
         match specifier_url.scheme() {
-          "http" | "https" => {}
+          "http" | "https" | "data" => {}
           _ => {
             let e = ErrBox::new(
               "PermissionDenied",
@@ -256,12 +262,8 @@
   maybe_import_map: Option<ImportMap>,
   pending_downloads: FuturesUnordered<SourceFileFuture>,
   has_downloaded: HashSet<ModuleSpecifier>,
-<<<<<<< HEAD
-  pub graph: ModuleGraph,
+  graph: ModuleGraph,
   is_unstable: bool,
-=======
-  graph: ModuleGraph,
->>>>>>> c821e8f2
   is_dyn_import: bool,
   analyze_dynamic_imports: bool,
 }
@@ -281,12 +283,8 @@
       maybe_import_map,
       pending_downloads: FuturesUnordered::new(),
       has_downloaded: HashSet::new(),
-<<<<<<< HEAD
-      graph: ModuleGraph(HashMap::new()),
+      graph: ModuleGraph::new(),
       is_unstable,
-=======
-      graph: ModuleGraph::new(),
->>>>>>> c821e8f2
       is_dyn_import,
       analyze_dynamic_imports,
     }
@@ -416,52 +414,10 @@
       return Ok(());
     }
 
-<<<<<<< HEAD
     if !self.is_unstable && module_specifier.as_url().scheme() == "data" {
       exit_unstable("data imports");
     }
 
-    // Disallow http:// imports from modules loaded over https://
-    // Disallow any imports from modules loaded with data://
-    if let Some(referrer) = maybe_referrer.as_ref() {
-      if let "https" = referrer.as_url().scheme() {
-        if let "http" = module_specifier.as_url().scheme() {
-          let e = OpError::permission_denied(
-            "Modules loaded over https:// are not allowed to import modules over http://".to_string()
-          );
-          return Err(e.into());
-        };
-      };
-      if let "data" = referrer.as_url().scheme() {
-        let e = OpError::permission_denied(
-          "Modules loaded with data:// are not allowed to import other modules"
-            .to_string(),
-        );
-        return Err(e.into());
-      }
-    };
-
-    if !self.is_dyn_import {
-      // Verify that remote file doesn't try to statically import local file.
-      if let Some(referrer) = maybe_referrer.as_ref() {
-        let referrer_url = referrer.as_url();
-        match referrer_url.scheme() {
-          "http" | "https" => {
-            let specifier_url = module_specifier.as_url();
-            match specifier_url.scheme() {
-              "http" | "https" | "data" => {}
-              _ => {
-                let e = OpError::permission_denied(
-                  "Remote modules are not allowed to statically import local modules. Use dynamic import instead.".to_string()
-                );
-                return Err(e.into());
-              }
-            }
-          }
-          _ => {}
-        }
-      }
-=======
     validate_no_downgrade(
       &module_specifier,
       maybe_referrer.as_ref(),
@@ -474,7 +430,6 @@
         maybe_referrer.as_ref(),
         maybe_location.as_ref(),
       )?;
->>>>>>> c821e8f2
     }
 
     self.has_downloaded.insert(module_specifier.clone());
@@ -932,7 +887,7 @@
   let source = r#"
 // This comment is placed to make sure that directives are parsed
 // even when they start on non-first line
-  
+
 /// <reference lib="dom" />
 /// <reference types="./type_reference.d.ts" />
 /// <reference path="./type_reference/dep.ts" />
@@ -947,7 +902,7 @@
 
 console.log(foo);
 console.log(fizz);
-console.log(qat.qat);  
+console.log(qat.qat);
 "#;
 
   let (imports, references) =
