// Copyright 2018-2022 the Deno authors. All rights reserved. MIT license.

use crate::colors;
use crate::file_fetcher::get_source_from_data_url;
use crate::flags::Flags;
use crate::ops;
use crate::proc_state::ProcState;
use crate::version;
use deno_core::anyhow::anyhow;
use deno_core::anyhow::Context;
use deno_core::error::type_error;
use deno_core::error::AnyError;
use deno_core::futures::FutureExt;
use deno_core::located_script_name;
use deno_core::serde::Deserialize;
use deno_core::serde::Serialize;
use deno_core::serde_json;
use deno_core::url::Url;
use deno_core::v8_set_flags;
use deno_core::ModuleLoader;
use deno_core::ModuleSpecifier;
use deno_runtime::deno_broadcast_channel::InMemoryBroadcastChannel;
use deno_runtime::deno_tls::create_default_root_cert_store;
use deno_runtime::deno_tls::rustls_pemfile;
use deno_runtime::deno_web::BlobStore;
use deno_runtime::permissions::Permissions;
use deno_runtime::permissions::PermissionsOptions;
use deno_runtime::worker::MainWorker;
use deno_runtime::worker::WorkerOptions;
use deno_runtime::BootstrapOptions;
use log::Level;
use std::env::current_exe;
use std::io::BufReader;
use std::io::Cursor;
use std::io::SeekFrom;
use std::iter::once;
use std::pin::Pin;
use std::rc::Rc;
use std::sync::Arc;
use tokio::io::{AsyncReadExt, AsyncSeekExt};

#[derive(Deserialize, Serialize)]
pub struct Metadata {
  pub argv: Vec<String>,
  pub unstable: bool,
  pub seed: Option<u64>,
  pub permissions: PermissionsOptions,
  pub location: Option<Url>,
  pub v8_flags: Vec<String>,
  pub log_level: Option<Level>,
  pub ca_stores: Option<Vec<String>>,
  pub ca_data: Option<Vec<u8>>,
  pub unsafely_ignore_certificate_errors: Option<Vec<String>>,
  pub entrypoint: ModuleSpecifier,
}

pub const MAGIC_TRAILER: &[u8; 8] = b"d3n0l4nd";

/// This function will try to run this binary as a standalone binary
/// produced by `deno compile`. It determines if this is a standalone
/// binary by checking for the magic trailer string `D3N0` at EOF-12.
/// The magic trailer is followed by:
/// - a u64 pointer to the JS bundle embedded in the binary
/// - a u64 pointer to JSON metadata (serialized flags) embedded in the binary
/// These are dereferenced, and the bundle is executed under the configuration
/// specified by the metadata. If no magic trailer is present, this function
/// exits with `Ok(None)`.
pub async fn extract_standalone(
  args: Vec<String>,
) -> Result<Option<(Metadata, eszip::EszipV2)>, AnyError> {
  let current_exe_path = current_exe()?;

  let file = tokio::fs::File::open(current_exe_path).await?;

  let mut bufreader = tokio::io::BufReader::new(file);

  let trailer_pos = bufreader.seek(SeekFrom::End(-24)).await?;
  let mut trailer = [0; 24];
  bufreader.read_exact(&mut trailer).await?;
  let (magic_trailer, rest) = trailer.split_at(8);
  if magic_trailer != MAGIC_TRAILER {
    return Ok(None);
  }

  let (eszip_archive_pos, rest) = rest.split_at(8);
  let metadata_pos = rest;
  let eszip_archive_pos = u64_from_bytes(eszip_archive_pos)?;
  let metadata_pos = u64_from_bytes(metadata_pos)?;
  let metadata_len = trailer_pos - metadata_pos;

  bufreader.seek(SeekFrom::Start(eszip_archive_pos)).await?;

  let (eszip, loader) = eszip::EszipV2::parse(bufreader)
    .await
    .context("Failed to parse eszip header")?;

  let mut bufreader = loader.await.context("Failed to parse eszip archive")?;

  bufreader.seek(SeekFrom::Start(metadata_pos)).await?;

  let mut metadata = String::new();

  bufreader
    .take(metadata_len)
    .read_to_string(&mut metadata)
    .await
    .context("Failed to read metadata from the current executable")?;

  let mut metadata: Metadata = serde_json::from_str(&metadata).unwrap();
  metadata.argv.append(&mut args[1..].to_vec());

  Ok(Some((metadata, eszip)))
}

fn u64_from_bytes(arr: &[u8]) -> Result<u64, AnyError> {
  let fixed_arr: &[u8; 8] = arr
    .try_into()
    .context("Failed to convert the buffer into a fixed-size array")?;
  Ok(u64::from_be_bytes(*fixed_arr))
}

struct EmbeddedModuleLoader(eszip::EszipV2);

impl ModuleLoader for EmbeddedModuleLoader {
  fn resolve(
    &self,
    specifier: &str,
    base: &str,
    _is_main: bool,
  ) -> Result<ModuleSpecifier, AnyError> {
    let resolve = deno_core::resolve_import(specifier, base)?;
    Ok(resolve)
  }

  fn load(
    &self,
    module_specifier: &ModuleSpecifier,
    _maybe_referrer: Option<ModuleSpecifier>,
    _is_dynamic: bool,
  ) -> Pin<Box<deno_core::ModuleSourceFuture>> {
    let module_specifier = module_specifier.clone();

    let is_data_uri = get_source_from_data_url(&module_specifier).ok();

    let module = self
      .0
      .get_module(module_specifier.as_str())
      .ok_or_else(|| type_error("Module not found"));

    async move {
      if let Some((ref source, _)) = is_data_uri {
        return Ok(deno_core::ModuleSource {
          code: source.to_owned(),
          module_type: deno_core::ModuleType::JavaScript,
          module_url_specified: module_specifier.to_string(),
          module_url_found: module_specifier.to_string(),
        });
      }

      let module = module?;
      let code = module.source().await;
      let code = std::str::from_utf8(&code)
        .map_err(|_| type_error("Module source is not utf-8"))?
        .to_owned();

      Ok(deno_core::ModuleSource {
        code,
        module_type: match module.kind {
          eszip::ModuleKind::JavaScript => deno_core::ModuleType::JavaScript,
          eszip::ModuleKind::Json => deno_core::ModuleType::Json,
        },
        module_url_specified: module_specifier.to_string(),
        module_url_found: module_specifier.to_string(),
      })
    }
    .boxed_local()
  }
}

fn metadata_to_flags(metadata: &Metadata) -> Flags {
  let permissions = metadata.permissions.clone();
  Flags {
    argv: metadata.argv.clone(),
    unstable: metadata.unstable,
    seed: metadata.seed,
    location: metadata.location.clone(),
    allow_env: permissions.allow_env,
    allow_hrtime: permissions.allow_hrtime,
    allow_net: permissions.allow_net,
    allow_ffi: permissions.allow_ffi,
    allow_read: permissions.allow_read,
    allow_run: permissions.allow_run,
    allow_write: permissions.allow_write,
    v8_flags: metadata.v8_flags.clone(),
    log_level: metadata.log_level,
    ca_stores: metadata.ca_stores.clone(),
    ..Default::default()
  }
}

pub async fn run(
  eszip: eszip::EszipV2,
  metadata: Metadata,
) -> Result<(), AnyError> {
  let flags = metadata_to_flags(&metadata);
<<<<<<< HEAD
  let main_module = &metadata.entrypoint;
  let ps = ProcState::build(flags).await?;
=======
  let main_module = resolve_url(SPECIFIER)?;
  let ps = ProcState::build(Arc::new(flags)).await?;
>>>>>>> 5e845442
  let permissions = Permissions::from_options(&metadata.permissions);
  let blob_store = BlobStore::default();
  let broadcast_channel = InMemoryBroadcastChannel::default();
  let module_loader = Rc::new(EmbeddedModuleLoader(eszip));
  let create_web_worker_cb = Arc::new(|_| {
    todo!("Worker are currently not supported in standalone binaries");
  });
  let web_worker_preload_module_cb = Arc::new(|_| {
    todo!("Worker are currently not supported in standalone binaries");
  });

  // Keep in sync with `main.rs`.
  v8_set_flags(
    once("UNUSED_BUT_NECESSARY_ARG0".to_owned())
      .chain(metadata.v8_flags.iter().cloned())
      .collect::<Vec<_>>(),
  );

  let mut root_cert_store = ps
    .root_cert_store
    .clone()
    .unwrap_or_else(create_default_root_cert_store);

  if let Some(cert) = metadata.ca_data {
    let reader = &mut BufReader::new(Cursor::new(cert));
    match rustls_pemfile::certs(reader) {
      Ok(certs) => {
        root_cert_store.add_parsable_certificates(&certs);
      }
      Err(e) => {
        return Err(anyhow!(
          "Unable to add pem file to certificate store: {}",
          e
        ));
      }
    }
  }

  let options = WorkerOptions {
    bootstrap: BootstrapOptions {
      apply_source_maps: false,
      args: metadata.argv,
      cpu_count: num_cpus::get(),
      debug_flag: metadata.log_level.map_or(false, |l| l == log::Level::Debug),
      enable_testing_features: false,
      location: metadata.location,
      no_color: !colors::use_color(),
      runtime_version: version::deno(),
      ts_version: version::TYPESCRIPT.to_string(),
      unstable: metadata.unstable,
    },
    extensions: ops::cli_exts(ps.clone(), true),
    user_agent: version::get_user_agent(),
    unsafely_ignore_certificate_errors: metadata
      .unsafely_ignore_certificate_errors,
    root_cert_store: Some(root_cert_store),
    seed: metadata.seed,
    js_error_create_fn: None,
    create_web_worker_cb,
    web_worker_preload_module_cb,
    maybe_inspector_server: None,
    should_break_on_first_statement: false,
    module_loader,
    get_error_class_fn: Some(&get_error_class_name),
    origin_storage_dir: None,
    blob_store,
    broadcast_channel,
    shared_array_buffer_store: None,
    compiled_wasm_module_store: None,
  };
  let mut worker = MainWorker::bootstrap_from_options(
    main_module.clone(),
    permissions,
    options,
  );
  worker.execute_main_module(main_module).await?;
  worker.dispatch_load_event(&located_script_name!())?;
  worker.run_event_loop(true).await?;
  worker.dispatch_unload_event(&located_script_name!())?;
  std::process::exit(0);
}

fn get_error_class_name(e: &AnyError) -> &'static str {
  deno_runtime::errors::get_error_class_name(e).unwrap_or_else(|| {
    panic!(
      "Error '{}' contains boxed error of unsupported type:{}",
      e,
      e.chain()
        .map(|e| format!("\n  {:?}", e))
        .collect::<String>()
    );
  })
}<|MERGE_RESOLUTION|>--- conflicted
+++ resolved
@@ -203,13 +203,8 @@
   metadata: Metadata,
 ) -> Result<(), AnyError> {
   let flags = metadata_to_flags(&metadata);
-<<<<<<< HEAD
   let main_module = &metadata.entrypoint;
   let ps = ProcState::build(flags).await?;
-=======
-  let main_module = resolve_url(SPECIFIER)?;
-  let ps = ProcState::build(Arc::new(flags)).await?;
->>>>>>> 5e845442
   let permissions = Permissions::from_options(&metadata.permissions);
   let blob_store = BlobStore::default();
   let broadcast_channel = InMemoryBroadcastChannel::default();
