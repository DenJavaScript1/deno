// Copyright 2018-2021 the Deno authors. All rights reserved. MIT license.

use deno_core::serde::Serialize;
use deno_core::serde_json;
use deno_core::serde_json::Map;
use deno_core::serde_json::Value;
use deno_core::url::Url;
use indexmap::IndexMap;
use log::debug;
use log::info;
use std::cmp::Ordering;
use std::collections::HashSet;
use std::error::Error;
use std::fmt;

#[derive(Debug)]
pub enum ImportMapError {
  UnmappedBareSpecifier(String, Option<String>),
  Other(String),
}

impl fmt::Display for ImportMapError {
  fn fmt(&self, f: &mut fmt::Formatter) -> fmt::Result {
    match self {
      ImportMapError::UnmappedBareSpecifier(specifier, maybe_referrer) => write!(
        f,
        "Relative import path \"{}\" not prefixed with / or ./ or ../ and not in import map{}",
        specifier,
        match maybe_referrer {
          Some(referrer) => format!(" from \"{}\"", referrer),
          None => format!(""),
        }
      ),
      ImportMapError::Other(message) => f.pad(message),
    }
  }
}

impl Error for ImportMapError {}

// https://url.spec.whatwg.org/#special-scheme
const SPECIAL_PROTOCOLS: &[&str] =
  &["ftp", "file", "http", "https", "ws", "wss"];
fn is_special(url: &Url) -> bool {
  SPECIAL_PROTOCOLS.contains(&url.scheme())
}

type SpecifierMap = IndexMap<String, Option<Url>>;
type ScopesMap = IndexMap<String, SpecifierMap>;

#[derive(Debug, Clone, Serialize)]
pub struct ImportMap {
  #[serde(skip)]
  base_url: String,

  imports: SpecifierMap,
  scopes: ScopesMap,
}

impl ImportMap {
<<<<<<< HEAD
  pub fn from_value(base_url: &str, v: Value) -> Result<Self, ImportMapError> {
=======
  pub fn from_json(
    base_url: &str,
    json_string: &str,
  ) -> Result<Self, ImportMapError> {
    let v: Value = match serde_json::from_str(json_string) {
      Ok(v) => v,
      Err(_) => {
        return Err(ImportMapError::Other(
          "Unable to parse import map JSON".to_string(),
        ));
      }
    };

>>>>>>> 41e9a213
    match v {
      Value::Object(_) => {}
      _ => {
        return Err(ImportMapError::Other(
          "Import map JSON must be an object".to_string(),
        ));
      }
    }

    let mut diagnostics = vec![];
    let normalized_imports = match &v.get("imports") {
      Some(imports_map) => {
        if !imports_map.is_object() {
          return Err(ImportMapError::Other(
            "Import map's 'imports' must be an object".to_string(),
          ));
        }

        let imports_map = imports_map.as_object().unwrap();
        ImportMap::parse_specifier_map(imports_map, base_url, &mut diagnostics)
      }
      None => IndexMap::new(),
    };

    let normalized_scopes = match &v.get("scopes") {
      Some(scope_map) => {
        if !scope_map.is_object() {
          return Err(ImportMapError::Other(
            "Import map's 'scopes' must be an object".to_string(),
          ));
        }

        let scope_map = scope_map.as_object().unwrap();
        ImportMap::parse_scope_map(scope_map, base_url, &mut diagnostics)?
      }
      None => IndexMap::new(),
    };

    let mut keys: HashSet<String> = v
      .as_object()
      .unwrap()
      .keys()
      .map(|k| k.to_string())
      .collect();
    keys.remove("imports");
    keys.remove("scopes");
    for key in keys {
      diagnostics.push(format!("Invalid top-level key \"{}\". Only \"imports\" and \"scopes\" can be present.", key));
    }

    let import_map = ImportMap {
      base_url: base_url.to_string(),
      imports: normalized_imports,
      scopes: normalized_scopes,
    };

    if !diagnostics.is_empty() {
      info!("Import map diagnostics:");
      for diagnotic in diagnostics {
        info!("  - {}", diagnotic);
      }
    }

    Ok(import_map)
  }

  pub fn from_json(
    base_url: &str,
    json_string: &str,
  ) -> Result<Self, ImportMapError> {
    let v: Value = match serde_json::from_str(json_string) {
      Ok(v) => v,
      Err(_) => {
        return Err(ImportMapError(
          "Unable to parse import map JSON".to_string(),
        ));
      }
    };

    Self::from_value(base_url, v)
  }

  fn try_url_like_specifier(specifier: &str, base: &str) -> Option<Url> {
    if specifier.starts_with('/')
      || specifier.starts_with("./")
      || specifier.starts_with("../")
    {
      if let Ok(base_url) = Url::parse(base) {
        if let Ok(url) = base_url.join(specifier) {
          return Some(url);
        }
      }
    }

    if let Ok(url) = Url::parse(specifier) {
      return Some(url);
    }

    None
  }

  /// Parse provided key as import map specifier.
  ///
  /// Specifiers must be valid URLs (eg. "https://deno.land/x/std/testing/asserts.ts")
  /// or "bare" specifiers (eg. "moment").
  fn normalize_specifier_key(
    specifier_key: &str,
    base_url: &str,
    diagnostics: &mut Vec<String>,
  ) -> Option<String> {
    // ignore empty keys
    if specifier_key.is_empty() {
      diagnostics.push("Invalid empty string specifier.".to_string());
      return None;
    }

    if let Some(url) =
      ImportMap::try_url_like_specifier(specifier_key, base_url)
    {
      return Some(url.to_string());
    }

    // "bare" specifier
    Some(specifier_key.to_string())
  }

  /// Convert provided JSON map to valid SpecifierMap.
  ///
  /// From specification:
  /// - order of iteration must be retained
  /// - SpecifierMap's keys are sorted in longest and alphabetic order
  fn parse_specifier_map(
    json_map: &Map<String, Value>,
    base_url: &str,
    diagnostics: &mut Vec<String>,
  ) -> SpecifierMap {
    let mut normalized_map: SpecifierMap = SpecifierMap::new();

    // Order is preserved because of "preserve_order" feature of "serde_json".
    for (specifier_key, value) in json_map.iter() {
      let normalized_specifier_key = match ImportMap::normalize_specifier_key(
        specifier_key,
        base_url,
        diagnostics,
      ) {
        Some(s) => s,
        None => continue,
      };

      let potential_address = match value {
        Value::String(address) => address.to_string(),
        _ => {
          diagnostics.push(format!("Invalid address {:#?} for the specifier key \"{}\". Addresses must be strings.", value, specifier_key));
          normalized_map.insert(normalized_specifier_key, None);
          continue;
        }
      };

      let address_url =
        match ImportMap::try_url_like_specifier(&potential_address, base_url) {
          Some(url) => url,
          None => {
            diagnostics.push(format!(
              "Invalid address \"{}\" for the specifier key \"{}\".",
              potential_address, specifier_key
            ));
            normalized_map.insert(normalized_specifier_key, None);
            continue;
          }
        };

      let address_url_string = address_url.to_string();
      if specifier_key.ends_with('/') && !address_url_string.ends_with('/') {
        diagnostics.push(format!(
          "Invalid target address {:?} for package specifier {:?}. \
            Package address targets must end with \"/\".",
          address_url_string, specifier_key
        ));
        normalized_map.insert(normalized_specifier_key, None);
        continue;
      }

      normalized_map.insert(normalized_specifier_key, Some(address_url));
    }

    // Sort in longest and alphabetical order.
    normalized_map.sort_by(|k1, _v1, k2, _v2| match k1.cmp(&k2) {
      Ordering::Greater => Ordering::Less,
      Ordering::Less => Ordering::Greater,
      // JSON guarantees that there can't be duplicate keys
      Ordering::Equal => unreachable!(),
    });

    normalized_map
  }

  /// Convert provided JSON map to valid ScopeMap.
  ///
  /// From specification:
  /// - order of iteration must be retained
  /// - ScopeMap's keys are sorted in longest and alphabetic order
  fn parse_scope_map(
    scope_map: &Map<String, Value>,
    base_url: &str,
    diagnostics: &mut Vec<String>,
  ) -> Result<ScopesMap, ImportMapError> {
    let mut normalized_map: ScopesMap = ScopesMap::new();

    // Order is preserved because of "preserve_order" feature of "serde_json".
    for (scope_prefix, potential_specifier_map) in scope_map.iter() {
      if !potential_specifier_map.is_object() {
        return Err(ImportMapError::Other(format!(
          "The value for the {:?} scope prefix must be an object",
          scope_prefix
        )));
      }

      let potential_specifier_map =
        potential_specifier_map.as_object().unwrap();

      let scope_prefix_url =
        match Url::parse(base_url).unwrap().join(scope_prefix) {
          Ok(url) => url.to_string(),
          _ => {
            diagnostics.push(format!(
              "Invalid scope \"{}\" (parsed against base URL \"{}\").",
              scope_prefix, base_url
            ));
            continue;
          }
        };

      let norm_map = ImportMap::parse_specifier_map(
        potential_specifier_map,
        base_url,
        diagnostics,
      );

      normalized_map.insert(scope_prefix_url, norm_map);
    }

    // Sort in longest and alphabetical order.
    normalized_map.sort_by(|k1, _v1, k2, _v2| match k1.cmp(&k2) {
      Ordering::Greater => Ordering::Less,
      Ordering::Less => Ordering::Greater,
      // JSON guarantees that there can't be duplicate keys
      Ordering::Equal => unreachable!(),
    });

    Ok(normalized_map)
  }

  fn resolve_scopes_match(
    scopes: &ScopesMap,
    normalized_specifier: &str,
    as_url: Option<&Url>,
    referrer: &str,
  ) -> Result<Option<Url>, ImportMapError> {
    // exact-match
    if let Some(scope_imports) = scopes.get(referrer) {
      let scope_match = ImportMap::resolve_imports_match(
        scope_imports,
        normalized_specifier,
        as_url,
      )?;
      // Return only if there was actual match (not None).
      if scope_match.is_some() {
        return Ok(scope_match);
      }
    }

    for (normalized_scope_key, scope_imports) in scopes.iter() {
      if normalized_scope_key.ends_with('/')
        && referrer.starts_with(normalized_scope_key)
      {
        let scope_match = ImportMap::resolve_imports_match(
          scope_imports,
          normalized_specifier,
          as_url,
        )?;
        // Return only if there was actual match (not None).
        if scope_match.is_some() {
          return Ok(scope_match);
        }
      }
    }

    Ok(None)
  }

  fn resolve_imports_match(
    specifier_map: &SpecifierMap,
    normalized_specifier: &str,
    as_url: Option<&Url>,
  ) -> Result<Option<Url>, ImportMapError> {
    // exact-match
    if let Some(maybe_address) = specifier_map.get(normalized_specifier) {
      if let Some(address) = maybe_address {
        return Ok(Some(address.clone()));
      } else {
        return Err(ImportMapError::Other(format!(
          "Blocked by null entry for \"{:?}\"",
          normalized_specifier
        )));
      }
    }

    // Package-prefix match
    // "most-specific wins", i.e. when there are multiple matching keys,
    // choose the longest.
    for (specifier_key, maybe_address) in specifier_map.iter() {
      if !specifier_key.ends_with('/') {
        continue;
      }

      if !normalized_specifier.starts_with(specifier_key) {
        continue;
      }

      if let Some(url) = as_url {
        if !is_special(url) {
          continue;
        }
      }

      if maybe_address.is_none() {
        return Err(ImportMapError::Other(format!(
          "Blocked by null entry for \"{:?}\"",
          specifier_key
        )));
      }

      let resolution_result = maybe_address.clone().unwrap();

      // Enforced by parsing.
      assert!(resolution_result.to_string().ends_with('/'));

      let after_prefix = &normalized_specifier[specifier_key.len()..];

      let url = match resolution_result.join(after_prefix) {
        Ok(url) => url,
        Err(_) => {
          return Err(ImportMapError::Other(format!(
            "Failed to resolve the specifier \"{:?}\" as its after-prefix
            portion \"{:?}\" could not be URL-parsed relative to the URL prefix
            \"{:?}\" mapped to by the prefix \"{:?}\"",
            normalized_specifier,
            after_prefix,
            resolution_result,
            specifier_key
          )));
        }
      };

      if !url.as_str().starts_with(resolution_result.as_str()) {
        return Err(ImportMapError::Other(format!(
          "The specifier \"{:?}\" backtracks above its prefix \"{:?}\"",
          normalized_specifier, specifier_key
        )));
      }

      return Ok(Some(url));
    }

    debug!(
      "Specifier {:?} was not mapped in import map.",
      normalized_specifier
    );

    Ok(None)
  }

  pub fn resolve(
    &self,
    specifier: &str,
    referrer: &str,
  ) -> Result<Url, ImportMapError> {
    let as_url: Option<Url> =
      ImportMap::try_url_like_specifier(specifier, referrer);
    let normalized_specifier = if let Some(url) = as_url.as_ref() {
      url.to_string()
    } else {
      specifier.to_string()
    };

    let scopes_match = ImportMap::resolve_scopes_match(
      &self.scopes,
      &normalized_specifier,
      as_url.as_ref(),
      &referrer.to_string(),
    )?;

    // match found in scopes map
    if let Some(scopes_match) = scopes_match {
      return Ok(scopes_match);
    }

    let imports_match = ImportMap::resolve_imports_match(
      &self.imports,
      &normalized_specifier,
      as_url.as_ref(),
    )?;

    // match found in import map
    if let Some(imports_match) = imports_match {
      return Ok(imports_match);
    }

    // The specifier was able to be turned into a URL, but wasn't remapped into anything.
    if let Some(as_url) = as_url {
      return Ok(as_url);
    }

    Err(ImportMapError::UnmappedBareSpecifier(
      specifier.to_string(),
      Some(referrer.to_string()),
    ))
  }
}

#[cfg(test)]
mod tests {

  use super::*;
  use std::path::Path;
  use std::path::PathBuf;
  use walkdir::WalkDir;

  #[derive(Debug)]
  enum TestKind {
    Resolution {
      given_specifier: String,
      expected_specifier: Option<String>,
      base_url: String,
    },
    Parse {
      expected_import_map: Value,
    },
  }

  #[derive(Debug)]
  struct ImportMapTestCase {
    name: String,
    import_map: String,
    import_map_base_url: String,
    kind: TestKind,
  }

  fn load_import_map_wpt_tests() -> Vec<String> {
    let mut found_test_files = vec![];
    let repo_root = Path::new(env!("CARGO_MANIFEST_DIR")).parent().unwrap();
    let import_map_wpt_path =
      repo_root.join("test_util/wpt/import-maps/data-driven/resources");
    eprintln!("import map wpt path {:#?}", import_map_wpt_path);
    for entry in WalkDir::new(import_map_wpt_path)
      .contents_first(true)
      .into_iter()
      .filter_entry(|e| {
        eprintln!("entry {:#?}", e);
        if let Some(ext) = e.path().extension() {
          return ext.to_string_lossy() == "json";
        }
        false
      })
      .filter_map(|e| match e {
        Ok(e) => Some(e),
        _ => None,
      })
      .map(|e| PathBuf::from(e.path()))
    {
      found_test_files.push(entry);
    }

    let mut file_contents = vec![];

    for file in found_test_files {
      let content = std::fs::read_to_string(file).unwrap();
      file_contents.push(content);
    }

    file_contents
  }

  fn parse_import_map_tests(test_str: &str) -> Vec<ImportMapTestCase> {
    let json_file: serde_json::Value = serde_json::from_str(test_str).unwrap();
    let maybe_name = json_file
      .get("name")
      .map(|s| s.as_str().unwrap().to_string());
    return parse_test_object(&json_file, maybe_name, None, None, None, None);

    fn parse_test_object(
      test_obj: &Value,
      maybe_name_prefix: Option<String>,
      maybe_import_map: Option<String>,
      maybe_base_url: Option<String>,
      maybe_import_map_base_url: Option<String>,
      maybe_expected_import_map: Option<Value>,
    ) -> Vec<ImportMapTestCase> {
      let maybe_import_map_base_url =
        if let Some(base_url) = test_obj.get("importMapBaseURL") {
          Some(base_url.as_str().unwrap().to_string())
        } else {
          maybe_import_map_base_url
        };

      let maybe_base_url = if let Some(base_url) = test_obj.get("baseURL") {
        Some(base_url.as_str().unwrap().to_string())
      } else {
        maybe_base_url
      };

      let maybe_expected_import_map =
        if let Some(im) = test_obj.get("expectedParsedImportMap") {
          Some(im.to_owned())
        } else {
          maybe_expected_import_map
        };

      let maybe_import_map = if let Some(import_map) = test_obj.get("importMap")
      {
        Some(if import_map.is_string() {
          import_map.as_str().unwrap().to_string()
        } else {
          serde_json::to_string(import_map).unwrap()
        })
      } else {
        maybe_import_map
      };

      if let Some(nested_tests) = test_obj.get("tests") {
        let nested_tests_obj = nested_tests.as_object().unwrap();
        let mut collected = vec![];
        for (name, test_obj) in nested_tests_obj {
          let nested_name = if let Some(ref name_prefix) = maybe_name_prefix {
            format!("{}: {}", name_prefix, name)
          } else {
            name.to_string()
          };
          let parsed_nested_tests = parse_test_object(
            test_obj,
            Some(nested_name),
            maybe_import_map.clone(),
            maybe_base_url.clone(),
            maybe_import_map_base_url.clone(),
            maybe_expected_import_map.clone(),
          );
          collected.extend(parsed_nested_tests)
        }
        return collected;
      }

      let mut collected_cases = vec![];
      if let Some(results) = test_obj.get("expectedResults") {
        let expected_results = results.as_object().unwrap();
        for (given, expected) in expected_results {
          let name = if let Some(ref name_prefix) = maybe_name_prefix {
            format!("{}: {}", name_prefix, given)
          } else {
            given.to_string()
          };
          let given_specifier = given.to_string();
          let expected_specifier = expected.as_str().map(|str| str.to_string());

          let test_case = ImportMapTestCase {
            name,
            import_map_base_url: maybe_import_map_base_url.clone().unwrap(),
            import_map: maybe_import_map.clone().unwrap(),
            kind: TestKind::Resolution {
              given_specifier,
              expected_specifier,
              base_url: maybe_base_url.clone().unwrap(),
            },
          };

          collected_cases.push(test_case);
        }
      } else if let Some(expected_import_map) = maybe_expected_import_map {
        let test_case = ImportMapTestCase {
          name: maybe_name_prefix.unwrap(),
          import_map_base_url: maybe_import_map_base_url.unwrap(),
          import_map: maybe_import_map.unwrap(),
          kind: TestKind::Parse {
            expected_import_map,
          },
        };

        collected_cases.push(test_case);
      } else {
        eprintln!("unreachable {:#?}", test_obj);
        unreachable!();
      }

      collected_cases
    }
  }

  fn run_import_map_test_cases(tests: Vec<ImportMapTestCase>) {
    for test in tests {
      match &test.kind {
        TestKind::Resolution {
          given_specifier,
          expected_specifier,
          base_url,
        } => {
          let import_map =
            ImportMap::from_json(&test.import_map_base_url, &test.import_map)
              .unwrap();
          let maybe_resolved = import_map
            .resolve(&given_specifier, &base_url)
            .ok()
            .map(|url| url.to_string());
          assert_eq!(expected_specifier, &maybe_resolved, "{}", test.name);
        }
        TestKind::Parse {
          expected_import_map,
        } => {
          if matches!(expected_import_map, Value::Null) {
            assert!(ImportMap::from_json(
              &test.import_map_base_url,
              &test.import_map
            )
            .is_err());
          } else {
            let import_map =
              ImportMap::from_json(&test.import_map_base_url, &test.import_map)
                .unwrap();
            let import_map_value = serde_json::to_value(import_map).unwrap();
            assert_eq!(expected_import_map, &import_map_value, "{}", test.name);
          }
        }
      }
    }
  }

  #[test]
  fn wpt() {
    let test_file_contents = load_import_map_wpt_tests();
    eprintln!("Found test files {}", test_file_contents.len());

    for test_file in test_file_contents {
      let tests = parse_import_map_tests(&test_file);
      run_import_map_test_cases(tests);
    }
  }

  #[test]
  fn from_json_1() {
    let base_url = "https://deno.land";

    // empty JSON
    assert!(ImportMap::from_json(base_url, "{}").is_ok());

    let non_object_strings = vec!["null", "true", "1", "\"foo\"", "[]"];

    // invalid JSON
    for non_object in non_object_strings.to_vec() {
      assert!(ImportMap::from_json(base_url, non_object).is_err());
    }

    // invalid schema: 'imports' is non-object
    for non_object in non_object_strings.to_vec() {
      assert!(ImportMap::from_json(
        base_url,
        &format!("{{\"imports\": {}}}", non_object),
      )
      .is_err());
    }

    // invalid schema: 'scopes' is non-object
    for non_object in non_object_strings.to_vec() {
      assert!(ImportMap::from_json(
        base_url,
        &format!("{{\"scopes\": {}}}", non_object),
      )
      .is_err());
    }
  }

  #[test]
  fn from_json_2() {
    let json_map = r#"{
      "imports": {
        "foo": "https://example.com/1",
        "bar": ["https://example.com/2"],
        "fizz": null
      }
    }"#;
    let result = ImportMap::from_json("https://deno.land", json_map);
    assert!(result.is_ok());
  }
}<|MERGE_RESOLUTION|>--- conflicted
+++ resolved
@@ -58,23 +58,7 @@
 }
 
 impl ImportMap {
-<<<<<<< HEAD
   pub fn from_value(base_url: &str, v: Value) -> Result<Self, ImportMapError> {
-=======
-  pub fn from_json(
-    base_url: &str,
-    json_string: &str,
-  ) -> Result<Self, ImportMapError> {
-    let v: Value = match serde_json::from_str(json_string) {
-      Ok(v) => v,
-      Err(_) => {
-        return Err(ImportMapError::Other(
-          "Unable to parse import map JSON".to_string(),
-        ));
-      }
-    };
-
->>>>>>> 41e9a213
     match v {
       Value::Object(_) => {}
       _ => {
@@ -148,7 +132,7 @@
     let v: Value = match serde_json::from_str(json_string) {
       Ok(v) => v,
       Err(_) => {
-        return Err(ImportMapError(
+        return Err(ImportMapError::Other(
           "Unable to parse import map JSON".to_string(),
         ));
       }
