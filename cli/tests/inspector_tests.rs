--- conflicted
+++ resolved
@@ -747,19 +747,6 @@
     .await;
 
     assert_inspector_messages(
-<<<<<<< HEAD
-    &mut socket_tx,
-    &[
-      r#"{"id":4,"method":"Runtime.evaluate","params":{"expression":"Deno[Deno.internal].core.print(\"hello from the inspector\\n\")","contextId":1,"includeCommandLineAPI":true,"silent":false,"returnByValue":true}}"#,
-    ],
-    &mut socket_rx,
-    &[r#"{"id":4,"result":{"result":{"type":"undefined"}}}"#],
-    &[],
-  )
-  .await;
-
-    assert_eq!(&stdout_lines.next().unwrap(), "hello from the inspector");
-=======
       &mut socket_tx,
       &[
         r#"{"id":4,"method":"Runtime.evaluate","params":{"expression":"1 + 1","contextId":1,"includeCommandLineAPI":true,"silent":false,"returnByValue":true}}"#,
@@ -769,7 +756,6 @@
       &[],
     )
     .await;
->>>>>>> 79285fa8
 
     assert_inspector_messages(
       &mut socket_tx,
