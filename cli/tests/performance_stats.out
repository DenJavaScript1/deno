[WILDCARD]
<<<<<<< HEAD
DEBUG RS - [WILDCARD] - Files: 45
DEBUG RS - [WILDCARD] - Nodes: [WILDCARD]
DEBUG RS - [WILDCARD] - Identifiers: [WILDCARD]
DEBUG RS - [WILDCARD] - Symbols: [WILDCARD]
DEBUG RS - [WILDCARD] - Types: [WILDCARD]
DEBUG RS - [WILDCARD] - Instantiations: [WILDCARD]
DEBUG RS - [WILDCARD] - Parse time: [WILDCARD]
DEBUG RS - [WILDCARD] - Bind time: [WILDCARD]
DEBUG RS - [WILDCARD] - Check time: [WILDCARD]
DEBUG RS - [WILDCARD] - Emit time: [WILDCARD]
DEBUG RS - [WILDCARD] - Total TS time: [WILDCARD]
DEBUG RS - [WILDCARD] - Compile time: [WILDCARD]
=======
Files: 46
Nodes: [WILDCARD]
Identifiers: [WILDCARD]
Symbols: [WILDCARD]
Types: [WILDCARD]
Instantiations: [WILDCARD]
Parse time: [WILDCARD]
Bind time: [WILDCARD]
Check time: [WILDCARD]
Emit time: [WILDCARD]
Total TS time: [WILDCARD]
Compile time: [WILDCARD]
>>>>>>> ab5c014a
[WILDCARD]<|MERGE_RESOLUTION|>--- conflicted
+++ resolved
@@ -1,6 +1,5 @@
 [WILDCARD]
-<<<<<<< HEAD
-DEBUG RS - [WILDCARD] - Files: 45
+DEBUG RS - [WILDCARD] - Files: 46
 DEBUG RS - [WILDCARD] - Nodes: [WILDCARD]
 DEBUG RS - [WILDCARD] - Identifiers: [WILDCARD]
 DEBUG RS - [WILDCARD] - Symbols: [WILDCARD]
@@ -12,18 +11,4 @@
 DEBUG RS - [WILDCARD] - Emit time: [WILDCARD]
 DEBUG RS - [WILDCARD] - Total TS time: [WILDCARD]
 DEBUG RS - [WILDCARD] - Compile time: [WILDCARD]
-=======
-Files: 46
-Nodes: [WILDCARD]
-Identifiers: [WILDCARD]
-Symbols: [WILDCARD]
-Types: [WILDCARD]
-Instantiations: [WILDCARD]
-Parse time: [WILDCARD]
-Bind time: [WILDCARD]
-Check time: [WILDCARD]
-Emit time: [WILDCARD]
-Total TS time: [WILDCARD]
-Compile time: [WILDCARD]
->>>>>>> ab5c014a
 [WILDCARD]