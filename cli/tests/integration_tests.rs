--- conflicted
+++ resolved
@@ -3667,26 +3667,10 @@
     exit_code: 0,
   });
 
-<<<<<<< HEAD
-  itest!(deno_doc_builtin {
-    args: "doc",
-    output: "deno_doc_builtin.out",
-  });
-
-  itest!(deno_doc {
-    args: "doc deno_doc.ts",
-    output: "deno_doc.out",
-  });
-
-  itest!(deno_doc_import_map {
-    args: "doc --import-map=doc/import_map.json doc/use_import_map.js",
-    output: "doc/use_import_map.out",
-=======
   itest!(deno_doc_types_header_direct {
     args: "doc --reload http://127.0.0.1:4545/xTypeScriptTypes.js",
     output: "doc/types_header.out",
     http_server: true,
->>>>>>> ebd2047d
   });
 
   itest!(import_data_url_error_stack {
