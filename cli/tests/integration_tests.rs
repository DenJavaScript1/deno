// Copyright 2018-2020 the Deno authors. All rights reserved. MIT license.
#[cfg(unix)]
extern crate nix;
extern crate tempfile;

use test_util as util;

use futures::prelude::*;
use std::io::{BufRead, Write};
use std::process::Command;
use tempfile::TempDir;

#[test]
fn std_tests() {
  let dir = TempDir::new().expect("tempdir fail");
  let std_path = util::root_path().join("std");
  let std_config = std_path.join("tsconfig_test.json");
  let status = util::deno_cmd()
    .env("DENO_DIR", dir.path())
    .current_dir(std_path) // TODO(ry) change this to root_path
    .arg("test")
    .arg("--unstable")
    .arg("--seed=86") // Some tests rely on specific random numbers.
    .arg("-A")
    .arg("--config")
    .arg(std_config.to_str().unwrap())
    // .arg("-Ldebug")
    .spawn()
    .unwrap()
    .wait()
    .unwrap();
  assert!(status.success());
}

#[test]
fn std_lint() {
  let status = util::deno_cmd()
    .arg("lint")
    .arg("--unstable")
    .arg(util::root_path().join("std"))
    .arg(util::root_path().join("cli/tests/unit"))
    .spawn()
    .unwrap()
    .wait()
    .unwrap();
  assert!(status.success());
}

#[test]
fn x_deno_warning() {
  let _g = util::http_server();
  let output = util::deno_cmd()
    .current_dir(util::root_path())
    .arg("run")
    .arg("--reload")
    .arg("http://127.0.0.1:4545/cli/tests/x_deno_warning.js")
    .stdout(std::process::Stdio::piped())
    .stderr(std::process::Stdio::piped())
    .spawn()
    .unwrap()
    .wait_with_output()
    .unwrap();
  assert!(output.status.success());
  let stdout_str = std::str::from_utf8(&output.stdout).unwrap().trim();
  let stderr_str = std::str::from_utf8(&output.stderr).unwrap().trim();
  assert_eq!("testing x-deno-warning header", stdout_str);
  assert!(util::strip_ansi_codes(stderr_str).contains("Warning foobar"));
}

#[test]
fn eval_p() {
  let output = util::deno_cmd()
    .arg("eval")
    .arg("-p")
    .arg("1+2")
    .stdout(std::process::Stdio::piped())
    .spawn()
    .unwrap()
    .wait_with_output()
    .unwrap();
  assert!(output.status.success());
  let stdout_str =
    util::strip_ansi_codes(std::str::from_utf8(&output.stdout).unwrap().trim());
  assert_eq!("3", stdout_str);
}

#[test]

fn run_from_stdin() {
  let mut deno = util::deno_cmd()
    .current_dir(util::root_path())
    .arg("run")
    .arg("-")
    .stdout(std::process::Stdio::piped())
    .stdin(std::process::Stdio::piped())
    .spawn()
    .unwrap();
  deno
    .stdin
    .as_mut()
    .unwrap()
    .write_all(b"console.log(\"Hello World\");")
    .unwrap();
  let output = deno.wait_with_output().unwrap();
  assert!(output.status.success());

  let deno_out = std::str::from_utf8(&output.stdout).unwrap().trim();
  assert_eq!("Hello World", deno_out);

  let mut deno = util::deno_cmd()
    .current_dir(util::root_path())
    .arg("run")
    .arg("-")
    .stdout(std::process::Stdio::piped())
    .stdin(std::process::Stdio::piped())
    .spawn()
    .unwrap();
  deno
    .stdin
    .as_mut()
    .unwrap()
    .write_all(b"console.log(\"Bye cached code\");")
    .unwrap();
  let output = deno.wait_with_output().unwrap();
  assert!(output.status.success());

  let deno_out = std::str::from_utf8(&output.stdout).unwrap().trim();
  assert_eq!("Bye cached code", deno_out);
}

#[test]
fn no_color() {
  let output = util::deno_cmd()
    .current_dir(util::root_path())
    .arg("run")
    .arg("cli/tests/no_color.js")
    .env("NO_COLOR", "1")
    .stdout(std::process::Stdio::piped())
    .spawn()
    .unwrap()
    .wait_with_output()
    .unwrap();
  assert!(output.status.success());
  let stdout_str = std::str::from_utf8(&output.stdout).unwrap().trim();
  assert_eq!("noColor true", stdout_str);

  let output = util::deno_cmd()
    .current_dir(util::root_path())
    .arg("run")
    .arg("cli/tests/no_color.js")
    .stdout(std::process::Stdio::piped())
    .spawn()
    .unwrap()
    .wait_with_output()
    .unwrap();
  assert!(output.status.success());
  let stdout_str = std::str::from_utf8(&output.stdout).unwrap().trim();
  assert_eq!("noColor false", util::strip_ansi_codes(stdout_str));
}

// TODO re-enable. This hangs on macOS
// https://github.com/denoland/deno/issues/4262
#[cfg(unix)]
#[test]
#[ignore]
pub fn test_raw_tty() {
  use std::io::{Read, Write};
  use util::pty::fork::*;

  let fork = Fork::from_ptmx().unwrap();

  if let Ok(mut master) = fork.is_parent() {
    let mut obytes: [u8; 100] = [0; 100];
    let mut nread = master.read(&mut obytes).unwrap();
    assert_eq!(String::from_utf8_lossy(&obytes[0..nread]), "S");
    master.write_all(b"a").unwrap();
    nread = master.read(&mut obytes).unwrap();
    assert_eq!(String::from_utf8_lossy(&obytes[0..nread]), "A");
    master.write_all(b"b").unwrap();
    nread = master.read(&mut obytes).unwrap();
    assert_eq!(String::from_utf8_lossy(&obytes[0..nread]), "B");
    master.write_all(b"c").unwrap();
    nread = master.read(&mut obytes).unwrap();
    assert_eq!(String::from_utf8_lossy(&obytes[0..nread]), "C");
  } else {
    use nix::sys::termios;
    use std::os::unix::io::AsRawFd;
    use std::process::*;

    // Turn off echo such that parent is reading works properly.
    let stdin_fd = std::io::stdin().as_raw_fd();
    let mut t = termios::tcgetattr(stdin_fd).unwrap();
    t.local_flags.remove(termios::LocalFlags::ECHO);
    termios::tcsetattr(stdin_fd, termios::SetArg::TCSANOW, &t).unwrap();

    let deno_dir = TempDir::new().expect("tempdir fail");
    let mut child = Command::new(util::deno_exe_path())
      .env("DENO_DIR", deno_dir.path())
      .current_dir(util::root_path())
      .arg("run")
      .arg("cli/tests/raw_mode.ts")
      .stdin(Stdio::inherit())
      .stdout(Stdio::inherit())
      .stderr(Stdio::null())
      .spawn()
      .expect("Failed to spawn script");
    child.wait().unwrap();
  }
}

#[test]
fn test_pattern_match() {
  // foo, bar, baz, qux, quux, quuz, corge, grault, garply, waldo, fred, plugh, xyzzy

  let wildcard = "[BAR]";
  assert!(util::pattern_match("foo[BAR]baz", "foobarbaz", wildcard));
  assert!(!util::pattern_match("foo[BAR]baz", "foobazbar", wildcard));

  let multiline_pattern = "[BAR]
foo:
[BAR]baz[BAR]";

  fn multi_line_builder(input: &str, leading_text: Option<&str>) -> String {
    // If there is leading text add a newline so it's on it's own line
    let head = match leading_text {
      Some(v) => format!("{}\n", v),
      None => "".to_string(),
    };
    format!(
      "{}foo:
quuz {} corge
grault",
      head, input
    )
  }

  // Validate multi-line string builder
  assert_eq!(
    "QUUX=qux
foo:
quuz BAZ corge
grault",
    multi_line_builder("BAZ", Some("QUUX=qux"))
  );

  // Correct input & leading line
  assert!(util::pattern_match(
    multiline_pattern,
    &multi_line_builder("baz", Some("QUX=quux")),
    wildcard
  ));

  // Correct input & no leading line
  assert!(util::pattern_match(
    multiline_pattern,
    &multi_line_builder("baz", None),
    wildcard
  ));

  // Incorrect input & leading line
  assert!(!util::pattern_match(
    multiline_pattern,
    &multi_line_builder("garply", Some("QUX=quux")),
    wildcard
  ));

  // Incorrect input & no leading line
  assert!(!util::pattern_match(
    multiline_pattern,
    &multi_line_builder("garply", None),
    wildcard
  ));
}

#[test]
fn deno_dir_test() {
  use std::fs::remove_dir_all;
  let _g = util::http_server();
  let deno_dir = TempDir::new().expect("tempdir fail");
  remove_dir_all(deno_dir.path()).unwrap();

  // Run deno with no env flag
  let status = util::deno_cmd()
    .env_remove("DENO_DIR")
    .current_dir(util::root_path())
    .arg("run")
    .arg("http://localhost:4545/cli/tests/subdir/print_hello.ts")
    .spawn()
    .expect("Failed to spawn script")
    .wait()
    .expect("Failed to wait for child process");
  assert!(status.success());
  assert!(!deno_dir.path().exists());

  // Run deno with DENO_DIR env flag
  let status = util::deno_cmd()
    .env("DENO_DIR", deno_dir.path())
    .current_dir(util::root_path())
    .arg("run")
    .arg("http://localhost:4545/cli/tests/subdir/print_hello.ts")
    .spawn()
    .expect("Failed to spawn script")
    .wait()
    .expect("Failed to wait for child process");
  assert!(status.success());
  assert!(deno_dir.path().is_dir());
  assert!(deno_dir.path().join("deps").is_dir());
  assert!(deno_dir.path().join("gen").is_dir());

  remove_dir_all(deno_dir.path()).unwrap();
}

#[test]
fn cache_test() {
  let _g = util::http_server();
  let deno_dir = TempDir::new().expect("tempdir fail");
  let module_url =
    url::Url::parse("http://localhost:4545/cli/tests/006_url_imports.ts")
      .unwrap();
  let output = Command::new(util::deno_exe_path())
    .env("DENO_DIR", deno_dir.path())
    .current_dir(util::root_path())
    .arg("cache")
    .arg(module_url.to_string())
    .output()
    .expect("Failed to spawn script");
  assert!(output.status.success());
  let out = std::str::from_utf8(&output.stdout).unwrap();
  assert_eq!(out, "");
  // TODO(ry) Is there some way to check that the file was actually cached in
  // DENO_DIR?
}

#[test]
fn fmt_test() {
  let t = TempDir::new().expect("tempdir fail");
  let fixed = util::root_path().join("cli/tests/badly_formatted_fixed.js");
  let badly_formatted_original =
    util::root_path().join("cli/tests/badly_formatted.mjs");
  let badly_formatted = t.path().join("badly_formatted.js");
  let badly_formatted_str = badly_formatted.to_str().unwrap();
  std::fs::copy(&badly_formatted_original, &badly_formatted)
    .expect("Failed to copy file");
  // First, check formatting by ignoring the badly formatted file.
  let status = util::deno_cmd()
    .current_dir(util::root_path())
    .arg("fmt")
    .arg(format!("--ignore={}", badly_formatted_str))
    .arg("--unstable")
    .arg("--check")
    .arg(badly_formatted_str)
    .spawn()
    .expect("Failed to spawn script")
    .wait()
    .expect("Failed to wait for child process");
  assert!(status.success());
  // Check without ignore.
  let status = util::deno_cmd()
    .current_dir(util::root_path())
    .arg("fmt")
    .arg("--check")
    .arg(badly_formatted_str)
    .spawn()
    .expect("Failed to spawn script")
    .wait()
    .expect("Failed to wait for child process");
  assert!(!status.success());
  // Format the source file.
  let status = util::deno_cmd()
    .current_dir(util::root_path())
    .arg("fmt")
    .arg(badly_formatted_str)
    .spawn()
    .expect("Failed to spawn script")
    .wait()
    .expect("Failed to wait for child process");
  assert!(status.success());
  let expected = std::fs::read_to_string(fixed).unwrap();
  let actual = std::fs::read_to_string(badly_formatted).unwrap();
  assert_eq!(expected, actual);
}

#[test]
fn fmt_stdin_error() {
  use std::io::Write;
  let mut deno = util::deno_cmd()
    .current_dir(util::root_path())
    .arg("fmt")
    .arg("-")
    .stdin(std::process::Stdio::piped())
    .stdout(std::process::Stdio::piped())
    .stderr(std::process::Stdio::piped())
    .spawn()
    .unwrap();
  let stdin = deno.stdin.as_mut().unwrap();
  let invalid_js = b"import { example }";
  stdin.write_all(invalid_js).unwrap();
  let output = deno.wait_with_output().unwrap();
  // Error message might change. Just check stdout empty, stderr not.
  assert!(output.stdout.is_empty());
  assert!(!output.stderr.is_empty());
  assert!(!output.status.success());
}

// Warning: this test requires internet access.
#[test]
fn upgrade_in_tmpdir() {
  let temp_dir = TempDir::new().unwrap();
  let exe_path = temp_dir.path().join("deno");
  let _ = std::fs::copy(util::deno_exe_path(), &exe_path).unwrap();
  assert!(exe_path.exists());
  let _mtime1 = std::fs::metadata(&exe_path).unwrap().modified().unwrap();
  let status = Command::new(&exe_path)
    .arg("upgrade")
    .arg("--force")
    .spawn()
    .unwrap()
    .wait()
    .unwrap();
  assert!(status.success());
  let _mtime2 = std::fs::metadata(&exe_path).unwrap().modified().unwrap();
  // TODO(ry) assert!(mtime1 < mtime2);
}

// Warning: this test requires internet access.
#[test]
fn upgrade_with_space_in_path() {
  let temp_dir = tempfile::Builder::new()
    .prefix("directory with spaces")
    .tempdir()
    .unwrap();
  let exe_path = temp_dir.path().join("deno");
  let _ = std::fs::copy(util::deno_exe_path(), &exe_path).unwrap();
  assert!(exe_path.exists());
  let status = Command::new(&exe_path)
    .arg("upgrade")
    .arg("--force")
    .env("TMP", temp_dir.path())
    .spawn()
    .unwrap()
    .wait()
    .unwrap();
  assert!(status.success());
}

// Warning: this test requires internet access.
#[test]
fn upgrade_with_version_in_tmpdir() {
  let temp_dir = TempDir::new().unwrap();
  let exe_path = temp_dir.path().join("deno");
  let _ = std::fs::copy(util::deno_exe_path(), &exe_path).unwrap();
  assert!(exe_path.exists());
  let _mtime1 = std::fs::metadata(&exe_path).unwrap().modified().unwrap();
  let status = Command::new(&exe_path)
    .arg("upgrade")
    .arg("--force")
    .arg("--version")
    .arg("0.42.0")
    .spawn()
    .unwrap()
    .wait()
    .unwrap();
  assert!(status.success());
  let upgraded_deno_version = String::from_utf8(
    Command::new(&exe_path).arg("-V").output().unwrap().stdout,
  )
  .unwrap();
  assert!(upgraded_deno_version.contains("0.42.0"));
  let _mtime2 = std::fs::metadata(&exe_path).unwrap().modified().unwrap();
  // TODO(ry) assert!(mtime1 < mtime2);
}

// Warning: this test requires internet access.
#[test]
fn upgrade_with_out_in_tmpdir() {
  let temp_dir = TempDir::new().unwrap();
  let exe_path = temp_dir.path().join("deno");
  let new_exe_path = temp_dir.path().join("foo");
  let _ = std::fs::copy(util::deno_exe_path(), &exe_path).unwrap();
  assert!(exe_path.exists());
  let mtime1 = std::fs::metadata(&exe_path).unwrap().modified().unwrap();
  let status = Command::new(&exe_path)
    .arg("upgrade")
    .arg("--version")
    .arg("1.0.2")
    .arg("--output")
    .arg(&new_exe_path.to_str().unwrap())
    .spawn()
    .unwrap()
    .wait()
    .unwrap();
  assert!(status.success());
  assert!(new_exe_path.exists());
  let mtime2 = std::fs::metadata(&exe_path).unwrap().modified().unwrap();
  assert_eq!(mtime1, mtime2); // Original exe_path was not changed.

  let v = String::from_utf8(
    Command::new(&new_exe_path)
      .arg("-V")
      .output()
      .unwrap()
      .stdout,
  )
  .unwrap();
  assert!(v.contains("1.0.2"));
}

#[test]
fn installer_test_local_module_run() {
  let temp_dir = TempDir::new().expect("tempdir fail");
  let bin_dir = temp_dir.path().join("bin");
  std::fs::create_dir(&bin_dir).unwrap();
  let status = util::deno_cmd()
    .current_dir(util::root_path())
    .arg("install")
    .arg("--name")
    .arg("echo_test")
    .arg("--root")
    .arg(temp_dir.path())
    .arg(util::tests_path().join("echo.ts"))
    .arg("hello")
    .spawn()
    .unwrap()
    .wait()
    .unwrap();
  assert!(status.success());
  let mut file_path = bin_dir.join("echo_test");
  if cfg!(windows) {
    file_path = file_path.with_extension("cmd");
  }
  assert!(file_path.exists());
  // NOTE: using file_path here instead of exec_name, because tests
  // shouldn't mess with user's PATH env variable
  let output = Command::new(file_path)
    .current_dir(temp_dir.path())
    .arg("foo")
    .env("PATH", util::target_dir())
    .output()
    .expect("failed to spawn script");
  let stdout_str = std::str::from_utf8(&output.stdout).unwrap().trim();
  assert!(stdout_str.ends_with("hello, foo"));
}

#[test]
fn installer_test_remote_module_run() {
  let _g = util::http_server();
  let temp_dir = TempDir::new().expect("tempdir fail");
  let bin_dir = temp_dir.path().join("bin");
  std::fs::create_dir(&bin_dir).unwrap();
  let status = util::deno_cmd()
    .current_dir(util::root_path())
    .arg("install")
    .arg("--name")
    .arg("echo_test")
    .arg("--root")
    .arg(temp_dir.path())
    .arg("http://localhost:4545/cli/tests/echo.ts")
    .arg("hello")
    .spawn()
    .unwrap()
    .wait()
    .unwrap();
  assert!(status.success());
  let mut file_path = bin_dir.join("echo_test");
  if cfg!(windows) {
    file_path = file_path.with_extension("cmd");
  }
  assert!(file_path.exists());
  let output = Command::new(file_path)
    .current_dir(temp_dir.path())
    .arg("foo")
    .env("PATH", util::target_dir())
    .output()
    .expect("failed to spawn script");
  assert!(std::str::from_utf8(&output.stdout)
    .unwrap()
    .trim()
    .ends_with("hello, foo"));
}

#[test]
fn js_unit_tests() {
  let _g = util::http_server();
  let mut deno = util::deno_cmd()
    .current_dir(util::root_path())
    .arg("run")
    .arg("--unstable")
    .arg("--reload")
    .arg("-A")
    .arg("cli/tests/unit/unit_test_runner.ts")
    .arg("--master")
    .arg("--verbose")
    .env("NO_COLOR", "1")
    .spawn()
    .expect("failed to spawn script");
  let status = deno.wait().expect("failed to wait for the child process");
  assert_eq!(Some(0), status.code());
  assert!(status.success());
}

#[test]
fn ts_dependency_recompilation() {
  let t = TempDir::new().expect("tempdir fail");
  let ats = t.path().join("a.ts");

  std::fs::write(
    &ats,
    "
    import { foo } from \"./b.ts\";

    function print(str: string): void {
        console.log(str);
    }

    print(foo);",
  )
  .unwrap();

  let bts = t.path().join("b.ts");
  std::fs::write(
    &bts,
    "
    export const foo = \"foo\";",
  )
  .unwrap();

  let output = util::deno_cmd()
    .current_dir(util::root_path())
    .env("NO_COLOR", "1")
    .arg("run")
    .arg(&ats)
    .output()
    .expect("failed to spawn script");

  let stdout_output = std::str::from_utf8(&output.stdout).unwrap().trim();
  let stderr_output = std::str::from_utf8(&output.stderr).unwrap().trim();

  assert!(stdout_output.ends_with("foo"));
  assert!(stderr_output.starts_with("Check"));

  // Overwrite contents of b.ts and run again
  std::fs::write(
    &bts,
    "
    export const foo = 5;",
  )
  .expect("error writing file");

  let output = util::deno_cmd()
    .current_dir(util::root_path())
    .env("NO_COLOR", "1")
    .arg("run")
    .arg(&ats)
    .output()
    .expect("failed to spawn script");

  let stdout_output = std::str::from_utf8(&output.stdout).unwrap().trim();
  let stderr_output = std::str::from_utf8(&output.stderr).unwrap().trim();

  // error: TS2345 [ERROR]: Argument of type '5' is not assignable to parameter of type 'string'.
  assert!(stderr_output.contains("TS2345"));
  assert!(!output.status.success());
  assert!(stdout_output.is_empty());
}

#[test]
fn ts_reload() {
  let hello_ts = util::root_path().join("cli/tests/002_hello.ts");
  assert!(hello_ts.is_file());
  let mut initial = util::deno_cmd()
    .current_dir(util::root_path())
    .arg("cache")
    .arg("--reload")
    .arg(hello_ts.clone())
    .spawn()
    .expect("failed to spawn script");
  let status_initial =
    initial.wait().expect("failed to wait for child process");
  assert!(status_initial.success());

  let output = util::deno_cmd()
    .current_dir(util::root_path())
    .arg("cache")
    .arg("--reload")
    .arg("-L")
    .arg("debug")
    .arg(hello_ts)
    .output()
    .expect("failed to spawn script");
  // check the output of the the bundle program.
  assert!(std::str::from_utf8(&output.stdout)
    .unwrap()
    .trim()
    .contains("\"compiler::host.writeFile\" \"deno://002_hello.js\""));
}

#[test]
fn bundle_exports() {
  // First we have to generate a bundle of some module that has exports.
  let mod1 = util::root_path().join("cli/tests/subdir/mod1.ts");
  assert!(mod1.is_file());
  let t = TempDir::new().expect("tempdir fail");
  let bundle = t.path().join("mod1.bundle.js");
  let mut deno = util::deno_cmd()
    .current_dir(util::root_path())
    .arg("bundle")
    .arg(mod1)
    .arg(&bundle)
    .spawn()
    .expect("failed to spawn script");
  let status = deno.wait().expect("failed to wait for the child process");
  assert!(status.success());
  assert!(bundle.is_file());

  // Now we try to use that bundle from another module.
  let test = t.path().join("test.js");
  std::fs::write(
    &test,
    "
      import { printHello3 } from \"./mod1.bundle.js\";
      printHello3(); ",
  )
  .expect("error writing file");

  let output = util::deno_cmd()
    .current_dir(util::root_path())
    .arg("run")
    .arg(&test)
    .output()
    .expect("failed to spawn script");
  // check the output of the test.ts program.
  assert!(std::str::from_utf8(&output.stdout)
    .unwrap()
    .trim()
    .ends_with("Hello"));
  assert_eq!(output.stderr, b"");
}

#[test]
fn bundle_circular() {
  // First we have to generate a bundle of some module that has exports.
  let circular1 = util::root_path().join("cli/tests/subdir/circular1.ts");
  assert!(circular1.is_file());
  let t = TempDir::new().expect("tempdir fail");
  let bundle = t.path().join("circular1.bundle.js");
  let mut deno = util::deno_cmd()
    .current_dir(util::root_path())
    .arg("bundle")
    .arg(circular1)
    .arg(&bundle)
    .spawn()
    .expect("failed to spawn script");
  let status = deno.wait().expect("failed to wait for the child process");
  assert!(status.success());
  assert!(bundle.is_file());

  let output = util::deno_cmd()
    .current_dir(util::root_path())
    .arg("run")
    .arg(&bundle)
    .output()
    .expect("failed to spawn script");
  // check the output of the the bundle program.
  assert!(std::str::from_utf8(&output.stdout)
    .unwrap()
    .trim()
    .ends_with("f1\nf2"));
  assert_eq!(output.stderr, b"");
}

#[test]
fn bundle_single_module() {
  // First we have to generate a bundle of some module that has exports.
  let single_module =
    util::root_path().join("cli/tests/subdir/single_module.ts");
  assert!(single_module.is_file());
  let t = TempDir::new().expect("tempdir fail");
  let bundle = t.path().join("single_module.bundle.js");
  let mut deno = util::deno_cmd()
    .current_dir(util::root_path())
    .arg("bundle")
    .arg(single_module)
    .arg(&bundle)
    .spawn()
    .expect("failed to spawn script");
  let status = deno.wait().expect("failed to wait for the child process");
  assert!(status.success());
  assert!(bundle.is_file());

  let output = util::deno_cmd()
    .current_dir(util::root_path())
    .arg("run")
    .arg("--reload")
    .arg(&bundle)
    .output()
    .expect("failed to spawn script");
  // check the output of the the bundle program.
  assert!(std::str::from_utf8(&output.stdout)
    .unwrap()
    .trim()
    .ends_with("Hello world!"));
  assert_eq!(output.stderr, b"");
}

#[test]
fn bundle_tla() {
  // First we have to generate a bundle of some module that has exports.
  let tla_import = util::root_path().join("cli/tests/subdir/tla.ts");
  assert!(tla_import.is_file());
  let t = tempfile::TempDir::new().expect("tempdir fail");
  let bundle = t.path().join("tla.bundle.js");
  let mut deno = util::deno_cmd()
    .current_dir(util::root_path())
    .arg("bundle")
    .arg(tla_import)
    .arg(&bundle)
    .spawn()
    .expect("failed to spawn script");
  let status = deno.wait().expect("failed to wait for the child process");
  assert!(status.success());
  assert!(bundle.is_file());

  // Now we try to use that bundle from another module.
  let test = t.path().join("test.js");
  std::fs::write(
    &test,
    "
      import { foo } from \"./tla.bundle.js\";
      console.log(foo); ",
  )
  .expect("error writing file");

  let output = util::deno_cmd()
    .current_dir(util::root_path())
    .arg("run")
    .arg(&test)
    .output()
    .expect("failed to spawn script");
  // check the output of the test.ts program.
  assert!(std::str::from_utf8(&output.stdout)
    .unwrap()
    .trim()
    .ends_with("Hello"));
  assert_eq!(output.stderr, b"");
}

#[test]
fn bundle_js() {
  // First we have to generate a bundle of some module that has exports.
  let mod6 = util::root_path().join("cli/tests/subdir/mod6.js");
  assert!(mod6.is_file());
  let t = TempDir::new().expect("tempdir fail");
  let bundle = t.path().join("mod6.bundle.js");
  let mut deno = util::deno_cmd()
    .current_dir(util::root_path())
    .arg("bundle")
    .arg(mod6)
    .arg(&bundle)
    .spawn()
    .expect("failed to spawn script");
  let status = deno.wait().expect("failed to wait for the child process");
  assert!(status.success());
  assert!(bundle.is_file());

  let output = util::deno_cmd()
    .current_dir(util::root_path())
    .arg("run")
    .arg(&bundle)
    .output()
    .expect("failed to spawn script");
  // check that nothing went to stderr
  assert_eq!(output.stderr, b"");
}

#[test]
fn bundle_dynamic_import() {
  let dynamic_import =
    util::root_path().join("cli/tests/subdir/subdir2/dynamic_import.ts");
  assert!(dynamic_import.is_file());
  let t = TempDir::new().expect("tempdir fail");
  let bundle = t.path().join("dynamic_import.bundle.js");
  let mut deno = util::deno_cmd()
    .current_dir(util::root_path())
    .arg("bundle")
    .arg(dynamic_import)
    .arg(&bundle)
    .spawn()
    .expect("failed to spawn script");
  let status = deno.wait().expect("failed to wait for the child process");
  assert!(status.success());
  assert!(bundle.is_file());

  let output = util::deno_cmd()
    .current_dir(util::root_path())
    .arg("run")
    .arg(&bundle)
    .output()
    .expect("failed to spawn script");
  // check the output of the test.ts program.
  assert!(std::str::from_utf8(&output.stdout)
    .unwrap()
    .trim()
    .ends_with("Hello"));
  assert_eq!(output.stderr, b"");
}

#[test]
fn bundle_import_map() {
  let import = util::root_path().join("cli/tests/bundle_im.ts");
  let import_map_path = util::root_path().join("cli/tests/bundle_im.json");
  assert!(import.is_file());
  let t = TempDir::new().expect("tempdir fail");
  let bundle = t.path().join("import_map.bundle.js");
  let mut deno = util::deno_cmd()
    .current_dir(util::root_path())
    .arg("bundle")
    .arg("--importmap")
    .arg(import_map_path)
    .arg("--unstable")
    .arg(import)
    .arg(&bundle)
    .spawn()
    .expect("failed to spawn script");
  let status = deno.wait().expect("failed to wait for the child process");
  assert!(status.success());
  assert!(bundle.is_file());

  // Now we try to use that bundle from another module.
  let test = t.path().join("test.js");
  std::fs::write(
    &test,
    "
      import { printHello3 } from \"./import_map.bundle.js\";
      printHello3(); ",
  )
  .expect("error writing file");

  let output = util::deno_cmd()
    .current_dir(util::root_path())
    .arg("run")
    .arg(&test)
    .output()
    .expect("failed to spawn script");
  // check the output of the test.ts program.
  assert!(std::str::from_utf8(&output.stdout)
    .unwrap()
    .trim()
    .ends_with("Hello"));
  assert_eq!(output.stderr, b"");
}

#[test]
<<<<<<< HEAD
fn data_import() {
  let status = util::deno_cmd()
    .current_dir(util::tests_path())
    .arg("test")
    .arg("--unstable")
    .arg("--reload")
    .arg("data_import_test.js")
    .spawn()
    .unwrap()
    .wait()
    .unwrap();
  assert!(status.success());
}

#[test]
fn data_import_invalid() {
  let (_, err) = util::run_and_collect_output(
    false,
    "run --unstable --reload data_import_invalid.js",
    None,
    None,
    false,
  );
  assert!(err.contains("Malformed data url, missing comma"));
}

#[test]
fn data_import_origin_upgrade() {
  let (_, err) = util::run_and_collect_output(
    false,
    "run --unstable --reload data_import_origin_upgrade.js",
    None,
    None,
    false,
  );
  assert!(err.contains(
    "Modules loaded with data: are not allowed to import other modules"
  ));
=======
fn info_with_compiled_source() {
  let _g = util::http_server();
  let module_path = "http://127.0.0.1:4545/cli/tests/048_media_types_jsx.ts";
  let t = TempDir::new().expect("tempdir fail");

  let mut deno = util::deno_cmd()
    .env("DENO_DIR", t.path())
    .current_dir(util::root_path())
    .arg("cache")
    .arg(&module_path)
    .spawn()
    .expect("failed to spawn script");
  let status = deno.wait().expect("failed to wait for the child process");
  assert!(status.success());

  let output = util::deno_cmd()
    .env("DENO_DIR", t.path())
    .env("NO_COLOR", "1")
    .current_dir(util::root_path())
    .arg("info")
    .arg(&module_path)
    .output()
    .expect("failed to spawn script");

  let str_output = std::str::from_utf8(&output.stdout).unwrap().trim();
  eprintln!("{}", str_output);
  // check the output of the test.ts program.
  assert!(str_output.contains("compiled: "));
  assert_eq!(output.stderr, b"");
>>>>>>> 334ed0e2
}

#[test]
fn repl_test_console_log() {
  let (out, err) = util::run_and_collect_output(
    true,
    "repl",
    Some(vec!["console.log('hello')", "'world'"]),
    Some(vec![("NO_COLOR".to_owned(), "1".to_owned())]),
    false,
  );
  assert!(out.ends_with("hello\nundefined\nworld\n"));
  assert!(err.is_empty());
}

#[test]
fn repl_cwd() {
  let (_out, err) = util::run_and_collect_output(
    true,
    "repl",
    Some(vec!["Deno.cwd()"]),
    Some(vec![("NO_COLOR".to_owned(), "1".to_owned())]),
    false,
  );
  assert!(err.is_empty());
}

#[test]
fn repl_test_eof() {
  let (out, err) = util::run_and_collect_output(
    true,
    "repl",
    Some(vec!["1 + 2"]),
    Some(vec![("NO_COLOR".to_owned(), "1".to_owned())]),
    false,
  );
  assert!(out.ends_with("3\n"));
  assert!(err.is_empty());
}

#[test]
fn repl_test_strict() {
  let (_, err) = util::run_and_collect_output(
    true,
    "repl",
    Some(vec![
      "let a = {};",
      "Object.preventExtensions(a);",
      "a.c = 1;",
    ]),
    None,
    false,
  );
  assert!(err.contains(
    "Uncaught TypeError: Cannot add property c, object is not extensible"
  ));
}

const REPL_MSG: &str = "exit using ctrl+d or close()\n";

#[test]
fn repl_test_close_command() {
  let (out, err) = util::run_and_collect_output(
    true,
    "repl",
    Some(vec!["close()", "'ignored'"]),
    None,
    false,
  );

  assert!(!out.contains("ignored"));
  assert!(err.is_empty());
}

#[test]
fn repl_test_function() {
  let (out, err) = util::run_and_collect_output(
    true,
    "repl",
    Some(vec!["Deno.writeFileSync"]),
    Some(vec![("NO_COLOR".to_owned(), "1".to_owned())]),
    false,
  );
  assert!(out.ends_with("[Function: writeFileSync]\n"));
  assert!(err.is_empty());
}

#[test]
fn repl_test_multiline() {
  let (out, err) = util::run_and_collect_output(
    true,
    "repl",
    Some(vec!["(\n1 + 2\n)"]),
    Some(vec![("NO_COLOR".to_owned(), "1".to_owned())]),
    false,
  );
  assert!(out.ends_with("3\n"));
  assert!(err.is_empty());
}

#[test]
fn repl_test_eval_unterminated() {
  let (out, err) = util::run_and_collect_output(
    true,
    "repl",
    Some(vec!["eval('{')"]),
    None,
    false,
  );
  assert!(out.ends_with(REPL_MSG));
  assert!(err.contains("Unexpected end of input"));
}

#[test]
fn repl_test_reference_error() {
  let (out, err) = util::run_and_collect_output(
    true,
    "repl",
    Some(vec!["not_a_variable"]),
    None,
    false,
  );
  assert!(out.ends_with(REPL_MSG));
  assert!(err.contains("not_a_variable is not defined"));
}

#[test]
fn repl_test_syntax_error() {
  let (out, err) = util::run_and_collect_output(
    true,
    "repl",
    Some(vec!["syntax error"]),
    None,
    false,
  );
  assert!(out.ends_with(REPL_MSG));
  assert!(err.contains("Unexpected identifier"));
}

#[test]
fn repl_test_type_error() {
  let (out, err) = util::run_and_collect_output(
    true,
    "repl",
    Some(vec!["console()"]),
    None,
    false,
  );
  assert!(out.ends_with(REPL_MSG));
  assert!(err.contains("console is not a function"));
}

#[test]
fn repl_test_variable() {
  let (out, err) = util::run_and_collect_output(
    true,
    "repl",
    Some(vec!["var a = 123;", "a"]),
    Some(vec![("NO_COLOR".to_owned(), "1".to_owned())]),
    false,
  );
  assert!(out.ends_with("undefined\n123\n"));
  assert!(err.is_empty());
}

#[test]
fn repl_test_lexical_scoped_variable() {
  let (out, err) = util::run_and_collect_output(
    true,
    "repl",
    Some(vec!["let a = 123;", "a"]),
    Some(vec![("NO_COLOR".to_owned(), "1".to_owned())]),
    false,
  );
  assert!(out.ends_with("undefined\n123\n"));
  assert!(err.is_empty());
}

#[test]
fn repl_test_missing_deno_dir() {
  use std::fs::{read_dir, remove_dir_all};
  const DENO_DIR: &str = "nonexistent";
  let test_deno_dir =
    util::root_path().join("cli").join("tests").join(DENO_DIR);
  let (out, err) = util::run_and_collect_output(
    true,
    "repl",
    Some(vec!["1"]),
    Some(vec![
      ("DENO_DIR".to_owned(), DENO_DIR.to_owned()),
      ("NO_COLOR".to_owned(), "1".to_owned()),
    ]),
    false,
  );
  assert!(read_dir(&test_deno_dir).is_ok());
  remove_dir_all(&test_deno_dir).unwrap();
  assert!(out.ends_with("1\n"));
  assert!(err.is_empty());
}

#[test]
fn repl_test_save_last_eval() {
  let (out, err) = util::run_and_collect_output(
    true,
    "repl",
    Some(vec!["1", "_"]),
    Some(vec![("NO_COLOR".to_owned(), "1".to_owned())]),
    false,
  );
  assert!(out.ends_with("1\n1\n"));
  assert!(err.is_empty());
}

#[test]
fn repl_test_save_last_thrown() {
  let (out, err) = util::run_and_collect_output(
    true,
    "repl",
    Some(vec!["throw 1", "_error"]),
    Some(vec![("NO_COLOR".to_owned(), "1".to_owned())]),
    false,
  );
  assert!(out.ends_with("1\n"));
  assert_eq!(err, "Thrown: 1\n");
}

#[test]
fn repl_test_assign_underscore() {
  let (out, err) = util::run_and_collect_output(
    true,
    "repl",
    Some(vec!["_ = 1", "2", "_"]),
    Some(vec![("NO_COLOR".to_owned(), "1".to_owned())]),
    false,
  );
  assert!(
    out.ends_with("Last evaluation result is no longer saved to _.\n1\n2\n1\n")
  );
  assert!(err.is_empty());
}

#[test]
fn repl_test_assign_underscore_error() {
  let (out, err) = util::run_and_collect_output(
    true,
    "repl",
    Some(vec!["_error = 1", "throw 2", "_error"]),
    Some(vec![("NO_COLOR".to_owned(), "1".to_owned())]),
    false,
  );
  assert!(
    out.ends_with("Last thrown error is no longer saved to _error.\n1\n1\n")
  );
  assert_eq!(err, "Thrown: 2\n");
}

#[test]
fn deno_test_no_color() {
  let (out, _) = util::run_and_collect_output(
    false,
    "test deno_test_no_color.ts",
    None,
    Some(vec![("NO_COLOR".to_owned(), "true".to_owned())]),
    false,
  );
  // ANSI escape codes should be stripped.
  assert!(out.contains("test success ... ok"));
  assert!(out.contains("test fail ... FAILED"));
  assert!(out.contains("test ignored ... ignored"));
  assert!(out.contains("test result: FAILED. 1 passed; 1 failed; 1 ignored; 0 measured; 0 filtered out"));
}

#[test]
fn util_test() {
  util::run_python_script("tools/util_test.py")
}

macro_rules! itest(
  ($name:ident {$( $key:ident: $value:expr,)*})  => {
    #[test]
    fn $name() {
      (util::CheckOutputIntegrationTest {
        $(
          $key: $value,
         )*
        .. Default::default()
      }).run()
    }
  }
);

// Unfortunately #[ignore] doesn't work with itest!
#[allow(unused)]
macro_rules! itest_ignore(
  ($name:ident {$( $key:ident: $value:expr,)*})  => {
    #[ignore]
    #[test]
    fn $name() {
      (util::CheckOutputIntegrationTest {
        $(
          $key: $value,
         )*
        .. Default::default()
      }).run()
    }
  }
);

itest!(_001_hello {
  args: "run --reload 001_hello.js",
  output: "001_hello.js.out",
});

itest!(_002_hello {
  args: "run --quiet --reload 002_hello.ts",
  output: "002_hello.ts.out",
});

itest!(_003_relative_import {
  args: "run --quiet --reload 003_relative_import.ts",
  output: "003_relative_import.ts.out",
});

itest!(_004_set_timeout {
  args: "run --quiet --reload 004_set_timeout.ts",
  output: "004_set_timeout.ts.out",
});

itest!(_005_more_imports {
  args: "run --quiet --reload 005_more_imports.ts",
  output: "005_more_imports.ts.out",
});

itest!(_006_url_imports {
  args: "run --quiet --reload 006_url_imports.ts",
  output: "006_url_imports.ts.out",
  http_server: true,
});

itest!(_012_async {
  args: "run --quiet --reload 012_async.ts",
  output: "012_async.ts.out",
});

itest!(_013_dynamic_import {
  args: "run --quiet --reload --allow-read 013_dynamic_import.ts",
  output: "013_dynamic_import.ts.out",
});

itest!(_014_duplicate_import {
  args: "run --quiet --reload --allow-read 014_duplicate_import.ts ",
  output: "014_duplicate_import.ts.out",
});

itest!(_015_duplicate_parallel_import {
  args: "run --quiet --reload --allow-read 015_duplicate_parallel_import.js",
  output: "015_duplicate_parallel_import.js.out",
});

itest!(_016_double_await {
  args: "run --quiet --allow-read --reload 016_double_await.ts",
  output: "016_double_await.ts.out",
});

itest!(_017_import_redirect {
  args: "run --quiet --reload 017_import_redirect.ts",
  output: "017_import_redirect.ts.out",
});

itest!(_018_async_catch {
  args: "run --quiet --reload 018_async_catch.ts",
  output: "018_async_catch.ts.out",
});

itest!(_019_media_types {
  args: "run --reload 019_media_types.ts",
  output: "019_media_types.ts.out",
  http_server: true,
});

itest!(_020_json_modules {
  args: "run --reload 020_json_modules.ts",
  output: "020_json_modules.ts.out",
  exit_code: 1,
});

itest!(_021_mjs_modules {
  args: "run --quiet --reload 021_mjs_modules.ts",
  output: "021_mjs_modules.ts.out",
});

itest!(_022_info_flag_script {
  args: "info http://127.0.0.1:4545/cli/tests/019_media_types.ts",
  output: "022_info_flag_script.out",
  http_server: true,
});

itest!(_023_no_ext_with_headers {
  args: "run --reload 023_no_ext_with_headers",
  output: "023_no_ext_with_headers.out",
});

// TODO(lucacasonato): remove --unstable when permissions goes stable
itest!(_025_hrtime {
  args: "run --quiet --allow-hrtime --unstable --reload 025_hrtime.ts",
  output: "025_hrtime.ts.out",
});

itest!(_025_reload_js_type_error {
  args: "run --quiet --reload 025_reload_js_type_error.js",
  output: "025_reload_js_type_error.js.out",
});

itest!(_026_redirect_javascript {
  args: "run --quiet --reload 026_redirect_javascript.js",
  output: "026_redirect_javascript.js.out",
  http_server: true,
});

itest!(deno_test {
  args: "test test_runner_test.ts",
  exit_code: 1,
  output: "deno_test.out",
});

itest!(deno_test_fail_fast {
  args: "test --failfast test_runner_test.ts",
  exit_code: 1,
  output: "deno_test_fail_fast.out",
});

itest!(deno_test_only {
  args: "test deno_test_only.ts",
  exit_code: 1,
  output: "deno_test_only.ts.out",
});

#[test]
fn workers() {
  let _g = util::http_server();
  let status = util::deno_cmd()
    .current_dir(util::tests_path())
    .arg("test")
    .arg("--reload")
    .arg("--allow-net")
    .arg("--allow-read")
    .arg("--unstable")
    .arg("workers_test.ts")
    .spawn()
    .unwrap()
    .wait()
    .unwrap();
  assert!(status.success());
}

#[test]
fn compiler_api() {
  let status = util::deno_cmd()
    .current_dir(util::tests_path())
    .arg("test")
    .arg("--unstable")
    .arg("--reload")
    .arg("--allow-read")
    .arg("compiler_api_test.ts")
    .spawn()
    .unwrap()
    .wait()
    .unwrap();
  assert!(status.success());
}

itest!(_027_redirect_typescript {
  args: "run --quiet --reload 027_redirect_typescript.ts",
  output: "027_redirect_typescript.ts.out",
  http_server: true,
});

itest!(_028_args {
  args: "run --quiet --reload 028_args.ts --arg1 val1 --arg2=val2 -- arg3 arg4",
  output: "028_args.ts.out",
});

itest!(_029_eval {
  args: "eval console.log(\"hello\")",
  output: "029_eval.out",
});

// Ugly parentheses due to whitespace delimiting problem.
itest!(_030_eval_ts {
  args: "eval --quiet -T console.log((123)as(number))", // 'as' is a TS keyword only
  output: "030_eval_ts.out",
});

itest!(_031_info_no_check {
  args: "info --no-check 031_info_no_check.ts",
  output: "031_info_no_check.out",
});

itest!(_033_import_map {
  args:
    "run --quiet --reload --importmap=importmaps/import_map.json --unstable importmaps/test.ts",
  output: "033_import_map.out",
});

itest!(import_map_no_unstable {
  args:
    "run --quiet --reload --importmap=importmaps/import_map.json importmaps/test.ts",
  output: "import_map_no_unstable.out",
  exit_code: 70,
});

itest!(_034_onload {
  args: "run --quiet --reload 034_onload/main.ts",
  output: "034_onload.out",
});

itest!(_035_cached_only_flag {
  args:
    "run --reload --cached-only http://127.0.0.1:4545/cli/tests/019_media_types.ts",
  output: "035_cached_only_flag.out",
  exit_code: 1,
  http_server: true,
});

itest!(_036_import_map_fetch {
  args:
    "cache --quiet --reload --importmap=importmaps/import_map.json --unstable importmaps/test.ts",
  output: "036_import_map_fetch.out",
});

itest!(_037_fetch_multiple {
  args: "cache --reload fetch/test.ts fetch/other.ts",
  http_server: true,
  output: "037_fetch_multiple.out",
});

itest!(_038_checkjs {
  // checking if JS file is run through TS compiler
  args: "run --reload --config 038_checkjs.tsconfig.json 038_checkjs.js",
  exit_code: 1,
  output: "038_checkjs.js.out",
});

itest!(_041_dyn_import_eval {
  args: "eval import('./subdir/mod4.js').then(console.log)",
  output: "041_dyn_import_eval.out",
});

itest!(_041_info_flag {
  args: "info",
  output: "041_info_flag.out",
});

itest!(info_json {
  args: "info --json --unstable",
  output: "info_json.out",
});

itest!(_042_dyn_import_evalcontext {
  args: "run --quiet --allow-read --reload 042_dyn_import_evalcontext.ts",
  output: "042_dyn_import_evalcontext.ts.out",
});

itest!(_044_bad_resource {
  args: "run --quiet --reload --allow-read 044_bad_resource.ts",
  output: "044_bad_resource.ts.out",
  exit_code: 1,
});

itest!(_045_proxy {
  args: "run --allow-net --allow-env --allow-run --allow-read --reload --quiet 045_proxy_test.ts",
  output: "045_proxy_test.ts.out",
  http_server: true,
});

itest!(_046_tsx {
  args: "run --quiet --reload 046_jsx_test.tsx",
  output: "046_jsx_test.tsx.out",
});

itest!(_047_jsx {
  args: "run --quiet --reload 047_jsx_test.jsx",
  output: "047_jsx_test.jsx.out",
});

itest!(_048_media_types_jsx {
  args: "run  --reload 048_media_types_jsx.ts",
  output: "048_media_types_jsx.ts.out",
  http_server: true,
});

itest!(_049_info_flag_script_jsx {
  args: "info http://127.0.0.1:4545/cli/tests/048_media_types_jsx.ts",
  output: "049_info_flag_script_jsx.out",
  http_server: true,
});

itest!(_052_no_remote_flag {
  args:
    "run --reload --no-remote http://127.0.0.1:4545/cli/tests/019_media_types.ts",
  output: "052_no_remote_flag.out",
  exit_code: 1,
  http_server: true,
});

itest!(_054_info_local_imports {
  args: "info --quiet 005_more_imports.ts",
  output: "054_info_local_imports.out",
  exit_code: 0,
});

itest!(_055_info_file_json {
  args: "info --quiet --json --unstable 005_more_imports.ts",
  output: "055_info_file_json.out",
  exit_code: 0,
});

itest!(_056_make_temp_file_write_perm {
  args:
    "run --quiet --allow-read --allow-write=./subdir/ 056_make_temp_file_write_perm.ts",
  output: "056_make_temp_file_write_perm.out",
});

itest!(_058_tasks_microtasks_close {
  args: "run --quiet 058_tasks_microtasks_close.ts",
  output: "058_tasks_microtasks_close.ts.out",
});

itest!(_059_fs_relative_path_perm {
  args: "run 059_fs_relative_path_perm.ts",
  output: "059_fs_relative_path_perm.ts.out",
  exit_code: 1,
});

itest!(_060_deno_doc_displays_all_overloads_in_details_view {
  args: "doc 060_deno_doc_displays_all_overloads_in_details_view.ts NS.test",
  output: "060_deno_doc_displays_all_overloads_in_details_view.ts.out",
});

#[cfg(unix)]
#[test]
fn _061_permissions_request() {
  let args = "run --unstable 061_permissions_request.ts";
  let output = "061_permissions_request.ts.out";
  let input = b"g\nd\n";

  util::test_pty(args, output, input);
}

#[cfg(unix)]
#[test]
fn _062_permissions_request_global() {
  let args = "run --unstable 062_permissions_request_global.ts";
  let output = "062_permissions_request_global.ts.out";
  let input = b"g\n";

  util::test_pty(args, output, input);
}

itest!(_063_permissions_revoke {
  args: "run --unstable --allow-read=foo,bar 063_permissions_revoke.ts",
  output: "063_permissions_revoke.ts.out",
});

itest!(_064_permissions_revoke_global {
  args: "run --unstable --allow-read=foo,bar 064_permissions_revoke_global.ts",
  output: "064_permissions_revoke_global.ts.out",
});

itest!(js_import_detect {
  args: "run --quiet --reload js_import_detect.ts",
  output: "js_import_detect.ts.out",
  exit_code: 0,
});

itest!(lock_write_requires_lock {
  args: "run --lock-write some_file.ts",
  output: "lock_write_requires_lock.out",
  exit_code: 1,
});

itest!(lock_write_fetch {
  args:
    "run --quiet --allow-read --allow-write --allow-env --allow-run lock_write_fetch.ts",
  output: "lock_write_fetch.ts.out",
  exit_code: 0,
});

itest!(lock_check_ok {
  args: "run --lock=lock_check_ok.json http://127.0.0.1:4545/cli/tests/003_relative_import.ts",
  output: "003_relative_import.ts.out",
  http_server: true,
});

itest!(lock_check_ok2 {
  args: "run --lock=lock_check_ok2.json 019_media_types.ts",
  output: "019_media_types.ts.out",
  http_server: true,
});

itest!(lock_dynamic_imports {
  args: "run --lock=lock_dynamic_imports.json --allow-read --allow-net http://127.0.0.1:4545/cli/tests/013_dynamic_import.ts",
  output: "lock_dynamic_imports.out",
  exit_code: 10,
  http_server: true,
});

itest!(lock_check_err {
  args: "run --lock=lock_check_err.json http://127.0.0.1:4545/cli/tests/003_relative_import.ts",
  output: "lock_check_err.out",
  exit_code: 10,
  http_server: true,
});

itest!(lock_check_err2 {
  args: "run --lock=lock_check_err2.json 019_media_types.ts",
  output: "lock_check_err2.out",
  exit_code: 10,
  http_server: true,
});

itest!(lock_check_err_with_bundle {
  args: "bundle --lock=lock_check_err_with_bundle.json http://127.0.0.1:4545/cli/tests/subdir/mod1.ts",
  output: "lock_check_err_with_bundle.out",
  exit_code: 10,
  http_server: true,
});

itest!(async_error {
  exit_code: 1,
  args: "run --reload async_error.ts",
  output: "async_error.ts.out",
});

itest!(bundle {
  args: "bundle subdir/mod1.ts",
  output: "bundle.test.out",
});

itest!(fmt_check_tests_dir {
  args: "fmt --check ./",
  output: "fmt_check_tests_dir.out",
  exit_code: 1,
});

itest!(fmt_stdin {
  args: "fmt -",
  input: Some("const a = 1\n"),
  output_str: Some("const a = 1;\n"),
});

itest!(fmt_stdin_check_formatted {
  args: "fmt --check -",
  input: Some("const a = 1;\n"),
  output_str: Some(""),
});

itest!(fmt_stdin_check_not_formatted {
  args: "fmt --check -",
  input: Some("const a = 1\n"),
  output_str: Some("Not formatted stdin\n"),
});

itest!(circular1 {
  args: "run --reload circular1.js",
  output: "circular1.js.out",
});

itest!(config {
  args: "run --reload --config config.tsconfig.json config.ts",
  exit_code: 1,
  output: "config.ts.out",
});

itest!(error_001 {
  args: "run --reload error_001.ts",
  exit_code: 1,
  output: "error_001.ts.out",
});

itest!(error_002 {
  args: "run --reload error_002.ts",
  exit_code: 1,
  output: "error_002.ts.out",
});

itest!(error_003_typescript {
  args: "run --reload error_003_typescript.ts",
  exit_code: 1,
  output: "error_003_typescript.ts.out",
});

// Supposing that we've already attempted to run error_003_typescript.ts
// we want to make sure that JS wasn't emitted. Running again without reload flag
// should result in the same output.
// https://github.com/denoland/deno/issues/2436
itest!(error_003_typescript2 {
  args: "run error_003_typescript.ts",
  exit_code: 1,
  output: "error_003_typescript.ts.out",
});

itest!(error_004_missing_module {
  args: "run --reload error_004_missing_module.ts",
  exit_code: 1,
  output: "error_004_missing_module.ts.out",
});

itest!(error_005_missing_dynamic_import {
  args: "run --reload --allow-read --quiet error_005_missing_dynamic_import.ts",
  exit_code: 1,
  output: "error_005_missing_dynamic_import.ts.out",
});

itest!(error_006_import_ext_failure {
  args: "run --reload error_006_import_ext_failure.ts",
  exit_code: 1,
  output: "error_006_import_ext_failure.ts.out",
});

itest!(error_007_any {
  args: "run --reload error_007_any.ts",
  exit_code: 1,
  output: "error_007_any.ts.out",
});

itest!(error_008_checkjs {
  args: "run --reload error_008_checkjs.js",
  exit_code: 1,
  output: "error_008_checkjs.js.out",
});

itest!(error_011_bad_module_specifier {
  args: "run --reload error_011_bad_module_specifier.ts",
  exit_code: 1,
  output: "error_011_bad_module_specifier.ts.out",
});

itest!(error_012_bad_dynamic_import_specifier {
  args: "run --reload error_012_bad_dynamic_import_specifier.ts",
  exit_code: 1,
  output: "error_012_bad_dynamic_import_specifier.ts.out",
});

itest!(error_013_missing_script {
  args: "run --reload missing_file_name",
  exit_code: 1,
  output: "error_013_missing_script.out",
});

itest!(error_014_catch_dynamic_import_error {
  args: "run  --reload --allow-read error_014_catch_dynamic_import_error.js",
  output: "error_014_catch_dynamic_import_error.js.out",
});

itest!(error_015_dynamic_import_permissions {
  args: "run --reload --quiet error_015_dynamic_import_permissions.js",
  output: "error_015_dynamic_import_permissions.out",
  exit_code: 1,
  http_server: true,
});

// We have an allow-net flag but not allow-read, it should still result in error.
itest!(error_016_dynamic_import_permissions2 {
  args: "run --reload --allow-net error_016_dynamic_import_permissions2.js",
  output: "error_016_dynamic_import_permissions2.out",
  exit_code: 1,
  http_server: true,
});

itest!(error_017_hide_long_source_ts {
  args: "run --reload error_017_hide_long_source_ts.ts",
  output: "error_017_hide_long_source_ts.ts.out",
  exit_code: 1,
});

itest!(error_018_hide_long_source_js {
  args: "run error_018_hide_long_source_js.js",
  output: "error_018_hide_long_source_js.js.out",
  exit_code: 1,
});

itest!(error_019_stack_function {
  args: "run error_019_stack_function.ts",
  output: "error_019_stack_function.ts.out",
  exit_code: 1,
});

itest!(error_020_stack_constructor {
  args: "run error_020_stack_constructor.ts",
  output: "error_020_stack_constructor.ts.out",
  exit_code: 1,
});

itest!(error_021_stack_method {
  args: "run error_021_stack_method.ts",
  output: "error_021_stack_method.ts.out",
  exit_code: 1,
});

itest!(error_022_stack_custom_error {
  args: "run error_022_stack_custom_error.ts",
  output: "error_022_stack_custom_error.ts.out",
  exit_code: 1,
});

itest!(error_023_stack_async {
  args: "run error_023_stack_async.ts",
  output: "error_023_stack_async.ts.out",
  exit_code: 1,
});

itest!(error_024_stack_promise_all {
  args: "run error_024_stack_promise_all.ts",
  output: "error_024_stack_promise_all.ts.out",
  exit_code: 1,
});

itest!(error_025_tab_indent {
  args: "run error_025_tab_indent",
  output: "error_025_tab_indent.out",
  exit_code: 1,
});

itest!(error_no_check {
  args: "run --reload --no-check error_no_check.ts",
  output: "error_no_check.ts.out",
  exit_code: 1,
});

itest!(error_syntax {
  args: "run --reload error_syntax.js",
  exit_code: 1,
  output: "error_syntax.js.out",
});

itest!(error_syntax_empty_trailing_line {
  args: "run --reload error_syntax_empty_trailing_line.mjs",
  exit_code: 1,
  output: "error_syntax_empty_trailing_line.mjs.out",
});

itest!(error_type_definitions {
  args: "run --reload error_type_definitions.ts",
  exit_code: 1,
  output: "error_type_definitions.ts.out",
});

itest!(error_local_static_import_from_remote_ts {
  args: "run --reload http://localhost:4545/cli/tests/error_local_static_import_from_remote.ts",
  exit_code: 1,
  http_server: true,
  output: "error_local_static_import_from_remote.ts.out",
});

itest!(error_local_static_import_from_remote_js {
  args: "run --reload http://localhost:4545/cli/tests/error_local_static_import_from_remote.js",
  exit_code: 1,
  http_server: true,
  output: "error_local_static_import_from_remote.js.out",
});

itest!(exit_error42 {
  exit_code: 42,
  args: "run --quiet --reload exit_error42.ts",
  output: "exit_error42.ts.out",
});

itest!(https_import {
  args: "run --quiet --reload https_import.ts",
  output: "https_import.ts.out",
});

itest!(if_main {
  args: "run --quiet --reload if_main.ts",
  output: "if_main.ts.out",
});

itest!(import_meta {
  args: "run --quiet --reload import_meta.ts",
  output: "import_meta.ts.out",
});

itest!(main_module {
  args: "run --quiet --allow-read --reload main_module.ts",
  output: "main_module.ts.out",
});

itest!(no_check {
  args: "run --quiet --reload --no-check 006_url_imports.ts",
  output: "006_url_imports.ts.out",
  http_server: true,
});

itest!(lib_ref {
  args: "run --quiet --unstable --reload lib_ref.ts",
  output: "lib_ref.ts.out",
});

itest!(lib_runtime_api {
  args: "run --quiet --unstable --reload lib_runtime_api.ts",
  output: "lib_runtime_api.ts.out",
});

itest!(seed_random {
  args: "run --seed=100 seed_random.js",

  output: "seed_random.js.out",
});

itest!(type_definitions {
  args: "run --reload type_definitions.ts",
  output: "type_definitions.ts.out",
});

itest!(type_definitions_for_export {
  args: "run --reload type_definitions_for_export.ts",
  output: "type_definitions_for_export.ts.out",
  exit_code: 1,
});

itest!(type_directives_01 {
  args: "run --reload -L debug type_directives_01.ts",
  output: "type_directives_01.ts.out",
  http_server: true,
});

itest!(type_directives_02 {
  args: "run --reload -L debug type_directives_02.ts",
  output: "type_directives_02.ts.out",
});

itest!(type_directives_js_main {
  args: "run --reload -L debug type_directives_js_main.js",
  output: "type_directives_js_main.js.out",
  exit_code: 0,
});

itest!(type_directives_redirect {
  args: "run --reload type_directives_redirect.ts",
  output: "type_directives_redirect.ts.out",
  http_server: true,
});

itest!(type_headers_deno_types {
  args: "run --reload type_headers_deno_types.ts",
  output: "type_headers_deno_types.ts.out",
  http_server: true,
});

itest!(ts_type_imports {
  args: "run --reload ts_type_imports.ts",
  output: "ts_type_imports.ts.out",
  exit_code: 1,
});

itest!(ts_decorators {
  args: "run --reload -c tsconfig.decorators.json ts_decorators.ts",
  output: "ts_decorators.ts.out",
});

itest!(ts_type_only_import {
  args: "run --reload ts_type_only_import.ts",
  output: "ts_type_only_import.ts.out",
});

itest!(swc_syntax_error {
  args: "run --reload swc_syntax_error.ts",
  output: "swc_syntax_error.ts.out",
  exit_code: 1,
});

itest!(types {
  args: "types",
  output: "types.out",
});

itest!(unbuffered_stderr {
  args: "run --reload unbuffered_stderr.ts",
  output: "unbuffered_stderr.ts.out",
});

itest!(unbuffered_stdout {
  args: "run --quiet --reload unbuffered_stdout.ts",
  output: "unbuffered_stdout.ts.out",
});

// Cannot write the expression to evaluate as "console.log(typeof gc)"
// because itest! splits args on whitespace.
itest!(v8_flags_eval {
  args: "eval --v8-flags=--expose-gc console.log(typeof(gc))",
  output: "v8_flags.js.out",
});

itest!(v8_flags_run {
  args: "run --v8-flags=--expose-gc v8_flags.js",
  output: "v8_flags.js.out",
});

itest!(v8_flags_unrecognized {
  args: "repl --v8-flags=--foo,bar,--trace-gc,-baz",
  output: "v8_flags_unrecognized.out",
  exit_code: 1,
});

itest!(v8_help {
  args: "repl --v8-flags=--help",
  output: "v8_help.out",
});

itest!(unsupported_dynamic_import_scheme {
  args: "eval import('xxx:')",
  output: "unsupported_dynamic_import_scheme.out",
  exit_code: 1,
});

itest!(wasm {
  args: "run --quiet wasm.ts",
  output: "wasm.ts.out",
});

itest!(wasm_async {
  args: "run wasm_async.js",
  output: "wasm_async.out",
});

itest!(wasm_streaming {
  args: "run wasm_streaming.js",
  output: "wasm_streaming.out",
});

itest!(wasm_unreachable {
  args: "run wasm_unreachable.js",
  output: "wasm_unreachable.out",
  exit_code: 1,
});

itest!(top_level_await {
  args: "run --allow-read top_level_await.js",
  output: "top_level_await.out",
});

itest!(top_level_await_ts {
  args: "run --quiet --allow-read top_level_await.ts",
  output: "top_level_await.out",
});

itest!(top_level_for_await {
  args: "run --quiet top_level_for_await.js",
  output: "top_level_for_await.out",
});

itest!(top_level_for_await_ts {
  args: "run --quiet top_level_for_await.ts",
  output: "top_level_for_await.out",
});

itest!(unstable_disabled {
  args: "run --reload unstable.ts",
  exit_code: 1,
  output: "unstable_disabled.out",
});

itest!(unstable_enabled {
  args: "run --quiet --reload --unstable unstable.ts",
  output: "unstable_enabled.out",
});

itest!(unstable_disabled_js {
  args: "run --reload unstable.js",
  output: "unstable_disabled_js.out",
});

itest!(unstable_enabled_js {
  args: "run --quiet --reload --unstable unstable.ts",
  output: "unstable_enabled_js.out",
});

itest!(unstable_disabled_ts2551 {
  args: "run --reload unstable_ts2551.ts",
  exit_code: 1,
  output: "unstable_disabled_ts2551.out",
});

itest!(_053_import_compression {
  args: "run --quiet --reload --allow-net 053_import_compression/main.ts",
  output: "053_import_compression.out",
  http_server: true,
});

itest!(cafile_url_imports {
  args: "run --quiet --reload --cert tls/RootCA.pem cafile_url_imports.ts",
  output: "cafile_url_imports.ts.out",
  http_server: true,
});

itest!(cafile_ts_fetch {
  args:
    "run --quiet --reload --allow-net --cert tls/RootCA.pem cafile_ts_fetch.ts",
  output: "cafile_ts_fetch.ts.out",
  http_server: true,
});

itest!(cafile_eval {
  args: "eval --cert tls/RootCA.pem fetch('https://localhost:5545/cli/tests/cafile_ts_fetch.ts.out').then(r=>r.text()).then(t=>console.log(t.trimEnd()))",
  output: "cafile_ts_fetch.ts.out",
  http_server: true,
});

itest!(cafile_info {
  args:
    "info --quiet --cert tls/RootCA.pem https://localhost:5545/cli/tests/cafile_info.ts",
  output: "cafile_info.ts.out",
  http_server: true,
});

itest!(disallow_http_from_https_js {
  args: "run --quiet --reload --cert tls/RootCA.pem https://localhost:5545/cli/tests/disallow_http_from_https.js",
  output: "disallow_http_from_https_js.out",
  http_server: true,
  exit_code: 1,
});

itest!(disallow_http_from_https_ts {
  args: "run --quiet --reload --cert tls/RootCA.pem https://localhost:5545/cli/tests/disallow_http_from_https.ts",
  output: "disallow_http_from_https_ts.out",
  http_server: true,
  exit_code: 1,
});

itest!(tsx_imports {
  args: "run --reload tsx_imports.ts",
  output: "tsx_imports.ts.out",
});

itest!(fix_js_import_js {
  args: "run --quiet --reload fix_js_import_js.ts",
  output: "fix_js_import_js.ts.out",
});

itest!(fix_js_imports {
  args: "run --quiet --reload fix_js_imports.ts",
  output: "fix_js_imports.ts.out",
});

itest!(es_private_fields {
  args: "run --quiet --reload es_private_fields.js",
  output: "es_private_fields.js.out",
});

itest!(cjs_imports {
  args: "run --quiet --reload cjs_imports.ts",
  output: "cjs_imports.ts.out",
});

itest!(ts_import_from_js {
  args: "run --quiet --reload ts_import_from_js.js",
  output: "ts_import_from_js.js.out",
  http_server: true,
});

itest!(jsx_import_from_ts {
  args: "run --quiet --reload jsx_import_from_ts.ts",
  output: "jsx_import_from_ts.ts.out",
});

itest!(single_compile_with_reload {
  args: "run --reload --allow-read single_compile_with_reload.ts",
  output: "single_compile_with_reload.ts.out",
});

itest!(performance_stats {
  args: "cache --reload --log-level debug 002_hello.ts",
  output: "performance_stats.out",
});

itest!(proto_exploit {
  args: "run proto_exploit.js",
  output: "proto_exploit.js.out",
});

itest!(deno_lint {
  args: "lint --unstable lint/file1.js lint/file2.ts lint/ignored_file.ts",
  output: "lint/expected.out",
  exit_code: 1,
});

itest!(deno_lint_json {
  args:
    "lint --unstable --json lint/file1.js lint/file2.ts lint/ignored_file.ts lint/malformed.js",
  output: "lint/expected_json.out",
  exit_code: 1,
});

itest!(deno_lint_ignore {
  args: "lint --unstable --ignore=lint/file1.js,lint/malformed.js lint/",
  output: "lint/expected_ignore.out",
  exit_code: 1,
});

itest!(deno_lint_glob {
  args: "lint --unstable --ignore=lint/malformed.js lint/",
  output: "lint/expected_glob.out",
  exit_code: 1,
});

itest!(deno_lint_from_stdin {
  args: "lint --unstable -",
  input: Some("let a: any;"),
  output: "lint/expected_from_stdin.out",
  exit_code: 1,
});

itest!(deno_lint_from_stdin_json {
  args: "lint --unstable --json -",
  input: Some("let a: any;"),
  output: "lint/expected_from_stdin_json.out",
  exit_code: 1,
});

itest!(deno_doc_builtin {
  args: "doc",
  output: "deno_doc_builtin.out",
});

itest!(deno_doc {
  args: "doc deno_doc.ts",
  output: "deno_doc.out",
});

itest!(compiler_js_error {
  args: "run --unstable compiler_js_error.ts",
  output: "compiler_js_error.ts.out",
  exit_code: 1,
});

itest!(import_file_with_colon {
  args: "run --quiet --reload import_file_with_colon.ts",
  output: "import_file_with_colon.ts.out",
  http_server: true,
});

itest!(info_recursive_modules {
  args: "info --quiet info_recursive_imports_test.ts",
  output: "info_recursive_imports_test.out",
  exit_code: 0,
});

itest!(info_type_import {
  args: "info info_type_import.ts",
  output: "info_type_import.out",
});

#[test]
fn cafile_env_fetch() {
  use url::Url;
  let _g = util::http_server();
  let deno_dir = TempDir::new().expect("tempdir fail");
  let module_url =
    Url::parse("https://localhost:5545/cli/tests/cafile_url_imports.ts")
      .unwrap();
  let cafile = util::root_path().join("cli/tests/tls/RootCA.pem");
  let output = Command::new(util::deno_exe_path())
    .env("DENO_DIR", deno_dir.path())
    .env("DENO_CERT", cafile)
    .current_dir(util::root_path())
    .arg("cache")
    .arg(module_url.to_string())
    .output()
    .expect("Failed to spawn script");
  assert!(output.status.success());
}

#[test]
fn cafile_fetch() {
  use url::Url;
  let _g = util::http_server();
  let deno_dir = TempDir::new().expect("tempdir fail");
  let module_url =
    Url::parse("http://localhost:4545/cli/tests/cafile_url_imports.ts")
      .unwrap();
  let cafile = util::root_path().join("cli/tests/tls/RootCA.pem");
  let output = Command::new(util::deno_exe_path())
    .env("DENO_DIR", deno_dir.path())
    .current_dir(util::root_path())
    .arg("cache")
    .arg("--cert")
    .arg(cafile)
    .arg(module_url.to_string())
    .output()
    .expect("Failed to spawn script");
  assert!(output.status.success());
  let out = std::str::from_utf8(&output.stdout).unwrap();
  assert_eq!(out, "");
}

#[test]
fn cafile_install_remote_module() {
  let _g = util::http_server();
  let temp_dir = TempDir::new().expect("tempdir fail");
  let bin_dir = temp_dir.path().join("bin");
  std::fs::create_dir(&bin_dir).unwrap();
  let deno_dir = TempDir::new().expect("tempdir fail");
  let cafile = util::root_path().join("cli/tests/tls/RootCA.pem");

  let install_output = Command::new(util::deno_exe_path())
    .env("DENO_DIR", deno_dir.path())
    .current_dir(util::root_path())
    .arg("install")
    .arg("--cert")
    .arg(cafile)
    .arg("--root")
    .arg(temp_dir.path())
    .arg("-n")
    .arg("echo_test")
    .arg("https://localhost:5545/cli/tests/echo.ts")
    .output()
    .expect("Failed to spawn script");
  assert!(install_output.status.success());

  let mut echo_test_path = bin_dir.join("echo_test");
  if cfg!(windows) {
    echo_test_path = echo_test_path.with_extension("cmd");
  }
  assert!(echo_test_path.exists());

  let output = Command::new(echo_test_path)
    .current_dir(temp_dir.path())
    .arg("foo")
    .env("PATH", util::target_dir())
    .output()
    .expect("failed to spawn script");
  let stdout = std::str::from_utf8(&output.stdout).unwrap().trim();
  assert!(stdout.ends_with("foo"));
}

#[test]
fn cafile_bundle_remote_exports() {
  let _g = util::http_server();

  // First we have to generate a bundle of some remote module that has exports.
  let mod1 = "https://localhost:5545/cli/tests/subdir/mod1.ts";
  let cafile = util::root_path().join("cli/tests/tls/RootCA.pem");
  let t = TempDir::new().expect("tempdir fail");
  let bundle = t.path().join("mod1.bundle.js");
  let mut deno = util::deno_cmd()
    .current_dir(util::root_path())
    .arg("bundle")
    .arg("--cert")
    .arg(cafile)
    .arg(mod1)
    .arg(&bundle)
    .spawn()
    .expect("failed to spawn script");
  let status = deno.wait().expect("failed to wait for the child process");
  assert!(status.success());
  assert!(bundle.is_file());

  // Now we try to use that bundle from another module.
  let test = t.path().join("test.js");
  std::fs::write(
    &test,
    "
      import { printHello3 } from \"./mod1.bundle.js\";
      printHello3(); ",
  )
  .expect("error writing file");

  let output = util::deno_cmd()
    .current_dir(util::root_path())
    .arg("run")
    .arg(&test)
    .output()
    .expect("failed to spawn script");
  // check the output of the test.ts program.
  assert!(std::str::from_utf8(&output.stdout)
    .unwrap()
    .trim()
    .ends_with("Hello"));
  assert_eq!(output.stderr, b"");
}

#[test]
fn test_permissions_with_allow() {
  for permission in &util::PERMISSION_VARIANTS {
    let status = util::deno_cmd()
      .current_dir(&util::tests_path())
      .arg("run")
      .arg(format!("--allow-{0}", permission))
      .arg("permission_test.ts")
      .arg(format!("{0}Required", permission))
      .spawn()
      .unwrap()
      .wait()
      .unwrap();
    assert!(status.success());
  }
}

#[test]
fn test_permissions_without_allow() {
  for permission in &util::PERMISSION_VARIANTS {
    let (_, err) = util::run_and_collect_output(
      false,
      &format!("run permission_test.ts {0}Required", permission),
      None,
      None,
      false,
    );
    assert!(err.contains(util::PERMISSION_DENIED_PATTERN));
  }
}

#[test]
fn test_permissions_rw_inside_project_dir() {
  const PERMISSION_VARIANTS: [&str; 2] = ["read", "write"];
  for permission in &PERMISSION_VARIANTS {
    let status = util::deno_cmd()
      .current_dir(&util::tests_path())
      .arg("run")
      .arg(format!(
        "--allow-{0}={1}",
        permission,
        util::root_path().into_os_string().into_string().unwrap()
      ))
      .arg("complex_permissions_test.ts")
      .arg(permission)
      .arg("complex_permissions_test.ts")
      .spawn()
      .unwrap()
      .wait()
      .unwrap();
    assert!(status.success());
  }
}

#[test]
fn test_permissions_rw_outside_test_dir() {
  const PERMISSION_VARIANTS: [&str; 2] = ["read", "write"];
  for permission in &PERMISSION_VARIANTS {
    let (_, err) = util::run_and_collect_output(
      false,
      &format!(
        "run --allow-{0}={1} complex_permissions_test.ts {0} {2}",
        permission,
        util::root_path()
          .join("cli")
          .join("tests")
          .into_os_string()
          .into_string()
          .unwrap(),
        util::root_path()
          .join("Cargo.toml")
          .into_os_string()
          .into_string()
          .unwrap(),
      ),
      None,
      None,
      false,
    );
    assert!(err.contains(util::PERMISSION_DENIED_PATTERN));
  }
}

#[test]
fn test_permissions_rw_inside_test_dir() {
  const PERMISSION_VARIANTS: [&str; 2] = ["read", "write"];
  for permission in &PERMISSION_VARIANTS {
    let status = util::deno_cmd()
      .current_dir(&util::tests_path())
      .arg("run")
      .arg(format!(
        "--allow-{0}={1}",
        permission,
        util::root_path()
          .join("cli")
          .join("tests")
          .into_os_string()
          .into_string()
          .unwrap()
      ))
      .arg("complex_permissions_test.ts")
      .arg(permission)
      .arg("complex_permissions_test.ts")
      .spawn()
      .unwrap()
      .wait()
      .unwrap();
    assert!(status.success());
  }
}

#[test]
fn test_permissions_rw_outside_test_and_js_dir() {
  const PERMISSION_VARIANTS: [&str; 2] = ["read", "write"];
  let test_dir = util::root_path()
    .join("cli")
    .join("tests")
    .into_os_string()
    .into_string()
    .unwrap();
  let js_dir = util::root_path()
    .join("js")
    .into_os_string()
    .into_string()
    .unwrap();
  for permission in &PERMISSION_VARIANTS {
    let (_, err) = util::run_and_collect_output(
      false,
      &format!(
        "run --allow-{0}={1},{2} complex_permissions_test.ts {0} {3}",
        permission,
        test_dir,
        js_dir,
        util::root_path()
          .join("Cargo.toml")
          .into_os_string()
          .into_string()
          .unwrap(),
      ),
      None,
      None,
      false,
    );
    assert!(err.contains(util::PERMISSION_DENIED_PATTERN));
  }
}

#[test]
fn test_permissions_rw_inside_test_and_js_dir() {
  const PERMISSION_VARIANTS: [&str; 2] = ["read", "write"];
  let test_dir = util::root_path()
    .join("cli")
    .join("tests")
    .into_os_string()
    .into_string()
    .unwrap();
  let js_dir = util::root_path()
    .join("js")
    .into_os_string()
    .into_string()
    .unwrap();
  for permission in &PERMISSION_VARIANTS {
    let status = util::deno_cmd()
      .current_dir(&util::tests_path())
      .arg("run")
      .arg(format!("--allow-{0}={1},{2}", permission, test_dir, js_dir))
      .arg("complex_permissions_test.ts")
      .arg(permission)
      .arg("complex_permissions_test.ts")
      .spawn()
      .unwrap()
      .wait()
      .unwrap();
    assert!(status.success());
  }
}

#[test]
fn test_permissions_rw_relative() {
  const PERMISSION_VARIANTS: [&str; 2] = ["read", "write"];
  for permission in &PERMISSION_VARIANTS {
    let status = util::deno_cmd()
      .current_dir(&util::tests_path())
      .arg("run")
      .arg(format!("--allow-{0}=.", permission))
      .arg("complex_permissions_test.ts")
      .arg(permission)
      .arg("complex_permissions_test.ts")
      .spawn()
      .unwrap()
      .wait()
      .unwrap();
    assert!(status.success());
  }
}

#[test]
fn test_permissions_rw_no_prefix() {
  const PERMISSION_VARIANTS: [&str; 2] = ["read", "write"];
  for permission in &PERMISSION_VARIANTS {
    let status = util::deno_cmd()
      .current_dir(&util::tests_path())
      .arg("run")
      .arg(format!("--allow-{0}=tls/../", permission))
      .arg("complex_permissions_test.ts")
      .arg(permission)
      .arg("complex_permissions_test.ts")
      .spawn()
      .unwrap()
      .wait()
      .unwrap();
    assert!(status.success());
  }
}

#[test]
fn test_permissions_net_fetch_allow_localhost_4545() {
  let (_, err) = util::run_and_collect_output(
    true,
			"run --allow-net=localhost:4545 complex_permissions_test.ts netFetch http://localhost:4545/",
			None,
      None,
      true,
		);
  assert!(!err.contains(util::PERMISSION_DENIED_PATTERN));
}

#[test]
fn test_permissions_net_fetch_allow_deno_land() {
  let (_, err) = util::run_and_collect_output(
    false,
			"run --allow-net=deno.land complex_permissions_test.ts netFetch http://localhost:4545/",
			None,
			None,
			true,
		);
  assert!(err.contains(util::PERMISSION_DENIED_PATTERN));
}

#[test]
fn test_permissions_net_fetch_localhost_4545_fail() {
  let (_, err) = util::run_and_collect_output(
    false,
			"run --allow-net=localhost:4545 complex_permissions_test.ts netFetch http://localhost:4546/",
			None,
			None,
			true,
		);
  assert!(err.contains(util::PERMISSION_DENIED_PATTERN));
}

#[test]
fn test_permissions_net_fetch_localhost() {
  let (_, err) = util::run_and_collect_output(
    true,
			"run --allow-net=localhost complex_permissions_test.ts netFetch http://localhost:4545/ http://localhost:4546/ http://localhost:4547/",
			None,
			None,
			true,
		);
  assert!(!err.contains(util::PERMISSION_DENIED_PATTERN));
}

#[test]
fn test_permissions_net_connect_allow_localhost_ip_4555() {
  let (_, err) = util::run_and_collect_output(
    true,
			"run --allow-net=127.0.0.1:4545 complex_permissions_test.ts netConnect 127.0.0.1:4545",
			None,
			None,
			true,
		);
  assert!(!err.contains(util::PERMISSION_DENIED_PATTERN));
}

#[test]
fn test_permissions_net_connect_allow_deno_land() {
  let (_, err) = util::run_and_collect_output(
    false,
			"run --allow-net=deno.land complex_permissions_test.ts netConnect 127.0.0.1:4546",
			None,
			None,
			true,
		);
  assert!(err.contains(util::PERMISSION_DENIED_PATTERN));
}

#[test]
fn test_permissions_net_connect_allow_localhost_ip_4545_fail() {
  let (_, err) = util::run_and_collect_output(
    false,
			"run --allow-net=127.0.0.1:4545 complex_permissions_test.ts netConnect 127.0.0.1:4546",
			None,
			None,
			true,
		);
  assert!(err.contains(util::PERMISSION_DENIED_PATTERN));
}

#[test]
fn test_permissions_net_connect_allow_localhost_ip() {
  let (_, err) = util::run_and_collect_output(
    true,
			"run --allow-net=127.0.0.1 complex_permissions_test.ts netConnect 127.0.0.1:4545 127.0.0.1:4546 127.0.0.1:4547",
			None,
			None,
			true,
		);
  assert!(!err.contains(util::PERMISSION_DENIED_PATTERN));
}

#[test]
fn test_permissions_net_listen_allow_localhost_4555() {
  let (_, err) = util::run_and_collect_output(
    true,
			"run --allow-net=localhost:4558 complex_permissions_test.ts netListen localhost:4558",
			None,
			None,
			false,
		);
  assert!(!err.contains(util::PERMISSION_DENIED_PATTERN));
}

#[test]
fn test_permissions_net_listen_allow_deno_land() {
  let (_, err) = util::run_and_collect_output(
    false,
			"run --allow-net=deno.land complex_permissions_test.ts netListen localhost:4545",
			None,
			None,
			false,
		);
  assert!(err.contains(util::PERMISSION_DENIED_PATTERN));
}

#[test]
fn test_permissions_net_listen_allow_localhost_4555_fail() {
  let (_, err) = util::run_and_collect_output(
    false,
			"run --allow-net=localhost:4555 complex_permissions_test.ts netListen localhost:4556",
			None,
			None,
			false,
		);
  assert!(err.contains(util::PERMISSION_DENIED_PATTERN));
}

#[test]
fn test_permissions_net_listen_allow_localhost() {
  // Port 4600 is chosen to not colide with those used by
  // target/debug/test_server
  let (_, err) = util::run_and_collect_output(
    true,
			"run --allow-net=localhost complex_permissions_test.ts netListen localhost:4600",
			None,
			None,
      false,
		);
  assert!(!err.contains(util::PERMISSION_DENIED_PATTERN));
}

fn inspect_flag_with_unique_port(flag_prefix: &str) -> String {
  use std::sync::atomic::{AtomicU16, Ordering};
  static PORT: AtomicU16 = AtomicU16::new(9229);
  let port = PORT.fetch_add(1, Ordering::Relaxed);
  format!("{}=127.0.0.1:{}", flag_prefix, port)
}

fn extract_ws_url_from_stderr(
  stderr_lines: &mut impl std::iter::Iterator<Item = String>,
) -> url::Url {
  let stderr_first_line = stderr_lines.next().unwrap();
  assert!(stderr_first_line.starts_with("Debugger listening on "));
  let v: Vec<_> = stderr_first_line.match_indices("ws:").collect();
  assert_eq!(v.len(), 1);
  let ws_url_index = v[0].0;
  let ws_url = &stderr_first_line[ws_url_index..];
  url::Url::parse(ws_url).unwrap()
}

#[tokio::test]
async fn inspector_connect() {
  let script = util::tests_path().join("inspector1.js");
  let mut child = util::deno_cmd()
    .arg("run")
    .arg(inspect_flag_with_unique_port("--inspect"))
    .arg(script)
    .stderr(std::process::Stdio::piped())
    .spawn()
    .unwrap();

  let stderr = child.stderr.as_mut().unwrap();
  let mut stderr_lines =
    std::io::BufReader::new(stderr).lines().map(|r| r.unwrap());
  let ws_url = extract_ws_url_from_stderr(&mut stderr_lines);

  // We use tokio_tungstenite as a websocket client because warp (which is
  // a dependency of Deno) uses it.
  let (_socket, response) = tokio_tungstenite::connect_async(ws_url)
    .await
    .expect("Can't connect");
  assert_eq!("101 Switching Protocols", response.status().to_string());
  child.kill().unwrap();
  child.wait().unwrap();
}

enum TestStep {
  StdOut(&'static str),
  StdErr(&'static str),
  WsRecv(&'static str),
  WsSend(&'static str),
}

#[tokio::test]
async fn inspector_break_on_first_line() {
  let script = util::tests_path().join("inspector2.js");
  let mut child = util::deno_cmd()
    .arg("run")
    .arg(inspect_flag_with_unique_port("--inspect-brk"))
    .arg(script)
    .stdout(std::process::Stdio::piped())
    .stderr(std::process::Stdio::piped())
    .spawn()
    .unwrap();

  let stderr = child.stderr.as_mut().unwrap();
  let mut stderr_lines =
    std::io::BufReader::new(stderr).lines().map(|r| r.unwrap());
  let ws_url = extract_ws_url_from_stderr(&mut stderr_lines);

  let (socket, response) = tokio_tungstenite::connect_async(ws_url)
    .await
    .expect("Can't connect");
  assert_eq!(response.status(), 101); // Switching protocols.

  let (mut socket_tx, socket_rx) = socket.split();
  let mut socket_rx =
    socket_rx.map(|msg| msg.unwrap().to_string()).filter(|msg| {
      let pass = !msg.starts_with(r#"{"method":"Debugger.scriptParsed","#);
      futures::future::ready(pass)
    });

  let stdout = child.stdout.as_mut().unwrap();
  let mut stdout_lines =
    std::io::BufReader::new(stdout).lines().map(|r| r.unwrap());

  use TestStep::*;
  let test_steps = vec![
    WsSend(r#"{"id":1,"method":"Runtime.enable"}"#),
    WsSend(r#"{"id":2,"method":"Debugger.enable"}"#),
    WsRecv(
      r#"{"method":"Runtime.executionContextCreated","params":{"context":{"id":1,"#,
    ),
    WsRecv(r#"{"id":1,"result":{}}"#),
    WsRecv(r#"{"id":2,"result":{"debuggerId":"#),
    WsSend(r#"{"id":3,"method":"Runtime.runIfWaitingForDebugger"}"#),
    WsRecv(r#"{"id":3,"result":{}}"#),
    WsRecv(r#"{"method":"Debugger.paused","#),
    WsSend(
      r#"{"id":4,"method":"Runtime.evaluate","params":{"expression":"Deno.core.print(\"hello from the inspector\\n\")","contextId":1,"includeCommandLineAPI":true,"silent":false,"returnByValue":true}}"#,
    ),
    WsRecv(r#"{"id":4,"result":{"result":{"type":"undefined"}}}"#),
    StdOut("hello from the inspector"),
    WsSend(r#"{"id":5,"method":"Debugger.resume"}"#),
    WsRecv(r#"{"id":5,"result":{}}"#),
    StdOut("hello from the script"),
  ];

  for step in test_steps {
    match step {
      StdOut(s) => assert_eq!(&stdout_lines.next().unwrap(), s),
      WsRecv(s) => assert!(socket_rx.next().await.unwrap().starts_with(s)),
      WsSend(s) => socket_tx.send(s.into()).await.unwrap(),
      _ => unreachable!(),
    }
  }

  child.kill().unwrap();
  child.wait().unwrap();
}

#[tokio::test]
async fn inspector_pause() {
  let script = util::tests_path().join("inspector1.js");
  let mut child = util::deno_cmd()
    .arg("run")
    .arg(inspect_flag_with_unique_port("--inspect"))
    .arg(script)
    .stderr(std::process::Stdio::piped())
    .spawn()
    .unwrap();

  let stderr = child.stderr.as_mut().unwrap();
  let mut stderr_lines =
    std::io::BufReader::new(stderr).lines().map(|r| r.unwrap());
  let ws_url = extract_ws_url_from_stderr(&mut stderr_lines);

  // We use tokio_tungstenite as a websocket client because warp (which is
  // a dependency of Deno) uses it.
  let (mut socket, _) = tokio_tungstenite::connect_async(ws_url)
    .await
    .expect("Can't connect");

  /// Returns the next websocket message as a string ignoring
  /// Debugger.scriptParsed messages.
  async fn ws_read_msg(
    socket: &mut tokio_tungstenite::WebSocketStream<tokio::net::TcpStream>,
  ) -> String {
    use futures::stream::StreamExt;
    while let Some(msg) = socket.next().await {
      let msg = msg.unwrap().to_string();
      // FIXME(bartlomieju): fails because there's a file loaded
      // called 150_errors.js
      // assert!(!msg.contains("error"));
      if !msg.contains("Debugger.scriptParsed") {
        return msg;
      }
    }
    unreachable!()
  }

  socket
    .send(r#"{"id":6,"method":"Debugger.enable"}"#.into())
    .await
    .unwrap();

  let msg = ws_read_msg(&mut socket).await;
  println!("response msg 1 {}", msg);
  assert!(msg.starts_with(r#"{"id":6,"result":{"debuggerId":"#));

  socket
    .send(r#"{"id":31,"method":"Debugger.pause"}"#.into())
    .await
    .unwrap();

  let msg = ws_read_msg(&mut socket).await;
  println!("response msg 2 {}", msg);
  assert_eq!(msg, r#"{"id":31,"result":{}}"#);

  child.kill().unwrap();
}

#[tokio::test]
async fn inspector_port_collision() {
  // Skip this test on WSL, which allows multiple processes to listen on the
  // same port, rather than making `bind()` fail with `EADDRINUSE`.
  if cfg!(target_os = "linux") && std::env::var_os("WSL_DISTRO_NAME").is_some()
  {
    return;
  }

  let script = util::tests_path().join("inspector1.js");
  let inspect_flag = inspect_flag_with_unique_port("--inspect");

  let mut child1 = util::deno_cmd()
    .arg("run")
    .arg(&inspect_flag)
    .arg(script.clone())
    .stderr(std::process::Stdio::piped())
    .spawn()
    .unwrap();

  let stderr_1 = child1.stderr.as_mut().unwrap();
  let mut stderr_1_lines = std::io::BufReader::new(stderr_1)
    .lines()
    .map(|r| r.unwrap());
  let _ = extract_ws_url_from_stderr(&mut stderr_1_lines);

  let mut child2 = util::deno_cmd()
    .arg("run")
    .arg(&inspect_flag)
    .arg(script)
    .stderr(std::process::Stdio::piped())
    .spawn()
    .unwrap();

  let stderr_2 = child2.stderr.as_mut().unwrap();
  let stderr_2_error_message = std::io::BufReader::new(stderr_2)
    .lines()
    .map(|r| r.unwrap())
    .inspect(|line| assert!(!line.contains("Debugger listening")))
    .find(|line| line.contains("Cannot start inspector server"));
  assert!(stderr_2_error_message.is_some());

  child1.kill().unwrap();
  child1.wait().unwrap();
  child2.wait().unwrap();
}

#[tokio::test]
async fn inspector_does_not_hang() {
  let script = util::tests_path().join("inspector3.js");
  let mut child = util::deno_cmd()
    .arg("run")
    .arg(inspect_flag_with_unique_port("--inspect-brk"))
    .env("NO_COLOR", "1")
    .arg(script)
    .stdout(std::process::Stdio::piped())
    .stderr(std::process::Stdio::piped())
    .spawn()
    .unwrap();

  let stderr = child.stderr.as_mut().unwrap();
  let mut stderr_lines =
    std::io::BufReader::new(stderr).lines().map(|r| r.unwrap());
  let ws_url = extract_ws_url_from_stderr(&mut stderr_lines);

  let (socket, response) = tokio_tungstenite::connect_async(ws_url)
    .await
    .expect("Can't connect");
  assert_eq!(response.status(), 101); // Switching protocols.

  let (mut socket_tx, socket_rx) = socket.split();
  let mut socket_rx =
    socket_rx.map(|msg| msg.unwrap().to_string()).filter(|msg| {
      let pass = !msg.starts_with(r#"{"method":"Debugger.scriptParsed","#);
      futures::future::ready(pass)
    });

  let stdout = child.stdout.as_mut().unwrap();
  let mut stdout_lines =
    std::io::BufReader::new(stdout).lines().map(|r| r.unwrap());

  use TestStep::*;
  let test_steps = vec![
    WsSend(r#"{"id":1,"method":"Runtime.enable"}"#),
    WsSend(r#"{"id":2,"method":"Debugger.enable"}"#),
    WsRecv(
      r#"{"method":"Runtime.executionContextCreated","params":{"context":{"id":1,"#,
    ),
    WsRecv(r#"{"id":1,"result":{}}"#),
    WsRecv(r#"{"id":2,"result":{"debuggerId":"#),
    WsSend(r#"{"id":3,"method":"Runtime.runIfWaitingForDebugger"}"#),
    WsRecv(r#"{"id":3,"result":{}}"#),
    WsRecv(r#"{"method":"Debugger.paused","#),
    WsSend(r#"{"id":4,"method":"Debugger.resume"}"#),
    WsRecv(r#"{"id":4,"result":{}}"#),
    WsRecv(r#"{"method":"Debugger.resumed","params":{}}"#),
  ];

  for step in test_steps {
    match step {
      WsRecv(s) => assert!(socket_rx.next().await.unwrap().starts_with(s)),
      WsSend(s) => socket_tx.send(s.into()).await.unwrap(),
      _ => unreachable!(),
    }
  }

  for i in 0..128u32 {
    let request_id = i + 10;
    // Expect the number {i} on stdout.
    let s = format!("{}", i);
    assert_eq!(stdout_lines.next().unwrap(), s);
    // Expect hitting the `debugger` statement.
    let s = r#"{"method":"Debugger.paused","#;
    assert!(socket_rx.next().await.unwrap().starts_with(s));
    // Send the 'Debugger.resume' request.
    let s = format!(r#"{{"id":{},"method":"Debugger.resume"}}"#, request_id);
    socket_tx.send(s.into()).await.unwrap();
    // Expect confirmation of the 'Debugger.resume' request.
    let s = format!(r#"{{"id":{},"result":{{}}}}"#, request_id);
    assert_eq!(socket_rx.next().await.unwrap(), s);
    let s = r#"{"method":"Debugger.resumed","params":{}}"#;
    assert_eq!(socket_rx.next().await.unwrap(), s);
  }

  // Check that we can gracefully close the websocket connection.
  socket_tx.close().await.unwrap();
  socket_rx.for_each(|_| async {}).await;

  assert_eq!(&stdout_lines.next().unwrap(), "done");
  assert!(child.wait().unwrap().success());
}

#[tokio::test]
async fn inspector_without_brk_runs_code() {
  let script = util::tests_path().join("inspector4.js");
  let mut child = util::deno_cmd()
    .arg("run")
    .arg(inspect_flag_with_unique_port("--inspect"))
    .arg(script)
    .stdout(std::process::Stdio::piped())
    .stderr(std::process::Stdio::piped())
    .spawn()
    .unwrap();

  let stderr = child.stderr.as_mut().unwrap();
  let mut stderr_lines =
    std::io::BufReader::new(stderr).lines().map(|r| r.unwrap());
  let _ = extract_ws_url_from_stderr(&mut stderr_lines);

  // Check that inspector actually runs code without waiting for inspector
  // connection.
  let stdout = child.stdout.as_mut().unwrap();
  let mut stdout_lines =
    std::io::BufReader::new(stdout).lines().map(|r| r.unwrap());
  let stdout_first_line = stdout_lines.next().unwrap();
  assert_eq!(stdout_first_line, "hello");

  child.kill().unwrap();
  child.wait().unwrap();
}

#[tokio::test]
async fn inspector_runtime_evaluate_does_not_crash() {
  let mut child = util::deno_cmd()
    .arg("repl")
    .arg(inspect_flag_with_unique_port("--inspect"))
    .stdin(std::process::Stdio::piped())
    .stdout(std::process::Stdio::piped())
    .stderr(std::process::Stdio::piped())
    .spawn()
    .unwrap();

  let stderr = child.stderr.as_mut().unwrap();
  let mut stderr_lines = std::io::BufReader::new(stderr)
    .lines()
    .map(|r| r.unwrap())
    .filter(|s| s.as_str() != "Debugger session started.");
  let ws_url = extract_ws_url_from_stderr(&mut stderr_lines);

  let (socket, response) = tokio_tungstenite::connect_async(ws_url)
    .await
    .expect("Can't connect");
  assert_eq!(response.status(), 101); // Switching protocols.

  let (mut socket_tx, socket_rx) = socket.split();
  let mut socket_rx =
    socket_rx.map(|msg| msg.unwrap().to_string()).filter(|msg| {
      let pass = !msg.starts_with(r#"{"method":"Debugger.scriptParsed","#);
      futures::future::ready(pass)
    });

  let stdin = child.stdin.take().unwrap();

  let stdout = child.stdout.as_mut().unwrap();
  let mut stdout_lines = std::io::BufReader::new(stdout)
    .lines()
    .map(|r| r.unwrap())
    .filter(|s| !s.starts_with("Deno "));

  use TestStep::*;
  let test_steps = vec![
    WsSend(r#"{"id":1,"method":"Runtime.enable"}"#),
    WsSend(r#"{"id":2,"method":"Debugger.enable"}"#),
    WsRecv(
      r#"{"method":"Runtime.executionContextCreated","params":{"context":{"id":1,"#,
    ),
    WsRecv(r#"{"id":1,"result":{}}"#),
    WsRecv(r#"{"id":2,"result":{"debuggerId":"#),
    WsSend(r#"{"id":3,"method":"Runtime.runIfWaitingForDebugger"}"#),
    WsRecv(r#"{"id":3,"result":{}}"#),
    StdOut("exit using ctrl+d or close()"),
    WsSend(
      r#"{"id":4,"method":"Runtime.compileScript","params":{"expression":"Deno.cwd()","sourceURL":"","persistScript":false,"executionContextId":1}}"#,
    ),
    WsRecv(r#"{"id":4,"result":{}}"#),
    WsSend(
      r#"{"id":5,"method":"Runtime.evaluate","params":{"expression":"Deno.cwd()","objectGroup":"console","includeCommandLineAPI":true,"silent":false,"contextId":1,"returnByValue":true,"generatePreview":true,"userGesture":true,"awaitPromise":false,"replMode":true}}"#,
    ),
    WsRecv(r#"{"id":5,"result":{"result":{"type":"string","value":""#),
    WsSend(
      r#"{"id":6,"method":"Runtime.evaluate","params":{"expression":"console.error('done');","objectGroup":"console","includeCommandLineAPI":true,"silent":false,"contextId":1,"returnByValue":true,"generatePreview":true,"userGesture":true,"awaitPromise":false,"replMode":true}}"#,
    ),
    WsRecv(r#"{"id":6,"result":{"result":{"type":"undefined"}}}"#),
    StdErr("done"),
  ];

  for step in test_steps {
    match step {
      StdOut(s) => assert_eq!(&stdout_lines.next().unwrap(), s),
      StdErr(s) => assert_eq!(&stderr_lines.next().unwrap(), s),
      WsRecv(s) => assert!(socket_rx.next().await.unwrap().starts_with(s)),
      WsSend(s) => socket_tx.send(s.into()).await.unwrap(),
    }
  }

  drop(stdin);
  child.wait().unwrap();
}

#[test]
fn websocket() {
  let _g = util::http_server();

  let script = util::tests_path().join("websocket_test.ts");
  let root_ca = util::tests_path().join("tls/RootCA.pem");
  let status = util::deno_cmd()
    .arg("test")
    .arg("--unstable")
    .arg("--allow-net")
    .arg("--cert")
    .arg(root_ca)
    .arg(script)
    .spawn()
    .unwrap()
    .wait()
    .unwrap();

  assert!(status.success());
}

#[test]
fn exec_path() {
  let output = util::deno_cmd()
    .current_dir(util::root_path())
    .arg("run")
    .arg("--allow-read")
    .arg("cli/tests/exec_path.ts")
    .stdout(std::process::Stdio::piped())
    .spawn()
    .unwrap()
    .wait_with_output()
    .unwrap();
  assert!(output.status.success());
  let stdout_str = std::str::from_utf8(&output.stdout).unwrap().trim();
  let actual =
    std::fs::canonicalize(&std::path::Path::new(stdout_str)).unwrap();
  let expected = std::fs::canonicalize(util::deno_exe_path()).unwrap();
  assert_eq!(expected, actual);
}

#[cfg(not(windows))]
#[test]
fn set_raw_should_not_panic_on_no_tty() {
  let output = util::deno_cmd()
    .arg("eval")
    .arg("--unstable")
    .arg("Deno.setRaw(Deno.stdin.rid, true)")
    // stdin set to piped so it certainly does not refer to TTY
    .stdin(std::process::Stdio::piped())
    // stderr is piped so we can capture output.
    .stderr(std::process::Stdio::piped())
    .spawn()
    .unwrap()
    .wait_with_output()
    .unwrap();
  assert!(!output.status.success());
  let stderr = std::str::from_utf8(&output.stderr).unwrap().trim();
  assert!(stderr.contains("BadResource"));
}

#[cfg(windows)]
// Clippy suggests to remove the `NoStd` prefix from all variants. I disagree.
#[allow(clippy::enum_variant_names)]
enum WinProcConstraints {
  NoStdIn,
  NoStdOut,
  NoStdErr,
}

#[cfg(windows)]
fn run_deno_script_constrained(
  script_path: std::path::PathBuf,
  constraints: WinProcConstraints,
) -> Result<(), i64> {
  let file_path = "cli/tests/DenoWinRunner.ps1";
  let constraints = match constraints {
    WinProcConstraints::NoStdIn => "1",
    WinProcConstraints::NoStdOut => "2",
    WinProcConstraints::NoStdErr => "4",
  };
  let deno_exe_path = util::deno_exe_path()
    .into_os_string()
    .into_string()
    .unwrap();

  let deno_script_path = script_path.into_os_string().into_string().unwrap();

  let args = vec![&deno_exe_path[..], &deno_script_path[..], constraints];
  util::run_powershell_script_file(file_path, args)
}

#[cfg(windows)]
#[test]
fn should_not_panic_on_no_stdin() {
  let output = run_deno_script_constrained(
    util::tests_path().join("echo.ts"),
    WinProcConstraints::NoStdIn,
  );
  output.unwrap();
}

#[cfg(windows)]
#[test]
fn should_not_panic_on_no_stdout() {
  let output = run_deno_script_constrained(
    util::tests_path().join("echo.ts"),
    WinProcConstraints::NoStdOut,
  );
  output.unwrap();
}

#[cfg(windows)]
#[test]
fn should_not_panic_on_no_stderr() {
  let output = run_deno_script_constrained(
    util::tests_path().join("echo.ts"),
    WinProcConstraints::NoStdErr,
  );
  output.unwrap();
}

#[cfg(not(windows))]
#[test]
fn should_not_panic_on_undefined_home_environment_variable() {
  let output = util::deno_cmd()
    .current_dir(util::root_path())
    .arg("run")
    .arg("cli/tests/echo.ts")
    .env_remove("HOME")
    .spawn()
    .unwrap()
    .wait_with_output()
    .unwrap();
  assert!(output.status.success());
}

#[test]
fn should_not_panic_on_undefined_deno_dir_environment_variable() {
  let output = util::deno_cmd()
    .current_dir(util::root_path())
    .arg("run")
    .arg("cli/tests/echo.ts")
    .env_remove("DENO_DIR")
    .spawn()
    .unwrap()
    .wait_with_output()
    .unwrap();
  assert!(output.status.success());
}

#[cfg(not(windows))]
#[test]
fn should_not_panic_on_undefined_deno_dir_and_home_environment_variables() {
  let output = util::deno_cmd()
    .current_dir(util::root_path())
    .arg("run")
    .arg("cli/tests/echo.ts")
    .env_remove("DENO_DIR")
    .env_remove("HOME")
    .spawn()
    .unwrap()
    .wait_with_output()
    .unwrap();
  assert!(output.status.success());
}

#[test]
fn rust_log() {
  // Without RUST_LOG the stderr is empty.
  let output = util::deno_cmd()
    .current_dir(util::root_path())
    .arg("run")
    .arg("cli/tests/001_hello.js")
    .stderr(std::process::Stdio::piped())
    .spawn()
    .unwrap()
    .wait_with_output()
    .unwrap();
  assert!(output.status.success());
  assert!(output.stderr.is_empty());

  // With RUST_LOG the stderr is not empty.
  let output = util::deno_cmd()
    .current_dir(util::root_path())
    .arg("run")
    .arg("cli/tests/001_hello.js")
    .env("RUST_LOG", "debug")
    .stderr(std::process::Stdio::piped())
    .spawn()
    .unwrap()
    .wait_with_output()
    .unwrap();
  assert!(output.status.success());
  assert!(!output.stderr.is_empty());
}<|MERGE_RESOLUTION|>--- conflicted
+++ resolved
@@ -950,7 +950,6 @@
 }
 
 #[test]
-<<<<<<< HEAD
 fn data_import() {
   let status = util::deno_cmd()
     .current_dir(util::tests_path())
@@ -989,7 +988,8 @@
   assert!(err.contains(
     "Modules loaded with data: are not allowed to import other modules"
   ));
-=======
+}
+
 fn info_with_compiled_source() {
   let _g = util::http_server();
   let module_path = "http://127.0.0.1:4545/cli/tests/048_media_types_jsx.ts";
@@ -1019,7 +1019,6 @@
   // check the output of the test.ts program.
   assert!(str_output.contains("compiled: "));
   assert_eq!(output.stderr, b"");
->>>>>>> 334ed0e2
 }
 
 #[test]
