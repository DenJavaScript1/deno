// Copyright 2018-2020 the Deno authors. All rights reserved. MIT license.
#[macro_use]
extern crate lazy_static;
#[cfg(unix)]
extern crate nix;
#[cfg(unix)]
extern crate pty;
extern crate tempfile;

use futures::prelude::*;
use std::io::BufRead;
use std::process::Command;
use tempfile::TempDir;

#[test]
fn std_tests() {
  let dir = TempDir::new().expect("tempdir fail");
  let std_path = util::root_path().join("std");
  let status = util::deno_cmd()
    .env("DENO_DIR", dir.path())
    .current_dir(std_path) // TODO(ry) change this to root_path
    .arg("test")
    .arg("--unstable")
    .arg("--seed=86") // Some tests rely on specific random numbers.
    .arg("-A")
    // .arg("-Ldebug")
    .spawn()
    .unwrap()
    .wait()
    .unwrap();
  assert!(status.success());
}

#[test]
fn x_deno_warning() {
  let g = util::http_server();
  let output = util::deno_cmd()
    .current_dir(util::root_path())
    .arg("run")
    .arg("--reload")
    .arg("http://127.0.0.1:4545/cli/tests/x_deno_warning.js")
    .stdout(std::process::Stdio::piped())
    .stderr(std::process::Stdio::piped())
    .spawn()
    .unwrap()
    .wait_with_output()
    .unwrap();
  assert!(output.status.success());
  let stdout_str = std::str::from_utf8(&output.stdout).unwrap().trim();
  let stderr_str = std::str::from_utf8(&output.stderr).unwrap().trim();
  assert_eq!("testing x-deno-warning header", stdout_str);
  assert!(util::strip_ansi_codes(stderr_str).contains("Warning foobar"));
  drop(g);
}

#[test]
fn no_color() {
  let output = util::deno_cmd()
    .current_dir(util::root_path())
    .arg("run")
    .arg("cli/tests/no_color.js")
    .env("NO_COLOR", "1")
    .stdout(std::process::Stdio::piped())
    .spawn()
    .unwrap()
    .wait_with_output()
    .unwrap();
  assert!(output.status.success());
  let stdout_str = std::str::from_utf8(&output.stdout).unwrap().trim();
  assert_eq!("noColor true", stdout_str);

  let output = util::deno_cmd()
    .current_dir(util::root_path())
    .arg("run")
    .arg("cli/tests/no_color.js")
    .stdout(std::process::Stdio::piped())
    .spawn()
    .unwrap()
    .wait_with_output()
    .unwrap();
  assert!(output.status.success());
  let stdout_str = std::str::from_utf8(&output.stdout).unwrap().trim();
  assert_eq!("noColor false", util::strip_ansi_codes(stdout_str));
}

// TODO re-enable. This hangs on macOS
// https://github.com/denoland/deno/issues/4262
#[cfg(unix)]
#[test]
#[ignore]
pub fn test_raw_tty() {
  use pty::fork::*;
  use std::io::{Read, Write};

  let fork = Fork::from_ptmx().unwrap();

  if let Ok(mut master) = fork.is_parent() {
    let mut obytes: [u8; 100] = [0; 100];
    let mut nread = master.read(&mut obytes).unwrap();
    assert_eq!(String::from_utf8_lossy(&obytes[0..nread]), "S");
    master.write_all(b"a").unwrap();
    nread = master.read(&mut obytes).unwrap();
    assert_eq!(String::from_utf8_lossy(&obytes[0..nread]), "A");
    master.write_all(b"b").unwrap();
    nread = master.read(&mut obytes).unwrap();
    assert_eq!(String::from_utf8_lossy(&obytes[0..nread]), "B");
    master.write_all(b"c").unwrap();
    nread = master.read(&mut obytes).unwrap();
    assert_eq!(String::from_utf8_lossy(&obytes[0..nread]), "C");
  } else {
    use nix::sys::termios;
    use std::os::unix::io::AsRawFd;
    use std::process::*;

    // Turn off echo such that parent is reading works properly.
    let stdin_fd = std::io::stdin().as_raw_fd();
    let mut t = termios::tcgetattr(stdin_fd).unwrap();
    t.local_flags.remove(termios::LocalFlags::ECHO);
    termios::tcsetattr(stdin_fd, termios::SetArg::TCSANOW, &t).unwrap();

    let deno_dir = TempDir::new().expect("tempdir fail");
    let mut child = Command::new(util::deno_exe_path())
      .env("DENO_DIR", deno_dir.path())
      .current_dir(util::root_path())
      .arg("run")
      .arg("cli/tests/raw_mode.ts")
      .stdin(Stdio::inherit())
      .stdout(Stdio::inherit())
      .stderr(Stdio::null())
      .spawn()
      .expect("Failed to spawn script");
    child.wait().unwrap();
  }
}

#[test]
fn test_pattern_match() {
  assert!(util::pattern_match("foo[BAR]baz", "foobarbaz", "[BAR]"));
  assert!(!util::pattern_match("foo[BAR]baz", "foobazbar", "[BAR]"));
}

#[test]
fn benchmark_test() {
  util::run_python_script("tools/benchmark_test.py")
}

#[test]
fn deno_dir_test() {
  use std::fs::remove_dir_all;
  let g = util::http_server();
  let deno_dir = TempDir::new().expect("tempdir fail");
  remove_dir_all(deno_dir.path()).unwrap();

  // Run deno with no env flag
  let status = util::deno_cmd()
    .env_remove("DENO_DIR")
    .current_dir(util::root_path())
    .arg("run")
    .arg("http://localhost:4545/cli/tests/subdir/print_hello.ts")
    .spawn()
    .expect("Failed to spawn script")
    .wait()
    .expect("Failed to wait for child process");
  assert!(status.success());
  assert!(!deno_dir.path().exists());

  // Run deno with DENO_DIR env flag
  let status = util::deno_cmd()
    .env("DENO_DIR", deno_dir.path())
    .current_dir(util::root_path())
    .arg("run")
    .arg("http://localhost:4545/cli/tests/subdir/print_hello.ts")
    .spawn()
    .expect("Failed to spawn script")
    .wait()
    .expect("Failed to wait for child process");
  assert!(status.success());
  assert!(deno_dir.path().is_dir());
  assert!(deno_dir.path().join("deps").is_dir());
  assert!(deno_dir.path().join("gen").is_dir());

  remove_dir_all(deno_dir.path()).unwrap();
  drop(deno_dir);
  drop(g);
}

#[test]
fn cache_test() {
  let g = util::http_server();
  let deno_dir = TempDir::new().expect("tempdir fail");
  let module_url =
    url::Url::parse("http://localhost:4545/cli/tests/006_url_imports.ts")
      .unwrap();
  let output = Command::new(util::deno_exe_path())
    .env("DENO_DIR", deno_dir.path())
    .current_dir(util::root_path())
    .arg("cache")
    .arg(module_url.to_string())
    .output()
    .expect("Failed to spawn script");
  assert!(output.status.success());
  let out = std::str::from_utf8(&output.stdout).unwrap();
  assert_eq!(out, "");
  // TODO(ry) Is there some way to check that the file was actually cached in
  // DENO_DIR?
  drop(g);
}

#[test]
fn fmt_test() {
  let t = TempDir::new().expect("tempdir fail");
  let fixed = util::root_path().join("cli/tests/badly_formatted_fixed.js");
  let badly_formatted_original =
    util::root_path().join("cli/tests/badly_formatted.js");
  let badly_formatted = t.path().join("badly_formatted.js");
  let badly_formatted_str = badly_formatted.to_str().unwrap();
  std::fs::copy(&badly_formatted_original, &badly_formatted)
    .expect("Failed to copy file");
  let status = util::deno_cmd()
    .current_dir(util::root_path())
    .arg("fmt")
    .arg("--check")
    .arg(badly_formatted_str)
    .spawn()
    .expect("Failed to spawn script")
    .wait()
    .expect("Failed to wait for child process");
  assert!(!status.success());
  let status = util::deno_cmd()
    .current_dir(util::root_path())
    .arg("fmt")
    .arg(badly_formatted_str)
    .spawn()
    .expect("Failed to spawn script")
    .wait()
    .expect("Failed to wait for child process");
  assert!(status.success());
  let expected = std::fs::read_to_string(fixed).unwrap();
  let actual = std::fs::read_to_string(badly_formatted).unwrap();
  assert_eq!(expected, actual);
}

#[test]
fn fmt_stdin_error() {
  use std::io::Write;
  let mut deno = util::deno_cmd()
    .current_dir(util::root_path())
    .arg("fmt")
    .arg("-")
    .stdin(std::process::Stdio::piped())
    .stdout(std::process::Stdio::piped())
    .stderr(std::process::Stdio::piped())
    .spawn()
    .unwrap();
  let stdin = deno.stdin.as_mut().unwrap();
  let invalid_js = b"import { example }";
  stdin.write_all(invalid_js).unwrap();
  let output = deno.wait_with_output().unwrap();
  // Error message might change. Just check stdout empty, stderr not.
  assert!(output.stdout.is_empty());
  assert!(!output.stderr.is_empty());
  assert!(!output.status.success());
}

// Warning: this test requires internet access.
#[test]
fn upgrade_in_tmpdir() {
  let temp_dir = TempDir::new().unwrap();
  let exe_path = if cfg!(windows) {
    temp_dir.path().join("deno")
  } else {
    temp_dir.path().join("deno.exe")
  };
  let _ = std::fs::copy(util::deno_exe_path(), &exe_path).unwrap();
  assert!(exe_path.exists());
  let _mtime1 = std::fs::metadata(&exe_path).unwrap().modified().unwrap();
  let status = Command::new(&exe_path)
    .arg("upgrade")
    .arg("--force")
    .spawn()
    .unwrap()
    .wait()
    .unwrap();
  assert!(status.success());
  let _mtime2 = std::fs::metadata(&exe_path).unwrap().modified().unwrap();
  // TODO(ry) assert!(mtime1 < mtime2);
}

// Warning: this test requires internet access.
#[test]
fn upgrade_with_version_in_tmpdir() {
  let temp_dir = TempDir::new().unwrap();
  let exe_path = if cfg!(windows) {
    temp_dir.path().join("deno")
  } else {
    temp_dir.path().join("deno.exe")
  };
  let _ = std::fs::copy(util::deno_exe_path(), &exe_path).unwrap();
  assert!(exe_path.exists());
  let _mtime1 = std::fs::metadata(&exe_path).unwrap().modified().unwrap();
  let status = Command::new(&exe_path)
    .arg("upgrade")
    .arg("--force")
    .arg("--version")
    .arg("0.42.0")
    .spawn()
    .unwrap()
    .wait()
    .unwrap();
  assert!(status.success());
  let upgraded_deno_version = String::from_utf8(
    Command::new(&exe_path).arg("-V").output().unwrap().stdout,
  )
  .unwrap();
  assert!(upgraded_deno_version.contains("0.42.0"));
  let _mtime2 = std::fs::metadata(&exe_path).unwrap().modified().unwrap();
  // TODO(ry) assert!(mtime1 < mtime2);
}

#[test]
fn installer_test_local_module_run() {
  let temp_dir = TempDir::new().expect("tempdir fail");
  let bin_dir = temp_dir.path().join("bin");
  std::fs::create_dir(&bin_dir).unwrap();
  let status = util::deno_cmd()
    .current_dir(util::root_path())
    .arg("install")
    .arg("--name")
    .arg("echo_test")
    .arg("--root")
    .arg(temp_dir.path())
    .arg(util::tests_path().join("echo.ts"))
    .arg("hello")
    .spawn()
    .unwrap()
    .wait()
    .unwrap();
  assert!(status.success());
  let mut file_path = bin_dir.join("echo_test");
  if cfg!(windows) {
    file_path = file_path.with_extension("cmd");
  }
  assert!(file_path.exists());
  // NOTE: using file_path here instead of exec_name, because tests
  // shouldn't mess with user's PATH env variable
  let output = Command::new(file_path)
    .current_dir(temp_dir.path())
    .arg("foo")
    .env("PATH", util::target_dir())
    .output()
    .expect("failed to spawn script");
  let stdout_str = std::str::from_utf8(&output.stdout).unwrap().trim();
  assert!(stdout_str.ends_with("hello, foo"));
}

#[test]
fn installer_test_remote_module_run() {
  let g = util::http_server();
  let temp_dir = TempDir::new().expect("tempdir fail");
  let bin_dir = temp_dir.path().join("bin");
  std::fs::create_dir(&bin_dir).unwrap();
  let status = util::deno_cmd()
    .current_dir(util::root_path())
    .arg("install")
    .arg("--name")
    .arg("echo_test")
    .arg("--root")
    .arg(temp_dir.path())
    .arg("http://localhost:4545/cli/tests/echo.ts")
    .arg("hello")
    .spawn()
    .unwrap()
    .wait()
    .unwrap();
  assert!(status.success());
  let mut file_path = bin_dir.join("echo_test");
  if cfg!(windows) {
    file_path = file_path.with_extension("cmd");
  }
  assert!(file_path.exists());
  let output = Command::new(file_path)
    .current_dir(temp_dir.path())
    .arg("foo")
    .env("PATH", util::target_dir())
    .output()
    .expect("failed to spawn script");
  assert!(std::str::from_utf8(&output.stdout)
    .unwrap()
    .trim()
    .ends_with("hello, foo"));
  drop(g)
}

#[test]
fn js_unit_tests() {
  let g = util::http_server();
  let mut deno = util::deno_cmd()
    .current_dir(util::root_path())
    .arg("run")
    .arg("--unstable")
    .arg("--reload")
    .arg("-A")
    .arg("cli/tests/unit/unit_test_runner.ts")
    .arg("--master")
    .arg("--verbose")
    .env("NO_COLOR", "1")
    .spawn()
    .expect("failed to spawn script");
  let status = deno.wait().expect("failed to wait for the child process");
  drop(g);
  assert_eq!(Some(0), status.code());
  assert!(status.success());
}

#[test]
fn bundle_exports() {
  // First we have to generate a bundle of some module that has exports.
  let mod1 = util::root_path().join("cli/tests/subdir/mod1.ts");
  assert!(mod1.is_file());
  let t = TempDir::new().expect("tempdir fail");
  let bundle = t.path().join("mod1.bundle.js");
  let mut deno = util::deno_cmd()
    .current_dir(util::root_path())
    .arg("bundle")
    .arg(mod1)
    .arg(&bundle)
    .spawn()
    .expect("failed to spawn script");
  let status = deno.wait().expect("failed to wait for the child process");
  assert!(status.success());
  assert!(bundle.is_file());

  // Now we try to use that bundle from another module.
  let test = t.path().join("test.js");
  std::fs::write(
    &test,
    "
      import { printHello3 } from \"./mod1.bundle.js\";
      printHello3(); ",
  )
  .expect("error writing file");

  let output = util::deno_cmd()
    .current_dir(util::root_path())
    .arg("run")
    .arg(&test)
    .output()
    .expect("failed to spawn script");
  // check the output of the test.ts program.
  assert!(std::str::from_utf8(&output.stdout)
    .unwrap()
    .trim()
    .ends_with("Hello"));
  assert_eq!(output.stderr, b"");
}

#[test]
fn bundle_circular() {
  // First we have to generate a bundle of some module that has exports.
  let circular1 = util::root_path().join("cli/tests/subdir/circular1.ts");
  assert!(circular1.is_file());
  let t = TempDir::new().expect("tempdir fail");
  let bundle = t.path().join("circular1.bundle.js");
  let mut deno = util::deno_cmd()
    .current_dir(util::root_path())
    .arg("bundle")
    .arg(circular1)
    .arg(&bundle)
    .spawn()
    .expect("failed to spawn script");
  let status = deno.wait().expect("failed to wait for the child process");
  assert!(status.success());
  assert!(bundle.is_file());

  let output = util::deno_cmd()
    .current_dir(util::root_path())
    .arg("run")
    .arg(&bundle)
    .output()
    .expect("failed to spawn script");
  // check the output of the the bundle program.
  assert!(std::str::from_utf8(&output.stdout)
    .unwrap()
    .trim()
    .ends_with("f1\nf2"));
  assert_eq!(output.stderr, b"");
}

#[test]
fn bundle_single_module() {
  // First we have to generate a bundle of some module that has exports.
  let single_module =
    util::root_path().join("cli/tests/subdir/single_module.ts");
  assert!(single_module.is_file());
  let t = TempDir::new().expect("tempdir fail");
  let bundle = t.path().join("single_module.bundle.js");
  let mut deno = util::deno_cmd()
    .current_dir(util::root_path())
    .arg("bundle")
    .arg(single_module)
    .arg(&bundle)
    .spawn()
    .expect("failed to spawn script");
  let status = deno.wait().expect("failed to wait for the child process");
  assert!(status.success());
  assert!(bundle.is_file());

  let output = util::deno_cmd()
    .current_dir(util::root_path())
    .arg("run")
    .arg("--reload")
    .arg(&bundle)
    .output()
    .expect("failed to spawn script");
  // check the output of the the bundle program.
  assert!(std::str::from_utf8(&output.stdout)
    .unwrap()
    .trim()
    .ends_with("Hello world!"));
  assert_eq!(output.stderr, b"");
}

#[test]
fn bundle_tla() {
  // First we have to generate a bundle of some module that has exports.
  let tla_import = util::root_path().join("cli/tests/subdir/tla.ts");
  assert!(tla_import.is_file());
  let t = tempfile::TempDir::new().expect("tempdir fail");
  let bundle = t.path().join("tla.bundle.js");
  let mut deno = util::deno_cmd()
    .current_dir(util::root_path())
    .arg("bundle")
    .arg(tla_import)
    .arg(&bundle)
    .spawn()
    .expect("failed to spawn script");
  let status = deno.wait().expect("failed to wait for the child process");
  assert!(status.success());
  assert!(bundle.is_file());

  // Now we try to use that bundle from another module.
  let test = t.path().join("test.js");
  std::fs::write(
    &test,
    "
      import { foo } from \"./tla.bundle.js\";
      console.log(foo); ",
  )
  .expect("error writing file");

  let output = util::deno_cmd()
    .current_dir(util::root_path())
    .arg("run")
    .arg(&test)
    .output()
    .expect("failed to spawn script");
  // check the output of the test.ts program.
  assert!(std::str::from_utf8(&output.stdout)
    .unwrap()
    .trim()
    .ends_with("Hello"));
  assert_eq!(output.stderr, b"");
}

#[test]
fn bundle_js() {
  // First we have to generate a bundle of some module that has exports.
  let mod6 = util::root_path().join("cli/tests/subdir/mod6.js");
  assert!(mod6.is_file());
  let t = TempDir::new().expect("tempdir fail");
  let bundle = t.path().join("mod6.bundle.js");
  let mut deno = util::deno_cmd()
    .current_dir(util::root_path())
    .arg("bundle")
    .arg(mod6)
    .arg(&bundle)
    .spawn()
    .expect("failed to spawn script");
  let status = deno.wait().expect("failed to wait for the child process");
  assert!(status.success());
  assert!(bundle.is_file());

  let output = util::deno_cmd()
    .current_dir(util::root_path())
    .arg("run")
    .arg(&bundle)
    .output()
    .expect("failed to spawn script");
  // check that nothing went to stderr
  assert_eq!(output.stderr, b"");
}

#[test]
fn bundle_dynamic_import() {
  let dynamic_import =
    util::root_path().join("cli/tests/subdir/subdir2/dynamic_import.ts");
  assert!(dynamic_import.is_file());
  let t = TempDir::new().expect("tempdir fail");
  let bundle = t.path().join("dynamic_import.bundle.js");
  let mut deno = util::deno_cmd()
    .current_dir(util::root_path())
    .arg("bundle")
    .arg(dynamic_import)
    .arg(&bundle)
    .spawn()
    .expect("failed to spawn script");
  let status = deno.wait().expect("failed to wait for the child process");
  assert!(status.success());
  assert!(bundle.is_file());

  let output = util::deno_cmd()
    .current_dir(util::root_path())
    .arg("run")
    .arg(&bundle)
    .output()
    .expect("failed to spawn script");
  // check the output of the test.ts program.
  assert!(std::str::from_utf8(&output.stdout)
    .unwrap()
    .trim()
    .ends_with("Hello"));
  assert_eq!(output.stderr, b"");
}

#[test]
fn bundle_import_map() {
  let import = util::root_path().join("cli/tests/bundle_im.ts");
  let import_map_path = util::root_path().join("cli/tests/bundle_im.json");
  assert!(import.is_file());
  let t = TempDir::new().expect("tempdir fail");
  let bundle = t.path().join("import_map.bundle.js");
  let mut deno = util::deno_cmd()
    .current_dir(util::root_path())
    .arg("bundle")
    .arg("--importmap")
    .arg(import_map_path)
    .arg("--unstable")
    .arg(import)
    .arg(&bundle)
    .spawn()
    .expect("failed to spawn script");
  let status = deno.wait().expect("failed to wait for the child process");
  assert!(status.success());
  assert!(bundle.is_file());

  // Now we try to use that bundle from another module.
  let test = t.path().join("test.js");
  std::fs::write(
    &test,
    "
      import { printHello3 } from \"./import_map.bundle.js\";
      printHello3(); ",
  )
  .expect("error writing file");

  let output = util::deno_cmd()
    .current_dir(util::root_path())
    .arg("run")
    .arg(&test)
    .output()
    .expect("failed to spawn script");
  // check the output of the test.ts program.
  assert!(std::str::from_utf8(&output.stdout)
    .unwrap()
    .trim()
    .ends_with("Hello"));
  assert_eq!(output.stderr, b"");
}

#[test]
fn repl_test_console_log() {
  let (out, err) = util::run_and_collect_output(
    true,
    "repl",
    Some(vec!["console.log('hello')", "'world'"]),
    Some(vec![("NO_COLOR".to_owned(), "1".to_owned())]),
    false,
  );
  assert!(out.ends_with("hello\nundefined\nworld\n"));
  assert!(err.is_empty());
}

#[test]
fn repl_test_eof() {
  let (out, err) = util::run_and_collect_output(
    true,
    "repl",
    Some(vec!["1 + 2"]),
    Some(vec![("NO_COLOR".to_owned(), "1".to_owned())]),
    false,
  );
  assert!(out.ends_with("3\n"));
  assert!(err.is_empty());
}

const REPL_MSG: &str = "exit using ctrl+d or close()\n";

#[test]
fn repl_test_close_command() {
  let (out, err) = util::run_and_collect_output(
    true,
    "repl",
    Some(vec!["close()", "'ignored'"]),
    None,
    false,
  );

  assert!(!out.contains("ignored"));
  assert!(err.is_empty());
}

#[test]
fn repl_test_function() {
  let (out, err) = util::run_and_collect_output(
    true,
    "repl",
    Some(vec!["Deno.writeFileSync"]),
    Some(vec![("NO_COLOR".to_owned(), "1".to_owned())]),
    false,
  );
  assert!(out.ends_with("[Function: writeFileSync]\n"));
  assert!(err.is_empty());
}

#[test]
fn repl_test_multiline() {
  let (out, err) = util::run_and_collect_output(
    true,
    "repl",
    Some(vec!["(\n1 + 2\n)"]),
    Some(vec![("NO_COLOR".to_owned(), "1".to_owned())]),
    false,
  );
  assert!(out.ends_with("3\n"));
  assert!(err.is_empty());
}

#[test]
fn repl_test_eval_unterminated() {
  let (out, err) = util::run_and_collect_output(
    true,
    "repl",
    Some(vec!["eval('{')"]),
    None,
    false,
  );
  assert!(out.ends_with(REPL_MSG));
  assert!(err.contains("Unexpected end of input"));
}

#[test]
fn repl_test_reference_error() {
  let (out, err) = util::run_and_collect_output(
    true,
    "repl",
    Some(vec!["not_a_variable"]),
    None,
    false,
  );
  assert!(out.ends_with(REPL_MSG));
  assert!(err.contains("not_a_variable is not defined"));
}

#[test]
fn repl_test_syntax_error() {
  let (out, err) = util::run_and_collect_output(
    true,
    "repl",
    Some(vec!["syntax error"]),
    None,
    false,
  );
  assert!(out.ends_with(REPL_MSG));
  assert!(err.contains("Unexpected identifier"));
}

#[test]
fn repl_test_type_error() {
  let (out, err) = util::run_and_collect_output(
    true,
    "repl",
    Some(vec!["console()"]),
    None,
    false,
  );
  assert!(out.ends_with(REPL_MSG));
  assert!(err.contains("console is not a function"));
}

#[test]
fn repl_test_variable() {
  let (out, err) = util::run_and_collect_output(
    true,
    "repl",
    Some(vec!["var a = 123;", "a"]),
    Some(vec![("NO_COLOR".to_owned(), "1".to_owned())]),
    false,
  );
  assert!(out.ends_with("undefined\n123\n"));
  assert!(err.is_empty());
}

#[test]
fn repl_test_lexical_scoped_variable() {
  let (out, err) = util::run_and_collect_output(
    true,
    "repl",
    Some(vec!["let a = 123;", "a"]),
    Some(vec![("NO_COLOR".to_owned(), "1".to_owned())]),
    false,
  );
  assert!(out.ends_with("undefined\n123\n"));
  assert!(err.is_empty());
}

#[test]
fn repl_test_missing_deno_dir() {
  use std::fs::{read_dir, remove_dir_all};
  const DENO_DIR: &str = "nonexistent";
  let test_deno_dir =
    util::root_path().join("cli").join("tests").join(DENO_DIR);
  let (out, err) = util::run_and_collect_output(
    true,
    "repl",
    Some(vec!["1"]),
    Some(vec![
      ("DENO_DIR".to_owned(), DENO_DIR.to_owned()),
      ("NO_COLOR".to_owned(), "1".to_owned()),
    ]),
    false,
  );
  assert!(read_dir(&test_deno_dir).is_ok());
  remove_dir_all(&test_deno_dir).unwrap();
  assert!(out.ends_with("1\n"));
  assert!(err.is_empty());
}

#[test]
fn repl_test_save_last_eval() {
  let (out, err) = util::run_and_collect_output(
    true,
    "repl",
    Some(vec!["1", "_"]),
    Some(vec![("NO_COLOR".to_owned(), "1".to_owned())]),
    false,
  );
  assert!(out.ends_with("1\n1\n"));
  assert!(err.is_empty());
}

#[test]
fn repl_test_save_last_thrown() {
  let (out, err) = util::run_and_collect_output(
    true,
    "repl",
    Some(vec!["throw 1", "_error"]),
    Some(vec![("NO_COLOR".to_owned(), "1".to_owned())]),
    false,
  );
  assert!(out.ends_with("1\n"));
  assert_eq!(err, "Thrown: 1\n");
}

#[test]
fn repl_test_assign_underscore() {
  let (out, err) = util::run_and_collect_output(
    true,
    "repl",
    Some(vec!["_ = 1", "2", "_"]),
    Some(vec![("NO_COLOR".to_owned(), "1".to_owned())]),
    false,
  );
  assert!(
    out.ends_with("Last evaluation result is no longer saved to _.\n1\n2\n1\n")
  );
  assert!(err.is_empty());
}

#[test]
fn repl_test_assign_underscore_error() {
  let (out, err) = util::run_and_collect_output(
    true,
    "repl",
    Some(vec!["_error = 1", "throw 2", "_error"]),
    Some(vec![("NO_COLOR".to_owned(), "1".to_owned())]),
    false,
  );
  assert!(
    out.ends_with("Last thrown error is no longer saved to _error.\n1\n1\n")
  );
  assert_eq!(err, "Thrown: 2\n");
}

#[test]
fn util_test() {
  util::run_python_script("tools/util_test.py")
}

macro_rules! itest(
  ($name:ident {$( $key:ident: $value:expr,)*})  => {
    #[test]
    fn $name() {
      (util::CheckOutputIntegrationTest {
        $(
          $key: $value,
         )*
        .. Default::default()
      }).run()
    }
  }
);

// Unfortunately #[ignore] doesn't work with itest!
macro_rules! itest_ignore(
  ($name:ident {$( $key:ident: $value:expr,)*})  => {
    #[ignore]
    #[test]
    fn $name() {
      (util::CheckOutputIntegrationTest {
        $(
          $key: $value,
         )*
        .. Default::default()
      }).run()
    }
  }
);

itest!(_001_hello {
  args: "run --reload 001_hello.js",
  output: "001_hello.js.out",
});

itest!(_002_hello {
  args: "run --quiet --reload 002_hello.ts",
  output: "002_hello.ts.out",
});

itest!(_003_relative_import {
  args: "run --quiet --reload 003_relative_import.ts",
  output: "003_relative_import.ts.out",
});

itest!(_004_set_timeout {
  args: "run --quiet --reload 004_set_timeout.ts",
  output: "004_set_timeout.ts.out",
});

itest!(_005_more_imports {
  args: "run --quiet --reload 005_more_imports.ts",
  output: "005_more_imports.ts.out",
});

itest!(_006_url_imports {
  args: "run --quiet --reload 006_url_imports.ts",
  output: "006_url_imports.ts.out",
  http_server: true,
});

itest!(_012_async {
  args: "run --quiet --reload 012_async.ts",
  output: "012_async.ts.out",
});

itest!(_013_dynamic_import {
  args: "run --quiet --reload --allow-read 013_dynamic_import.ts",
  output: "013_dynamic_import.ts.out",
});

itest!(_014_duplicate_import {
  args: "run --quiet --reload --allow-read 014_duplicate_import.ts ",
  output: "014_duplicate_import.ts.out",
});

itest!(_015_duplicate_parallel_import {
  args: "run --quiet --reload --allow-read 015_duplicate_parallel_import.js",
  output: "015_duplicate_parallel_import.js.out",
});

itest!(_016_double_await {
  args: "run --quiet --allow-read --reload 016_double_await.ts",
  output: "016_double_await.ts.out",
});

itest!(_017_import_redirect {
  args: "run --quiet --reload 017_import_redirect.ts",
  output: "017_import_redirect.ts.out",
});

itest!(_018_async_catch {
  args: "run --quiet --reload 018_async_catch.ts",
  output: "018_async_catch.ts.out",
});

// TODO(ry) Re-enable flaky test https://github.com/denoland/deno/issues/4049
itest_ignore!(_019_media_types {
  args: "run --reload 019_media_types.ts",
  output: "019_media_types.ts.out",
  http_server: true,
});

itest!(_020_json_modules {
  args: "run --reload 020_json_modules.ts",
  output: "020_json_modules.ts.out",
  exit_code: 1,
});

itest!(_021_mjs_modules {
  args: "run --quiet --reload 021_mjs_modules.ts",
  output: "021_mjs_modules.ts.out",
});

// TODO(ry) Re-enable flaky test https://github.com/denoland/deno/issues/4049
itest_ignore!(_022_info_flag_script {
  args: "info http://127.0.0.1:4545/cli/tests/019_media_types.ts",
  output: "022_info_flag_script.out",
  http_server: true,
});

itest!(_023_no_ext_with_headers {
  args: "run --reload 023_no_ext_with_headers",
  output: "023_no_ext_with_headers.out",
});

// FIXME(bartlomieju): this test should use remote file
itest_ignore!(_024_import_no_ext_with_headers {
  args: "run --reload 024_import_no_ext_with_headers.ts",
  output: "024_import_no_ext_with_headers.ts.out",
});

// TODO(lucacasonato): remove --unstable when permissions goes stable
itest!(_025_hrtime {
  args: "run --quiet --allow-hrtime --unstable --reload 025_hrtime.ts",
  output: "025_hrtime.ts.out",
});

itest!(_025_reload_js_type_error {
  args: "run --quiet --reload 025_reload_js_type_error.js",
  output: "025_reload_js_type_error.js.out",
});

itest!(_026_redirect_javascript {
  args: "run --quiet --reload 026_redirect_javascript.js",
  output: "026_redirect_javascript.js.out",
  http_server: true,
});

itest!(deno_test_fail_fast {
  args: "test --failfast test_runner_test.ts",
  exit_code: 1,
  output: "deno_test_fail_fast.out",
});

itest!(deno_test {
  args: "test test_runner_test.ts",
  exit_code: 1,
  output: "deno_test.out",
});

#[test]
fn workers() {
  let g = util::http_server();
  let status = util::deno_cmd()
    .current_dir(util::tests_path())
    .arg("test")
    .arg("--reload")
    .arg("--allow-net")
    .arg("--allow-read")
    .arg("--unstable")
    .arg("workers_test.ts")
    .spawn()
    .unwrap()
    .wait()
    .unwrap();
  assert!(status.success());
  drop(g);
}

#[test]
fn compiler_api() {
  let status = util::deno_cmd()
    .current_dir(util::tests_path())
    .arg("test")
    .arg("--unstable")
    .arg("--reload")
    .arg("--allow-read")
    .arg("compiler_api_test.ts")
    .spawn()
    .unwrap()
    .wait()
    .unwrap();
  assert!(status.success());
}

itest!(_027_redirect_typescript {
  args: "run --quiet --reload 027_redirect_typescript.ts",
  output: "027_redirect_typescript.ts.out",
  http_server: true,
});

itest!(_028_args {
  args: "run --quiet --reload 028_args.ts --arg1 val1 --arg2=val2 -- arg3 arg4",
  output: "028_args.ts.out",
});

itest!(_029_eval {
  args: "eval console.log(\"hello\")",
  output: "029_eval.out",
});

// Ugly parentheses due to whitespace delimiting problem.
itest!(_030_eval_ts {
  args: "eval --quiet -T console.log((123)as(number))", // 'as' is a TS keyword only
  output: "030_eval_ts.out",
});

itest!(_033_import_map {
  args:
    "run --quiet --reload --importmap=importmaps/import_map.json --unstable importmaps/test.ts",
  output: "033_import_map.out",
});

itest!(import_map_no_unstable {
  args:
    "run --quiet --reload --importmap=importmaps/import_map.json importmaps/test.ts",
  output: "import_map_no_unstable.out",
  exit_code: 70,
});

itest!(_034_onload {
  args: "run --quiet --reload 034_onload/main.ts",
  output: "034_onload.out",
});

// TODO(ry) Re-enable flaky test https://github.com/denoland/deno/issues/4049
itest_ignore!(_035_cached_only_flag {
  args:
    "--reload --cached-only http://127.0.0.1:4545/cli/tests/019_media_types.ts",
  output: "035_cached_only_flag.out",
  exit_code: 1,
  http_server: true,
});

itest!(_036_import_map_fetch {
  args:
    "cache --quiet --reload --importmap=importmaps/import_map.json --unstable importmaps/test.ts",
  output: "036_import_map_fetch.out",
});

itest!(_037_fetch_multiple {
  args: "cache --reload fetch/test.ts fetch/other.ts",
  http_server: true,
  output: "037_fetch_multiple.out",
});

itest!(_038_checkjs {
  // checking if JS file is run through TS compiler
  args: "run --reload --config 038_checkjs.tsconfig.json 038_checkjs.js",
  exit_code: 1,
  output: "038_checkjs.js.out",
});

itest!(_041_dyn_import_eval {
  args: "eval import('./subdir/mod4.js').then(console.log)",
  output: "041_dyn_import_eval.out",
});

itest!(_041_info_flag {
  args: "info",
  output: "041_info_flag.out",
});

itest!(_042_dyn_import_evalcontext {
  args: "run --quiet --allow-read --reload 042_dyn_import_evalcontext.ts",
  output: "042_dyn_import_evalcontext.ts.out",
});

itest!(_044_bad_resource {
  args: "run --quiet --reload --allow-read 044_bad_resource.ts",
  output: "044_bad_resource.ts.out",
  exit_code: 1,
});

itest_ignore!(_045_proxy {
  args: "run --allow-net --allow-env --allow-run --reload 045_proxy_test.ts",
  output: "045_proxy_test.ts.out",
  http_server: true,
});

itest!(_046_tsx {
  args: "run --quiet --reload 046_jsx_test.tsx",
  output: "046_jsx_test.tsx.out",
});

itest!(_047_jsx {
  args: "run --quiet --reload 047_jsx_test.jsx",
  output: "047_jsx_test.jsx.out",
});

// TODO(ry) Re-enable flaky test https://github.com/denoland/deno/issues/4049
itest_ignore!(_048_media_types_jsx {
  args: "run  --reload 048_media_types_jsx.ts",
  output: "048_media_types_jsx.ts.out",
  http_server: true,
});

// TODO(ry) Re-enable flaky test https://github.com/denoland/deno/issues/4049
itest_ignore!(_049_info_flag_script_jsx {
  args: "info http://127.0.0.1:4545/cli/tests/048_media_types_jsx.ts",
  output: "049_info_flag_script_jsx.out",
  http_server: true,
});

// TODO(ry) Re-enable flaky test https://github.com/denoland/deno/issues/4049
itest_ignore!(_052_no_remote_flag {
  args:
    "--reload --no-remote http://127.0.0.1:4545/cli/tests/019_media_types.ts",
  output: "052_no_remote_flag.out",
  exit_code: 1,
  http_server: true,
});

itest!(_054_info_local_imports {
  args: "info --quiet 005_more_imports.ts",
  output: "054_info_local_imports.out",
  exit_code: 0,
});

itest!(_056_make_temp_file_write_perm {
  args:
    "run --quiet --allow-read --allow-write=./subdir/ 056_make_temp_file_write_perm.ts",
  output: "056_make_temp_file_write_perm.out",
});

// TODO(lucacasonato): remove --unstable when permissions goes stable
itest!(_057_revoke_permissions {
  args: "test -A --unstable 057_revoke_permissions.ts",
  output: "057_revoke_permissions.out",
});

itest!(_058_tasks_microtasks_close {
  args: "run --quiet 058_tasks_microtasks_close.ts",
  output: "058_tasks_microtasks_close.ts.out",
});

itest!(js_import_detect {
  args: "run --quiet --reload js_import_detect.ts",
  output: "js_import_detect.ts.out",
  exit_code: 0,
});

itest!(lock_write_fetch {
  args:
    "run --quiet --allow-read --allow-write --allow-env --allow-run lock_write_fetch.ts",
  output: "lock_write_fetch.ts.out",
  exit_code: 0,
});

itest!(lock_check_ok {
  args: "run --lock=lock_check_ok.json http://127.0.0.1:4545/cli/tests/003_relative_import.ts",
  output: "003_relative_import.ts.out",
  http_server: true,
});

// TODO(ry) Re-enable flaky test https://github.com/denoland/deno/issues/4049
itest_ignore!(lock_check_ok2 {
  args: "run 019_media_types.ts --lock=lock_check_ok2.json",
  output: "019_media_types.ts.out",
  http_server: true,
});

itest!(lock_check_err {
  args: "run --lock=lock_check_err.json http://127.0.0.1:4545/cli/tests/003_relative_import.ts",
  output: "lock_check_err.out",
  exit_code: 10,
  http_server: true,
});

// TODO(ry) Re-enable flaky test https://github.com/denoland/deno/issues/4049
itest_ignore!(lock_check_err2 {
  args: "run --lock=lock_check_err2.json 019_media_types.ts",
  output: "lock_check_err2.out",
  exit_code: 10,
  http_server: true,
});

itest!(async_error {
  exit_code: 1,
  args: "run --reload async_error.ts",
  output: "async_error.ts.out",
});

itest!(bundle {
  args: "bundle subdir/mod1.ts",
  output: "bundle.test.out",
});

itest!(fmt_stdin {
  args: "fmt -",
  input: Some("const a = 1\n"),
  output_str: Some("const a = 1;\n"),
});

itest!(fmt_stdin_check_formatted {
  args: "fmt --check -",
  input: Some("const a = 1;\n"),
  output_str: Some(""),
});

itest!(fmt_stdin_check_not_formatted {
  args: "fmt --check -",
  input: Some("const a = 1\n"),
  output_str: Some("Not formatted stdin\n"),
});

itest!(circular1 {
  args: "run --reload circular1.js",
  output: "circular1.js.out",
});

itest!(config {
  args: "run --reload --config config.tsconfig.json config.ts",
  exit_code: 1,
  output: "config.ts.out",
});

itest!(error_001 {
  args: "run --reload error_001.ts",
  exit_code: 1,
  output: "error_001.ts.out",
});

itest!(error_002 {
  args: "run --reload error_002.ts",
  exit_code: 1,
  output: "error_002.ts.out",
});

itest!(error_003_typescript {
  args: "run --reload error_003_typescript.ts",
  exit_code: 1,
  output: "error_003_typescript.ts.out",
});

// Supposing that we've already attempted to run error_003_typescript.ts
// we want to make sure that JS wasn't emitted. Running again without reload flag
// should result in the same output.
// https://github.com/denoland/deno/issues/2436
itest!(error_003_typescript2 {
  args: "run error_003_typescript.ts",
  exit_code: 1,
  output: "error_003_typescript.ts.out",
});

itest!(error_004_missing_module {
  args: "run --reload error_004_missing_module.ts",
  exit_code: 1,
  output: "error_004_missing_module.ts.out",
});

itest!(error_005_missing_dynamic_import {
  args: "run --reload --allow-read error_005_missing_dynamic_import.ts",
  exit_code: 1,
  output: "error_005_missing_dynamic_import.ts.out",
});

itest!(error_006_import_ext_failure {
  args: "run --reload error_006_import_ext_failure.ts",
  exit_code: 1,
  output: "error_006_import_ext_failure.ts.out",
});

itest!(error_007_any {
  args: "run --reload error_007_any.ts",
  exit_code: 1,
  output: "error_007_any.ts.out",
});

itest!(error_008_checkjs {
  args: "run --reload error_008_checkjs.js",
  exit_code: 1,
  output: "error_008_checkjs.js.out",
});

itest!(error_011_bad_module_specifier {
  args: "run --reload error_011_bad_module_specifier.ts",
  exit_code: 1,
  output: "error_011_bad_module_specifier.ts.out",
});

itest!(error_012_bad_dynamic_import_specifier {
  args: "run --reload error_012_bad_dynamic_import_specifier.ts",
  exit_code: 1,
  output: "error_012_bad_dynamic_import_specifier.ts.out",
});

itest!(error_013_missing_script {
  args: "run --reload missing_file_name",
  exit_code: 1,
  output: "error_013_missing_script.out",
});

itest!(error_014_catch_dynamic_import_error {
  args: "run  --reload --allow-read error_014_catch_dynamic_import_error.js",
  output: "error_014_catch_dynamic_import_error.js.out",
});

itest!(error_015_dynamic_import_permissions {
  args: "run --reload error_015_dynamic_import_permissions.js",
  output: "error_015_dynamic_import_permissions.out",
  exit_code: 1,
  http_server: true,
});

// We have an allow-net flag but not allow-read, it should still result in error.
itest!(error_016_dynamic_import_permissions2 {
  args: "run --reload --allow-net error_016_dynamic_import_permissions2.js",
  output: "error_016_dynamic_import_permissions2.out",
  exit_code: 1,
  http_server: true,
});

itest!(error_017_hide_long_source_ts {
  args: "run --reload error_017_hide_long_source_ts.ts",
  output: "error_017_hide_long_source_ts.ts.out",
  exit_code: 1,
});

itest!(error_018_hide_long_source_js {
  args: "run error_018_hide_long_source_js.js",
  output: "error_018_hide_long_source_js.js.out",
  exit_code: 1,
});

itest!(error_019_stack_function {
  args: "run error_019_stack_function.ts",
  output: "error_019_stack_function.ts.out",
  exit_code: 1,
});

itest!(error_020_stack_constructor {
  args: "run error_020_stack_constructor.ts",
  output: "error_020_stack_constructor.ts.out",
  exit_code: 1,
});

itest!(error_021_stack_method {
  args: "run error_021_stack_method.ts",
  output: "error_021_stack_method.ts.out",
  exit_code: 1,
});

itest!(error_022_stack_custom_error {
  args: "run error_022_stack_custom_error.ts",
  output: "error_022_stack_custom_error.ts.out",
  exit_code: 1,
});

itest!(error_023_stack_async {
  args: "run error_023_stack_async.ts",
  output: "error_023_stack_async.ts.out",
  exit_code: 1,
});

itest!(error_024_stack_promise_all {
  args: "run error_024_stack_promise_all.ts",
  output: "error_024_stack_promise_all.ts.out",
  exit_code: 1,
});

itest!(error_025_tab_indent {
  args: "run error_025_tab_indent",
  output: "error_025_tab_indent.out",
  exit_code: 1,
});

itest!(error_syntax {
  args: "run --reload error_syntax.js",
  exit_code: 1,
  output: "error_syntax.js.out",
});

itest!(error_syntax_empty_trailing_line {
  args: "run --reload error_syntax_empty_trailing_line.mjs",
  exit_code: 1,
  output: "error_syntax_empty_trailing_line.mjs.out",
});

itest!(error_type_definitions {
  args: "run --reload error_type_definitions.ts",
  exit_code: 1,
  output: "error_type_definitions.ts.out",
});

itest!(error_local_static_import_from_remote_ts {
  args: "run --reload http://localhost:4545/cli/tests/error_local_static_import_from_remote.ts",
  exit_code: 1,
  http_server: true,
  output: "error_local_static_import_from_remote.ts.out",
});

itest!(error_local_static_import_from_remote_js {
  args: "run --reload http://localhost:4545/cli/tests/error_local_static_import_from_remote.js",
  exit_code: 1,
  http_server: true,
  output: "error_local_static_import_from_remote.js.out",
});

itest!(exit_error42 {
  exit_code: 42,
  args: "run --quiet --reload exit_error42.ts",
  output: "exit_error42.ts.out",
});

itest!(https_import {
  args: "run --quiet --reload https_import.ts",
  output: "https_import.ts.out",
});

itest!(if_main {
  args: "run --quiet --reload if_main.ts",
  output: "if_main.ts.out",
});

itest!(import_meta {
  args: "run --quiet --reload import_meta.ts",
  output: "import_meta.ts.out",
});

itest!(lib_ref {
  args: "run --quiet --unstable --reload lib_ref.ts",
  output: "lib_ref.ts.out",
});

itest!(lib_runtime_api {
  args: "run --quiet --unstable --reload lib_runtime_api.ts",
  output: "lib_runtime_api.ts.out",
});

itest!(seed_random {
  args: "run --seed=100 seed_random.js",

  output: "seed_random.js.out",
});

itest!(type_definitions {
  args: "run --reload type_definitions.ts",
  output: "type_definitions.ts.out",
});

itest!(type_directives_01 {
  args: "run --reload -L debug type_directives_01.ts",
  output: "type_directives_01.ts.out",
  http_server: true,
});

itest!(type_directives_02 {
  args: "run --reload -L debug type_directives_02.ts",
  output: "type_directives_02.ts.out",
});

itest!(type_directives_js_main {
  args: "run --reload -L debug type_directives_js_main.js",
  output: "type_directives_js_main.js.out",
  exit_code: 0,
});

itest!(type_directives_redirect {
  args: "run --reload type_directives_redirect.ts",
  output: "type_directives_redirect.ts.out",
  http_server: true,
});

<<<<<<< HEAD
itest!(ts_type_imports {
  args: "run --reload ts_type_imports.ts",
  output: "ts_type_imports.ts.out",
  exit_code: 1,
  http_server: true,
});

=======
>>>>>>> f9e45114
itest!(types {
  args: "types",
  output: "types.out",
});

itest!(unbuffered_stderr {
  args: "run --reload unbuffered_stderr.ts",
  output: "unbuffered_stderr.ts.out",
});

itest!(unbuffered_stdout {
  args: "run --quiet --reload unbuffered_stdout.ts",
  output: "unbuffered_stdout.ts.out",
});

// Cannot write the expression to evaluate as "console.log(typeof gc)"
// because itest! splits args on whitespace.
itest!(eval_v8_flags {
  args: "eval --v8-flags=--expose-gc console.log(typeof(gc))",
  output: "v8_flags.js.out",
});

itest!(run_v8_flags {
  args: "run --v8-flags=--expose-gc v8_flags.js",
  output: "v8_flags.js.out",
});

itest!(run_v8_help {
  args: "repl --v8-flags=--help",
  output: "v8_help.out",
});

itest!(unsupported_dynamic_import_scheme {
  args: "eval import('xxx:')",
  output: "unsupported_dynamic_import_scheme.out",
  exit_code: 1,
});

itest!(wasm {
  args: "run --quiet wasm.ts",
  output: "wasm.ts.out",
});

itest!(wasm_async {
  args: "run wasm_async.js",
  output: "wasm_async.out",
});

itest!(top_level_await {
  args: "run --allow-read top_level_await.js",
  output: "top_level_await.out",
});

itest!(top_level_await_ts {
  args: "run --quiet --allow-read top_level_await.ts",
  output: "top_level_await.out",
});

itest!(top_level_for_await {
  args: "run --quiet top_level_for_await.js",
  output: "top_level_for_await.out",
});

itest!(top_level_for_await_ts {
  args: "run --quiet top_level_for_await.ts",
  output: "top_level_for_await.out",
});

itest!(unstable_disabled {
  args: "run --reload unstable.ts",
  exit_code: 1,
  output: "unstable_disabled.out",
});

itest!(unstable_enabled {
  args: "run --quiet --reload --unstable unstable.ts",
  output: "unstable_enabled.out",
});

itest!(unstable_disabled_js {
  args: "run --reload unstable.js",
  output: "unstable_disabled_js.out",
});

itest!(unstable_enabled_js {
  args: "run --quiet --reload --unstable unstable.ts",
  output: "unstable_enabled_js.out",
});

itest!(_053_import_compression {
  args: "run --quiet --reload --allow-net 053_import_compression/main.ts",
  output: "053_import_compression.out",
  http_server: true,
});

itest!(cafile_url_imports {
  args: "run --quiet --reload --cert tls/RootCA.pem cafile_url_imports.ts",
  output: "cafile_url_imports.ts.out",
  http_server: true,
});

itest!(cafile_ts_fetch {
  args:
    "run --quiet --reload --allow-net --cert tls/RootCA.pem cafile_ts_fetch.ts",
  output: "cafile_ts_fetch.ts.out",
  http_server: true,
});

itest!(cafile_eval {
  args: "eval --cert tls/RootCA.pem fetch('https://localhost:5545/cli/tests/cafile_ts_fetch.ts.out').then(r=>r.text()).then(t=>console.log(t.trimEnd()))",
  output: "cafile_ts_fetch.ts.out",
  http_server: true,
});

itest_ignore!(cafile_info {
  args:
    "info --cert tls/RootCA.pem https://localhost:5545/cli/tests/cafile_info.ts",
  output: "cafile_info.ts.out",
  http_server: true,
});

itest!(disallow_http_from_https_js {
  args: "run --quiet --reload --cert tls/RootCA.pem https://localhost:5545/cli/tests/disallow_http_from_https.js",
  output: "disallow_http_from_https_js.out",
  http_server: true,
  exit_code: 1,
});

itest!(disallow_http_from_https_ts {
  args: "run --quiet --reload --cert tls/RootCA.pem https://localhost:5545/cli/tests/disallow_http_from_https.ts",
  output: "disallow_http_from_https_ts.out",
  http_server: true,
  exit_code: 1,
});

itest!(fix_js_import_js {
  args: "run --quiet --reload fix_js_import_js.ts",
  output: "fix_js_import_js.ts.out",
});

itest!(fix_js_imports {
  args: "run --quiet --reload fix_js_imports.ts",
  output: "fix_js_imports.ts.out",
});

itest!(proto_exploit {
  args: "run proto_exploit.js",
  output: "proto_exploit.js.out",
});

#[test]
fn cafile_fetch() {
  use url::Url;
  let g = util::http_server();
  let deno_dir = TempDir::new().expect("tempdir fail");
  let module_url =
    Url::parse("http://localhost:4545/cli/tests/cafile_url_imports.ts")
      .unwrap();
  let cafile = util::root_path().join("cli/tests/tls/RootCA.pem");
  let output = Command::new(util::deno_exe_path())
    .env("DENO_DIR", deno_dir.path())
    .current_dir(util::root_path())
    .arg("cache")
    .arg("--cert")
    .arg(cafile)
    .arg(module_url.to_string())
    .output()
    .expect("Failed to spawn script");
  assert!(output.status.success());
  let out = std::str::from_utf8(&output.stdout).unwrap();
  assert_eq!(out, "");
  drop(g);
}

#[test]
fn cafile_install_remote_module() {
  let g = util::http_server();
  let temp_dir = TempDir::new().expect("tempdir fail");
  let bin_dir = temp_dir.path().join("bin");
  std::fs::create_dir(&bin_dir).unwrap();
  let deno_dir = TempDir::new().expect("tempdir fail");
  let cafile = util::root_path().join("cli/tests/tls/RootCA.pem");

  let install_output = Command::new(util::deno_exe_path())
    .env("DENO_DIR", deno_dir.path())
    .current_dir(util::root_path())
    .arg("install")
    .arg("--cert")
    .arg(cafile)
    .arg("--root")
    .arg(temp_dir.path())
    .arg("-n")
    .arg("echo_test")
    .arg("https://localhost:5545/cli/tests/echo.ts")
    .output()
    .expect("Failed to spawn script");
  assert!(install_output.status.success());

  let mut echo_test_path = bin_dir.join("echo_test");
  if cfg!(windows) {
    echo_test_path = echo_test_path.with_extension("cmd");
  }
  assert!(echo_test_path.exists());

  let output = Command::new(echo_test_path)
    .current_dir(temp_dir.path())
    .arg("foo")
    .env("PATH", util::target_dir())
    .output()
    .expect("failed to spawn script");
  let stdout = std::str::from_utf8(&output.stdout).unwrap().trim();
  assert!(stdout.ends_with("foo"));

  drop(deno_dir);
  drop(temp_dir);
  drop(g)
}

#[test]
fn cafile_bundle_remote_exports() {
  let g = util::http_server();

  // First we have to generate a bundle of some remote module that has exports.
  let mod1 = "https://localhost:5545/cli/tests/subdir/mod1.ts";
  let cafile = util::root_path().join("cli/tests/tls/RootCA.pem");
  let t = TempDir::new().expect("tempdir fail");
  let bundle = t.path().join("mod1.bundle.js");
  let mut deno = util::deno_cmd()
    .current_dir(util::root_path())
    .arg("bundle")
    .arg("--cert")
    .arg(cafile)
    .arg(mod1)
    .arg(&bundle)
    .spawn()
    .expect("failed to spawn script");
  let status = deno.wait().expect("failed to wait for the child process");
  assert!(status.success());
  assert!(bundle.is_file());

  // Now we try to use that bundle from another module.
  let test = t.path().join("test.js");
  std::fs::write(
    &test,
    "
      import { printHello3 } from \"./mod1.bundle.js\";
      printHello3(); ",
  )
  .expect("error writing file");

  let output = util::deno_cmd()
    .current_dir(util::root_path())
    .arg("run")
    .arg(&test)
    .output()
    .expect("failed to spawn script");
  // check the output of the test.ts program.
  assert!(std::str::from_utf8(&output.stdout)
    .unwrap()
    .trim()
    .ends_with("Hello"));
  assert_eq!(output.stderr, b"");

  drop(g)
}

#[test]
fn test_permissions_with_allow() {
  for permission in &util::PERMISSION_VARIANTS {
    let (_, err) = util::run_and_collect_output(
      true,
      &format!("run --allow-{0} permission_test.ts {0}Required", permission),
      None,
      None,
      false,
    );
    assert!(!err.contains(util::PERMISSION_DENIED_PATTERN));
  }
}

#[test]
fn test_permissions_without_allow() {
  for permission in &util::PERMISSION_VARIANTS {
    let (_, err) = util::run_and_collect_output(
      false,
      &format!("run permission_test.ts {0}Required", permission),
      None,
      None,
      false,
    );
    assert!(err.contains(util::PERMISSION_DENIED_PATTERN));
  }
}

#[test]
fn test_permissions_rw_inside_project_dir() {
  const PERMISSION_VARIANTS: [&str; 2] = ["read", "write"];
  for permission in &PERMISSION_VARIANTS {
    let (_, err) = util::run_and_collect_output(
      true,
      &format!(
        "run --allow-{0}={1} complex_permissions_test.ts {0} {2} {2}",
        permission,
        util::root_path().into_os_string().into_string().unwrap(),
        "complex_permissions_test.ts"
      ),
      None,
      None,
      false,
    );
    assert!(!err.contains(util::PERMISSION_DENIED_PATTERN));
  }
}

#[test]
fn test_permissions_rw_outside_test_dir() {
  const PERMISSION_VARIANTS: [&str; 2] = ["read", "write"];
  for permission in &PERMISSION_VARIANTS {
    let (_, err) = util::run_and_collect_output(
      false,
      &format!(
        "run --allow-{0}={1} complex_permissions_test.ts {0} {2}",
        permission,
        util::root_path()
          .join("cli")
          .join("tests")
          .into_os_string()
          .into_string()
          .unwrap(),
        util::root_path()
          .join("Cargo.toml")
          .into_os_string()
          .into_string()
          .unwrap(),
      ),
      None,
      None,
      false,
    );
    assert!(err.contains(util::PERMISSION_DENIED_PATTERN));
  }
}

#[test]
fn test_permissions_rw_inside_test_dir() {
  const PERMISSION_VARIANTS: [&str; 2] = ["read", "write"];
  for permission in &PERMISSION_VARIANTS {
    let (_, err) = util::run_and_collect_output(
      true,
      &format!(
        "run --allow-{0}={1} complex_permissions_test.ts {0} {2}",
        permission,
        util::root_path()
          .join("cli")
          .join("tests")
          .into_os_string()
          .into_string()
          .unwrap(),
        "complex_permissions_test.ts"
      ),
      None,
      None,
      false,
    );
    assert!(!err.contains(util::PERMISSION_DENIED_PATTERN));
  }
}

#[test]
fn test_permissions_rw_outside_test_and_js_dir() {
  const PERMISSION_VARIANTS: [&str; 2] = ["read", "write"];
  let test_dir = util::root_path()
    .join("cli")
    .join("tests")
    .into_os_string()
    .into_string()
    .unwrap();
  let js_dir = util::root_path()
    .join("js")
    .into_os_string()
    .into_string()
    .unwrap();
  for permission in &PERMISSION_VARIANTS {
    let (_, err) = util::run_and_collect_output(
      false,
      &format!(
        "run --allow-{0}={1},{2} complex_permissions_test.ts {0} {3}",
        permission,
        test_dir,
        js_dir,
        util::root_path()
          .join("Cargo.toml")
          .into_os_string()
          .into_string()
          .unwrap(),
      ),
      None,
      None,
      false,
    );
    assert!(err.contains(util::PERMISSION_DENIED_PATTERN));
  }
}

#[test]
fn test_permissions_rw_inside_test_and_js_dir() {
  const PERMISSION_VARIANTS: [&str; 2] = ["read", "write"];
  let test_dir = util::root_path()
    .join("cli")
    .join("tests")
    .into_os_string()
    .into_string()
    .unwrap();
  let js_dir = util::root_path()
    .join("js")
    .into_os_string()
    .into_string()
    .unwrap();
  for permission in &PERMISSION_VARIANTS {
    let (_, err) = util::run_and_collect_output(
      true,
      &format!(
        "run --allow-{0}={1},{2} complex_permissions_test.ts {0} {3}",
        permission, test_dir, js_dir, "complex_permissions_test.ts"
      ),
      None,
      None,
      false,
    );
    assert!(!err.contains(util::PERMISSION_DENIED_PATTERN));
  }
}

#[test]
fn test_permissions_rw_relative() {
  const PERMISSION_VARIANTS: [&str; 2] = ["read", "write"];
  for permission in &PERMISSION_VARIANTS {
    let (_, err) = util::run_and_collect_output(
      true,
      &format!(
				"run --allow-{0}=. complex_permissions_test.ts {0} complex_permissions_test.ts",
				permission
			),
      None,
      None,
      false,
    );
    assert!(!err.contains(util::PERMISSION_DENIED_PATTERN));
  }
}

#[test]
fn test_permissions_rw_no_prefix() {
  const PERMISSION_VARIANTS: [&str; 2] = ["read", "write"];
  for permission in &PERMISSION_VARIANTS {
    let (_, err) = util::run_and_collect_output(
      true,
			&format!(
				"run --allow-{0}=tls/../ complex_permissions_test.ts {0} complex_permissions_test.ts",
				permission
			),
			None,
			None,
			false,
		);
    assert!(!err.contains(util::PERMISSION_DENIED_PATTERN));
  }
}

#[test]
fn test_permissions_net_fetch_allow_localhost_4545() {
  let (_, err) = util::run_and_collect_output(
    true,
			"run --allow-net=localhost:4545 complex_permissions_test.ts netFetch http://localhost:4545/",
			None,
      None,
      true,
		);
  assert!(!err.contains(util::PERMISSION_DENIED_PATTERN));
}

#[test]
fn test_permissions_net_fetch_allow_deno_land() {
  let (_, err) = util::run_and_collect_output(
    false,
			"run --allow-net=deno.land complex_permissions_test.ts netFetch http://localhost:4545/",
			None,
			None,
			true,
		);
  assert!(err.contains(util::PERMISSION_DENIED_PATTERN));
}

#[test]
fn test_permissions_net_fetch_localhost_4545_fail() {
  let (_, err) = util::run_and_collect_output(
    false,
			"run --allow-net=localhost:4545 complex_permissions_test.ts netFetch http://localhost:4546/",
			None,
			None,
			true,
		);
  assert!(err.contains(util::PERMISSION_DENIED_PATTERN));
}

#[test]
fn test_permissions_net_fetch_localhost() {
  let (_, err) = util::run_and_collect_output(
    true,
			"run --allow-net=localhost complex_permissions_test.ts netFetch http://localhost:4545/ http://localhost:4546/ http://localhost:4547/",
			None,
			None,
			true,
		);
  assert!(!err.contains(util::PERMISSION_DENIED_PATTERN));
}

#[test]
fn test_permissions_net_connect_allow_localhost_ip_4555() {
  let (_, err) = util::run_and_collect_output(
    true,
			"run --allow-net=127.0.0.1:4545 complex_permissions_test.ts netConnect 127.0.0.1:4545",
			None,
			None,
			true,
		);
  assert!(!err.contains(util::PERMISSION_DENIED_PATTERN));
}

#[test]
fn test_permissions_net_connect_allow_deno_land() {
  let (_, err) = util::run_and_collect_output(
    false,
			"run --allow-net=deno.land complex_permissions_test.ts netConnect 127.0.0.1:4546",
			None,
			None,
			true,
		);
  assert!(err.contains(util::PERMISSION_DENIED_PATTERN));
}

#[test]
fn test_permissions_net_connect_allow_localhost_ip_4545_fail() {
  let (_, err) = util::run_and_collect_output(
    false,
			"run --allow-net=127.0.0.1:4545 complex_permissions_test.ts netConnect 127.0.0.1:4546",
			None,
			None,
			true,
		);
  assert!(err.contains(util::PERMISSION_DENIED_PATTERN));
}

#[test]
fn test_permissions_net_connect_allow_localhost_ip() {
  let (_, err) = util::run_and_collect_output(
    true,
			"run --allow-net=127.0.0.1 complex_permissions_test.ts netConnect 127.0.0.1:4545 127.0.0.1:4546 127.0.0.1:4547",
			None,
			None,
			true,
		);
  assert!(!err.contains(util::PERMISSION_DENIED_PATTERN));
}

#[test]
fn test_permissions_net_listen_allow_localhost_4555() {
  let (_, err) = util::run_and_collect_output(
    true,
			"run --allow-net=localhost:4558 complex_permissions_test.ts netListen localhost:4558",
			None,
			None,
			false,
		);
  assert!(!err.contains(util::PERMISSION_DENIED_PATTERN));
}

#[test]
fn test_permissions_net_listen_allow_deno_land() {
  let (_, err) = util::run_and_collect_output(
    false,
			"run --allow-net=deno.land complex_permissions_test.ts netListen localhost:4545",
			None,
			None,
			false,
		);
  assert!(err.contains(util::PERMISSION_DENIED_PATTERN));
}

#[test]
fn test_permissions_net_listen_allow_localhost_4555_fail() {
  let (_, err) = util::run_and_collect_output(
    false,
			"run --allow-net=localhost:4555 complex_permissions_test.ts netListen localhost:4556",
			None,
			None,
			false,
		);
  assert!(err.contains(util::PERMISSION_DENIED_PATTERN));
}

#[test]
fn test_permissions_net_listen_allow_localhost() {
  // Port 4600 is chosen to not colide with those used by tools/http_server.py
  let (_, err) = util::run_and_collect_output(
    true,
			"run --allow-net=localhost complex_permissions_test.ts netListen localhost:4600",
			None,
			None,
      false,
		);
  assert!(!err.contains(util::PERMISSION_DENIED_PATTERN));
}

fn extract_ws_url_from_stderr(
  stderr: &mut std::process::ChildStderr,
) -> url::Url {
  let mut stderr = std::io::BufReader::new(stderr);
  let mut stderr_first_line = String::from("");
  let _ = stderr.read_line(&mut stderr_first_line).unwrap();
  assert!(stderr_first_line.starts_with("Debugger listening on "));
  let v: Vec<_> = stderr_first_line.match_indices("ws:").collect();
  assert_eq!(v.len(), 1);
  let ws_url_index = v[0].0;
  let ws_url = &stderr_first_line[ws_url_index..];
  url::Url::parse(ws_url).unwrap()
}

#[tokio::test]
async fn inspector_connect() {
  let script = util::tests_path().join("inspector1.js");
  let mut child = util::deno_cmd()
    .arg("run")
    // Warning: each inspector test should be on its own port to avoid
    // conflicting with another inspector test.
    .arg("--inspect=127.0.0.1:9228")
    .arg(script)
    .stderr(std::process::Stdio::piped())
    .spawn()
    .unwrap();
  let ws_url = extract_ws_url_from_stderr(child.stderr.as_mut().unwrap());
  println!("ws_url {}", ws_url);
  // We use tokio_tungstenite as a websocket client because warp (which is
  // a dependency of Deno) uses it.
  let (_socket, response) = tokio_tungstenite::connect_async(ws_url)
    .await
    .expect("Can't connect");
  assert_eq!("101 Switching Protocols", response.status().to_string());
  child.kill().unwrap();
  child.wait().unwrap();
}

enum TestStep {
  StdOut(&'static str),
  WsRecv(&'static str),
  WsSend(&'static str),
}

#[tokio::test]
async fn inspector_break_on_first_line() {
  let script = util::tests_path().join("inspector2.js");
  let mut child = util::deno_cmd()
    .arg("run")
    // Warning: each inspector test should be on its own port to avoid
    // conflicting with another inspector test.
    .arg("--inspect-brk=127.0.0.1:9229")
    .arg(script)
    .stdout(std::process::Stdio::piped())
    .stderr(std::process::Stdio::piped())
    .spawn()
    .unwrap();

  let stderr = child.stderr.as_mut().unwrap();
  let ws_url = extract_ws_url_from_stderr(stderr);
  let (socket, response) = tokio_tungstenite::connect_async(ws_url)
    .await
    .expect("Can't connect");
  assert_eq!(response.status(), 101); // Switching protocols.

  let (mut socket_tx, socket_rx) = socket.split();
  let mut socket_rx =
    socket_rx.map(|msg| msg.unwrap().to_string()).filter(|msg| {
      let pass = !msg.starts_with(r#"{"method":"Debugger.scriptParsed","#);
      futures::future::ready(pass)
    });

  let stdout = child.stdout.as_mut().unwrap();
  let mut stdout_lines =
    std::io::BufReader::new(stdout).lines().map(|r| r.unwrap());

  use TestStep::*;
  let test_steps = vec![
    WsSend(r#"{"id":1,"method":"Runtime.enable"}"#),
    WsSend(r#"{"id":2,"method":"Debugger.enable"}"#),
    WsRecv(
      r#"{"method":"Runtime.executionContextCreated","params":{"context":{"id":1,"#,
    ),
    WsRecv(r#"{"id":1,"result":{}}"#),
    WsRecv(r#"{"id":2,"result":{"debuggerId":"#),
    WsSend(r#"{"id":3,"method":"Runtime.runIfWaitingForDebugger"}"#),
    WsRecv(r#"{"id":3,"result":{}}"#),
    WsRecv(r#"{"method":"Debugger.paused","#),
    WsSend(
      r#"{"id":4,"method":"Runtime.evaluate","params":{"expression":"Deno.core.print(\"hello from the inspector\\n\")","contextId":1,"includeCommandLineAPI":true,"silent":false,"returnByValue":true}}"#,
    ),
    WsRecv(r#"{"id":4,"result":{"result":{"type":"undefined"}}}"#),
    StdOut("hello from the inspector"),
    WsSend(r#"{"id":5,"method":"Debugger.resume"}"#),
    WsRecv(r#"{"id":5,"result":{}}"#),
    StdOut("hello from the script"),
  ];

  for step in test_steps {
    match step {
      StdOut(s) => assert_eq!(&stdout_lines.next().unwrap(), s),
      WsRecv(s) => assert!(socket_rx.next().await.unwrap().starts_with(s)),
      WsSend(s) => socket_tx.send(s.into()).await.unwrap(),
    }
  }

  child.kill().unwrap();
  child.wait().unwrap();
}

#[tokio::test]
async fn inspector_pause() {
  let script = util::tests_path().join("inspector1.js");
  let mut child = util::deno_cmd()
    .arg("run")
    // Warning: each inspector test should be on its own port to avoid
    // conflicting with another inspector test.
    .arg("--inspect=127.0.0.1:9230")
    .arg(script)
    .stderr(std::process::Stdio::piped())
    .spawn()
    .unwrap();
  let ws_url = extract_ws_url_from_stderr(child.stderr.as_mut().unwrap());
  // We use tokio_tungstenite as a websocket client because warp (which is
  // a dependency of Deno) uses it.
  let (mut socket, _) = tokio_tungstenite::connect_async(ws_url)
    .await
    .expect("Can't connect");

  /// Returns the next websocket message as a string ignoring
  /// Debugger.scriptParsed messages.
  async fn ws_read_msg(
    socket: &mut tokio_tungstenite::WebSocketStream<tokio::net::TcpStream>,
  ) -> String {
    use futures::stream::StreamExt;
    while let Some(msg) = socket.next().await {
      let msg = msg.unwrap().to_string();
      assert!(!msg.contains("error"));
      if !msg.contains("Debugger.scriptParsed") {
        return msg;
      }
    }
    unreachable!()
  }

  socket
    .send(r#"{"id":6,"method":"Debugger.enable"}"#.into())
    .await
    .unwrap();

  let msg = ws_read_msg(&mut socket).await;
  println!("response msg 1 {}", msg);
  assert!(msg.starts_with(r#"{"id":6,"result":{"debuggerId":"#));

  socket
    .send(r#"{"id":31,"method":"Debugger.pause"}"#.into())
    .await
    .unwrap();

  let msg = ws_read_msg(&mut socket).await;
  println!("response msg 2 {}", msg);
  assert_eq!(msg, r#"{"id":31,"result":{}}"#);

  child.kill().unwrap();
}

#[tokio::test]
async fn inspector_port_collision() {
  let script = util::tests_path().join("inspector1.js");
  let mut child1 = util::deno_cmd()
    .arg("run")
    .arg("--inspect=127.0.0.1:9231")
    .arg(script.clone())
    .stderr(std::process::Stdio::piped())
    .spawn()
    .unwrap();
  let ws_url_1 = extract_ws_url_from_stderr(child1.stderr.as_mut().unwrap());
  println!("ws_url {}", ws_url_1);

  let mut child2 = util::deno_cmd()
    .arg("run")
    .arg("--inspect=127.0.0.1:9231")
    .arg(script)
    .stderr(std::process::Stdio::piped())
    .spawn()
    .unwrap();

  use std::io::Read;
  let mut stderr_str_2 = String::new();
  child2
    .stderr
    .as_mut()
    .unwrap()
    .read_to_string(&mut stderr_str_2)
    .unwrap();
  assert!(stderr_str_2.contains("Cannot start inspector server"));

  child1.kill().unwrap();
  child1.wait().unwrap();
  child2.wait().unwrap();
}

#[tokio::test]
async fn inspector_does_not_hang() {
  let script = util::tests_path().join("inspector3.js");
  let mut child = util::deno_cmd()
    .arg("run")
    // Warning: each inspector test should be on its own port to avoid
    // conflicting with another inspector test.
    .arg("--inspect-brk=127.0.0.1:9232")
    .env("NO_COLOR", "1")
    .arg(script)
    .stdout(std::process::Stdio::piped())
    .stderr(std::process::Stdio::piped())
    .spawn()
    .unwrap();

  let stderr = child.stderr.as_mut().unwrap();
  let ws_url = extract_ws_url_from_stderr(stderr);
  let (socket, response) = tokio_tungstenite::connect_async(ws_url)
    .await
    .expect("Can't connect");
  assert_eq!(response.status(), 101); // Switching protocols.

  let (mut socket_tx, socket_rx) = socket.split();
  let mut socket_rx =
    socket_rx.map(|msg| msg.unwrap().to_string()).filter(|msg| {
      let pass = !msg.starts_with(r#"{"method":"Debugger.scriptParsed","#);
      futures::future::ready(pass)
    });

  let stdout = child.stdout.as_mut().unwrap();
  let mut stdout_lines =
    std::io::BufReader::new(stdout).lines().map(|r| r.unwrap());

  use TestStep::*;
  let test_steps = vec![
    WsSend(r#"{"id":1,"method":"Runtime.enable"}"#),
    WsSend(r#"{"id":2,"method":"Debugger.enable"}"#),
    WsRecv(
      r#"{"method":"Runtime.executionContextCreated","params":{"context":{"id":1,"#,
    ),
    WsRecv(r#"{"id":1,"result":{}}"#),
    WsRecv(r#"{"id":2,"result":{"debuggerId":"#),
    WsSend(r#"{"id":3,"method":"Runtime.runIfWaitingForDebugger"}"#),
    WsRecv(r#"{"id":3,"result":{}}"#),
    WsRecv(r#"{"method":"Debugger.paused","#),
    WsSend(r#"{"id":4,"method":"Debugger.resume"}"#),
    WsRecv(r#"{"id":4,"result":{}}"#),
    WsRecv(r#"{"method":"Debugger.resumed","params":{}}"#),
  ];

  for step in test_steps {
    match step {
      WsRecv(s) => assert!(socket_rx.next().await.unwrap().starts_with(s)),
      WsSend(s) => socket_tx.send(s.into()).await.unwrap(),
      _ => unreachable!(),
    }
  }

  for i in 0..128u32 {
    let request_id = i + 10;
    // Expect the number {i} on stdout.
    let s = format!("{}", i);
    assert_eq!(stdout_lines.next().unwrap(), s);
    // Expect hitting the `debugger` statement.
    let s = r#"{"method":"Debugger.paused","#;
    assert!(socket_rx.next().await.unwrap().starts_with(s));
    // Send the 'Debugger.resume' request.
    let s = format!(r#"{{"id":{},"method":"Debugger.resume"}}"#, request_id);
    socket_tx.send(s.into()).await.unwrap();
    // Expect confirmation of the 'Debugger.resume' request.
    let s = format!(r#"{{"id":{},"result":{{}}}}"#, request_id);
    assert_eq!(socket_rx.next().await.unwrap(), s);
    let s = r#"{"method":"Debugger.resumed","params":{}}"#;
    assert_eq!(socket_rx.next().await.unwrap(), s);
  }

  // Check that we can gracefully close the websocket connection.
  socket_tx.close().await.unwrap();
  socket_rx.for_each(|_| async {}).await;

  assert_eq!(&stdout_lines.next().unwrap(), "done");
  assert!(child.wait().unwrap().success());
}

#[tokio::test]
async fn inspector_without_brk_runs_code() {
  let script = util::tests_path().join("inspector4.js");
  let mut child = util::deno_cmd()
    .arg("run")
    // Warning: each inspector test should be on its own port to avoid
    // conflicting with another inspector test.
    .arg("--inspect=127.0.0.1:9233")
    .arg(script)
    .stdout(std::process::Stdio::piped())
    .stderr(std::process::Stdio::piped())
    .spawn()
    .unwrap();
  extract_ws_url_from_stderr(child.stderr.as_mut().unwrap());

  // Check that inspector actually runs code without waiting for inspector
  // connection
  let mut stdout = std::io::BufReader::new(child.stdout.as_mut().unwrap());
  let mut stdout_first_line = String::from("");
  let _ = stdout.read_line(&mut stdout_first_line).unwrap();
  assert_eq!(stdout_first_line, "hello\n");

  child.kill().unwrap();
}

#[test]
fn exec_path() {
  let output = util::deno_cmd()
    .current_dir(util::root_path())
    .arg("run")
    .arg("--allow-read")
    .arg("cli/tests/exec_path.ts")
    .stdout(std::process::Stdio::piped())
    .spawn()
    .unwrap()
    .wait_with_output()
    .unwrap();
  assert!(output.status.success());
  let stdout_str = std::str::from_utf8(&output.stdout).unwrap().trim();
  let actual =
    std::fs::canonicalize(&std::path::Path::new(stdout_str)).unwrap();
  let expected = std::fs::canonicalize(util::deno_exe_path()).unwrap();
  assert_eq!(expected, actual);
}

mod util {
  use os_pipe::pipe;
  use regex::Regex;
  use std::io::Read;
  use std::io::Write;
  use std::path::PathBuf;
  use std::process::Child;
  use std::process::Command;
  use std::process::Output;
  use std::process::Stdio;
  use std::sync::Mutex;
  use std::sync::MutexGuard;
  use tempfile::TempDir;

  pub const PERMISSION_VARIANTS: [&str; 5] =
    ["read", "write", "env", "net", "run"];
  pub const PERMISSION_DENIED_PATTERN: &str = "PermissionDenied";

  lazy_static! {
    static ref DENO_DIR: TempDir = { TempDir::new().expect("tempdir fail") };

    // STRIP_ANSI_RE and strip_ansi_codes are lifted from the "console" crate.
    // Copyright 2017 Armin Ronacher <armin.ronacher@active-4.com>. MIT License.
    static ref STRIP_ANSI_RE: Regex = Regex::new(
            r"[\x1b\x9b][\[()#;?]*(?:[0-9]{1,4}(?:;[0-9]{0,4})*)?[0-9A-PRZcf-nqry=><]"
    ).unwrap();

    static ref GUARD: Mutex<()> = Mutex::new(());
  }

  pub fn root_path() -> PathBuf {
    PathBuf::from(concat!(env!("CARGO_MANIFEST_DIR"), "/.."))
  }

  pub fn tests_path() -> PathBuf {
    root_path().join("cli").join("tests")
  }

  pub fn target_dir() -> PathBuf {
    let current_exe = std::env::current_exe().unwrap();
    let target_dir = current_exe.parent().unwrap().parent().unwrap();
    println!("target_dir {}", target_dir.display());
    target_dir.into()
  }

  pub fn deno_exe_path() -> PathBuf {
    // Something like /Users/rld/src/deno/target/debug/deps/deno
    let mut p = target_dir().join("deno");
    if cfg!(windows) {
      p.set_extension("exe");
    }
    p
  }

  pub struct HttpServerGuard<'a> {
    #[allow(dead_code)]
    g: MutexGuard<'a, ()>,
    child: Child,
  }

  impl<'a> Drop for HttpServerGuard<'a> {
    fn drop(&mut self) {
      match self.child.try_wait() {
        Ok(None) => {
          self.child.kill().expect("failed to kill http_server.py");
        }
        Ok(Some(status)) => {
          panic!("http_server.py exited unexpectedly {}", status)
        }
        Err(e) => panic!("http_server.py err {}", e),
      }
    }
  }

  /// Starts tools/http_server.py when the returned guard is dropped, the server
  /// will be killed.
  pub fn http_server<'a>() -> HttpServerGuard<'a> {
    // TODO(bartlomieju) Allow tests to use the http server in parallel.
    let g = GUARD.lock().unwrap();

    println!("tools/http_server.py starting...");
    let mut child = Command::new("python")
      .current_dir(root_path())
      .args(&["-u", "tools/http_server.py"])
      .stdout(Stdio::piped())
      .spawn()
      .expect("failed to execute child");

    let stdout = child.stdout.as_mut().unwrap();
    use std::io::{BufRead, BufReader};
    let lines = BufReader::new(stdout).lines();
    // Wait for "ready" on stdout. See tools/http_server.py
    for maybe_line in lines {
      if let Ok(line) = maybe_line {
        if line.starts_with("ready") {
          break;
        }
      } else {
        panic!(maybe_line.unwrap_err());
      }
    }

    HttpServerGuard { child, g }
  }

  /// Helper function to strip ansi codes.
  pub fn strip_ansi_codes(s: &str) -> std::borrow::Cow<str> {
    STRIP_ANSI_RE.replace_all(s, "")
  }

  pub fn run_and_collect_output(
    expect_success: bool,
    args: &str,
    input: Option<Vec<&str>>,
    envs: Option<Vec<(String, String)>>,
    need_http_server: bool,
  ) -> (String, String) {
    let mut deno_process_builder = deno_cmd();
    deno_process_builder
      .args(args.split_whitespace())
      .current_dir(&tests_path())
      .stdin(Stdio::piped())
      .stdout(Stdio::piped())
      .stderr(Stdio::piped());
    if let Some(envs) = envs {
      deno_process_builder.envs(envs);
    }
    let http_guard = if need_http_server {
      Some(http_server())
    } else {
      None
    };
    let mut deno = deno_process_builder
      .spawn()
      .expect("failed to spawn script");
    if let Some(lines) = input {
      let stdin = deno.stdin.as_mut().expect("failed to get stdin");
      stdin
        .write_all(lines.join("\n").as_bytes())
        .expect("failed to write to stdin");
    }
    let Output {
      stdout,
      stderr,
      status,
    } = deno.wait_with_output().expect("failed to wait on child");
    drop(http_guard);
    let stdout = String::from_utf8(stdout).unwrap();
    let stderr = String::from_utf8(stderr).unwrap();
    if expect_success != status.success() {
      eprintln!("stdout: <<<{}>>>", stdout);
      eprintln!("stderr: <<<{}>>>", stderr);
      panic!("Unexpected exit code: {:?}", status.code());
    }
    (stdout, stderr)
  }

  pub fn deno_cmd() -> Command {
    let e = deno_exe_path();
    assert!(e.exists());
    let mut c = Command::new(e);
    c.env("DENO_DIR", DENO_DIR.path());
    c
  }

  pub fn run_python_script(script: &str) {
    let output = Command::new("python")
      .env("DENO_DIR", DENO_DIR.path())
      .current_dir(root_path())
      .arg(script)
      .arg(format!("--build-dir={}", target_dir().display()))
      .arg(format!("--executable={}", deno_exe_path().display()))
      .output()
      .expect("failed to spawn script");
    if !output.status.success() {
      let stdout = String::from_utf8(output.stdout).unwrap();
      let stderr = String::from_utf8(output.stderr).unwrap();
      panic!(
        "{} executed with failing error code\n{}{}",
        script, stdout, stderr
      );
    }
  }

  #[derive(Debug, Default)]
  pub struct CheckOutputIntegrationTest {
    pub args: &'static str,
    pub output: &'static str,
    pub input: Option<&'static str>,
    pub output_str: Option<&'static str>,
    pub exit_code: i32,
    pub http_server: bool,
  }

  impl CheckOutputIntegrationTest {
    pub fn run(&self) {
      let args = self.args.split_whitespace();
      let root = root_path();
      let deno_exe = deno_exe_path();
      println!("root path {}", root.display());
      println!("deno_exe path {}", deno_exe.display());

      let http_server_guard = if self.http_server {
        Some(http_server())
      } else {
        None
      };

      let (mut reader, writer) = pipe().unwrap();
      let tests_dir = root.join("cli").join("tests");
      let mut command = deno_cmd();
      command.args(args);
      command.current_dir(&tests_dir);
      command.stdin(Stdio::piped());
      let writer_clone = writer.try_clone().unwrap();
      command.stderr(writer_clone);
      command.stdout(writer);

      let mut process = command.spawn().expect("failed to execute process");

      if let Some(input) = self.input {
        let mut p_stdin = process.stdin.take().unwrap();
        write!(p_stdin, "{}", input).unwrap();
      }

      // Very important when using pipes: This parent process is still
      // holding its copies of the write ends, and we have to close them
      // before we read, otherwise the read end will never report EOF. The
      // Command object owns the writers now, and dropping it closes them.
      drop(command);

      let mut actual = String::new();
      reader.read_to_string(&mut actual).unwrap();

      let status = process.wait().expect("failed to finish process");
      let exit_code = status.code().unwrap();

      drop(http_server_guard);

      actual = strip_ansi_codes(&actual).to_string();

      if self.exit_code != exit_code {
        println!("OUTPUT\n{}\nOUTPUT", actual);
        panic!(
          "bad exit code, expected: {:?}, actual: {:?}",
          self.exit_code, exit_code
        );
      }

      let expected = if let Some(s) = self.output_str {
        s.to_owned()
      } else {
        let output_path = tests_dir.join(self.output);
        println!("output path {}", output_path.display());
        std::fs::read_to_string(output_path).expect("cannot read output")
      };

      if !wildcard_match(&expected, &actual) {
        println!("OUTPUT\n{}\nOUTPUT", actual);
        println!("EXPECTED\n{}\nEXPECTED", expected);
        panic!("pattern match failed");
      }
    }
  }

  fn wildcard_match(pattern: &str, s: &str) -> bool {
    pattern_match(pattern, s, "[WILDCARD]")
  }

  pub fn pattern_match(pattern: &str, s: &str, wildcard: &str) -> bool {
    // Normalize line endings
    let s = s.replace("\r\n", "\n");
    let pattern = pattern.replace("\r\n", "\n");

    if pattern == wildcard {
      return true;
    }

    let parts = pattern.split(wildcard).collect::<Vec<&str>>();
    if parts.len() == 1 {
      return pattern == s;
    }

    if !s.starts_with(parts[0]) {
      return false;
    }

    let mut t = s.split_at(parts[0].len());

    for (i, part) in parts.iter().enumerate() {
      if i == 0 {
        continue;
      }
      dbg!(part, i);
      if i == parts.len() - 1 && (*part == "" || *part == "\n") {
        dbg!("exit 1 true", i);
        return true;
      }
      if let Some(found) = t.1.find(*part) {
        dbg!("found ", found);
        t = t.1.split_at(found + part.len());
      } else {
        dbg!("exit false ", i);
        return false;
      }
    }

    dbg!("end ", t.1.len());
    t.1.is_empty()
  }

  #[test]
  fn test_wildcard_match() {
    let fixtures = vec![
      ("foobarbaz", "foobarbaz", true),
      ("[WILDCARD]", "foobarbaz", true),
      ("foobar", "foobarbaz", false),
      ("foo[WILDCARD]baz", "foobarbaz", true),
      ("foo[WILDCARD]baz", "foobazbar", false),
      ("foo[WILDCARD]baz[WILDCARD]qux", "foobarbazqatqux", true),
      ("foo[WILDCARD]", "foobar", true),
      ("foo[WILDCARD]baz[WILDCARD]", "foobarbazqat", true),
      // check with different line endings
      ("foo[WILDCARD]\nbaz[WILDCARD]\n", "foobar\nbazqat\n", true),
      (
        "foo[WILDCARD]\nbaz[WILDCARD]\n",
        "foobar\r\nbazqat\r\n",
        true,
      ),
      (
        "foo[WILDCARD]\r\nbaz[WILDCARD]\n",
        "foobar\nbazqat\r\n",
        true,
      ),
      (
        "foo[WILDCARD]\r\nbaz[WILDCARD]\r\n",
        "foobar\nbazqat\n",
        true,
      ),
      (
        "foo[WILDCARD]\r\nbaz[WILDCARD]\r\n",
        "foobar\r\nbazqat\r\n",
        true,
      ),
    ];

    // Iterate through the fixture lists, testing each one
    for (pattern, string, expected) in fixtures {
      let actual = wildcard_match(pattern, string);
      dbg!(pattern, string, expected);
      assert_eq!(actual, expected);
    }
  }
}<|MERGE_RESOLUTION|>--- conflicted
+++ resolved
@@ -1571,7 +1571,6 @@
   http_server: true,
 });
 
-<<<<<<< HEAD
 itest!(ts_type_imports {
   args: "run --reload ts_type_imports.ts",
   output: "ts_type_imports.ts.out",
@@ -1579,8 +1578,6 @@
   http_server: true,
 });
 
-=======
->>>>>>> f9e45114
 itest!(types {
   args: "types",
   output: "types.out",
