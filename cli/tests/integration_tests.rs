--- conflicted
+++ resolved
@@ -5162,252 +5162,6 @@
   assert!(!status.success());
 }
 
-<<<<<<< HEAD
-=======
-fn concat_bundle(
-  files: Vec<(PathBuf, String)>,
-  bundle_path: &Path,
-  init: String,
-) -> String {
-  let bundle_url = url::Url::from_file_path(bundle_path).unwrap().to_string();
-
-  let mut bundle = init.clone();
-  let mut bundle_line_count = init.lines().count() as u32;
-  let mut source_map = sourcemap::SourceMapBuilder::new(Some(&bundle_url));
-
-  // In classic workers, `importScripts()` performs an actual import.
-  // However, we don't implement that function in Deno as we want to enforce
-  // the use of ES6 modules.
-  // To work around this, we:
-  // 1. Define `importScripts()` as a no-op (code below)
-  // 2. Capture its parameter from the source code and add it to the list of
-  // files to concatenate. (see `web_platform_tests()`)
-  bundle.push_str("function importScripts() {}\n");
-  bundle_line_count += 1;
-
-  for (path, text) in files {
-    let path = std::fs::canonicalize(path).unwrap();
-    let url = url::Url::from_file_path(path).unwrap().to_string();
-    let src_id = source_map.add_source(&url);
-    source_map.set_source_contents(src_id, Some(&text));
-
-    for (line_index, line) in text.lines().enumerate() {
-      bundle.push_str(line);
-      bundle.push('\n');
-      source_map.add_raw(
-        bundle_line_count,
-        0,
-        line_index as u32,
-        0,
-        Some(src_id),
-        None,
-      );
-
-      bundle_line_count += 1;
-    }
-    bundle.push('\n');
-    bundle_line_count += 1;
-  }
-
-  let mut source_map_buf: Vec<u8> = vec![];
-  source_map
-    .into_sourcemap()
-    .to_writer(&mut source_map_buf)
-    .unwrap();
-
-  bundle.push_str("//# sourceMappingURL=data:application/json;base64,");
-  let encoded_map = base64::encode(source_map_buf);
-  bundle.push_str(&encoded_map);
-
-  bundle
-}
-
-// TODO(lucacasonato): DRY with tsc_config.rs
-/// Convert a jsonc libraries `JsonValue` to a serde `Value`.
-fn jsonc_to_serde(j: jsonc_parser::JsonValue) -> serde_json::Value {
-  use jsonc_parser::JsonValue;
-  use serde_json::Value;
-  use std::str::FromStr;
-  match j {
-    JsonValue::Array(arr) => {
-      let vec = arr.into_iter().map(jsonc_to_serde).collect();
-      Value::Array(vec)
-    }
-    JsonValue::Boolean(bool) => Value::Bool(bool),
-    JsonValue::Null => Value::Null,
-    JsonValue::Number(num) => {
-      let number =
-        serde_json::Number::from_str(&num).expect("could not parse number");
-      Value::Number(number)
-    }
-    JsonValue::Object(obj) => {
-      let mut map = serde_json::map::Map::new();
-      for (key, json_value) in obj.into_iter() {
-        map.insert(key, jsonc_to_serde(json_value));
-      }
-      Value::Object(map)
-    }
-    JsonValue::String(str) => Value::String(str),
-  }
-}
-
-#[test]
-fn web_platform_tests() {
-  use deno_core::serde::Deserialize;
-
-  #[derive(Deserialize)]
-  #[serde(untagged)]
-  enum WptConfig {
-    Simple(String),
-    #[serde(rename_all = "camelCase")]
-    Options {
-      name: String,
-      expect_fail: Vec<String>,
-    },
-  }
-
-  let text =
-    std::fs::read_to_string(util::tests_path().join("wpt.jsonc")).unwrap();
-  let jsonc = jsonc_parser::parse_to_value(&text).unwrap().unwrap();
-  let config: std::collections::HashMap<String, Vec<WptConfig>> =
-    deno_core::serde_json::from_value(jsonc_to_serde(jsonc)).unwrap();
-
-  for (suite_name, includes) in config.into_iter() {
-    let suite_path = util::wpt_path().join(suite_name);
-    let dir = WalkDir::new(&suite_path)
-      .into_iter()
-      .filter_map(Result::ok)
-      .filter(|e| e.file_type().is_file())
-      .filter(|f| {
-        let filename = f.file_name().to_str().unwrap();
-        filename.ends_with(".any.js")
-          || filename.ends_with(".window.js")
-          || filename.ends_with(".worker.js")
-      })
-      .filter_map(|f| {
-        let path = f
-          .path()
-          .strip_prefix(&suite_path)
-          .unwrap()
-          .to_str()
-          .unwrap();
-        for cfg in &includes {
-          match cfg {
-            WptConfig::Simple(name) if path.starts_with(name) => {
-              return Some((f.path().to_owned(), vec![]))
-            }
-            WptConfig::Options { name, expect_fail }
-              if path.starts_with(name) =>
-            {
-              return Some((f.path().to_owned(), expect_fail.to_vec()))
-            }
-            _ => {}
-          }
-        }
-        None
-      });
-
-    let testharness_path = util::wpt_path().join("resources/testharness.js");
-    let testharness_text = std::fs::read_to_string(&testharness_path)
-      .unwrap()
-      .replace("output:true", "output:false");
-    let testharnessreporter_path =
-      util::tests_path().join("wpt_testharnessconsolereporter.js");
-    let testharnessreporter_text =
-      std::fs::read_to_string(&testharnessreporter_path).unwrap();
-
-    for (test_file_path, expect_fail) in dir {
-      let test_file_text = std::fs::read_to_string(&test_file_path).unwrap();
-      let imports: Vec<(PathBuf, String)> = test_file_text
-        .split('\n')
-        .into_iter()
-        .filter_map(|t| {
-          // Hack: we don't implement `importScripts()`, and instead capture the
-          // parameter in source code; see `concat_bundle()` for more details.
-          if let Some(rest_import_scripts) = t.strip_prefix("importScripts(\"")
-          {
-            if let Some(import_path) = rest_import_scripts.strip_suffix("\");")
-            {
-              // The code in `testharness.js` silences the test outputs.
-              if import_path != "/resources/testharness.js" {
-                return Some(import_path);
-              }
-            }
-          }
-          t.strip_prefix("// META: script=")
-        })
-        .map(|s| {
-          let s = if s == "/resources/WebIDLParser.js" {
-            "/resources/webidl2/lib/webidl2.js"
-          } else {
-            s
-          };
-          if s.starts_with('/') {
-            util::wpt_path().join(format!(".{}", s))
-          } else {
-            test_file_path.parent().unwrap().join(s)
-          }
-        })
-        .map(|path| {
-          let text = std::fs::read_to_string(&path).unwrap();
-          (path, text)
-        })
-        .collect();
-
-      let mut variants: Vec<&str> = test_file_text
-        .split('\n')
-        .into_iter()
-        .filter_map(|t| t.strip_prefix("// META: variant="))
-        .collect();
-
-      if variants.is_empty() {
-        variants.push("");
-      }
-
-      for variant in variants {
-        let mut files = Vec::with_capacity(3 + imports.len());
-        files.push((testharness_path.clone(), testharness_text.clone()));
-        files.push((
-          testharnessreporter_path.clone(),
-          testharnessreporter_text.clone(),
-        ));
-        files.extend(imports.clone());
-        files.push((test_file_path.clone(), test_file_text.clone()));
-
-        let mut file = tempfile::Builder::new()
-          .prefix("wpt-bundle-")
-          .suffix(".js")
-          .rand_bytes(5)
-          .tempfile()
-          .unwrap();
-
-        let bundle = concat_bundle(files, file.path(), "".to_string());
-        file.write_all(bundle.as_bytes()).unwrap();
-
-        let child = util::deno_cmd()
-          .current_dir(test_file_path.parent().unwrap())
-          .arg("run")
-          .arg("--location")
-          .arg(&format!("http://web-platform-tests/?{}", variant))
-          .arg("-A")
-          .arg(file.path())
-          .arg(deno_core::serde_json::to_string(&expect_fail).unwrap())
-          .arg("--quiet")
-          .stdin(std::process::Stdio::piped())
-          .spawn()
-          .unwrap();
-
-        let output = child.wait_with_output().unwrap();
-        if !output.status.success() {
-          file.keep().unwrap();
-        }
-        assert!(output.status.success());
-      }
-    }
-  }
-}
-
->>>>>>> 1f8b83ba
 #[tokio::test(flavor = "multi_thread", worker_threads = 2)]
 async fn test_resolve_dns() {
   use std::collections::BTreeMap;
