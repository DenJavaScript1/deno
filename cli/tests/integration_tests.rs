--- conflicted
+++ resolved
@@ -4880,7 +4880,45 @@
   assert!(recompile_output.status.success());
 }
 
-<<<<<<< HEAD
+#[test]
+fn standalone_runtime_flags() {
+  let dir = TempDir::new().expect("tempdir fail");
+  let exe = if cfg!(windows) {
+    dir.path().join("flags.exe")
+  } else {
+    dir.path().join("flags")
+  };
+  let output = util::deno_cmd()
+    .current_dir(util::root_path())
+    .arg("compile")
+    .arg("--unstable")
+    .arg("--allow-read")
+    .arg("--seed")
+    .arg("1")
+    .arg("--output")
+    .arg(&exe)
+    .arg("./cli/tests/standalone_runtime_flags.ts")
+    .stdout(std::process::Stdio::piped())
+    .spawn()
+    .unwrap()
+    .wait_with_output()
+    .unwrap();
+  assert!(output.status.success());
+  let output = Command::new(exe)
+    .stdout(std::process::Stdio::piped())
+    .stderr(std::process::Stdio::piped())
+    .spawn()
+    .unwrap()
+    .wait_with_output()
+    .unwrap();
+  assert!(!output.status.success());
+  let stdout_str = String::from_utf8(output.stdout).unwrap();
+  assert_eq!(util::strip_ansi_codes(&stdout_str), "0.147205063401058\n");
+  let stderr_str = String::from_utf8(output.stderr).unwrap();
+  assert!(util::strip_ansi_codes(&stderr_str)
+    .contains("PermissionDenied: write access"));
+}
+
 fn concat_bundle(files: Vec<(PathBuf, String)>, bundle_path: &Path) -> String {
   let bundle_url = url::Url::from_file_path(bundle_path).unwrap().to_string();
 
@@ -5047,43 +5085,4 @@
       assert!(output.status.success());
     }
   }
-=======
-#[test]
-fn standalone_runtime_flags() {
-  let dir = TempDir::new().expect("tempdir fail");
-  let exe = if cfg!(windows) {
-    dir.path().join("flags.exe")
-  } else {
-    dir.path().join("flags")
-  };
-  let output = util::deno_cmd()
-    .current_dir(util::root_path())
-    .arg("compile")
-    .arg("--unstable")
-    .arg("--allow-read")
-    .arg("--seed")
-    .arg("1")
-    .arg("--output")
-    .arg(&exe)
-    .arg("./cli/tests/standalone_runtime_flags.ts")
-    .stdout(std::process::Stdio::piped())
-    .spawn()
-    .unwrap()
-    .wait_with_output()
-    .unwrap();
-  assert!(output.status.success());
-  let output = Command::new(exe)
-    .stdout(std::process::Stdio::piped())
-    .stderr(std::process::Stdio::piped())
-    .spawn()
-    .unwrap()
-    .wait_with_output()
-    .unwrap();
-  assert!(!output.status.success());
-  let stdout_str = String::from_utf8(output.stdout).unwrap();
-  assert_eq!(util::strip_ansi_codes(&stdout_str), "0.147205063401058\n");
-  let stderr_str = String::from_utf8(output.stderr).unwrap();
-  assert!(util::strip_ansi_codes(&stderr_str)
-    .contains("PermissionDenied: write access"));
->>>>>>> cbc21085
 }