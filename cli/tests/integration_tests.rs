--- conflicted
+++ resolved
@@ -385,16 +385,16 @@
   http_server: true,
 });
 
-<<<<<<< HEAD
+itest!(_054_info_local_imports {
+  args: "info 005_more_imports.ts",
+  output: "054_info_local_imports.out",
+  exit_code: 0,
+});
+
 itest!(lock_write_fetch {
   args:
     "run --allow-read --allow-write --allow-env --allow-run lock_write_fetch.ts",
   output: "lock_write_fetch.ts.out",
-=======
-itest!(_054_info_local_imports {
-  args: "info 005_more_imports.ts",
-  output: "054_info_local_imports.out",
->>>>>>> c824eb58
   exit_code: 0,
 });
 
