// Copyright 2018-2021 the Deno authors. All rights reserved. MIT license.
use deno_core::futures;
use deno_core::futures::prelude::*;
use deno_core::serde_json;
use deno_core::url;
use deno_runtime::deno_fetch::reqwest;
use deno_runtime::deno_websocket::tokio_tungstenite;
use std::io::{BufRead, Write};
use std::process::Command;
use tempfile::TempDir;
use test_util as util;

#[test]
fn js_unit_tests_lint() {
  let status = util::deno_cmd()
    .arg("lint")
    .arg("--unstable")
    .arg(util::root_path().join("cli/tests/unit"))
    .spawn()
    .unwrap()
    .wait()
    .unwrap();
  assert!(status.success());
}

#[test]
fn js_unit_tests() {
  let _g = util::http_server();
  let mut deno = util::deno_cmd()
    .current_dir(util::root_path())
    .arg("run")
<<<<<<< HEAD
    .arg("http://127.0.0.1:4545/cli/tests/x_deno_warning.js")
    .stdout(std::process::Stdio::piped())
    .stderr(std::process::Stdio::piped())
    .spawn()
    .unwrap()
    .wait_with_output()
    .unwrap();
  assert!(output.status.success());
  let stdout_str = std::str::from_utf8(&output.stdout).unwrap().trim();
  let stderr_str = std::str::from_utf8(&output.stderr).unwrap().trim();
  assert_eq!("testing x-deno-warning header", stdout_str);
  assert!(util::strip_ansi_codes(stderr_str).contains("Warning foobar"));
}

#[test]
fn eval_p() {
  let output = util::deno_cmd()
    .arg("eval")
    .arg("-p")
    .arg("1+2")
    .stdout(std::process::Stdio::piped())
=======
    .arg("--unstable")
    .arg("--reload")
    .arg("-A")
    .arg("cli/tests/unit/unit_test_runner.ts")
    .arg("--master")
    .arg("--verbose")
>>>>>>> a6723faf
    .spawn()
    .expect("failed to spawn script");
  let status = deno.wait().expect("failed to wait for the child process");
  assert_eq!(Some(0), status.code());
  assert!(status.success());
}

mod integration {
  use super::*;

  macro_rules! itest(
  ($name:ident {$( $key:ident: $value:expr,)*})  => {
    #[test]
    fn $name() {
      (util::CheckOutputIntegrationTest {
        $(
          $key: $value,
         )*
        .. Default::default()
      }).run()
    }
  }
);

  #[test]
  fn help_flag() {
    let status = util::deno_cmd()
      .current_dir(util::root_path())
      .arg("--help")
      .spawn()
      .unwrap()
      .wait()
      .unwrap();
    assert!(status.success());
  }

  #[test]
  fn version_short_flag() {
    let status = util::deno_cmd()
      .current_dir(util::root_path())
      .arg("-V")
      .spawn()
      .unwrap()
      .wait()
      .unwrap();
    assert!(status.success());
  }

  #[test]
  fn version_long_flag() {
    let status = util::deno_cmd()
      .current_dir(util::root_path())
      .arg("--version")
      .spawn()
      .unwrap()
      .wait()
      .unwrap();
    assert!(status.success());
  }

  #[test]
  fn x_deno_warning() {
    let _g = util::http_server();
    let output = util::deno_cmd()
      .current_dir(util::root_path())
      .arg("run")
      .arg("--reload")
      .arg("http://127.0.0.1:4545/cli/tests/x_deno_warning.js")
      .stdout(std::process::Stdio::piped())
      .stderr(std::process::Stdio::piped())
      .spawn()
      .unwrap()
      .wait_with_output()
      .unwrap();
    assert!(output.status.success());
    let stdout_str = std::str::from_utf8(&output.stdout).unwrap().trim();
    let stderr_str = std::str::from_utf8(&output.stderr).unwrap().trim();
    assert_eq!("testing x-deno-warning header", stdout_str);
    assert!(util::strip_ansi_codes(stderr_str).contains("Warning foobar"));
  }

  #[test]
  fn eval_p() {
    let output = util::deno_cmd()
      .arg("eval")
      .arg("-p")
      .arg("1+2")
      .stdout(std::process::Stdio::piped())
      .spawn()
      .unwrap()
      .wait_with_output()
      .unwrap();
    assert!(output.status.success());
    let stdout_str = util::strip_ansi_codes(
      std::str::from_utf8(&output.stdout).unwrap().trim(),
    );
    assert_eq!("3", stdout_str);
  }

  #[test]
  fn run_from_stdin() {
    let mut deno = util::deno_cmd()
      .current_dir(util::root_path())
      .arg("run")
      .arg("-")
      .stdout(std::process::Stdio::piped())
      .stdin(std::process::Stdio::piped())
      .spawn()
      .unwrap();
    deno
      .stdin
      .as_mut()
      .unwrap()
      .write_all(b"console.log(\"Hello World\");")
      .unwrap();
    let output = deno.wait_with_output().unwrap();
    assert!(output.status.success());

    let deno_out = std::str::from_utf8(&output.stdout).unwrap().trim();
    assert_eq!("Hello World", deno_out);

    let mut deno = util::deno_cmd()
      .current_dir(util::root_path())
      .arg("run")
      .arg("-")
      .stdout(std::process::Stdio::piped())
      .stdin(std::process::Stdio::piped())
      .spawn()
      .unwrap();
    deno
      .stdin
      .as_mut()
      .unwrap()
      .write_all(b"console.log(\"Bye cached code\");")
      .unwrap();
    let output = deno.wait_with_output().unwrap();
    assert!(output.status.success());

    let deno_out = std::str::from_utf8(&output.stdout).unwrap().trim();
    assert_eq!("Bye cached code", deno_out);
  }

  #[test]
  fn no_color() {
    let output = util::deno_cmd()
      .current_dir(util::root_path())
      .arg("run")
      .arg("cli/tests/no_color.js")
      .env("NO_COLOR", "1")
      .stdout(std::process::Stdio::piped())
      .spawn()
      .unwrap()
      .wait_with_output()
      .unwrap();
    assert!(output.status.success());
    let stdout_str = std::str::from_utf8(&output.stdout).unwrap().trim();
    assert_eq!("noColor true", stdout_str);

    let output = util::deno_cmd()
      .current_dir(util::root_path())
      .arg("run")
      .arg("cli/tests/no_color.js")
      .stdout(std::process::Stdio::piped())
      .spawn()
      .unwrap()
      .wait_with_output()
      .unwrap();
    assert!(output.status.success());
    let stdout_str = std::str::from_utf8(&output.stdout).unwrap().trim();
    assert_eq!("noColor false", util::strip_ansi_codes(stdout_str));
  }

  #[cfg(unix)]
  #[test]
  pub fn test_raw_tty() {
    use std::io::{Read, Write};
    use util::pty::fork::*;

    let deno_exe = util::deno_exe_path();
    let root_path = util::root_path();
    let fork = Fork::from_ptmx().unwrap();

    if let Ok(mut master) = fork.is_parent() {
      let mut obytes: [u8; 100] = [0; 100];
      let mut nread = master.read(&mut obytes).unwrap();
      assert_eq!(String::from_utf8_lossy(&obytes[0..nread]), "S");
      master.write_all(b"a").unwrap();
      nread = master.read(&mut obytes).unwrap();
      assert_eq!(String::from_utf8_lossy(&obytes[0..nread]), "A");
      master.write_all(b"b").unwrap();
      nread = master.read(&mut obytes).unwrap();
      assert_eq!(String::from_utf8_lossy(&obytes[0..nread]), "B");
      master.write_all(b"c").unwrap();
      nread = master.read(&mut obytes).unwrap();
      assert_eq!(String::from_utf8_lossy(&obytes[0..nread]), "C");
      fork.wait().unwrap();
    } else {
      use nix::sys::termios;
      use std::os::unix::io::AsRawFd;

      // Turn off echo such that parent is reading works properly.
      let stdin_fd = std::io::stdin().as_raw_fd();
      let mut t = termios::tcgetattr(stdin_fd).unwrap();
      t.local_flags.remove(termios::LocalFlags::ECHO);
      termios::tcsetattr(stdin_fd, termios::SetArg::TCSANOW, &t).unwrap();

      std::env::set_current_dir(root_path).unwrap();
      let err = exec::Command::new(deno_exe)
        .arg("run")
        .arg("--unstable")
        .arg("--quiet")
        .arg("--no-check")
        .arg("cli/tests/raw_mode.ts")
        .exec();
      println!("err {}", err);
      unreachable!()
    }
  }

  #[cfg(unix)]
  #[test]
  pub fn test_raw_tty_cbreak() {
    use std::io::{Read, Write};
    use util::pty::fork::*;
    let deno_exe = util::deno_exe_path();
    let root_path = util::root_path();
    let fork = Fork::from_ptmx().unwrap();

    if let Ok(mut master) = fork.is_parent() {
      let mut obytes: [u8; 100] = [0; 100];
      let mut nread = master.read(&mut obytes).unwrap();
      assert_eq!(String::from_utf8_lossy(&obytes[0..nread]), "S");
      master.write_all(&[3]).unwrap(); // send SIGINT
      master.flush().unwrap();
      nread = master.read(&mut obytes).unwrap();
      assert_eq!(String::from_utf8_lossy(&obytes[0..nread]), "A");
      fork.wait().unwrap();
    } else {
      // Keep echo enabled such that 'C^' would be printed in non-raw mode.
      std::env::set_current_dir(root_path).unwrap();
      let err = exec::Command::new(deno_exe)
        .arg("run")
        .arg("--unstable")
        .arg("--quiet")
        .arg("--no-check")
        .arg("cli/tests/raw_mode_cbreak.ts")
        .exec();
      println!("err {}", err);
      unreachable!()
    }
  }

  #[test]
  fn deno_dir_test() {
    use std::fs::remove_dir_all;
    let _g = util::http_server();
    let deno_dir = TempDir::new().expect("tempdir fail");
    remove_dir_all(deno_dir.path()).unwrap();

    // Run deno with no env flag
    let status = util::deno_cmd()
      .env_remove("DENO_DIR")
      .current_dir(util::root_path())
      .arg("run")
      .arg("http://localhost:4545/cli/tests/subdir/print_hello.ts")
      .spawn()
      .expect("Failed to spawn script")
      .wait()
      .expect("Failed to wait for child process");
    assert!(status.success());
    assert!(!deno_dir.path().exists());

    // Run deno with DENO_DIR env flag
    let status = util::deno_cmd()
      .env("DENO_DIR", deno_dir.path())
      .current_dir(util::root_path())
      .arg("run")
      .arg("http://localhost:4545/cli/tests/subdir/print_hello.ts")
      .spawn()
      .expect("Failed to spawn script")
      .wait()
      .expect("Failed to wait for child process");
    assert!(status.success());
    assert!(deno_dir.path().is_dir());
    assert!(deno_dir.path().join("deps").is_dir());
    assert!(deno_dir.path().join("gen").is_dir());

    remove_dir_all(deno_dir.path()).unwrap();
  }

  #[test]
  fn cache_test() {
    let _g = util::http_server();
    let deno_dir = TempDir::new().expect("tempdir fail");
    let module_url =
      url::Url::parse("http://localhost:4545/cli/tests/006_url_imports.ts")
        .unwrap();
    let output = Command::new(util::deno_exe_path())
      .env("DENO_DIR", deno_dir.path())
      .current_dir(util::root_path())
      .arg("cache")
      .arg(module_url.to_string())
      .output()
      .expect("Failed to spawn script");
    assert!(output.status.success());
    let out = std::str::from_utf8(&output.stdout).unwrap();
    assert_eq!(out, "");
    // TODO(ry) Is there some way to check that the file was actually cached in
    // DENO_DIR?
  }

  #[test]
  fn cache_invalidation_test() {
    let deno_dir = TempDir::new().expect("tempdir fail");
    let fixture_path = deno_dir.path().join("fixture.ts");
    {
      let mut file = std::fs::File::create(fixture_path.clone())
        .expect("could not create fixture");
      file
        .write_all(b"console.log(\"42\");")
        .expect("could not write fixture");
    }
    let output = Command::new(util::deno_exe_path())
      .env("DENO_DIR", deno_dir.path())
      .current_dir(util::root_path())
      .arg("run")
      .arg(fixture_path.to_str().unwrap())
      .output()
      .expect("Failed to spawn script");
    assert!(output.status.success());
    let actual = std::str::from_utf8(&output.stdout).unwrap();
    assert_eq!(actual, "42\n");
    {
      let mut file = std::fs::File::create(fixture_path.clone())
        .expect("could not create fixture");
      file
        .write_all(b"console.log(\"43\");")
        .expect("could not write fixture");
    }
    let output = Command::new(util::deno_exe_path())
      .env("DENO_DIR", deno_dir.path())
      .current_dir(util::root_path())
      .arg("run")
      .arg(fixture_path.to_str().unwrap())
      .output()
      .expect("Failed to spawn script");
    assert!(output.status.success());
    let actual = std::str::from_utf8(&output.stdout).unwrap();
    assert_eq!(actual, "43\n");
  }

  #[test]
  fn cache_invalidation_test_no_check() {
    let deno_dir = TempDir::new().expect("tempdir fail");
    let fixture_path = deno_dir.path().join("fixture.ts");
    {
      let mut file = std::fs::File::create(fixture_path.clone())
        .expect("could not create fixture");
      file
        .write_all(b"console.log(\"42\");")
        .expect("could not write fixture");
    }
    let output = Command::new(util::deno_exe_path())
      .env("DENO_DIR", deno_dir.path())
      .current_dir(util::root_path())
      .arg("run")
      .arg("--no-check")
      .arg(fixture_path.to_str().unwrap())
      .output()
      .expect("Failed to spawn script");
    assert!(output.status.success());
    let actual = std::str::from_utf8(&output.stdout).unwrap();
    assert_eq!(actual, "42\n");
    {
      let mut file = std::fs::File::create(fixture_path.clone())
        .expect("could not create fixture");
      file
        .write_all(b"console.log(\"43\");")
        .expect("could not write fixture");
    }
    let output = Command::new(util::deno_exe_path())
      .env("DENO_DIR", deno_dir.path())
      .current_dir(util::root_path())
      .arg("run")
      .arg("--no-check")
      .arg(fixture_path.to_str().unwrap())
      .output()
      .expect("Failed to spawn script");
    assert!(output.status.success());
    let actual = std::str::from_utf8(&output.stdout).unwrap();
    assert_eq!(actual, "43\n");
  }

  #[test]
  fn fmt_test() {
    let t = TempDir::new().expect("tempdir fail");
    let fixed_js = util::root_path().join("cli/tests/badly_formatted_fixed.js");
    let fixed_md = util::root_path().join("cli/tests/badly_formatted_fixed.md");
    let badly_formatted_original_js =
      util::root_path().join("cli/tests/badly_formatted.mjs");
    let badly_formatted_original_md =
      util::root_path().join("cli/tests/badly_formatted.md");
    let badly_formatted_js = t.path().join("badly_formatted.js");
    let badly_formatted_md = t.path().join("badly_formatted.md");
    let badly_formatted_js_str = badly_formatted_js.to_str().unwrap();
    let badly_formatted_md_str = badly_formatted_md.to_str().unwrap();
    std::fs::copy(&badly_formatted_original_js, &badly_formatted_js)
      .expect("Failed to copy file");
    std::fs::copy(&badly_formatted_original_md, &badly_formatted_md)
      .expect("Failed to copy file");
    // First, check formatting by ignoring the badly formatted file.
    let status = util::deno_cmd()
      .current_dir(util::root_path())
      .arg("fmt")
      .arg(format!(
        "--ignore={},{}",
        badly_formatted_js_str, badly_formatted_md_str
      ))
      .arg("--check")
      .arg(badly_formatted_js_str)
      .arg(badly_formatted_md_str)
      .spawn()
      .expect("Failed to spawn script")
      .wait()
      .expect("Failed to wait for child process");
    assert!(status.success());
    // Check without ignore.
    let status = util::deno_cmd()
      .current_dir(util::root_path())
      .arg("fmt")
      .arg("--check")
      .arg(badly_formatted_js_str)
      .arg(badly_formatted_md_str)
      .spawn()
      .expect("Failed to spawn script")
      .wait()
      .expect("Failed to wait for child process");
    assert!(!status.success());
    // Format the source file.
    let status = util::deno_cmd()
      .current_dir(util::root_path())
      .arg("fmt")
      .arg(badly_formatted_js_str)
      .arg(badly_formatted_md_str)
      .spawn()
      .expect("Failed to spawn script")
      .wait()
      .expect("Failed to wait for child process");
    assert!(status.success());
    let expected_js = std::fs::read_to_string(fixed_js).unwrap();
    let expected_md = std::fs::read_to_string(fixed_md).unwrap();
    let actual_js = std::fs::read_to_string(badly_formatted_js).unwrap();
    let actual_md = std::fs::read_to_string(badly_formatted_md).unwrap();
    assert_eq!(expected_js, actual_js);
    assert_eq!(expected_md, actual_md);
  }

  mod file_watcher {
    use super::*;

    // Helper function to skip watcher output that contains "Restarting"
    // phrase.
    fn skip_restarting_line(
      mut stderr_lines: impl Iterator<Item = String>,
    ) -> String {
      loop {
        let msg = stderr_lines.next().unwrap();
        if !msg.contains("Restarting") {
          return msg;
        }
      }
    }

    /// Helper function to skip watcher output that doesn't contain
    /// "{job_name} finished" phrase.
    fn wait_for_process_finished(
      job_name: &str,
      stderr_lines: &mut impl Iterator<Item = String>,
    ) {
      let phrase = format!("{} finished", job_name);
      loop {
        let msg = stderr_lines.next().unwrap();
        if msg.contains(&phrase) {
          break;
        }
      }
    }

    #[test]
    fn fmt_watch_test() {
      let t = TempDir::new().expect("tempdir fail");
      let fixed = util::root_path().join("cli/tests/badly_formatted_fixed.js");
      let badly_formatted_original =
        util::root_path().join("cli/tests/badly_formatted.mjs");
      let badly_formatted = t.path().join("badly_formatted.js");
      std::fs::copy(&badly_formatted_original, &badly_formatted)
        .expect("Failed to copy file");

      let mut child = util::deno_cmd()
        .current_dir(util::root_path())
        .arg("fmt")
        .arg(&badly_formatted)
        .arg("--watch")
        .arg("--unstable")
        .stdout(std::process::Stdio::piped())
        .stderr(std::process::Stdio::piped())
        .spawn()
        .expect("Failed to spawn script");
      let stderr = child.stderr.as_mut().unwrap();
      let stderr_lines =
        std::io::BufReader::new(stderr).lines().map(|r| r.unwrap());

      // TODO(lucacasonato): remove this timeout. It seems to be needed on Linux.
      std::thread::sleep(std::time::Duration::from_secs(1));

      assert!(skip_restarting_line(stderr_lines).contains("badly_formatted.js"));

      let expected = std::fs::read_to_string(fixed.clone()).unwrap();
      let actual = std::fs::read_to_string(badly_formatted.clone()).unwrap();
      assert_eq!(expected, actual);

      // Change content of the file again to be badly formatted
      std::fs::copy(&badly_formatted_original, &badly_formatted)
        .expect("Failed to copy file");
      std::thread::sleep(std::time::Duration::from_secs(1));

      // Check if file has been automatically formatted by watcher
      let expected = std::fs::read_to_string(fixed).unwrap();
      let actual = std::fs::read_to_string(badly_formatted).unwrap();
      assert_eq!(expected, actual);

      // the watcher process is still alive
      assert!(child.try_wait().unwrap().is_none());

      child.kill().unwrap();
      drop(t);
    }

    #[test]
    fn bundle_js_watch() {
      use std::path::PathBuf;
      // Test strategy extends this of test bundle_js by adding watcher
      let t = TempDir::new().expect("tempdir fail");
      let file_to_watch = t.path().join("file_to_watch.js");
      std::fs::write(&file_to_watch, "console.log('Hello world');")
        .expect("error writing file");
      assert!(file_to_watch.is_file());
      let t = TempDir::new().expect("tempdir fail");
      let bundle = t.path().join("mod6.bundle.js");
      let mut deno = util::deno_cmd()
        .current_dir(util::root_path())
        .arg("bundle")
        .arg(&file_to_watch)
        .arg(&bundle)
        .arg("--watch")
        .arg("--unstable")
        .stdout(std::process::Stdio::piped())
        .stderr(std::process::Stdio::piped())
        .spawn()
        .expect("failed to spawn script");

      let stderr = deno.stderr.as_mut().unwrap();
      let mut stderr_lines =
        std::io::BufReader::new(stderr).lines().map(|r| r.unwrap());

      std::thread::sleep(std::time::Duration::from_secs(1));
      assert!(stderr_lines.next().unwrap().contains("file_to_watch.js"));
      assert!(stderr_lines.next().unwrap().contains("mod6.bundle.js"));
      let file = PathBuf::from(&bundle);
      assert!(file.is_file());
      wait_for_process_finished("Bundle", &mut stderr_lines);

      std::fs::write(&file_to_watch, "console.log('Hello world2');")
        .expect("error writing file");
      std::thread::sleep(std::time::Duration::from_secs(1));
      assert!(stderr_lines
        .next()
        .unwrap()
        .contains("File change detected!"));
      assert!(stderr_lines.next().unwrap().contains("file_to_watch.js"));
      assert!(stderr_lines.next().unwrap().contains("mod6.bundle.js"));
      let file = PathBuf::from(&bundle);
      assert!(file.is_file());
      wait_for_process_finished("Bundle", &mut stderr_lines);

      // Confirm that the watcher keeps on working even if the file is updated and has invalid syntax
      std::fs::write(&file_to_watch, "syntax error ^^")
        .expect("error writing file");
      std::thread::sleep(std::time::Duration::from_secs(1));
      assert!(stderr_lines
        .next()
        .unwrap()
        .contains("File change detected!"));
      assert!(stderr_lines.next().unwrap().contains("file_to_watch.js"));
      assert!(stderr_lines.next().unwrap().contains("mod6.bundle.js"));
      let file = PathBuf::from(&bundle);
      assert!(file.is_file());
      wait_for_process_finished("Bundle", &mut stderr_lines);

      // the watcher process is still alive
      assert!(deno.try_wait().unwrap().is_none());

      deno.kill().unwrap();
      drop(t);
    }

    /// Confirm that the watcher continues to work even if module resolution fails at the *first* attempt
    #[test]
    fn bundle_watch_not_exit() {
      let t = TempDir::new().expect("tempdir fail");
      let file_to_watch = t.path().join("file_to_watch.js");
      std::fs::write(&file_to_watch, "syntax error ^^")
        .expect("error writing file");
      let target_file = t.path().join("target.js");

      let mut deno = util::deno_cmd()
        .current_dir(util::root_path())
        .arg("bundle")
        .arg(&file_to_watch)
        .arg(&target_file)
        .arg("--watch")
        .arg("--unstable")
        .env("NO_COLOR", "1")
        .stdout(std::process::Stdio::piped())
        .stderr(std::process::Stdio::piped())
        .spawn()
        .expect("failed to spawn script");

      let stderr = deno.stderr.as_mut().unwrap();
      let mut stderr_lines =
        std::io::BufReader::new(stderr).lines().map(|r| r.unwrap());

      std::thread::sleep(std::time::Duration::from_secs(1));
      assert!(stderr_lines.next().unwrap().contains("file_to_watch.js"));
      assert!(stderr_lines.next().unwrap().contains("error:"));
      assert!(stderr_lines.next().unwrap().contains("Bundle failed!"));
      // the target file hasn't been created yet
      assert!(!target_file.is_file());

      // Make sure the watcher actually restarts and works fine with the proper syntax
      std::fs::write(&file_to_watch, "console.log(42);")
        .expect("error writing file");
      std::thread::sleep(std::time::Duration::from_secs(1));
      assert!(stderr_lines
        .next()
        .unwrap()
        .contains("File change detected!"));
      assert!(stderr_lines.next().unwrap().contains("file_to_watch.js"));
      assert!(stderr_lines.next().unwrap().contains("target.js"));
      wait_for_process_finished("Bundle", &mut stderr_lines);
      // bundled file is created
      assert!(target_file.is_file());

      // the watcher process is still alive
      assert!(deno.try_wait().unwrap().is_none());

      drop(t);
    }

    #[test]
    fn run_watch() {
      let t = TempDir::new().expect("tempdir fail");
      let file_to_watch = t.path().join("file_to_watch.js");
      std::fs::write(&file_to_watch, "console.log('Hello world');")
        .expect("error writing file");

      let mut child = util::deno_cmd()
        .current_dir(util::root_path())
        .arg("run")
        .arg("--watch")
        .arg("--unstable")
        .arg(&file_to_watch)
        .env("NO_COLOR", "1")
        .stdout(std::process::Stdio::piped())
        .stderr(std::process::Stdio::piped())
        .spawn()
        .expect("failed to spawn script");

      let stdout = child.stdout.as_mut().unwrap();
      let mut stdout_lines =
        std::io::BufReader::new(stdout).lines().map(|r| r.unwrap());
      let stderr = child.stderr.as_mut().unwrap();
      let mut stderr_lines =
        std::io::BufReader::new(stderr).lines().map(|r| r.unwrap());

      assert!(stdout_lines.next().unwrap().contains("Hello world"));
      wait_for_process_finished("Process", &mut stderr_lines);

      // TODO(lucacasonato): remove this timeout. It seems to be needed on Linux.
      std::thread::sleep(std::time::Duration::from_secs(1));

      // Change content of the file
      std::fs::write(&file_to_watch, "console.log('Hello world2');")
        .expect("error writing file");
      // Events from the file watcher is "debounced", so we need to wait for the next execution to start
      std::thread::sleep(std::time::Duration::from_secs(1));

      assert!(stderr_lines.next().unwrap().contains("Restarting"));
      assert!(stdout_lines.next().unwrap().contains("Hello world2"));
      wait_for_process_finished("Process", &mut stderr_lines);

      // Add dependency
      let another_file = t.path().join("another_file.js");
      std::fs::write(&another_file, "export const foo = 0;")
        .expect("error writing file");
      std::fs::write(
        &file_to_watch,
        "import { foo } from './another_file.js'; console.log(foo);",
      )
      .expect("error writing file");
      std::thread::sleep(std::time::Duration::from_secs(1));
      assert!(stderr_lines.next().unwrap().contains("Restarting"));
      assert!(stdout_lines.next().unwrap().contains('0'));
      wait_for_process_finished("Process", &mut stderr_lines);

      // Confirm that restarting occurs when a new file is updated
      std::fs::write(&another_file, "export const foo = 42;")
        .expect("error writing file");
      std::thread::sleep(std::time::Duration::from_secs(1));
      assert!(stderr_lines.next().unwrap().contains("Restarting"));
      assert!(stdout_lines.next().unwrap().contains("42"));
      wait_for_process_finished("Process", &mut stderr_lines);

      // Confirm that the watcher keeps on working even if the file is updated and has invalid syntax
      std::fs::write(&file_to_watch, "syntax error ^^")
        .expect("error writing file");
      std::thread::sleep(std::time::Duration::from_secs(1));
      assert!(stderr_lines.next().unwrap().contains("Restarting"));
      assert!(stderr_lines.next().unwrap().contains("error:"));
      wait_for_process_finished("Process", &mut stderr_lines);

      // Then restore the file
      std::fs::write(
        &file_to_watch,
        "import { foo } from './another_file.js'; console.log(foo);",
      )
      .expect("error writing file");
      std::thread::sleep(std::time::Duration::from_secs(1));
      assert!(stderr_lines.next().unwrap().contains("Restarting"));
      assert!(stdout_lines.next().unwrap().contains("42"));
      wait_for_process_finished("Process", &mut stderr_lines);

      // Update the content of the imported file with invalid syntax
      std::fs::write(&another_file, "syntax error ^^")
        .expect("error writing file");
      std::thread::sleep(std::time::Duration::from_secs(1));
      assert!(stderr_lines.next().unwrap().contains("Restarting"));
      assert!(stderr_lines.next().unwrap().contains("error:"));
      wait_for_process_finished("Process", &mut stderr_lines);

      // Modify the imported file and make sure that restarting occurs
      std::fs::write(&another_file, "export const foo = 'modified!';")
        .expect("error writing file");
      std::thread::sleep(std::time::Duration::from_secs(1));
      assert!(stderr_lines.next().unwrap().contains("Restarting"));
      assert!(stdout_lines.next().unwrap().contains("modified!"));
      wait_for_process_finished("Process", &mut stderr_lines);

      // the watcher process is still alive
      assert!(child.try_wait().unwrap().is_none());

      child.kill().unwrap();
      drop(t);
    }

    /// Confirm that the watcher continues to work even if module resolution fails at the *first* attempt
    #[test]
    fn run_watch_not_exit() {
      let t = TempDir::new().expect("tempdir fail");
      let file_to_watch = t.path().join("file_to_watch.js");
      std::fs::write(&file_to_watch, "syntax error ^^")
        .expect("error writing file");

      let mut child = util::deno_cmd()
        .current_dir(util::root_path())
        .arg("run")
        .arg("--watch")
        .arg("--unstable")
        .arg(&file_to_watch)
        .env("NO_COLOR", "1")
        .stdout(std::process::Stdio::piped())
        .stderr(std::process::Stdio::piped())
        .spawn()
        .expect("failed to spawn script");

      let stdout = child.stdout.as_mut().unwrap();
      let mut stdout_lines =
        std::io::BufReader::new(stdout).lines().map(|r| r.unwrap());
      let stderr = child.stderr.as_mut().unwrap();
      let mut stderr_lines =
        std::io::BufReader::new(stderr).lines().map(|r| r.unwrap());

      std::thread::sleep(std::time::Duration::from_secs(1));
      assert!(stderr_lines.next().unwrap().contains("error:"));
      assert!(stderr_lines.next().unwrap().contains("Process failed!"));

      // Make sure the watcher actually restarts and works fine with the proper syntax
      std::fs::write(&file_to_watch, "console.log(42);")
        .expect("error writing file");
      std::thread::sleep(std::time::Duration::from_secs(1));
      assert!(stderr_lines.next().unwrap().contains("Restarting"));
      assert!(stdout_lines.next().unwrap().contains("42"));
      wait_for_process_finished("Process", &mut stderr_lines);

      // the watcher process is still alive
      assert!(child.try_wait().unwrap().is_none());

      drop(t);
    }

    #[test]
    fn run_watch_with_import_map_and_relative_paths() {
      fn create_relative_tmp_file(
        directory: &TempDir,
        filename: &'static str,
        filecontent: &'static str,
      ) -> std::path::PathBuf {
        let absolute_path = directory.path().join(filename);
        std::fs::write(&absolute_path, filecontent)
          .expect("error writing file");
        let relative_path = absolute_path
          .strip_prefix(util::root_path())
          .expect("unable to create relative temporary file")
          .to_owned();
        assert!(relative_path.is_relative());
        relative_path
      }
      let temp_directory =
        TempDir::new_in(util::root_path()).expect("tempdir fail");
      let file_to_watch = create_relative_tmp_file(
        &temp_directory,
        "file_to_watch.js",
        "console.log('Hello world');",
      );
      let import_map_path = create_relative_tmp_file(
        &temp_directory,
        "import_map.json",
        "{\"imports\": {}}",
      );

      let mut child = util::deno_cmd()
        .current_dir(util::root_path())
        .arg("run")
        .arg("--unstable")
        .arg("--watch")
        .arg("--import-map")
        .arg(&import_map_path)
        .arg(&file_to_watch)
        .env("NO_COLOR", "1")
        .stdout(std::process::Stdio::piped())
        .stderr(std::process::Stdio::piped())
        .spawn()
        .expect("failed to spawn script");

      let stdout = child.stdout.as_mut().unwrap();
      let mut stdout_lines =
        std::io::BufReader::new(stdout).lines().map(|r| r.unwrap());
      let stderr = child.stderr.as_mut().unwrap();
      let mut stderr_lines =
        std::io::BufReader::new(stderr).lines().map(|r| r.unwrap());

      assert!(stderr_lines.next().unwrap().contains("Process finished"));
      assert!(stdout_lines.next().unwrap().contains("Hello world"));

      child.kill().unwrap();

      drop(file_to_watch);
      drop(import_map_path);
      temp_directory.close().unwrap();
    }
  }

  #[test]
  fn fmt_stdin_error() {
    use std::io::Write;
    let mut deno = util::deno_cmd()
      .current_dir(util::root_path())
      .arg("fmt")
      .arg("-")
      .stdin(std::process::Stdio::piped())
      .stdout(std::process::Stdio::piped())
      .stderr(std::process::Stdio::piped())
      .spawn()
      .unwrap();
    let stdin = deno.stdin.as_mut().unwrap();
    let invalid_js = b"import { example }";
    stdin.write_all(invalid_js).unwrap();
    let output = deno.wait_with_output().unwrap();
    // Error message might change. Just check stdout empty, stderr not.
    assert!(output.stdout.is_empty());
    assert!(!output.stderr.is_empty());
    assert!(!output.status.success());
  }

  // Warning: this test requires internet access.
  // TODO(#7412): reenable. test is flaky
  #[test]
  #[ignore]
  fn upgrade_in_tmpdir() {
    let temp_dir = TempDir::new().unwrap();
    let exe_path = temp_dir.path().join("deno");
    let _ = std::fs::copy(util::deno_exe_path(), &exe_path).unwrap();
    assert!(exe_path.exists());
    let _mtime1 = std::fs::metadata(&exe_path).unwrap().modified().unwrap();
    let status = Command::new(&exe_path)
      .arg("upgrade")
      .arg("--force")
      .spawn()
      .unwrap()
      .wait()
      .unwrap();
    assert!(status.success());
    let _mtime2 = std::fs::metadata(&exe_path).unwrap().modified().unwrap();
    // TODO(ry) assert!(mtime1 < mtime2);
  }

  // Warning: this test requires internet access.
  // TODO(#7412): reenable. test is flaky
  #[test]
  #[ignore]
  fn upgrade_with_space_in_path() {
    let temp_dir = tempfile::Builder::new()
      .prefix("directory with spaces")
      .tempdir()
      .unwrap();
    let exe_path = temp_dir.path().join("deno");
    let _ = std::fs::copy(util::deno_exe_path(), &exe_path).unwrap();
    assert!(exe_path.exists());
    let status = Command::new(&exe_path)
      .arg("upgrade")
      .arg("--force")
      .env("TMP", temp_dir.path())
      .spawn()
      .unwrap()
      .wait()
      .unwrap();
    assert!(status.success());
  }

  // Warning: this test requires internet access.
  // TODO(#7412): reenable. test is flaky
  #[test]
  #[ignore]
  fn upgrade_with_version_in_tmpdir() {
    let temp_dir = TempDir::new().unwrap();
    let exe_path = temp_dir.path().join("deno");
    let _ = std::fs::copy(util::deno_exe_path(), &exe_path).unwrap();
    assert!(exe_path.exists());
    let _mtime1 = std::fs::metadata(&exe_path).unwrap().modified().unwrap();
    let status = Command::new(&exe_path)
      .arg("upgrade")
      .arg("--force")
      .arg("--version")
      .arg("0.42.0")
      .spawn()
      .unwrap()
      .wait()
      .unwrap();
    assert!(status.success());
    let upgraded_deno_version = String::from_utf8(
      Command::new(&exe_path).arg("-V").output().unwrap().stdout,
    )
    .unwrap();
    assert!(upgraded_deno_version.contains("0.42.0"));
    let _mtime2 = std::fs::metadata(&exe_path).unwrap().modified().unwrap();
    // TODO(ry) assert!(mtime1 < mtime2);
  }

  // Warning: this test requires internet access.
  // TODO(#7412): reenable. test is flaky
  #[test]
  #[ignore]
  fn upgrade_with_canary_in_tmpdir() {
    let temp_dir = TempDir::new().unwrap();
    let exe_path = temp_dir.path().join("deno");
    let _ = std::fs::copy(util::deno_exe_path(), &exe_path).unwrap();
    assert!(exe_path.exists());
    let _mtime1 = std::fs::metadata(&exe_path).unwrap().modified().unwrap();
    let status = Command::new(&exe_path)
      .arg("upgrade")
      .arg("--canary")
      .arg("--version")
      .arg("e6685f0f01b8a11a5eaff020f5babcfde76b3038")
      .spawn()
      .unwrap()
      .wait()
      .unwrap();
    assert!(status.success());
    let upgraded_deno_version = String::from_utf8(
      Command::new(&exe_path).arg("-V").output().unwrap().stdout,
    )
    .unwrap();
    assert!(upgraded_deno_version.contains("e6685f0"));
    let _mtime2 = std::fs::metadata(&exe_path).unwrap().modified().unwrap();
    // TODO(ry) assert!(mtime1 < mtime2);
  }

  // Warning: this test requires internet access.
  // TODO(#7412): reenable. test is flaky
  #[test]
  #[ignore]
  fn upgrade_with_out_in_tmpdir() {
    let temp_dir = TempDir::new().unwrap();
    let exe_path = temp_dir.path().join("deno");
    let new_exe_path = temp_dir.path().join("foo");
    let _ = std::fs::copy(util::deno_exe_path(), &exe_path).unwrap();
    assert!(exe_path.exists());
    let mtime1 = std::fs::metadata(&exe_path).unwrap().modified().unwrap();
    let status = Command::new(&exe_path)
      .arg("upgrade")
      .arg("--version")
      .arg("1.0.2")
      .arg("--output")
      .arg(&new_exe_path.to_str().unwrap())
      .spawn()
      .unwrap()
      .wait()
      .unwrap();
    assert!(status.success());
    assert!(new_exe_path.exists());
    let mtime2 = std::fs::metadata(&exe_path).unwrap().modified().unwrap();
    assert_eq!(mtime1, mtime2); // Original exe_path was not changed.

    let v = String::from_utf8(
      Command::new(&new_exe_path)
        .arg("-V")
        .output()
        .unwrap()
        .stdout,
    )
    .unwrap();
    assert!(v.contains("1.0.2"));
  }

<<<<<<< HEAD
#[test]
fn js_unit_tests() {
  let _g = util::http_server();
  let mut deno = util::deno_cmd()
    .current_dir(util::root_path())
    .arg("run")
    .arg("--unstable")
    .arg("-A")
    .arg("cli/tests/unit/unit_test_runner.ts")
    .arg("--master")
    .arg("--verbose")
    .spawn()
    .expect("failed to spawn script");
  let status = deno.wait().expect("failed to wait for the child process");
  assert_eq!(Some(0), status.code());
  assert!(status.success());
}
=======
  #[test]
  fn installer_test_local_module_run() {
    let temp_dir = TempDir::new().expect("tempdir fail");
    let bin_dir = temp_dir.path().join("bin");
    std::fs::create_dir(&bin_dir).unwrap();
    let status = util::deno_cmd()
      .current_dir(util::root_path())
      .arg("install")
      .arg("--name")
      .arg("echo_test")
      .arg("--root")
      .arg(temp_dir.path())
      .arg(util::tests_path().join("echo.ts"))
      .arg("hello")
      .spawn()
      .unwrap()
      .wait()
      .unwrap();
    assert!(status.success());
    let mut file_path = bin_dir.join("echo_test");
    if cfg!(windows) {
      file_path = file_path.with_extension("cmd");
    }
    assert!(file_path.exists());
    // NOTE: using file_path here instead of exec_name, because tests
    // shouldn't mess with user's PATH env variable
    let output = Command::new(file_path)
      .current_dir(temp_dir.path())
      .arg("foo")
      .env("PATH", util::target_dir())
      .output()
      .expect("failed to spawn script");
    let stdout_str = std::str::from_utf8(&output.stdout).unwrap().trim();
    assert!(stdout_str.ends_with("hello, foo"));
  }
>>>>>>> a6723faf

  #[test]
  fn installer_test_remote_module_run() {
    let _g = util::http_server();
    let temp_dir = TempDir::new().expect("tempdir fail");
    let bin_dir = temp_dir.path().join("bin");
    std::fs::create_dir(&bin_dir).unwrap();
    let status = util::deno_cmd()
      .current_dir(util::root_path())
      .arg("install")
      .arg("--name")
      .arg("echo_test")
      .arg("--root")
      .arg(temp_dir.path())
      .arg("http://localhost:4545/cli/tests/echo.ts")
      .arg("hello")
      .spawn()
      .unwrap()
      .wait()
      .unwrap();
    assert!(status.success());
    let mut file_path = bin_dir.join("echo_test");
    if cfg!(windows) {
      file_path = file_path.with_extension("cmd");
    }
    assert!(file_path.exists());
    let output = Command::new(file_path)
      .current_dir(temp_dir.path())
      .arg("foo")
      .env("PATH", util::target_dir())
      .output()
      .expect("failed to spawn script");
    assert!(std::str::from_utf8(&output.stdout)
      .unwrap()
      .trim()
      .ends_with("hello, foo"));
  }

  #[test]
  fn ts_dependency_recompilation() {
    let t = TempDir::new().expect("tempdir fail");
    let ats = t.path().join("a.ts");

    std::fs::write(
      &ats,
      "
    import { foo } from \"./b.ts\";

    function print(str: string): void {
        console.log(str);
    }

    print(foo);",
    )
    .unwrap();

    let bts = t.path().join("b.ts");
    std::fs::write(
      &bts,
      "
    export const foo = \"foo\";",
    )
    .unwrap();

    let output = util::deno_cmd()
      .current_dir(util::root_path())
      .env("NO_COLOR", "1")
      .arg("run")
      .arg(&ats)
      .output()
      .expect("failed to spawn script");

    let stdout_output = std::str::from_utf8(&output.stdout).unwrap().trim();
    let stderr_output = std::str::from_utf8(&output.stderr).unwrap().trim();

    assert!(stdout_output.ends_with("foo"));
    assert!(stderr_output.starts_with("Check"));

    // Overwrite contents of b.ts and run again
    std::fs::write(
      &bts,
      "
    export const foo = 5;",
    )
    .expect("error writing file");

    let output = util::deno_cmd()
      .current_dir(util::root_path())
      .env("NO_COLOR", "1")
      .arg("run")
      .arg(&ats)
      .output()
      .expect("failed to spawn script");

    let stdout_output = std::str::from_utf8(&output.stdout).unwrap().trim();
    let stderr_output = std::str::from_utf8(&output.stderr).unwrap().trim();

    // error: TS2345 [ERROR]: Argument of type '5' is not assignable to parameter of type 'string'.
    assert!(stderr_output.contains("TS2345"));
    assert!(!output.status.success());
    assert!(stdout_output.is_empty());
  }

  #[test]
  fn ts_no_recheck_on_redirect() {
    let deno_dir = util::new_deno_dir();
    let e = util::deno_exe_path();

    let redirect_ts =
      util::root_path().join("cli/tests/017_import_redirect.ts");
    assert!(redirect_ts.is_file());
    let mut cmd = Command::new(e.clone());
    cmd.env("DENO_DIR", deno_dir.path());
    let mut initial = cmd
      .current_dir(util::root_path())
      .arg("run")
      .arg(redirect_ts.clone())
      .spawn()
      .expect("failed to span script");
    let status_initial =
      initial.wait().expect("failed to wait for child process");
    assert!(status_initial.success());

    let mut cmd = Command::new(e);
    cmd.env("DENO_DIR", deno_dir.path());
    let output = cmd
      .current_dir(util::root_path())
      .arg("run")
      .arg(redirect_ts)
      .output()
      .expect("failed to spawn script");

    assert!(std::str::from_utf8(&output.stderr).unwrap().is_empty());
  }

<<<<<<< HEAD
#[test]
fn ts_reload() {
  let hello_ts = util::root_path().join("cli/tests/002_hello.ts");
  assert!(hello_ts.is_file());

  let deno_dir = TempDir::new().expect("tempdir fail");
  let mut initial = util::deno_cmd_with_deno_dir(deno_dir.path())
    .current_dir(util::root_path())
    .arg("cache")
    .arg(&hello_ts)
    .spawn()
    .expect("failed to spawn script");
  let status_initial =
    initial.wait().expect("failed to wait for child process");
  assert!(status_initial.success());

  let output = util::deno_cmd_with_deno_dir(deno_dir.path())
    .current_dir(util::root_path())
    .arg("cache")
    .arg("--reload")
    .arg("-L")
    .arg("debug")
    .arg(&hello_ts)
    .output()
    .expect("failed to spawn script");

  // check the output of the the bundle program.
  let output_path = hello_ts.canonicalize().unwrap();
  assert!(std::str::from_utf8(&output.stderr)
    .unwrap()
    .trim()
    .contains(&format!(
      "host.getSourceFile(\"{}\", Latest)",
      url::Url::from_file_path(&output_path).unwrap().as_str()
    )));
}
=======
  #[test]
  fn ts_reload() {
    let hello_ts = util::root_path().join("cli/tests/002_hello.ts");
    assert!(hello_ts.is_file());
    let mut initial = util::deno_cmd()
      .current_dir(util::root_path())
      .arg("cache")
      .arg("--reload")
      .arg(hello_ts.clone())
      .spawn()
      .expect("failed to spawn script");
    let status_initial =
      initial.wait().expect("failed to wait for child process");
    assert!(status_initial.success());

    let output = util::deno_cmd()
      .current_dir(util::root_path())
      .arg("cache")
      .arg("--reload")
      .arg("-L")
      .arg("debug")
      .arg(hello_ts)
      .output()
      .expect("failed to spawn script");
    // check the output of the the bundle program.
    assert!(std::str::from_utf8(&output.stderr)
      .unwrap()
      .trim()
      .contains("host.writeFile(\"deno://002_hello.js\")"));
  }
>>>>>>> a6723faf

  #[test]
  fn bundle_exports() {
    // First we have to generate a bundle of some module that has exports.
    let mod1 = util::root_path().join("cli/tests/subdir/mod1.ts");
    assert!(mod1.is_file());
    let t = TempDir::new().expect("tempdir fail");
    let bundle = t.path().join("mod1.bundle.js");
    let mut deno = util::deno_cmd()
      .current_dir(util::root_path())
      .arg("bundle")
      .arg(mod1)
      .arg(&bundle)
      .spawn()
      .expect("failed to spawn script");
    let status = deno.wait().expect("failed to wait for the child process");
    assert!(status.success());
    assert!(bundle.is_file());

    // Now we try to use that bundle from another module.
    let test = t.path().join("test.js");
    std::fs::write(
      &test,
      "
      import { printHello3 } from \"./mod1.bundle.js\";
      printHello3(); ",
    )
    .expect("error writing file");

    let output = util::deno_cmd()
      .current_dir(util::root_path())
      .arg("run")
      .arg(&test)
      .output()
      .expect("failed to spawn script");
    // check the output of the test.ts program.
    assert!(std::str::from_utf8(&output.stdout)
      .unwrap()
      .trim()
      .ends_with("Hello"));
    assert_eq!(output.stderr, b"");
  }

  #[test]
  fn bundle_exports_no_check() {
    // First we have to generate a bundle of some module that has exports.
    let mod1 = util::root_path().join("cli/tests/subdir/mod1.ts");
    assert!(mod1.is_file());
    let t = TempDir::new().expect("tempdir fail");
    let bundle = t.path().join("mod1.bundle.js");
    let mut deno = util::deno_cmd()
      .current_dir(util::root_path())
      .arg("bundle")
      .arg("--no-check")
      .arg(mod1)
      .arg(&bundle)
      .spawn()
      .expect("failed to spawn script");
    let status = deno.wait().expect("failed to wait for the child process");
    assert!(status.success());
    assert!(bundle.is_file());

    // Now we try to use that bundle from another module.
    let test = t.path().join("test.js");
    std::fs::write(
      &test,
      "
      import { printHello3 } from \"./mod1.bundle.js\";
      printHello3(); ",
    )
    .expect("error writing file");

    let output = util::deno_cmd()
      .current_dir(util::root_path())
      .arg("run")
      .arg(&test)
      .output()
      .expect("failed to spawn script");
    // check the output of the test.ts program.
    assert!(std::str::from_utf8(&output.stdout)
      .unwrap()
      .trim()
      .ends_with("Hello"));
    assert_eq!(output.stderr, b"");
  }

  #[test]
  fn bundle_circular() {
    // First we have to generate a bundle of some module that has exports.
    let circular1 = util::root_path().join("cli/tests/subdir/circular1.ts");
    assert!(circular1.is_file());
    let t = TempDir::new().expect("tempdir fail");
    let bundle = t.path().join("circular1.bundle.js");
    let mut deno = util::deno_cmd()
      .current_dir(util::root_path())
      .arg("bundle")
      .arg(circular1)
      .arg(&bundle)
      .spawn()
      .expect("failed to spawn script");
    let status = deno.wait().expect("failed to wait for the child process");
    assert!(status.success());
    assert!(bundle.is_file());

    let output = util::deno_cmd()
      .current_dir(util::root_path())
      .arg("run")
      .arg(&bundle)
      .output()
      .expect("failed to spawn script");
    // check the output of the the bundle program.
    assert!(std::str::from_utf8(&output.stdout)
      .unwrap()
      .trim()
      .ends_with("f1\nf2"));
    assert_eq!(output.stderr, b"");
  }

  #[test]
  fn bundle_single_module() {
    // First we have to generate a bundle of some module that has exports.
    let single_module =
      util::root_path().join("cli/tests/subdir/single_module.ts");
    assert!(single_module.is_file());
    let t = TempDir::new().expect("tempdir fail");
    let bundle = t.path().join("single_module.bundle.js");
    let mut deno = util::deno_cmd()
      .current_dir(util::root_path())
      .arg("bundle")
      .arg(single_module)
      .arg(&bundle)
      .spawn()
      .expect("failed to spawn script");
    let status = deno.wait().expect("failed to wait for the child process");
    assert!(status.success());
    assert!(bundle.is_file());

<<<<<<< HEAD
  let output = util::deno_cmd()
    .current_dir(util::root_path())
    .arg("run")
    .arg(&bundle)
    .output()
    .expect("failed to spawn script");
  // check the output of the the bundle program.
  assert!(std::str::from_utf8(&output.stdout)
    .unwrap()
    .trim()
    .ends_with("Hello world!"));
  assert_eq!(output.stderr, b"");
}
=======
    let output = util::deno_cmd()
      .current_dir(util::root_path())
      .arg("run")
      .arg("--reload")
      .arg(&bundle)
      .output()
      .expect("failed to spawn script");
    // check the output of the the bundle program.
    assert!(std::str::from_utf8(&output.stdout)
      .unwrap()
      .trim()
      .ends_with("Hello world!"));
    assert_eq!(output.stderr, b"");
  }
>>>>>>> a6723faf

  #[test]
  fn bundle_tla() {
    // First we have to generate a bundle of some module that has exports.
    let tla_import = util::root_path().join("cli/tests/subdir/tla.ts");
    assert!(tla_import.is_file());
    let t = tempfile::TempDir::new().expect("tempdir fail");
    let bundle = t.path().join("tla.bundle.js");
    let mut deno = util::deno_cmd()
      .current_dir(util::root_path())
      .arg("bundle")
      .arg(tla_import)
      .arg(&bundle)
      .spawn()
      .expect("failed to spawn script");
    let status = deno.wait().expect("failed to wait for the child process");
    assert!(status.success());
    assert!(bundle.is_file());

    // Now we try to use that bundle from another module.
    let test = t.path().join("test.js");
    std::fs::write(
      &test,
      "
      import { foo } from \"./tla.bundle.js\";
      console.log(foo); ",
    )
    .expect("error writing file");

    let output = util::deno_cmd()
      .current_dir(util::root_path())
      .arg("run")
      .arg(&test)
      .output()
      .expect("failed to spawn script");
    // check the output of the test.ts program.
    assert!(std::str::from_utf8(&output.stdout)
      .unwrap()
      .trim()
      .ends_with("Hello"));
    assert_eq!(output.stderr, b"");
  }

  #[test]
  fn bundle_js() {
    // First we have to generate a bundle of some module that has exports.
    let mod6 = util::root_path().join("cli/tests/subdir/mod6.js");
    assert!(mod6.is_file());
    let t = TempDir::new().expect("tempdir fail");
    let bundle = t.path().join("mod6.bundle.js");
    let mut deno = util::deno_cmd()
      .current_dir(util::root_path())
      .arg("bundle")
      .arg(mod6)
      .arg(&bundle)
      .spawn()
      .expect("failed to spawn script");
    let status = deno.wait().expect("failed to wait for the child process");
    assert!(status.success());
    assert!(bundle.is_file());

    let output = util::deno_cmd()
      .current_dir(util::root_path())
      .arg("run")
      .arg(&bundle)
      .output()
      .expect("failed to spawn script");
    // check that nothing went to stderr
    assert_eq!(output.stderr, b"");
  }

  #[test]
  fn bundle_dynamic_import() {
    let _g = util::http_server();
    let dynamic_import =
      util::root_path().join("cli/tests/bundle_dynamic_import.ts");
    assert!(dynamic_import.is_file());
    let t = TempDir::new().expect("tempdir fail");
    let bundle = t.path().join("bundle_dynamic_import.bundle.js");
    let mut deno = util::deno_cmd()
      .current_dir(util::root_path())
      .arg("bundle")
      .arg(dynamic_import)
      .arg(&bundle)
      .spawn()
      .expect("failed to spawn script");
    let status = deno.wait().expect("failed to wait for the child process");
    assert!(status.success());
    assert!(bundle.is_file());

    let output = util::deno_cmd()
      .current_dir(util::root_path())
      .arg("run")
      .arg("--allow-net")
      .arg("--quiet")
      .arg(&bundle)
      .output()
      .expect("failed to spawn script");
    // check the output of the test.ts program.
    assert!(std::str::from_utf8(&output.stdout)
      .unwrap()
      .trim()
      .ends_with("Hello"));
    assert_eq!(output.stderr, b"");
  }

  #[test]
  fn bundle_import_map() {
    let import = util::root_path().join("cli/tests/bundle_im.ts");
    let import_map_path = util::root_path().join("cli/tests/bundle_im.json");
    assert!(import.is_file());
    let t = TempDir::new().expect("tempdir fail");
    let bundle = t.path().join("import_map.bundle.js");
    let mut deno = util::deno_cmd()
      .current_dir(util::root_path())
      .arg("bundle")
      .arg("--import-map")
      .arg(import_map_path)
      .arg("--unstable")
      .arg(import)
      .arg(&bundle)
      .spawn()
      .expect("failed to spawn script");
    let status = deno.wait().expect("failed to wait for the child process");
    assert!(status.success());
    assert!(bundle.is_file());

    // Now we try to use that bundle from another module.
    let test = t.path().join("test.js");
    std::fs::write(
      &test,
      "
      import { printHello3 } from \"./import_map.bundle.js\";
      printHello3(); ",
    )
    .expect("error writing file");

    let output = util::deno_cmd()
      .current_dir(util::root_path())
      .arg("run")
      .arg(&test)
      .output()
      .expect("failed to spawn script");
    // check the output of the test.ts program.
    assert!(std::str::from_utf8(&output.stdout)
      .unwrap()
      .trim()
      .ends_with("Hello"));
    assert_eq!(output.stderr, b"");
  }

  #[test]
  fn bundle_import_map_no_check() {
    let import = util::root_path().join("cli/tests/bundle_im.ts");
    let import_map_path = util::root_path().join("cli/tests/bundle_im.json");
    assert!(import.is_file());
    let t = TempDir::new().expect("tempdir fail");
    let bundle = t.path().join("import_map.bundle.js");
    let mut deno = util::deno_cmd()
      .current_dir(util::root_path())
      .arg("bundle")
      .arg("--no-check")
      .arg("--import-map")
      .arg(import_map_path)
      .arg("--unstable")
      .arg(import)
      .arg(&bundle)
      .spawn()
      .expect("failed to spawn script");
    let status = deno.wait().expect("failed to wait for the child process");
    assert!(status.success());
    assert!(bundle.is_file());

    // Now we try to use that bundle from another module.
    let test = t.path().join("test.js");
    std::fs::write(
      &test,
      "
      import { printHello3 } from \"./import_map.bundle.js\";
      printHello3(); ",
    )
    .expect("error writing file");

    let output = util::deno_cmd()
      .current_dir(util::root_path())
      .arg("run")
      .arg(&test)
      .output()
      .expect("failed to spawn script");
    // check the output of the test.ts program.
    assert!(std::str::from_utf8(&output.stdout)
      .unwrap()
      .trim()
      .ends_with("Hello"));
    assert_eq!(output.stderr, b"");
  }

  #[test]
  fn info_with_compiled_source() {
    let _g = util::http_server();
    let module_path = "http://127.0.0.1:4545/cli/tests/048_media_types_jsx.ts";
    let t = TempDir::new().expect("tempdir fail");

    let mut deno = util::deno_cmd()
      .env("DENO_DIR", t.path())
      .current_dir(util::root_path())
      .arg("cache")
      .arg(&module_path)
      .spawn()
      .expect("failed to spawn script");
    let status = deno.wait().expect("failed to wait for the child process");
    assert!(status.success());

    let output = util::deno_cmd()
      .env("DENO_DIR", t.path())
      .env("NO_COLOR", "1")
      .current_dir(util::root_path())
      .arg("info")
      .arg(&module_path)
      .output()
      .expect("failed to spawn script");

    let str_output = std::str::from_utf8(&output.stdout).unwrap().trim();
    eprintln!("{}", str_output);
    // check the output of the test.ts program.
    assert!(str_output.contains("compiled: "));
    assert_eq!(output.stderr, b"");
  }

  mod repl {
    use super::*;

    #[cfg(unix)]
    #[test]
    fn pty_multiline() {
      use std::io::Read;
      use util::pty::fork::*;
      let deno_exe = util::deno_exe_path();
      let fork = Fork::from_ptmx().unwrap();
      if let Ok(mut master) = fork.is_parent() {
        master.write_all(b"(\n1 + 2\n)\n").unwrap();
        master.write_all(b"{\nfoo: \"foo\"\n}\n").unwrap();
        master.write_all(b"`\nfoo\n`\n").unwrap();
        master.write_all(b"`\n\\`\n`\n").unwrap();
        master.write_all(b"'{'\n").unwrap();
        master.write_all(b"'('\n").unwrap();
        master.write_all(b"'['\n").unwrap();
        master.write_all(b"/{/'\n").unwrap();
        master.write_all(b"/(/'\n").unwrap();
        master.write_all(b"/[/'\n").unwrap();
        master.write_all(b"console.log(\"{test1} abc {test2} def {{test3}}\".match(/{([^{].+?)}/));\n").unwrap();
        master.write_all(b"close();\n").unwrap();

        let mut output = String::new();
        master.read_to_string(&mut output).unwrap();

        assert!(output.contains('3'));
        assert!(output.contains("{ foo: \"foo\" }"));
        assert!(output.contains("\"\\nfoo\\n\""));
        assert!(output.contains("\"\\n`\\n\""));
        assert!(output.contains("\"{\""));
        assert!(output.contains("\"(\""));
        assert!(output.contains("\"[\""));
        assert!(output.contains("/{/"));
        assert!(output.contains("/(/"));
        assert!(output.contains("/{/"));
        assert!(output.contains("[ \"{test1}\", \"test1\" ]"));

        fork.wait().unwrap();
      } else {
        std::env::set_var("NO_COLOR", "1");
        let err = exec::Command::new(deno_exe).arg("repl").exec();
        println!("err {}", err);
        unreachable!()
      }
    }

    #[cfg(unix)]
    #[test]
    fn pty_unpaired_braces() {
      use std::io::Read;
      use util::pty::fork::*;
      let deno_exe = util::deno_exe_path();
      let fork = Fork::from_ptmx().unwrap();
      if let Ok(mut master) = fork.is_parent() {
        master.write_all(b")\n").unwrap();
        master.write_all(b"]\n").unwrap();
        master.write_all(b"}\n").unwrap();
        master.write_all(b"close();\n").unwrap();

        let mut output = String::new();
        master.read_to_string(&mut output).unwrap();

        assert!(output.contains("Unexpected token ')'"));
        assert!(output.contains("Unexpected token ']'"));
        assert!(output.contains("Unexpected token '}'"));

        fork.wait().unwrap();
      } else {
        std::env::set_var("NO_COLOR", "1");
        let err = exec::Command::new(deno_exe).arg("repl").exec();
        println!("err {}", err);
        unreachable!()
      }
    }

    #[cfg(unix)]
    #[test]
    fn pty_bad_input() {
      use std::io::Read;
      use util::pty::fork::*;
      let deno_exe = util::deno_exe_path();
      let fork = Fork::from_ptmx().unwrap();
      if let Ok(mut master) = fork.is_parent() {
        master.write_all(b"'\\u{1f3b5}'[0]\n").unwrap();
        master.write_all(b"close();\n").unwrap();

        let mut output = String::new();
        master.read_to_string(&mut output).unwrap();

        assert!(output.contains("Unterminated string literal"));

        fork.wait().unwrap();
      } else {
        std::env::set_var("NO_COLOR", "1");
        let err = exec::Command::new(deno_exe).arg("repl").exec();
        println!("err {}", err);
        unreachable!()
      }
    }

    #[cfg(unix)]
    #[test]
    fn pty_complete_symbol() {
      use std::io::Read;
      use util::pty::fork::*;
      let deno_exe = util::deno_exe_path();
      let fork = Fork::from_ptmx().unwrap();
      if let Ok(mut master) = fork.is_parent() {
        master.write_all(b"Deno.internal\t\n").unwrap();
        master.write_all(b"close();\n").unwrap();

        let mut output = String::new();
        master.read_to_string(&mut output).unwrap();

        assert!(output.contains("Symbol(Deno.internal)"));

        fork.wait().unwrap();
      } else {
        std::env::set_var("NO_COLOR", "1");
        let err = exec::Command::new(deno_exe).arg("repl").exec();
        println!("err {}", err);
        unreachable!()
      }
    }

    #[test]
    fn console_log() {
      let (out, err) = util::run_and_collect_output(
        true,
        "repl",
        Some(vec!["console.log('hello')", "'world'"]),
        Some(vec![("NO_COLOR".to_owned(), "1".to_owned())]),
        false,
      );
      assert!(out.ends_with("hello\nundefined\n\"world\"\n"));
      assert!(err.is_empty());
    }

    #[test]
    fn object_literal() {
      let (out, err) = util::run_and_collect_output(
        true,
        "repl",
        Some(vec!["{}", "{ foo: 'bar' }"]),
        Some(vec![("NO_COLOR".to_owned(), "1".to_owned())]),
        false,
      );
      assert!(out.ends_with("{}\n{ foo: \"bar\" }\n"));
      assert!(err.is_empty());
    }

    #[test]
    fn block_expression() {
      let (out, err) = util::run_and_collect_output(
        true,
        "repl",
        Some(vec!["{};", "{\"\"}"]),
        Some(vec![("NO_COLOR".to_owned(), "1".to_owned())]),
        false,
      );
      assert!(out.ends_with("undefined\n\"\"\n"));
      assert!(err.is_empty());
    }

    #[test]
    fn await_resolve() {
      let (out, err) = util::run_and_collect_output(
        true,
        "repl",
        Some(vec!["await Promise.resolve('done')"]),
        Some(vec![("NO_COLOR".to_owned(), "1".to_owned())]),
        false,
      );
      assert!(out.ends_with("\"done\"\n"));
      assert!(err.is_empty());
    }

    #[test]
    fn await_timeout() {
      let (out, err) = util::run_and_collect_output(
        true,
        "repl",
        Some(vec!["await new Promise((r) => setTimeout(r, 0, 'done'))"]),
        Some(vec![("NO_COLOR".to_owned(), "1".to_owned())]),
        false,
      );
      assert!(out.ends_with("\"done\"\n"));
      assert!(err.is_empty());
    }

    #[test]
    fn let_redeclaration() {
      let (out, err) = util::run_and_collect_output(
        true,
        "repl",
        Some(vec!["let foo = 0;", "foo", "let foo = 1;", "foo"]),
        Some(vec![("NO_COLOR".to_owned(), "1".to_owned())]),
        false,
      );
      assert!(out.ends_with("undefined\n0\nundefined\n1\n"));
      assert!(err.is_empty());
    }

    #[test]
    fn repl_cwd() {
      let (_out, err) = util::run_and_collect_output(
        true,
        "repl",
        Some(vec!["Deno.cwd()"]),
        Some(vec![("NO_COLOR".to_owned(), "1".to_owned())]),
        false,
      );
      assert!(err.is_empty());
    }

    #[test]
    fn eof() {
      let (out, err) = util::run_and_collect_output(
        true,
        "repl",
        Some(vec!["1 + 2"]),
        Some(vec![("NO_COLOR".to_owned(), "1".to_owned())]),
        false,
      );
      assert!(out.ends_with("3\n"));
      assert!(err.is_empty());
    }

    #[test]
    fn strict() {
      let (out, err) = util::run_and_collect_output(
        true,
        "repl",
        Some(vec![
          "let a = {};",
          "Object.preventExtensions(a);",
          "a.c = 1;",
        ]),
        None,
        false,
      );
      assert!(out.contains(
        "Uncaught TypeError: Cannot add property c, object is not extensible"
      ));
      assert!(err.is_empty());
    }

    #[test]
    fn close_command() {
      let (out, err) = util::run_and_collect_output(
        true,
        "repl",
        Some(vec!["close()", "'ignored'"]),
        None,
        false,
      );

      assert!(!out.contains("ignored"));
      assert!(err.is_empty());
    }

    #[test]
    fn function() {
      let (out, err) = util::run_and_collect_output(
        true,
        "repl",
        Some(vec!["Deno.writeFileSync"]),
        Some(vec![("NO_COLOR".to_owned(), "1".to_owned())]),
        false,
      );
      assert!(out.ends_with("[Function: writeFileSync]\n"));
      assert!(err.is_empty());
    }

    #[test]
    #[ignore]
    fn multiline() {
      let (out, err) = util::run_and_collect_output(
        true,
        "repl",
        Some(vec!["(\n1 + 2\n)"]),
        Some(vec![("NO_COLOR".to_owned(), "1".to_owned())]),
        false,
      );
      assert!(out.ends_with("3\n"));
      assert!(err.is_empty());
    }

    #[test]
    fn import() {
      let (out, _) = util::run_and_collect_output(
        true,
        "repl",
        Some(vec!["import('./subdir/auto_print_hello.ts')"]),
        Some(vec![("NO_COLOR".to_owned(), "1".to_owned())]),
        false,
      );
      assert!(out.contains("hello!\n"));
    }

    #[test]
    fn eval_unterminated() {
      let (out, err) = util::run_and_collect_output(
        true,
        "repl",
        Some(vec!["eval('{')"]),
        None,
        false,
      );
      assert!(out.contains("Unexpected end of input"));
      assert!(err.is_empty());
    }

    #[test]
    fn unpaired_braces() {
      for right_brace in &[")", "]", "}"] {
        let (out, err) = util::run_and_collect_output(
          true,
          "repl",
          Some(vec![right_brace]),
          None,
          false,
        );
        assert!(out.contains("Unexpected token"));
        assert!(err.is_empty());
      }
    }

    #[test]
    fn reference_error() {
      let (out, err) = util::run_and_collect_output(
        true,
        "repl",
        Some(vec!["not_a_variable"]),
        None,
        false,
      );
      assert!(out.contains("not_a_variable is not defined"));
      assert!(err.is_empty());
    }

    #[test]
    fn syntax_error() {
      let (out, err) = util::run_and_collect_output(
        true,
        "repl",
        Some(vec!["syntax error"]),
        None,
        false,
      );
      assert!(out.contains("Unexpected identifier"));
      assert!(err.is_empty());
    }

    #[test]
    fn type_error() {
      let (out, err) = util::run_and_collect_output(
        true,
        "repl",
        Some(vec!["console()"]),
        None,
        false,
      );
      assert!(out.contains("console is not a function"));
      assert!(err.is_empty());
    }

    #[test]
    fn variable() {
      let (out, err) = util::run_and_collect_output(
        true,
        "repl",
        Some(vec!["var a = 123;", "a"]),
        Some(vec![("NO_COLOR".to_owned(), "1".to_owned())]),
        false,
      );
      assert!(out.ends_with("undefined\n123\n"));
      assert!(err.is_empty());
    }

    #[test]
    fn lexical_scoped_variable() {
      let (out, err) = util::run_and_collect_output(
        true,
        "repl",
        Some(vec!["let a = 123;", "a"]),
        Some(vec![("NO_COLOR".to_owned(), "1".to_owned())]),
        false,
      );
      assert!(out.ends_with("undefined\n123\n"));
      assert!(err.is_empty());
    }

    #[test]
    fn missing_deno_dir() {
      use std::fs::{read_dir, remove_dir_all};
      const DENO_DIR: &str = "nonexistent";
      let test_deno_dir =
        util::root_path().join("cli").join("tests").join(DENO_DIR);
      let (out, err) = util::run_and_collect_output(
        true,
        "repl",
        Some(vec!["1"]),
        Some(vec![
          ("DENO_DIR".to_owned(), DENO_DIR.to_owned()),
          ("NO_COLOR".to_owned(), "1".to_owned()),
        ]),
        false,
      );
      assert!(read_dir(&test_deno_dir).is_ok());
      remove_dir_all(&test_deno_dir).unwrap();
      assert!(out.ends_with("1\n"));
      assert!(err.is_empty());
    }

    #[test]
    fn save_last_eval() {
      let (out, err) = util::run_and_collect_output(
        true,
        "repl",
        Some(vec!["1", "_"]),
        Some(vec![("NO_COLOR".to_owned(), "1".to_owned())]),
        false,
      );
      assert!(out.ends_with("1\n1\n"));
      assert!(err.is_empty());
    }

    #[test]
    fn save_last_thrown() {
      let (out, err) = util::run_and_collect_output(
        true,
        "repl",
        Some(vec!["throw 1", "_error"]),
        Some(vec![("NO_COLOR".to_owned(), "1".to_owned())]),
        false,
      );
      assert!(out.ends_with("Uncaught 1\n1\n"));
      assert!(err.is_empty());
    }

    #[test]
    fn assign_underscore() {
      let (out, err) = util::run_and_collect_output(
        true,
        "repl",
        Some(vec!["_ = 1", "2", "_"]),
        Some(vec![("NO_COLOR".to_owned(), "1".to_owned())]),
        false,
      );
      assert!(out.ends_with(
        "Last evaluation result is no longer saved to _.\n1\n2\n1\n"
      ));
      assert!(err.is_empty());
    }

    #[test]
    fn assign_underscore_error() {
      let (out, err) = util::run_and_collect_output(
        true,
        "repl",
        Some(vec!["_error = 1", "throw 2", "_error"]),
        Some(vec![("NO_COLOR".to_owned(), "1".to_owned())]),
        false,
      );
      println!("{}", out);
      assert!(out.ends_with(
        "Last thrown error is no longer saved to _error.\n1\nUncaught 2\n1\n"
      ));
      assert!(err.is_empty());
    }
  }

  #[test]
  fn deno_test_no_color() {
    let (out, _) = util::run_and_collect_output(
      false,
      "test deno_test_no_color.ts",
      None,
      Some(vec![("NO_COLOR".to_owned(), "true".to_owned())]),
      false,
    );
    // ANSI escape codes should be stripped.
    assert!(out.contains("test success ... ok"));
    assert!(out.contains("test fail ... FAILED"));
    assert!(out.contains("test ignored ... ignored"));
    assert!(out.contains("test result: FAILED. 1 passed; 1 failed; 1 ignored; 0 measured; 0 filtered out"));
  }

  itest!(stdout_write_all {
    args: "run --quiet stdout_write_all.ts",
    output: "stdout_write_all.out",
  });

  itest!(_001_hello {
    args: "run --reload 001_hello.js",
    output: "001_hello.js.out",
  });

  itest!(_002_hello {
    args: "run --quiet --reload 002_hello.ts",
    output: "002_hello.ts.out",
  });

  itest!(_003_relative_import {
    args: "run --quiet --reload 003_relative_import.ts",
    output: "003_relative_import.ts.out",
  });

  itest!(_004_set_timeout {
    args: "run --quiet --reload 004_set_timeout.ts",
    output: "004_set_timeout.ts.out",
  });

  itest!(_005_more_imports {
    args: "run --quiet --reload 005_more_imports.ts",
    output: "005_more_imports.ts.out",
  });

  itest!(_006_url_imports {
    args: "run --quiet --reload 006_url_imports.ts",
    output: "006_url_imports.ts.out",
    http_server: true,
  });

  itest!(_012_async {
    args: "run --quiet --reload 012_async.ts",
    output: "012_async.ts.out",
  });

  itest!(_013_dynamic_import {
    args: "run --quiet --reload --allow-read 013_dynamic_import.ts",
    output: "013_dynamic_import.ts.out",
  });

  itest!(_014_duplicate_import {
    args: "run --quiet --reload --allow-read 014_duplicate_import.ts ",
    output: "014_duplicate_import.ts.out",
  });

  itest!(_015_duplicate_parallel_import {
    args: "run --quiet --reload --allow-read 015_duplicate_parallel_import.js",
    output: "015_duplicate_parallel_import.js.out",
  });

  itest!(_016_double_await {
    args: "run --quiet --allow-read --reload 016_double_await.ts",
    output: "016_double_await.ts.out",
  });

  itest!(_017_import_redirect {
    args: "run --quiet --reload 017_import_redirect.ts",
    output: "017_import_redirect.ts.out",
  });

  itest!(_017_import_redirect_nocheck {
    args: "run --quiet --reload --no-check 017_import_redirect.ts",
    output: "017_import_redirect.ts.out",
  });

  itest!(_017_import_redirect_info {
    args: "info --quiet --reload 017_import_redirect.ts",
    output: "017_import_redirect_info.out",
  });

  itest!(_018_async_catch {
    args: "run --quiet --reload 018_async_catch.ts",
    output: "018_async_catch.ts.out",
  });

  itest!(_019_media_types {
    args: "run --reload 019_media_types.ts",
    output: "019_media_types.ts.out",
    http_server: true,
  });

  itest!(_020_json_modules {
    args: "run --reload 020_json_modules.ts",
    output: "020_json_modules.ts.out",
    exit_code: 1,
  });

  itest!(_021_mjs_modules {
    args: "run --quiet --reload 021_mjs_modules.ts",
    output: "021_mjs_modules.ts.out",
  });

  itest!(_022_info_flag_script {
    args: "info http://127.0.0.1:4545/cli/tests/019_media_types.ts",
    output: "022_info_flag_script.out",
    http_server: true,
  });

  itest!(_023_no_ext {
    args: "run --reload 023_no_ext",
    output: "023_no_ext.out",
  });

  // TODO(lucacasonato): remove --unstable when permissions goes stable
  itest!(_025_hrtime {
    args: "run --quiet --allow-hrtime --unstable --reload 025_hrtime.ts",
    output: "025_hrtime.ts.out",
  });

  itest!(_025_reload_js_type_error {
    args: "run --quiet --reload 025_reload_js_type_error.js",
    output: "025_reload_js_type_error.js.out",
  });

  itest!(_026_redirect_javascript {
    args: "run --quiet --reload 026_redirect_javascript.js",
    output: "026_redirect_javascript.js.out",
    http_server: true,
  });

  itest!(deno_test {
    args: "test test_runner_test.ts",
    exit_code: 1,
    output: "deno_test.out",
  });

  itest!(deno_test_fail_fast {
    args: "test --fail-fast test_runner_test.ts",
    exit_code: 1,
    output: "deno_test_fail_fast.out",
  });

  itest!(deno_test_only {
    args: "test deno_test_only.ts",
    exit_code: 1,
    output: "deno_test_only.ts.out",
  });

  itest!(deno_test_no_check {
    args: "test --no-check test_runner_test.ts",
    exit_code: 1,
    output: "deno_test.out",
  });

  itest!(deno_test_unresolved_promise {
    args: "test test_unresolved_promise.js",
    exit_code: 1,
    output: "deno_test_unresolved_promise.out",
  });

  #[test]
  fn timeout_clear() {
    // https://github.com/denoland/deno/issues/7599

    use std::time::Duration;
    use std::time::Instant;

    let source_code = r#"
const handle = setTimeout(() => {
  console.log("timeout finish");
}, 10000);
clearTimeout(handle);
console.log("finish");
"#;

    let mut p = util::deno_cmd()
      .current_dir(util::tests_path())
      .arg("run")
      .arg("-")
      .stdin(std::process::Stdio::piped())
      .spawn()
      .unwrap();
    let stdin = p.stdin.as_mut().unwrap();
    stdin.write_all(source_code.as_bytes()).unwrap();
    let start = Instant::now();
    let status = p.wait().unwrap();
    let end = Instant::now();
    assert!(status.success());
    // check that program did not run for 10 seconds
    // for timeout to clear
    assert!(end - start < Duration::new(10, 0));
  }

  #[test]
  fn workers() {
    let _g = util::http_server();
    let status = util::deno_cmd()
      .current_dir(util::tests_path())
      .arg("test")
      .arg("--reload")
      .arg("--location")
      .arg("http://127.0.0.1:4545/cli/tests/")
      .arg("--allow-net")
      .arg("--allow-read")
      .arg("--unstable")
      .arg("workers_test.ts")
      .spawn()
      .unwrap()
      .wait()
      .unwrap();
    assert!(status.success());
  }

  #[test]
  fn compiler_api() {
    let status = util::deno_cmd()
      .current_dir(util::tests_path())
      .arg("test")
      .arg("--unstable")
      .arg("--reload")
      .arg("--allow-read")
      .arg("compiler_api_test.ts")
      .spawn()
      .unwrap()
      .wait()
      .unwrap();
    assert!(status.success());
  }

  itest!(_027_redirect_typescript {
    args: "run --quiet --reload 027_redirect_typescript.ts",
    output: "027_redirect_typescript.ts.out",
    http_server: true,
  });

  itest!(_028_args {
    args:
      "run --quiet --reload 028_args.ts --arg1 val1 --arg2=val2 -- arg3 arg4",
    output: "028_args.ts.out",
  });

  itest!(_029_eval {
    args: "eval console.log(\"hello\")",
    output: "029_eval.out",
  });

  // Ugly parentheses due to whitespace delimiting problem.
  itest!(_030_eval_ts {
    args: "eval --quiet -T console.log((123)as(number))", // 'as' is a TS keyword only
    output: "030_eval_ts.out",
  });

  itest!(_031_info_ts_error {
    args: "info 031_info_ts_error.ts",
    output: "031_info_ts_error.out",
  });

  itest!(_033_import_map {
    args:
      "run --quiet --reload --import-map=import_maps/import_map.json --unstable import_maps/test.ts",
    output: "033_import_map.out",
  });

  itest!(_034_onload {
    args: "run --quiet --reload 034_onload/main.ts",
    output: "034_onload.out",
  });

  itest!(_035_cached_only_flag {
    args:
      "run --reload --cached-only http://127.0.0.1:4545/cli/tests/019_media_types.ts",
    output: "035_cached_only_flag.out",
    exit_code: 1,
    http_server: true,
  });

  itest!(_036_import_map_fetch {
    args:
      "cache --quiet --reload --import-map=import_maps/import_map.json --unstable import_maps/test.ts",
    output: "036_import_map_fetch.out",
  });

  itest!(_037_fetch_multiple {
    args: "cache --reload fetch/test.ts fetch/other.ts",
    http_server: true,
    output: "037_fetch_multiple.out",
  });

  itest!(_038_checkjs {
    // checking if JS file is run through TS compiler
    args: "run --reload --config 038_checkjs.tsconfig.json 038_checkjs.js",
    exit_code: 1,
    output: "038_checkjs.js.out",
  });

  itest!(_041_dyn_import_eval {
    args: "eval import('./subdir/mod4.js').then(console.log)",
    output: "041_dyn_import_eval.out",
  });

  itest!(_041_info_flag {
    args: "info",
    output: "041_info_flag.out",
  });

  itest!(info_json {
    args: "info --json --unstable",
    output: "info_json.out",
  });

  itest!(_042_dyn_import_evalcontext {
    args: "run --quiet --allow-read --reload 042_dyn_import_evalcontext.ts",
    output: "042_dyn_import_evalcontext.ts.out",
  });

  itest!(_044_bad_resource {
    args: "run --quiet --reload --allow-read 044_bad_resource.ts",
    output: "044_bad_resource.ts.out",
    exit_code: 1,
  });

  itest!(_045_proxy {
    args: "run -L debug --allow-net --allow-env --allow-run --allow-read --reload --quiet 045_proxy_test.ts",
    output: "045_proxy_test.ts.out",
    http_server: true,
  });

  itest!(_046_tsx {
    args: "run --quiet --reload 046_jsx_test.tsx",
    output: "046_jsx_test.tsx.out",
  });

  itest!(_047_jsx {
    args: "run --quiet --reload 047_jsx_test.jsx",
    output: "047_jsx_test.jsx.out",
  });

  itest!(_048_media_types_jsx {
    args: "run  --reload 048_media_types_jsx.ts",
    output: "048_media_types_jsx.ts.out",
    http_server: true,
  });

  itest!(_049_info_flag_script_jsx {
    args: "info http://127.0.0.1:4545/cli/tests/048_media_types_jsx.ts",
    output: "049_info_flag_script_jsx.out",
    http_server: true,
  });

  itest!(_052_no_remote_flag {
    args:
      "run --reload --no-remote http://127.0.0.1:4545/cli/tests/019_media_types.ts",
    output: "052_no_remote_flag.out",
    exit_code: 1,
    http_server: true,
  });

  itest!(_054_info_local_imports {
    args: "info --quiet 005_more_imports.ts",
    output: "054_info_local_imports.out",
    exit_code: 0,
  });

  itest!(_055_info_file_json {
    args: "info --quiet --json --unstable 005_more_imports.ts",
    output: "055_info_file_json.out",
    exit_code: 0,
  });

  itest!(_056_make_temp_file_write_perm {
    args:
      "run --quiet --allow-read --allow-write=./subdir/ 056_make_temp_file_write_perm.ts",
    output: "056_make_temp_file_write_perm.out",
  });

  itest!(_058_tasks_microtasks_close {
    args: "run --quiet 058_tasks_microtasks_close.ts",
    output: "058_tasks_microtasks_close.ts.out",
  });

  itest!(_059_fs_relative_path_perm {
    args: "run 059_fs_relative_path_perm.ts",
    output: "059_fs_relative_path_perm.ts.out",
    exit_code: 1,
  });

  itest!(_060_deno_doc_displays_all_overloads_in_details_view {
    args: "doc 060_deno_doc_displays_all_overloads_in_details_view.ts NS.test",
    output: "060_deno_doc_displays_all_overloads_in_details_view.ts.out",
  });

  #[cfg(unix)]
  #[test]
  fn _061_permissions_request() {
    let args = "run --unstable 061_permissions_request.ts";
    let output = "061_permissions_request.ts.out";
    let input = b"g\nd\n";

    util::test_pty(args, output, input);
  }

  #[cfg(unix)]
  #[test]
  fn _062_permissions_request_global() {
    let args = "run --unstable 062_permissions_request_global.ts";
    let output = "062_permissions_request_global.ts.out";
    let input = b"g\n";

    util::test_pty(args, output, input);
  }

  itest!(_063_permissions_revoke {
    args: "run --unstable --allow-read=foo,bar 063_permissions_revoke.ts",
    output: "063_permissions_revoke.ts.out",
  });

  itest!(_064_permissions_revoke_global {
    args:
      "run --unstable --allow-read=foo,bar 064_permissions_revoke_global.ts",
    output: "064_permissions_revoke_global.ts.out",
  });

  itest!(_065_import_map_info {
    args:
      "info --quiet --import-map=import_maps/import_map.json --unstable import_maps/test.ts",
    output: "065_import_map_info.out",
  });

  #[cfg(unix)]
  #[test]
  fn _066_prompt() {
    let args = "run --unstable 066_prompt.ts";
    let output = "066_prompt.ts.out";
    // These are answers to prompt, confirm, and alert calls.
    let input = b"John Doe\n\nfoo\nY\nN\nyes\n\nwindows\r\n\n\n";

    util::test_pty(args, output, input);
  }

  itest!(_067_test_no_run_type_error {
    args: "test --unstable --no-run test_type_error",
    output: "067_test_no_run_type_error.out",
    exit_code: 1,
  });

  itest!(_070_location {
    args: "run --location https://foo/bar?baz#bat 070_location.ts",
    output: "070_location.ts.out",
  });

  itest!(_071_location_unset {
    args: "run 071_location_unset.ts",
    output: "071_location_unset.ts.out",
    exit_code: 1,
  });

  itest!(_072_location_relative_fetch {
    args: "run --location http://127.0.0.1:4545/cli/tests/ --allow-net 072_location_relative_fetch.ts",
    output: "072_location_relative_fetch.ts.out",
    http_server: true,
  });

  itest!(_073_worker_error {
    args: "run -A 073_worker_error.ts",
    output: "073_worker_error.ts.out",
    exit_code: 1,
  });

  itest!(_074_worker_nested_error {
    args: "run -A 074_worker_nested_error.ts",
    output: "074_worker_nested_error.ts.out",
    exit_code: 1,
  });

  itest!(_075_import_local_query_hash {
    args: "run 075_import_local_query_hash.ts",
    output: "075_import_local_query_hash.ts.out",
  });

  itest!(_076_info_json_deps_order {
    args: "info --unstable --json 076_info_json_deps_order.ts",
    output: "076_info_json_deps_order.out",
  });

  itest!(_077_fetch_empty {
    args: "run -A 077_fetch_empty.ts",
    output: "077_fetch_empty.ts.out",
    exit_code: 1,
  });

  itest!(_078_unload_on_exit {
    args: "run 078_unload_on_exit.ts",
    output: "078_unload_on_exit.ts.out",
    exit_code: 1,
  });

  itest!(_079_location_authentication {
    args:
      "run --location https://foo:bar@baz/qux 079_location_authentication.ts",
    output: "079_location_authentication.ts.out",
  });

  itest!(_080_deno_emit_permissions {
    args: "run --unstable 080_deno_emit_permissions.ts",
    output: "080_deno_emit_permissions.ts.out",
    exit_code: 1,
  });

  itest!(_081_location_relative_fetch_redirect {
    args: "run --location http://127.0.0.1:4546/ --allow-net 081_location_relative_fetch_redirect.ts",
    output: "081_location_relative_fetch_redirect.ts.out",
    http_server: true,
  });

  itest!(_082_prepare_stack_trace_throw {
    args: "run 082_prepare_stack_trace_throw.js",
    output: "082_prepare_stack_trace_throw.js.out",
    exit_code: 1,
  });

  itest!(js_import_detect {
    args: "run --quiet --reload js_import_detect.ts",
    output: "js_import_detect.ts.out",
    exit_code: 0,
  });

  itest!(lock_write_requires_lock {
    args: "run --lock-write some_file.ts",
    output: "lock_write_requires_lock.out",
    exit_code: 1,
  });

  itest!(lock_write_fetch {
    args:
      "run --quiet --allow-read --allow-write --allow-env --allow-run lock_write_fetch.ts",
    output: "lock_write_fetch.ts.out",
    http_server: true,
    exit_code: 0,
  });

  itest!(lock_check_ok {
    args: "run --lock=lock_check_ok.json http://127.0.0.1:4545/cli/tests/003_relative_import.ts",
    output: "003_relative_import.ts.out",
    http_server: true,
  });

  itest!(lock_check_ok2 {
    args: "run --lock=lock_check_ok2.json 019_media_types.ts",
    output: "019_media_types.ts.out",
    http_server: true,
  });

  itest!(lock_dynamic_imports {
    args: "run --lock=lock_dynamic_imports.json --allow-read --allow-net http://127.0.0.1:4545/cli/tests/013_dynamic_import.ts",
    output: "lock_dynamic_imports.out",
    exit_code: 10,
    http_server: true,
  });

  itest!(lock_check_err {
    args: "run --lock=lock_check_err.json http://127.0.0.1:4545/cli/tests/003_relative_import.ts",
    output: "lock_check_err.out",
    exit_code: 10,
    http_server: true,
  });

  itest!(lock_check_err2 {
    args: "run --lock=lock_check_err2.json 019_media_types.ts",
    output: "lock_check_err2.out",
    exit_code: 10,
    http_server: true,
  });

  itest!(lock_check_err_with_bundle {
    args: "bundle --lock=lock_check_err_with_bundle.json http://127.0.0.1:4545/cli/tests/subdir/mod1.ts",
    output: "lock_check_err_with_bundle.out",
    exit_code: 10,
    http_server: true,
  });

  itest!(async_error {
    exit_code: 1,
    args: "run --reload async_error.ts",
    output: "async_error.ts.out",
  });

  itest!(bundle {
    args: "bundle subdir/mod1.ts",
    output: "bundle.test.out",
  });

  itest!(bundle_jsx {
    args: "bundle jsx_import_from_ts.ts",
    output: "bundle_jsx.out",
  });

  itest!(fmt_check_tests_dir {
    args: "fmt --check ./",
    output: "fmt/expected_fmt_check_tests_dir.out",
    exit_code: 1,
  });

  itest!(fmt_quiet_check_fmt_dir {
    args: "fmt --check --quiet fmt/",
    output_str: Some(""),
    exit_code: 0,
  });

  itest!(fmt_check_formatted_files {
    args: "fmt --check fmt/formatted1.js fmt/formatted2.ts fmt/formatted3.md",
    output: "fmt/expected_fmt_check_formatted_files.out",
    exit_code: 0,
  });

  itest!(fmt_check_ignore {
    args: "fmt --check --ignore=fmt/formatted1.js fmt/",
    output: "fmt/expected_fmt_check_ignore.out",
    exit_code: 0,
  });

  itest!(fmt_stdin {
    args: "fmt -",
    input: Some("const a = 1\n"),
    output_str: Some("const a = 1;\n"),
  });

  itest!(fmt_stdin_markdown {
    args: "fmt --ext=md -",
    input: Some("# Hello      Markdown\n```ts\nconsole.log( \"text\")\n```\n"),
    output_str: Some(
      "# Hello Markdown\n\n```ts\nconsole.log(\"text\");\n```\n"
    ),
  });

  itest!(fmt_stdin_check_formatted {
    args: "fmt --check -",
    input: Some("const a = 1;\n"),
    output_str: Some(""),
  });

  itest!(fmt_stdin_check_not_formatted {
    args: "fmt --check -",
    input: Some("const a = 1\n"),
    output_str: Some("Not formatted stdin\n"),
  });

  itest!(config {
    args: "run --reload --config config.tsconfig.json config.ts",
    exit_code: 1,
    output: "config.ts.out",
  });

  itest!(emtpy_typescript {
    args: "run --reload subdir/empty.ts",
    output_str: Some("Check file:[WILDCARD]tests/subdir/empty.ts\n"),
  });

  itest!(error_001 {
    args: "run --reload error_001.ts",
    exit_code: 1,
    output: "error_001.ts.out",
  });

  itest!(error_002 {
    args: "run --reload error_002.ts",
    exit_code: 1,
    output: "error_002.ts.out",
  });

  itest!(error_003_typescript {
    args: "run --reload error_003_typescript.ts",
    exit_code: 1,
    output: "error_003_typescript.ts.out",
  });

  // Supposing that we've already attempted to run error_003_typescript.ts
  // we want to make sure that JS wasn't emitted. Running again without reload flag
  // should result in the same output.
  // https://github.com/denoland/deno/issues/2436
  itest!(error_003_typescript2 {
    args: "run error_003_typescript.ts",
    exit_code: 1,
    output: "error_003_typescript.ts.out",
  });

  itest!(error_004_missing_module {
    args: "run --reload error_004_missing_module.ts",
    exit_code: 1,
    output: "error_004_missing_module.ts.out",
  });

  itest!(error_005_missing_dynamic_import {
    args:
      "run --reload --allow-read --quiet error_005_missing_dynamic_import.ts",
    exit_code: 1,
    output: "error_005_missing_dynamic_import.ts.out",
  });

  itest!(error_006_import_ext_failure {
    args: "run --reload error_006_import_ext_failure.ts",
    exit_code: 1,
    output: "error_006_import_ext_failure.ts.out",
  });

  itest!(error_007_any {
    args: "run --reload error_007_any.ts",
    exit_code: 1,
    output: "error_007_any.ts.out",
  });

  itest!(error_008_checkjs {
    args: "run --reload error_008_checkjs.js",
    exit_code: 1,
    output: "error_008_checkjs.js.out",
  });

  itest!(error_009_op_crates_error {
    args: "run error_009_op_crates_error.js",
    output: "error_009_op_crates_error.js.out",
    exit_code: 1,
  });

  itest!(error_011_bad_module_specifier {
    args: "run --reload error_011_bad_module_specifier.ts",
    exit_code: 1,
    output: "error_011_bad_module_specifier.ts.out",
  });

  itest!(error_012_bad_dynamic_import_specifier {
    args: "run --reload error_012_bad_dynamic_import_specifier.ts",
    exit_code: 1,
    output: "error_012_bad_dynamic_import_specifier.ts.out",
  });

  itest!(error_013_missing_script {
    args: "run --reload missing_file_name",
    exit_code: 1,
    output: "error_013_missing_script.out",
  });

  itest!(error_014_catch_dynamic_import_error {
    args: "run  --reload --allow-read error_014_catch_dynamic_import_error.js",
    output: "error_014_catch_dynamic_import_error.js.out",
  });

  itest!(error_015_dynamic_import_permissions {
    args: "run --reload --quiet error_015_dynamic_import_permissions.js",
    output: "error_015_dynamic_import_permissions.out",
    exit_code: 1,
    http_server: true,
  });

  // We have an allow-net flag but not allow-read, it should still result in error.
  itest!(error_016_dynamic_import_permissions2 {
    args: "run --reload --allow-net error_016_dynamic_import_permissions2.js",
    output: "error_016_dynamic_import_permissions2.out",
    exit_code: 1,
    http_server: true,
  });

  itest!(error_017_hide_long_source_ts {
    args: "run --reload error_017_hide_long_source_ts.ts",
    output: "error_017_hide_long_source_ts.ts.out",
    exit_code: 1,
  });

  itest!(error_018_hide_long_source_js {
    args: "run error_018_hide_long_source_js.js",
    output: "error_018_hide_long_source_js.js.out",
    exit_code: 1,
  });

  itest!(error_019_stack_function {
    args: "run error_019_stack_function.ts",
    output: "error_019_stack_function.ts.out",
    exit_code: 1,
  });

  itest!(error_020_stack_constructor {
    args: "run error_020_stack_constructor.ts",
    output: "error_020_stack_constructor.ts.out",
    exit_code: 1,
  });

  itest!(error_021_stack_method {
    args: "run error_021_stack_method.ts",
    output: "error_021_stack_method.ts.out",
    exit_code: 1,
  });

  itest!(error_022_stack_custom_error {
    args: "run error_022_stack_custom_error.ts",
    output: "error_022_stack_custom_error.ts.out",
    exit_code: 1,
  });

  itest!(error_023_stack_async {
    args: "run error_023_stack_async.ts",
    output: "error_023_stack_async.ts.out",
    exit_code: 1,
  });

  itest!(error_024_stack_promise_all {
    args: "run error_024_stack_promise_all.ts",
    output: "error_024_stack_promise_all.ts.out",
    exit_code: 1,
  });

  itest!(error_025_tab_indent {
    args: "run error_025_tab_indent",
    output: "error_025_tab_indent.out",
    exit_code: 1,
  });

  itest!(error_missing_module_named_import {
    args: "run --reload error_missing_module_named_import.ts",
    output: "error_missing_module_named_import.ts.out",
    exit_code: 1,
  });

  itest!(error_no_check {
    args: "run --reload --no-check error_no_check.ts",
    output: "error_no_check.ts.out",
    exit_code: 1,
  });

  itest!(error_syntax {
    args: "run --reload error_syntax.js",
    exit_code: 1,
    output: "error_syntax.js.out",
  });

  itest!(error_syntax_empty_trailing_line {
    args: "run --reload error_syntax_empty_trailing_line.mjs",
    exit_code: 1,
    output: "error_syntax_empty_trailing_line.mjs.out",
  });

  itest!(error_type_definitions {
    args: "run --reload error_type_definitions.ts",
    exit_code: 1,
    output: "error_type_definitions.ts.out",
  });

  itest!(error_local_static_import_from_remote_ts {
    args: "run --reload http://localhost:4545/cli/tests/error_local_static_import_from_remote.ts",
    exit_code: 1,
    http_server: true,
    output: "error_local_static_import_from_remote.ts.out",
  });

  itest!(error_local_static_import_from_remote_js {
    args: "run --reload http://localhost:4545/cli/tests/error_local_static_import_from_remote.js",
    exit_code: 1,
    http_server: true,
    output: "error_local_static_import_from_remote.js.out",
  });

  itest!(error_worker_permissions_local {
    args: "run --reload error_worker_permissions_local.ts",
    output: "error_worker_permissions_local.ts.out",
    exit_code: 1,
  });

  itest!(error_worker_permissions_remote {
    args: "run --reload error_worker_permissions_remote.ts",
    http_server: true,
    output: "error_worker_permissions_remote.ts.out",
    exit_code: 1,
  });

  itest!(exit_error42 {
    exit_code: 42,
    args: "run --quiet --reload exit_error42.ts",
    output: "exit_error42.ts.out",
  });

  itest!(https_import {
    args: "run --quiet --reload --cert tls/RootCA.pem https_import.ts",
    output: "https_import.ts.out",
    http_server: true,
  });

  itest!(if_main {
    args: "run --quiet --reload if_main.ts",
    output: "if_main.ts.out",
  });

  itest!(import_meta {
    args: "run --quiet --reload import_meta.ts",
    output: "import_meta.ts.out",
  });

  itest!(main_module {
    args: "run --quiet --allow-read --reload main_module.ts",
    output: "main_module.ts.out",
  });

  itest!(no_check {
    args: "run --quiet --reload --no-check 006_url_imports.ts",
    output: "006_url_imports.ts.out",
    http_server: true,
  });

  itest!(no_check_decorators {
    args: "run --quiet --reload --no-check no_check_decorators.ts",
    output: "no_check_decorators.ts.out",
  });

  itest!(runtime_decorators {
    args: "run --quiet --reload --no-check runtime_decorators.ts",
    output: "runtime_decorators.ts.out",
  });

  itest!(lib_ref {
    args: "run --quiet --unstable --reload lib_ref.ts",
    output: "lib_ref.ts.out",
  });

  itest!(lib_runtime_api {
    args: "run --quiet --unstable --reload lib_runtime_api.ts",
    output: "lib_runtime_api.ts.out",
  });

  itest!(seed_random {
    args: "run --seed=100 seed_random.js",

    output: "seed_random.js.out",
  });

  itest!(type_definitions {
    args: "run --reload type_definitions.ts",
    output: "type_definitions.ts.out",
  });

  itest!(type_definitions_for_export {
    args: "run --reload type_definitions_for_export.ts",
    output: "type_definitions_for_export.ts.out",
    exit_code: 1,
  });

  itest!(type_directives_01 {
    args: "run --reload -L debug type_directives_01.ts",
    output: "type_directives_01.ts.out",
    http_server: true,
  });

  itest!(type_directives_02 {
    args: "run --reload -L debug type_directives_02.ts",
    output: "type_directives_02.ts.out",
  });

  itest!(type_directives_js_main {
    args: "run --reload -L debug type_directives_js_main.js",
    output: "type_directives_js_main.js.out",
    exit_code: 0,
  });

  itest!(type_directives_redirect {
    args: "run --reload type_directives_redirect.ts",
    output: "type_directives_redirect.ts.out",
    http_server: true,
  });

  itest!(type_headers_deno_types {
    args: "run --reload type_headers_deno_types.ts",
    output: "type_headers_deno_types.ts.out",
    http_server: true,
  });

  itest!(ts_type_imports {
    args: "run --reload ts_type_imports.ts",
    output: "ts_type_imports.ts.out",
    exit_code: 1,
  });

  itest!(ts_decorators {
    args: "run --reload -c tsconfig.decorators.json ts_decorators.ts",
    output: "ts_decorators.ts.out",
  });

  itest!(ts_decorators_bundle {
    args: "bundle ts_decorators_bundle.ts",
    output: "ts_decorators_bundle.out",
  });

  itest!(ts_type_only_import {
    args: "run --reload ts_type_only_import.ts",
    output: "ts_type_only_import.ts.out",
  });

  itest!(swc_syntax_error {
    args: "run --reload swc_syntax_error.ts",
    output: "swc_syntax_error.ts.out",
    exit_code: 1,
  });

  itest!(types {
    args: "types",
    output: "types.out",
  });

  itest!(unbuffered_stderr {
    args: "run --reload unbuffered_stderr.ts",
    output: "unbuffered_stderr.ts.out",
  });

  itest!(unbuffered_stdout {
    args: "run --quiet --reload unbuffered_stdout.ts",
    output: "unbuffered_stdout.ts.out",
  });

  // Cannot write the expression to evaluate as "console.log(typeof gc)"
  // because itest! splits args on whitespace.
  itest!(v8_flags_eval {
    args: "eval --v8-flags=--expose-gc console.log(typeof(gc))",
    output: "v8_flags.js.out",
  });

  itest!(v8_flags_run {
    args: "run --v8-flags=--expose-gc v8_flags.js",
    output: "v8_flags.js.out",
  });

  itest!(v8_flags_unrecognized {
    args: "repl --v8-flags=--foo,bar,--trace-gc,-baz",
    output: "v8_flags_unrecognized.out",
    exit_code: 1,
  });

  itest!(v8_help {
    args: "repl --v8-flags=--help",
    output: "v8_help.out",
  });

  itest!(unsupported_dynamic_import_scheme {
    args: "eval import('xxx:')",
    output: "unsupported_dynamic_import_scheme.out",
    exit_code: 1,
  });

  itest!(wasm {
    args: "run --quiet wasm.ts",
    output: "wasm.ts.out",
  });

  itest!(wasm_async {
    args: "run wasm_async.js",
    output: "wasm_async.out",
  });

  itest!(wasm_streaming {
    args: "run wasm_streaming.js",
    output: "wasm_streaming.out",
  });

  itest!(wasm_unreachable {
    args: "run wasm_unreachable.js",
    output: "wasm_unreachable.out",
    exit_code: 1,
  });

  itest!(weakref {
    args: "run --quiet --reload weakref.ts",
    output: "weakref.ts.out",
  });

  itest!(top_level_await_order {
    args: "run --allow-read top_level_await_order.js",
    output: "top_level_await_order.out",
  });

  itest!(top_level_await_loop {
    args: "run --allow-read top_level_await_loop.js",
    output: "top_level_await_loop.out",
  });

  itest!(top_level_await_circular {
    args: "run --allow-read top_level_await_circular.js",
    output: "top_level_await_circular.out",
    exit_code: 1,
  });

  itest!(top_level_await_unresolved {
    args: "run top_level_await_unresolved.js",
    output: "top_level_await_unresolved.out",
    exit_code: 1,
  });

  itest!(top_level_await {
    args: "run --allow-read top_level_await.js",
    output: "top_level_await.out",
  });

  itest!(top_level_await_ts {
    args: "run --quiet --allow-read top_level_await.ts",
    output: "top_level_await.out",
  });

  itest!(top_level_for_await {
    args: "run --quiet top_level_for_await.js",
    output: "top_level_for_await.out",
  });

  itest!(top_level_for_await_ts {
    args: "run --quiet top_level_for_await.ts",
    output: "top_level_for_await.out",
  });

  itest!(unstable_disabled {
    args: "run --reload unstable.ts",
    exit_code: 1,
    output: "unstable_disabled.out",
  });

  itest!(unstable_enabled {
    args: "run --quiet --reload --unstable unstable.ts",
    output: "unstable_enabled.out",
  });

  itest!(unstable_disabled_js {
    args: "run --reload unstable.js",
    output: "unstable_disabled_js.out",
  });

  itest!(unstable_enabled_js {
    args: "run --quiet --reload --unstable unstable.ts",
    output: "unstable_enabled_js.out",
  });

  itest!(unstable_disabled_ts2551 {
    args: "run --reload unstable_ts2551.ts",
    exit_code: 1,
    output: "unstable_disabled_ts2551.out",
  });

  itest!(unstable_worker {
    args: "run --reload --unstable --quiet --allow-read unstable_worker.ts",
    output: "unstable_worker.ts.out",
  });

  itest!(_053_import_compression {
    args: "run --quiet --reload --allow-net 053_import_compression/main.ts",
    output: "053_import_compression.out",
    http_server: true,
  });

  itest!(cache_extensionless {
    args: "cache --reload http://localhost:4545/cli/tests/subdir/no_js_ext",
    output: "cache_extensionless.out",
    http_server: true,
  });

  itest!(cache_random_extension {
    args:
      "cache --reload http://localhost:4545/cli/tests/subdir/no_js_ext@1.0.0",
    output: "cache_random_extension.out",
    http_server: true,
  });

  // TODO(lucacasonato): reenable these tests once we figure out what is wrong with cafile tests
  // itest!(cafile_url_imports {
  //   args: "run --quiet --reload --cert tls/RootCA.pem cafile_url_imports.ts",
  //   output: "cafile_url_imports.ts.out",
  //   http_server: true,
  // });

  // itest!(cafile_ts_fetch {
  //   args:
  //     "run --quiet --reload --allow-net --cert tls/RootCA.pem cafile_ts_fetch.ts",
  //   output: "cafile_ts_fetch.ts.out",
  //   http_server: true,
  // });

  // itest!(cafile_eval {
  //   args: "eval --cert tls/RootCA.pem fetch('https://localhost:5545/cli/tests/cafile_ts_fetch.ts.out').then(r=>r.text()).then(t=>console.log(t.trimEnd()))",
  //   output: "cafile_ts_fetch.ts.out",
  //   http_server: true,
  // });

  // itest!(cafile_info {
  //   args:
  //     "info --quiet --cert tls/RootCA.pem https://localhost:5545/cli/tests/cafile_info.ts",
  //   output: "cafile_info.ts.out",
  //   http_server: true,
  // });

  itest!(disallow_http_from_https_js {
    args: "run --quiet --reload --cert tls/RootCA.pem https://localhost:5545/cli/tests/disallow_http_from_https.js",
    output: "disallow_http_from_https_js.out",
    http_server: true,
    exit_code: 1,
  });

  itest!(disallow_http_from_https_ts {
    args: "run --quiet --reload --cert tls/RootCA.pem https://localhost:5545/cli/tests/disallow_http_from_https.ts",
    output: "disallow_http_from_https_ts.out",
    http_server: true,
    exit_code: 1,
  });

  itest!(dynamic_import_conditional {
    args: "run --quiet --reload dynamic_import_conditional.js",
    output: "dynamic_import_conditional.js.out",
  });

  itest!(tsx_imports {
    args: "run --reload tsx_imports.ts",
    output: "tsx_imports.ts.out",
  });

  itest!(fix_dynamic_import_errors {
    args: "run --reload fix_dynamic_import_errors.js",
    output: "fix_dynamic_import_errors.js.out",
  });

  itest!(fix_emittable_skipped {
    args: "run --reload fix_emittable_skipped.js",
    output: "fix_emittable_skipped.ts.out",
  });

  itest!(fix_exotic_specifiers {
    args: "run --quiet --reload fix_exotic_specifiers.ts",
    output: "fix_exotic_specifiers.ts.out",
  });

  itest!(fix_js_import_js {
    args: "run --quiet --reload fix_js_import_js.ts",
    output: "fix_js_import_js.ts.out",
  });

  itest!(fix_js_imports {
    args: "run --quiet --reload fix_js_imports.ts",
    output: "fix_js_imports.ts.out",
  });

  itest!(fix_tsc_file_exists {
    args: "run --quiet --reload tsc/test.js",
    output: "fix_tsc_file_exists.out",
  });

  itest!(es_private_fields {
    args: "run --quiet --reload es_private_fields.js",
    output: "es_private_fields.js.out",
  });

  itest!(cjs_imports {
    args: "run --quiet --reload cjs_imports.ts",
    output: "cjs_imports.ts.out",
  });

  itest!(ts_import_from_js {
    args: "run --quiet --reload ts_import_from_js.js",
    output: "ts_import_from_js.js.out",
    http_server: true,
  });

  itest!(jsx_import_from_ts {
    args: "run --quiet --reload jsx_import_from_ts.ts",
    output: "jsx_import_from_ts.ts.out",
  });

  itest!(single_compile_with_reload {
    args: "run --reload --allow-read single_compile_with_reload.ts",
    output: "single_compile_with_reload.ts.out",
  });

  itest!(performance_stats {
    args: "cache --reload --log-level debug 002_hello.ts",
    output: "performance_stats.out",
  });

  itest!(proto_exploit {
    args: "run proto_exploit.js",
    output: "proto_exploit.js.out",
  });

  itest!(redirect_cache {
    http_server: true,
    args:
      "cache --reload http://localhost:4548/cli/tests/subdir/redirects/a.ts",
    output: "redirect_cache.out",
  });

  itest!(deno_test_coverage {
    args: "test --coverage --unstable test_coverage.ts",
    output: "test_coverage.out",
    exit_code: 0,
  });

  itest!(deno_test_comment_coverage {
    args: "test --coverage --unstable test_comment_coverage.ts",
    output: "test_comment_coverage.out",
    exit_code: 0,
  });

  itest!(deno_test_branch_coverage {
    args: "test --coverage --unstable test_branch_coverage.ts",
    output: "test_branch_coverage.out",
    exit_code: 0,
  });

  itest!(deno_test_coverage_explicit {
    args: "test --coverage=.test_coverage --unstable test_coverage.ts",
    output: "test_coverage.out",
    exit_code: 0,
  });

  itest!(deno_test_run_test_coverage {
    args: "test --allow-all --coverage --unstable test_run_test_coverage.ts",
    output: "test_run_test_coverage.out",
    exit_code: 0,
  });

  itest!(deno_test_run_run_coverage {
    args: "test --allow-all --coverage --unstable test_run_run_coverage.ts",
    output: "test_run_run_coverage.out",
    exit_code: 0,
  });

  itest!(deno_test_run_combined_coverage {
    args: "test --allow-all --coverage --unstable test_run_run_coverage.ts test_run_test_coverage.ts",
    output: "test_run_combined_coverage.out",
    exit_code: 0,
  });

  itest!(deno_lint {
    args: "lint --unstable lint/file1.js lint/file2.ts lint/ignored_file.ts",
    output: "lint/expected.out",
    exit_code: 1,
  });

  itest!(deno_lint_quiet {
    args: "lint --unstable --quiet lint/file1.js",
    output: "lint/expected_quiet.out",
    exit_code: 1,
  });

  itest!(deno_lint_json {
    args:
      "lint --unstable --json lint/file1.js lint/file2.ts lint/ignored_file.ts lint/malformed.js",
    output: "lint/expected_json.out",
    exit_code: 1,
  });

  itest!(deno_lint_ignore {
    args: "lint --unstable --ignore=lint/file1.js,lint/malformed.js lint/",
    output: "lint/expected_ignore.out",
    exit_code: 1,
  });

  itest!(deno_lint_glob {
    args: "lint --unstable --ignore=lint/malformed.js lint/",
    output: "lint/expected_glob.out",
    exit_code: 1,
  });

  itest!(deno_lint_from_stdin {
    args: "lint --unstable -",
    input: Some("let a: any;"),
    output: "lint/expected_from_stdin.out",
    exit_code: 1,
  });

  itest!(deno_lint_from_stdin_json {
    args: "lint --unstable --json -",
    input: Some("let a: any;"),
    output: "lint/expected_from_stdin_json.out",
    exit_code: 1,
  });

  itest!(deno_lint_rules {
    args: "lint --unstable --rules",
    output: "lint/expected_rules.out",
    exit_code: 0,
  });

  // Make sure that the rules are printed if quiet option is enabled.
  itest!(deno_lint_rules_quiet {
    args: "lint --unstable --rules -q",
    output: "lint/expected_rules.out",
    exit_code: 0,
  });

  itest!(deno_doc_builtin {
    args: "doc",
    output: "deno_doc_builtin.out",
  });

  itest!(deno_doc {
    args: "doc deno_doc.ts",
    output: "deno_doc.out",
  });

  itest!(deno_doc_import_map {
    args:
      "doc --unstable --import-map=doc/import_map.json doc/use_import_map.js",
    output: "doc/use_import_map.out",
  });

  itest!(import_data_url_error_stack {
    args: "run --quiet --reload import_data_url_error_stack.ts",
    output: "import_data_url_error_stack.ts.out",
    exit_code: 1,
  });

  itest!(import_data_url_import_relative {
    args: "run --quiet --reload import_data_url_import_relative.ts",
    output: "import_data_url_import_relative.ts.out",
    exit_code: 1,
  });

  itest!(import_data_url_imports {
    args: "run --quiet --reload import_data_url_imports.ts",
    output: "import_data_url_imports.ts.out",
    http_server: true,
  });

  itest!(import_data_url_jsx {
    args: "run --quiet --reload import_data_url_jsx.ts",
    output: "import_data_url_jsx.ts.out",
  });

  itest!(import_data_url {
    args: "run --quiet --reload import_data_url.ts",
    output: "import_data_url.ts.out",
  });

  itest!(import_dynamic_data_url {
    args: "run --quiet --reload import_dynamic_data_url.ts",
    output: "import_dynamic_data_url.ts.out",
  });

  itest!(import_file_with_colon {
    args: "run --quiet --reload import_file_with_colon.ts",
    output: "import_file_with_colon.ts.out",
    http_server: true,
  });

  itest!(info_missing_module {
    args: "info error_009_missing_js_module.js",
    output: "info_missing_module.out",
    exit_code: 1,
  });

  itest!(info_recursive_modules {
    args: "info --quiet info_recursive_imports_test.ts",
    output: "info_recursive_imports_test.out",
    exit_code: 0,
  });

  itest!(info_type_import {
    args: "info info_type_import.ts",
    output: "info_type_import.out",
  });

  itest!(ignore_require {
    args: "cache --reload --no-check ignore_require.js",
    output_str: Some(""),
    exit_code: 0,
  });

  itest!(local_sources_not_cached_in_memory {
    args: "run --allow-read --allow-write no_mem_cache.js",
    output: "no_mem_cache.js.out",
  });

  // This test checks that inline source map data is used. It uses a hand crafted
  // source map that maps to a file that exists, but is not loaded into the module
  // graph (inline_js_source_map_2.ts) (because there are no direct dependencies).
  // Source line is not remapped because no inline source contents are included in
  // the sourcemap and the file is not present in the dependency graph.
  itest!(inline_js_source_map_2 {
    args: "run --quiet inline_js_source_map_2.js",
    output: "inline_js_source_map_2.js.out",
    exit_code: 1,
  });

  // This test checks that inline source map data is used. It uses a hand crafted
  // source map that maps to a file that exists, but is not loaded into the module
  // graph (inline_js_source_map_2.ts) (because there are no direct dependencies).
  // Source line remapped using th inline source contents that are included in the
  // inline source map.
  itest!(inline_js_source_map_2_with_inline_contents {
    args: "run --quiet inline_js_source_map_2_with_inline_contents.js",
    output: "inline_js_source_map_2_with_inline_contents.js.out",
    exit_code: 1,
  });

  // This test checks that inline source map data is used. It uses a hand crafted
  // source map that maps to a file that exists, and is loaded into the module
  // graph because of a direct import statement (inline_js_source_map.ts). The
  // source map was generated from an earlier version of this file, where the throw
  // was not commented out. The source line is remapped using source contents that
  // from the module graph.
  itest!(inline_js_source_map_with_contents_from_graph {
    args: "run --quiet inline_js_source_map_with_contents_from_graph.js",
    output: "inline_js_source_map_with_contents_from_graph.js.out",
    exit_code: 1,
    http_server: true,
  });

  #[test]
  fn no_validate_asm() {
    let output = util::deno_cmd()
      .current_dir(util::root_path())
      .arg("run")
      .arg("cli/tests/no_validate_asm.js")
      .stderr(std::process::Stdio::piped())
      .stdout(std::process::Stdio::piped())
      .spawn()
      .unwrap()
      .wait_with_output()
      .unwrap();
    assert!(output.status.success());
    assert!(output.stderr.is_empty());
    assert!(output.stdout.is_empty());
  }

  #[test]
  #[ignore]
  fn cafile_env_fetch() {
    use deno_core::url::Url;
    let _g = util::http_server();
    let deno_dir = TempDir::new().expect("tempdir fail");
    let module_url =
      Url::parse("https://localhost:5545/cli/tests/cafile_url_imports.ts")
        .unwrap();
    let cafile = util::root_path().join("cli/tests/tls/RootCA.pem");
    let output = Command::new(util::deno_exe_path())
      .env("DENO_DIR", deno_dir.path())
      .env("DENO_CERT", cafile)
      .current_dir(util::root_path())
      .arg("cache")
      .arg(module_url.to_string())
      .output()
      .expect("Failed to spawn script");
    assert!(output.status.success());
  }

  #[test]
  #[ignore]
  fn cafile_fetch() {
    use deno_core::url::Url;
    let _g = util::http_server();
    let deno_dir = TempDir::new().expect("tempdir fail");
    let module_url =
      Url::parse("http://localhost:4545/cli/tests/cafile_url_imports.ts")
        .unwrap();
    let cafile = util::root_path().join("cli/tests/tls/RootCA.pem");
    let output = Command::new(util::deno_exe_path())
      .env("DENO_DIR", deno_dir.path())
      .current_dir(util::root_path())
      .arg("cache")
      .arg("--cert")
      .arg(cafile)
      .arg(module_url.to_string())
      .output()
      .expect("Failed to spawn script");
    assert!(output.status.success());
    let out = std::str::from_utf8(&output.stdout).unwrap();
    assert_eq!(out, "");
  }

  #[test]
  #[ignore]
  fn cafile_install_remote_module() {
    let _g = util::http_server();
    let temp_dir = TempDir::new().expect("tempdir fail");
    let bin_dir = temp_dir.path().join("bin");
    std::fs::create_dir(&bin_dir).unwrap();
    let deno_dir = TempDir::new().expect("tempdir fail");
    let cafile = util::root_path().join("cli/tests/tls/RootCA.pem");

    let install_output = Command::new(util::deno_exe_path())
      .env("DENO_DIR", deno_dir.path())
      .current_dir(util::root_path())
      .arg("install")
      .arg("--cert")
      .arg(cafile)
      .arg("--root")
      .arg(temp_dir.path())
      .arg("-n")
      .arg("echo_test")
      .arg("https://localhost:5545/cli/tests/echo.ts")
      .output()
      .expect("Failed to spawn script");
    println!("{}", std::str::from_utf8(&install_output.stdout).unwrap());
    eprintln!("{}", std::str::from_utf8(&install_output.stderr).unwrap());
    assert!(install_output.status.success());

    let mut echo_test_path = bin_dir.join("echo_test");
    if cfg!(windows) {
      echo_test_path = echo_test_path.with_extension("cmd");
    }
    assert!(echo_test_path.exists());

    let output = Command::new(echo_test_path)
      .current_dir(temp_dir.path())
      .arg("foo")
      .env("PATH", util::target_dir())
      .output()
      .expect("failed to spawn script");
    let stdout = std::str::from_utf8(&output.stdout).unwrap().trim();
    assert!(stdout.ends_with("foo"));
  }

  #[test]
  #[ignore]
  fn cafile_bundle_remote_exports() {
    let _g = util::http_server();

    // First we have to generate a bundle of some remote module that has exports.
    let mod1 = "https://localhost:5545/cli/tests/subdir/mod1.ts";
    let cafile = util::root_path().join("cli/tests/tls/RootCA.pem");
    let t = TempDir::new().expect("tempdir fail");
    let bundle = t.path().join("mod1.bundle.js");
    let mut deno = util::deno_cmd()
      .current_dir(util::root_path())
      .arg("bundle")
      .arg("--cert")
      .arg(cafile)
      .arg(mod1)
      .arg(&bundle)
      .spawn()
      .expect("failed to spawn script");
    let status = deno.wait().expect("failed to wait for the child process");
    assert!(status.success());
    assert!(bundle.is_file());

    // Now we try to use that bundle from another module.
    let test = t.path().join("test.js");
    std::fs::write(
      &test,
      "
      import { printHello3 } from \"./mod1.bundle.js\";
      printHello3(); ",
    )
    .expect("error writing file");

    let output = util::deno_cmd()
      .current_dir(util::root_path())
      .arg("run")
      .arg(&test)
      .output()
      .expect("failed to spawn script");
    // check the output of the test.ts program.
    assert!(std::str::from_utf8(&output.stdout)
      .unwrap()
      .trim()
      .ends_with("Hello"));
    assert_eq!(output.stderr, b"");
  }

  mod permissions {
    use super::*;

    #[test]
    fn with_allow() {
      for permission in &util::PERMISSION_VARIANTS {
        let status = util::deno_cmd()
          .current_dir(&util::tests_path())
          .arg("run")
          .arg(format!("--allow-{0}", permission))
          .arg("permission_test.ts")
          .arg(format!("{0}Required", permission))
          .spawn()
          .unwrap()
          .wait()
          .unwrap();
        assert!(status.success());
      }
    }

    #[test]
    fn without_allow() {
      for permission in &util::PERMISSION_VARIANTS {
        let (_, err) = util::run_and_collect_output(
          false,
          &format!("run permission_test.ts {0}Required", permission),
          None,
          None,
          false,
        );
        assert!(err.contains(util::PERMISSION_DENIED_PATTERN));
      }
    }

    #[test]
    fn rw_inside_project_dir() {
      const PERMISSION_VARIANTS: [&str; 2] = ["read", "write"];
      for permission in &PERMISSION_VARIANTS {
        let status = util::deno_cmd()
          .current_dir(&util::tests_path())
          .arg("run")
          .arg(format!(
            "--allow-{0}={1}",
            permission,
            util::root_path().into_os_string().into_string().unwrap()
          ))
          .arg("complex_permissions_test.ts")
          .arg(permission)
          .arg("complex_permissions_test.ts")
          .spawn()
          .unwrap()
          .wait()
          .unwrap();
        assert!(status.success());
      }
    }

    #[test]
    fn rw_outside_test_dir() {
      const PERMISSION_VARIANTS: [&str; 2] = ["read", "write"];
      for permission in &PERMISSION_VARIANTS {
        let (_, err) = util::run_and_collect_output(
          false,
          &format!(
            "run --allow-{0}={1} complex_permissions_test.ts {0} {2}",
            permission,
            util::root_path()
              .join("cli")
              .join("tests")
              .into_os_string()
              .into_string()
              .unwrap(),
            util::root_path()
              .join("Cargo.toml")
              .into_os_string()
              .into_string()
              .unwrap(),
          ),
          None,
          None,
          false,
        );
        assert!(err.contains(util::PERMISSION_DENIED_PATTERN));
      }
    }

    #[test]
    fn rw_inside_test_dir() {
      const PERMISSION_VARIANTS: [&str; 2] = ["read", "write"];
      for permission in &PERMISSION_VARIANTS {
        let status = util::deno_cmd()
          .current_dir(&util::tests_path())
          .arg("run")
          .arg(format!(
            "--allow-{0}={1}",
            permission,
            util::root_path()
              .join("cli")
              .join("tests")
              .into_os_string()
              .into_string()
              .unwrap()
          ))
          .arg("complex_permissions_test.ts")
          .arg(permission)
          .arg("complex_permissions_test.ts")
          .spawn()
          .unwrap()
          .wait()
          .unwrap();
        assert!(status.success());
      }
    }

    #[test]
    fn rw_outside_test_and_js_dir() {
      const PERMISSION_VARIANTS: [&str; 2] = ["read", "write"];
      let test_dir = util::root_path()
        .join("cli")
        .join("tests")
        .into_os_string()
        .into_string()
        .unwrap();
      let js_dir = util::root_path()
        .join("js")
        .into_os_string()
        .into_string()
        .unwrap();
      for permission in &PERMISSION_VARIANTS {
        let (_, err) = util::run_and_collect_output(
          false,
          &format!(
            "run --allow-{0}={1},{2} complex_permissions_test.ts {0} {3}",
            permission,
            test_dir,
            js_dir,
            util::root_path()
              .join("Cargo.toml")
              .into_os_string()
              .into_string()
              .unwrap(),
          ),
          None,
          None,
          false,
        );
        assert!(err.contains(util::PERMISSION_DENIED_PATTERN));
      }
    }

    #[test]
    fn rw_inside_test_and_js_dir() {
      const PERMISSION_VARIANTS: [&str; 2] = ["read", "write"];
      let test_dir = util::root_path()
        .join("cli")
        .join("tests")
        .into_os_string()
        .into_string()
        .unwrap();
      let js_dir = util::root_path()
        .join("js")
        .into_os_string()
        .into_string()
        .unwrap();
      for permission in &PERMISSION_VARIANTS {
        let status = util::deno_cmd()
          .current_dir(&util::tests_path())
          .arg("run")
          .arg(format!("--allow-{0}={1},{2}", permission, test_dir, js_dir))
          .arg("complex_permissions_test.ts")
          .arg(permission)
          .arg("complex_permissions_test.ts")
          .spawn()
          .unwrap()
          .wait()
          .unwrap();
        assert!(status.success());
      }
    }

    #[test]
    fn rw_relative() {
      const PERMISSION_VARIANTS: [&str; 2] = ["read", "write"];
      for permission in &PERMISSION_VARIANTS {
        let status = util::deno_cmd()
          .current_dir(&util::tests_path())
          .arg("run")
          .arg(format!("--allow-{0}=.", permission))
          .arg("complex_permissions_test.ts")
          .arg(permission)
          .arg("complex_permissions_test.ts")
          .spawn()
          .unwrap()
          .wait()
          .unwrap();
        assert!(status.success());
      }
    }

    #[test]
    fn rw_no_prefix() {
      const PERMISSION_VARIANTS: [&str; 2] = ["read", "write"];
      for permission in &PERMISSION_VARIANTS {
        let status = util::deno_cmd()
          .current_dir(&util::tests_path())
          .arg("run")
          .arg(format!("--allow-{0}=tls/../", permission))
          .arg("complex_permissions_test.ts")
          .arg(permission)
          .arg("complex_permissions_test.ts")
          .spawn()
          .unwrap()
          .wait()
          .unwrap();
        assert!(status.success());
      }
    }

    #[test]
    fn net_fetch_allow_localhost_4545() {
      let (_, err) = util::run_and_collect_output(
    true,
			"run --allow-net=localhost:4545 complex_permissions_test.ts netFetch http://localhost:4545/",
			None,
      None,
      true,
		);
      assert!(!err.contains(util::PERMISSION_DENIED_PATTERN));
    }

    #[test]
    fn net_fetch_allow_deno_land() {
      let (_, err) = util::run_and_collect_output(
    false,
			"run --allow-net=deno.land complex_permissions_test.ts netFetch http://localhost:4545/",
			None,
			None,
			true,
		);
      assert!(err.contains(util::PERMISSION_DENIED_PATTERN));
    }

    #[test]
    fn net_fetch_localhost_4545_fail() {
      let (_, err) = util::run_and_collect_output(
    false,
			"run --allow-net=localhost:4545 complex_permissions_test.ts netFetch http://localhost:4546/",
			None,
			None,
			true,
		);
      assert!(err.contains(util::PERMISSION_DENIED_PATTERN));
    }

    #[test]
    fn net_fetch_localhost() {
      let (_, err) = util::run_and_collect_output(
    true,
			"run --allow-net=localhost complex_permissions_test.ts netFetch http://localhost:4545/ http://localhost:4546/ http://localhost:4547/",
			None,
			None,
			true,
		);
      assert!(!err.contains(util::PERMISSION_DENIED_PATTERN));
    }

    #[test]
    fn net_connect_allow_localhost_ip_4555() {
      let (_, err) = util::run_and_collect_output(
    true,
			"run --allow-net=127.0.0.1:4545 complex_permissions_test.ts netConnect 127.0.0.1:4545",
			None,
			None,
			true,
		);
      assert!(!err.contains(util::PERMISSION_DENIED_PATTERN));
    }

    #[test]
    fn net_connect_allow_deno_land() {
      let (_, err) = util::run_and_collect_output(
    false,
			"run --allow-net=deno.land complex_permissions_test.ts netConnect 127.0.0.1:4546",
			None,
			None,
			true,
		);
      assert!(err.contains(util::PERMISSION_DENIED_PATTERN));
    }

    #[test]
    fn net_connect_allow_localhost_ip_4545_fail() {
      let (_, err) = util::run_and_collect_output(
    false,
			"run --allow-net=127.0.0.1:4545 complex_permissions_test.ts netConnect 127.0.0.1:4546",
			None,
			None,
			true,
		);
      assert!(err.contains(util::PERMISSION_DENIED_PATTERN));
    }

    #[test]
    fn net_connect_allow_localhost_ip() {
      let (_, err) = util::run_and_collect_output(
    true,
			"run --allow-net=127.0.0.1 complex_permissions_test.ts netConnect 127.0.0.1:4545 127.0.0.1:4546 127.0.0.1:4547",
			None,
			None,
			true,
		);
      assert!(!err.contains(util::PERMISSION_DENIED_PATTERN));
    }

    #[test]
    fn net_listen_allow_localhost_4555() {
      let (_, err) = util::run_and_collect_output(
    true,
			"run --allow-net=localhost:4558 complex_permissions_test.ts netListen localhost:4558",
			None,
			None,
			false,
		);
      assert!(!err.contains(util::PERMISSION_DENIED_PATTERN));
    }

    #[test]
    fn net_listen_allow_deno_land() {
      let (_, err) = util::run_and_collect_output(
    false,
			"run --allow-net=deno.land complex_permissions_test.ts netListen localhost:4545",
			None,
			None,
			false,
		);
      assert!(err.contains(util::PERMISSION_DENIED_PATTERN));
    }

    #[test]
    fn net_listen_allow_localhost_4555_fail() {
      let (_, err) = util::run_and_collect_output(
    false,
			"run --allow-net=localhost:4555 complex_permissions_test.ts netListen localhost:4556",
			None,
			None,
			false,
		);
      assert!(err.contains(util::PERMISSION_DENIED_PATTERN));
    }

<<<<<<< HEAD
itest!(stdout_write_all {
  args: "run --quiet stdout_write_all.ts",
  output: "stdout_write_all.out",
});

itest!(_001_hello {
  args: "run 001_hello.js",
  output: "001_hello.js.out",
});

itest!(_002_hello {
  args: "run --quiet 002_hello.ts",
  output: "002_hello.ts.out",
});

itest!(_003_relative_import {
  args: "run --quiet 003_relative_import.ts",
  output: "003_relative_import.ts.out",
});

itest!(_004_set_timeout {
  args: "run --quiet 004_set_timeout.ts",
  output: "004_set_timeout.ts.out",
});

itest!(_005_more_imports {
  args: "run --quiet 005_more_imports.ts",
  output: "005_more_imports.ts.out",
});

itest!(_006_url_imports {
  args: "run --quiet 006_url_imports.ts",
  output: "006_url_imports.ts.out",
  http_server: true,
});

itest!(_012_async {
  args: "run --quiet 012_async.ts",
  output: "012_async.ts.out",
});

itest!(_013_dynamic_import {
  args: "run --quiet --allow-read 013_dynamic_import.ts",
  output: "013_dynamic_import.ts.out",
});

itest!(_014_duplicate_import {
  args: "run --quiet --allow-read 014_duplicate_import.ts ",
  output: "014_duplicate_import.ts.out",
});

itest!(_015_duplicate_parallel_import {
  args: "run --quiet --allow-read 015_duplicate_parallel_import.js",
  output: "015_duplicate_parallel_import.js.out",
});

itest!(_016_double_await {
  args: "run --quiet --allow-read 016_double_await.ts",
  output: "016_double_await.ts.out",
});

itest!(_017_import_redirect {
  args: "run --quiet 017_import_redirect.ts",
  output: "017_import_redirect.ts.out",
});

itest!(_017_import_redirect_nocheck {
  args: "run --quiet --no-check 017_import_redirect.ts",
  output: "017_import_redirect.ts.out",
});

itest!(_017_import_redirect_info {
  args: "info --quiet 017_import_redirect.ts",
  output: "017_import_redirect_info.out",
});

itest!(_018_async_catch {
  args: "run --quiet 018_async_catch.ts",
  output: "018_async_catch.ts.out",
});

itest!(_019_media_types {
  args: "run 019_media_types.ts",
  output: "019_media_types.ts.out",
  http_server: true,
});

itest!(_020_json_modules {
  args: "run 020_json_modules.ts",
  output: "020_json_modules.ts.out",
  exit_code: 1,
});

itest!(_021_mjs_modules {
  args: "run --quiet 021_mjs_modules.ts",
  output: "021_mjs_modules.ts.out",
});

itest!(_022_info_flag_script {
  args: "info http://127.0.0.1:4545/cli/tests/019_media_types.ts",
  output: "022_info_flag_script.out",
  http_server: true,
});

itest!(_023_no_ext {
  args: "run 023_no_ext",
  output: "023_no_ext.out",
});

// TODO(lucacasonato): remove --unstable when permissions goes stable
itest!(_025_hrtime {
  args: "run --quiet --allow-hrtime --unstable 025_hrtime.ts",
  output: "025_hrtime.ts.out",
});

itest!(_025_reload_js_type_error {
  args: "run --quiet 025_reload_js_type_error.js",
  output: "025_reload_js_type_error.js.out",
});

itest!(_026_redirect_javascript {
  args: "run --quiet 026_redirect_javascript.js",
  output: "026_redirect_javascript.js.out",
  http_server: true,
});

itest!(deno_test {
  args: "test test_runner_test.ts",
  exit_code: 1,
  output: "deno_test.out",
});

itest!(deno_test_fail_fast {
  args: "test --fail-fast test_runner_test.ts",
  exit_code: 1,
  output: "deno_test_fail_fast.out",
});

itest!(deno_test_only {
  args: "test deno_test_only.ts",
  exit_code: 1,
  output: "deno_test_only.ts.out",
});

itest!(deno_test_no_check {
  args: "test --no-check test_runner_test.ts",
  exit_code: 1,
  output: "deno_test.out",
});

itest!(deno_test_unresolved_promise {
  args: "test test_unresolved_promise.js",
  exit_code: 1,
  output: "deno_test_unresolved_promise.out",
});
=======
    #[test]
    fn net_listen_allow_localhost() {
      // Port 4600 is chosen to not colide with those used by
      // target/debug/test_server
      let (_, err) = util::run_and_collect_output(
    true,
			"run --allow-net=localhost complex_permissions_test.ts netListen localhost:4600",
			None,
			None,
      false,
		);
      assert!(!err.contains(util::PERMISSION_DENIED_PATTERN));
    }
  }
>>>>>>> a6723faf

  mod inspector {
    use super::*;

    fn inspect_flag_with_unique_port(flag_prefix: &str) -> String {
      use std::sync::atomic::{AtomicU16, Ordering};
      static PORT: AtomicU16 = AtomicU16::new(9229);
      let port = PORT.fetch_add(1, Ordering::Relaxed);
      format!("{}=127.0.0.1:{}", flag_prefix, port)
    }

    fn extract_ws_url_from_stderr(
      stderr_lines: &mut impl std::iter::Iterator<Item = String>,
    ) -> url::Url {
      let stderr_first_line = stderr_lines.next().unwrap();
      assert!(stderr_first_line.starts_with("Debugger listening on "));
      let v: Vec<_> = stderr_first_line.match_indices("ws:").collect();
      assert_eq!(v.len(), 1);
      let ws_url_index = v[0].0;
      let ws_url = &stderr_first_line[ws_url_index..];
      url::Url::parse(ws_url).unwrap()
    }

    #[tokio::test]
    async fn inspector_connect() {
      let script = util::tests_path().join("inspector1.js");
      let mut child = util::deno_cmd()
        .arg("run")
        .arg(inspect_flag_with_unique_port("--inspect"))
        .arg(script)
        .stderr(std::process::Stdio::piped())
        .spawn()
        .unwrap();

<<<<<<< HEAD
#[test]
fn workers() {
  let _g = util::http_server();
  let status = util::deno_cmd()
    .current_dir(util::tests_path())
    .arg("test")
    .arg("--location")
    .arg("http://127.0.0.1:4545/cli/tests/")
    .arg("--allow-net")
    .arg("--allow-read")
    .arg("--unstable")
    .arg("workers_test.ts")
    .spawn()
    .unwrap()
    .wait()
    .unwrap();
  assert!(status.success());
}

#[test]
fn compiler_api() {
  let status = util::deno_cmd()
    .current_dir(util::tests_path())
    .arg("test")
    .arg("--unstable")
    .arg("--allow-read")
    .arg("compiler_api_test.ts")
    .spawn()
    .unwrap()
    .wait()
    .unwrap();
  assert!(status.success());
}

itest!(_027_redirect_typescript {
  args: "run --quiet 027_redirect_typescript.ts",
  output: "027_redirect_typescript.ts.out",
  http_server: true,
});

itest!(_028_args {
  args: "run --quiet 028_args.ts --arg1 val1 --arg2=val2 -- arg3 arg4",
  output: "028_args.ts.out",
});

itest!(_029_eval {
  args: "eval console.log(\"hello\")",
  output: "029_eval.out",
});

// Ugly parentheses due to whitespace delimiting problem.
itest!(_030_eval_ts {
  args: "eval --quiet -T console.log((123)as(number))", // 'as' is a TS keyword only
  output: "030_eval_ts.out",
});

itest!(_031_info_ts_error {
  args: "info 031_info_ts_error.ts",
  output: "031_info_ts_error.out",
});

itest!(_033_import_map {
  args:
    "run --quiet --import-map=import_maps/import_map.json --unstable import_maps/test.ts",
  output: "033_import_map.out",
});

itest!(_034_onload {
  args: "run --quiet 034_onload/main.ts",
  output: "034_onload.out",
});

itest!(_035_cached_only_flag {
  args: "run --cached-only http://127.0.0.1:4545/cli/tests/019_media_types.ts",
  output: "035_cached_only_flag.out",
  exit_code: 1,
  http_server: true,
});

itest!(_036_import_map_fetch {
  args:
    "cache --quiet --import-map=import_maps/import_map.json --unstable import_maps/test.ts",
  output: "036_import_map_fetch.out",
});

itest!(_037_fetch_multiple {
  args: "cache fetch/test.ts fetch/other.ts",
  http_server: true,
  output: "037_fetch_multiple.out",
});

itest!(_038_checkjs {
  // checking if JS file is run through TS compiler
  args: "run --config 038_checkjs.tsconfig.json 038_checkjs.js",
  exit_code: 1,
  output: "038_checkjs.js.out",
});

itest!(_041_dyn_import_eval {
  args: "eval import('./subdir/mod4.js').then(console.log)",
  output: "041_dyn_import_eval.out",
});

itest!(_041_info_flag {
  args: "info",
  output: "041_info_flag.out",
});

itest!(info_json {
  args: "info --json --unstable",
  output: "info_json.out",
});

itest!(_042_dyn_import_evalcontext {
  args: "run --quiet --allow-read 042_dyn_import_evalcontext.ts",
  output: "042_dyn_import_evalcontext.ts.out",
});

itest!(_044_bad_resource {
  args: "run --quiet --allow-read 044_bad_resource.ts",
  output: "044_bad_resource.ts.out",
  exit_code: 1,
});

itest!(_045_proxy {
  args: "run -L debug --allow-net --allow-env --allow-run --allow-read --quiet 045_proxy_test.ts",
  output: "045_proxy_test.ts.out",
  http_server: true,
});

itest!(_046_tsx {
  args: "run --quiet 046_jsx_test.tsx",
  output: "046_jsx_test.tsx.out",
});

itest!(_047_jsx {
  args: "run --quiet 047_jsx_test.jsx",
  output: "047_jsx_test.jsx.out",
});

itest!(_048_media_types_jsx {
  args: "run  048_media_types_jsx.ts",
  output: "048_media_types_jsx.ts.out",
  http_server: true,
});

itest!(_049_info_flag_script_jsx {
  args: "info http://127.0.0.1:4545/cli/tests/048_media_types_jsx.ts",
  output: "049_info_flag_script_jsx.out",
  http_server: true,
});

itest!(_052_no_remote_flag {
  args: "run --no-remote http://127.0.0.1:4545/cli/tests/019_media_types.ts",
  output: "052_no_remote_flag.out",
  exit_code: 1,
  http_server: true,
});

itest!(_054_info_local_imports {
  args: "info --quiet 005_more_imports.ts",
  output: "054_info_local_imports.out",
  exit_code: 0,
});

itest!(_055_info_file_json {
  args: "info --quiet --json --unstable 005_more_imports.ts",
  output: "055_info_file_json.out",
  exit_code: 0,
});

itest!(_056_make_temp_file_write_perm {
  args:
    "run --quiet --allow-read --allow-write=./subdir/ 056_make_temp_file_write_perm.ts",
  output: "056_make_temp_file_write_perm.out",
});

itest!(_058_tasks_microtasks_close {
  args: "run --quiet 058_tasks_microtasks_close.ts",
  output: "058_tasks_microtasks_close.ts.out",
});

itest!(_059_fs_relative_path_perm {
  args: "run 059_fs_relative_path_perm.ts",
  output: "059_fs_relative_path_perm.ts.out",
  exit_code: 1,
});

itest!(_060_deno_doc_displays_all_overloads_in_details_view {
  args: "doc 060_deno_doc_displays_all_overloads_in_details_view.ts NS.test",
  output: "060_deno_doc_displays_all_overloads_in_details_view.ts.out",
});

#[cfg(unix)]
#[test]
fn _061_permissions_request() {
  let args = "run --unstable 061_permissions_request.ts";
  let output = "061_permissions_request.ts.out";
  let input = b"g\nd\n";
=======
      let stderr = child.stderr.as_mut().unwrap();
      let mut stderr_lines =
        std::io::BufReader::new(stderr).lines().map(|r| r.unwrap());
      let ws_url = extract_ws_url_from_stderr(&mut stderr_lines);

      // We use tokio_tungstenite as a websocket client because warp (which is
      // a dependency of Deno) uses it.
      let (_socket, response) = tokio_tungstenite::connect_async(ws_url)
        .await
        .expect("Can't connect");
      assert_eq!("101 Switching Protocols", response.status().to_string());
      child.kill().unwrap();
      child.wait().unwrap();
    }

    enum TestStep {
      StdOut(&'static str),
      StdErr(&'static str),
      WsRecv(&'static str),
      WsSend(&'static str),
    }

    #[tokio::test]
    async fn inspector_break_on_first_line() {
      let script = util::tests_path().join("inspector2.js");
      let mut child = util::deno_cmd()
        .arg("run")
        .arg(inspect_flag_with_unique_port("--inspect-brk"))
        .arg(script)
        .stdout(std::process::Stdio::piped())
        .stderr(std::process::Stdio::piped())
        .spawn()
        .unwrap();
>>>>>>> a6723faf

      let stderr = child.stderr.as_mut().unwrap();
      let mut stderr_lines =
        std::io::BufReader::new(stderr).lines().map(|r| r.unwrap());
      let ws_url = extract_ws_url_from_stderr(&mut stderr_lines);

      let (socket, response) = tokio_tungstenite::connect_async(ws_url)
        .await
        .expect("Can't connect");
      assert_eq!(response.status(), 101); // Switching protocols.

      let (mut socket_tx, socket_rx) = socket.split();
      let mut socket_rx =
        socket_rx.map(|msg| msg.unwrap().to_string()).filter(|msg| {
          let pass = !msg.starts_with(r#"{"method":"Debugger.scriptParsed","#);
          futures::future::ready(pass)
        });

      let stdout = child.stdout.as_mut().unwrap();
      let mut stdout_lines =
        std::io::BufReader::new(stdout).lines().map(|r| r.unwrap());

      use TestStep::*;
      let test_steps = vec![
        WsSend(r#"{"id":1,"method":"Runtime.enable"}"#),
        WsSend(r#"{"id":2,"method":"Debugger.enable"}"#),
        WsRecv(
          r#"{"method":"Runtime.executionContextCreated","params":{"context":{"id":1,"#,
        ),
        WsRecv(r#"{"id":1,"result":{}}"#),
        WsRecv(r#"{"id":2,"result":{"debuggerId":"#),
        WsSend(r#"{"id":3,"method":"Runtime.runIfWaitingForDebugger"}"#),
        WsRecv(r#"{"id":3,"result":{}}"#),
        WsRecv(r#"{"method":"Debugger.paused","#),
        WsSend(
          r#"{"id":4,"method":"Runtime.evaluate","params":{"expression":"Deno.core.print(\"hello from the inspector\\n\")","contextId":1,"includeCommandLineAPI":true,"silent":false,"returnByValue":true}}"#,
        ),
        WsRecv(r#"{"id":4,"result":{"result":{"type":"undefined"}}}"#),
        StdOut("hello from the inspector"),
        WsSend(r#"{"id":5,"method":"Debugger.resume"}"#),
        WsRecv(r#"{"id":5,"result":{}}"#),
        StdOut("hello from the script"),
      ];

      for step in test_steps {
        match step {
          StdOut(s) => assert_eq!(&stdout_lines.next().unwrap(), s),
          WsRecv(s) => assert!(socket_rx.next().await.unwrap().starts_with(s)),
          WsSend(s) => socket_tx.send(s.into()).await.unwrap(),
          _ => unreachable!(),
        }
      }

      child.kill().unwrap();
      child.wait().unwrap();
    }

    #[tokio::test]
    async fn inspector_pause() {
      let script = util::tests_path().join("inspector1.js");
      let mut child = util::deno_cmd()
        .arg("run")
        .arg(inspect_flag_with_unique_port("--inspect"))
        .arg(script)
        .stderr(std::process::Stdio::piped())
        .spawn()
        .unwrap();

      let stderr = child.stderr.as_mut().unwrap();
      let mut stderr_lines =
        std::io::BufReader::new(stderr).lines().map(|r| r.unwrap());
      let ws_url = extract_ws_url_from_stderr(&mut stderr_lines);

      // We use tokio_tungstenite as a websocket client because warp (which is
      // a dependency of Deno) uses it.
      let (mut socket, _) = tokio_tungstenite::connect_async(ws_url)
        .await
        .expect("Can't connect");

      /// Returns the next websocket message as a string ignoring
      /// Debugger.scriptParsed messages.
      async fn ws_read_msg(
        socket: &mut tokio_tungstenite::WebSocketStream<tokio::net::TcpStream>,
      ) -> String {
        use deno_core::futures::stream::StreamExt;
        while let Some(msg) = socket.next().await {
          let msg = msg.unwrap().to_string();
          // FIXME(bartlomieju): fails because there's a file loaded
          // called 150_errors.js
          // assert!(!msg.contains("error"));
          if !msg.contains("Debugger.scriptParsed") {
            return msg;
          }
        }
        unreachable!()
      }

      socket
        .send(r#"{"id":6,"method":"Debugger.enable"}"#.into())
        .await
        .unwrap();

      let msg = ws_read_msg(&mut socket).await;
      println!("response msg 1 {}", msg);
      assert!(msg.starts_with(r#"{"id":6,"result":{"debuggerId":"#));

      socket
        .send(r#"{"id":31,"method":"Debugger.pause"}"#.into())
        .await
        .unwrap();

      let msg = ws_read_msg(&mut socket).await;
      println!("response msg 2 {}", msg);
      assert_eq!(msg, r#"{"id":31,"result":{}}"#);

<<<<<<< HEAD
itest!(_067_test_no_run_type_error {
  args: "test --unstable --no-run test_type_error",
  output: "067_test_no_run_type_error.out",
  exit_code: 1,
});

itest!(_070_location {
  args: "run --location https://foo/bar?baz#bat 070_location.ts",
  output: "070_location.ts.out",
});

itest!(_071_location_unset {
  args: "run 071_location_unset.ts",
  output: "071_location_unset.ts.out",
  exit_code: 1,
});

itest!(_072_location_relative_fetch {
  args: "run --location http://127.0.0.1:4545/cli/tests/ --allow-net 072_location_relative_fetch.ts",
  output: "072_location_relative_fetch.ts.out",
  http_server: true,
});

itest!(_073_worker_error {
  args: "run -A 073_worker_error.ts",
  output: "073_worker_error.ts.out",
  exit_code: 1,
});

itest!(_074_worker_nested_error {
  args: "run -A 074_worker_nested_error.ts",
  output: "074_worker_nested_error.ts.out",
  exit_code: 1,
});

itest!(_075_import_local_query_hash {
  args: "run 075_import_local_query_hash.ts",
  output: "075_import_local_query_hash.ts.out",
});

itest!(_076_info_json_deps_order {
  args: "info --unstable --json 076_info_json_deps_order.ts",
  output: "076_info_json_deps_order.out",
});

itest!(_077_fetch_empty {
  args: "run -A 077_fetch_empty.ts",
  output: "077_fetch_empty.ts.out",
  exit_code: 1,
});

itest!(_078_unload_on_exit {
  args: "run 078_unload_on_exit.ts",
  output: "078_unload_on_exit.ts.out",
  exit_code: 1,
});

itest!(_079_location_authentication {
  args: "run --location https://foo:bar@baz/qux 079_location_authentication.ts",
  output: "079_location_authentication.ts.out",
});

itest!(_080_deno_emit_permissions {
  args: "run --unstable 080_deno_emit_permissions.ts",
  output: "080_deno_emit_permissions.ts.out",
  exit_code: 1,
});

itest!(_081_location_relative_fetch_redirect {
  args: "run --location http://127.0.0.1:4546/ --allow-net 081_location_relative_fetch_redirect.ts",
  output: "081_location_relative_fetch_redirect.ts.out",
  http_server: true,
});

itest!(_082_prepare_stack_trace_throw {
  args: "run 082_prepare_stack_trace_throw.js",
  output: "082_prepare_stack_trace_throw.js.out",
  exit_code: 1,
});

itest!(js_import_detect {
  args: "run --quiet js_import_detect.ts",
  output: "js_import_detect.ts.out",
  exit_code: 0,
});

itest!(lock_write_requires_lock {
  args: "run --lock-write some_file.ts",
  output: "lock_write_requires_lock.out",
  exit_code: 1,
});

itest!(lock_write_fetch {
  args:
    "run --quiet --allow-read --allow-write --allow-env --allow-run lock_write_fetch.ts",
  output: "lock_write_fetch.ts.out",
  http_server: true,
  exit_code: 0,
});

itest!(lock_check_ok {
  args: "run --lock=lock_check_ok.json http://127.0.0.1:4545/cli/tests/003_relative_import.ts",
  output: "003_relative_import.ts.out",
  http_server: true,
});

itest!(lock_check_ok2 {
  args: "run --lock=lock_check_ok2.json 019_media_types.ts",
  output: "019_media_types.ts.out",
  http_server: true,
});

itest!(lock_dynamic_imports {
  args: "run --lock=lock_dynamic_imports.json --allow-read --allow-net http://127.0.0.1:4545/cli/tests/013_dynamic_import.ts",
  output: "lock_dynamic_imports.out",
  exit_code: 10,
  http_server: true,
});

itest!(lock_check_err {
  args: "run --lock=lock_check_err.json http://127.0.0.1:4545/cli/tests/003_relative_import.ts",
  output: "lock_check_err.out",
  exit_code: 10,
  http_server: true,
});

itest!(lock_check_err2 {
  args: "run --lock=lock_check_err2.json 019_media_types.ts",
  output: "lock_check_err2.out",
  exit_code: 10,
  http_server: true,
});

itest!(lock_check_err_with_bundle {
  args: "bundle --lock=lock_check_err_with_bundle.json http://127.0.0.1:4545/cli/tests/subdir/mod1.ts",
  output: "lock_check_err_with_bundle.out",
  exit_code: 10,
  http_server: true,
});

itest!(async_error {
  exit_code: 1,
  args: "run async_error.ts",
  output: "async_error.ts.out",
});

itest!(bundle {
  args: "bundle subdir/mod1.ts",
  output: "bundle.test.out",
});

itest!(fmt_check_tests_dir {
  args: "fmt --check ./",
  output: "fmt/expected_fmt_check_tests_dir.out",
  exit_code: 1,
});

itest!(fmt_quiet_check_fmt_dir {
  args: "fmt --check --quiet fmt/",
  output_str: Some(""),
  exit_code: 0,
});

itest!(fmt_check_formatted_files {
  args: "fmt --check fmt/formatted1.js fmt/formatted2.ts fmt/formatted3.md",
  output: "fmt/expected_fmt_check_formatted_files.out",
  exit_code: 0,
});

itest!(fmt_check_ignore {
  args: "fmt --check --ignore=fmt/formatted1.js fmt/",
  output: "fmt/expected_fmt_check_ignore.out",
  exit_code: 0,
});

itest!(fmt_stdin {
  args: "fmt -",
  input: Some("const a = 1\n"),
  output_str: Some("const a = 1;\n"),
});

itest!(fmt_stdin_markdown {
  args: "fmt --ext=md -",
  input: Some("# Hello      Markdown\n```ts\nconsole.log( \"text\")\n```\n"),
  output_str: Some("# Hello Markdown\n\n```ts\nconsole.log(\"text\");\n```\n"),
});

itest!(fmt_stdin_check_formatted {
  args: "fmt --check -",
  input: Some("const a = 1;\n"),
  output_str: Some(""),
});

itest!(fmt_stdin_check_not_formatted {
  args: "fmt --check -",
  input: Some("const a = 1\n"),
  output_str: Some("Not formatted stdin\n"),
});

itest!(config {
  args: "run --config config.tsconfig.json config.ts",
  exit_code: 1,
  output: "config.ts.out",
});

itest!(emtpy_typescript {
  args: "run subdir/empty.ts",
  output_str: Some("Check file:[WILDCARD]tests/subdir/empty.ts\n"),
});

itest!(error_001 {
  args: "run error_001.ts",
  exit_code: 1,
  output: "error_001.ts.out",
});

itest!(error_002 {
  args: "run error_002.ts",
  exit_code: 1,
  output: "error_002.ts.out",
});

itest!(error_003_typescript {
  args: "run error_003_typescript.ts",
  exit_code: 1,
  output: "error_003_typescript.ts.out",
});

// Supposing that we've already attempted to run error_003_typescript.ts
// we want to make sure that JS wasn't emitted. Running again without reload flag
// should result in the same output.
// https://github.com/denoland/deno/issues/2436
itest!(error_003_typescript2 {
  args: "run error_003_typescript.ts",
  exit_code: 1,
  output: "error_003_typescript.ts.out",
});

itest!(error_004_missing_module {
  args: "run error_004_missing_module.ts",
  exit_code: 1,
  output: "error_004_missing_module.ts.out",
});

itest!(error_005_missing_dynamic_import {
  args: "run --allow-read --quiet error_005_missing_dynamic_import.ts",
  exit_code: 1,
  output: "error_005_missing_dynamic_import.ts.out",
});

itest!(error_006_import_ext_failure {
  args: "run error_006_import_ext_failure.ts",
  exit_code: 1,
  output: "error_006_import_ext_failure.ts.out",
});

itest!(error_007_any {
  args: "run error_007_any.ts",
  exit_code: 1,
  output: "error_007_any.ts.out",
});

itest!(error_008_checkjs {
  args: "run error_008_checkjs.js",
  exit_code: 1,
  output: "error_008_checkjs.js.out",
});

itest!(error_009_op_crates_error {
  args: "run error_009_op_crates_error.js",
  output: "error_009_op_crates_error.js.out",
  exit_code: 1,
});

itest!(error_011_bad_module_specifier {
  args: "run error_011_bad_module_specifier.ts",
  exit_code: 1,
  output: "error_011_bad_module_specifier.ts.out",
});

itest!(error_012_bad_dynamic_import_specifier {
  args: "run error_012_bad_dynamic_import_specifier.ts",
  exit_code: 1,
  output: "error_012_bad_dynamic_import_specifier.ts.out",
});

itest!(error_013_missing_script {
  args: "run missing_file_name",
  exit_code: 1,
  output: "error_013_missing_script.out",
});

itest!(error_014_catch_dynamic_import_error {
  args: "run  --allow-read error_014_catch_dynamic_import_error.js",
  output: "error_014_catch_dynamic_import_error.js.out",
});

itest!(error_015_dynamic_import_permissions {
  args: "run --quiet error_015_dynamic_import_permissions.js",
  output: "error_015_dynamic_import_permissions.out",
  exit_code: 1,
  http_server: true,
});

// We have an allow-net flag but not allow-read, it should still result in error.
itest!(error_016_dynamic_import_permissions2 {
  args: "run --allow-net error_016_dynamic_import_permissions2.js",
  output: "error_016_dynamic_import_permissions2.out",
  exit_code: 1,
  http_server: true,
});

itest!(error_017_hide_long_source_ts {
  args: "run error_017_hide_long_source_ts.ts",
  output: "error_017_hide_long_source_ts.ts.out",
  exit_code: 1,
});

itest!(error_018_hide_long_source_js {
  args: "run error_018_hide_long_source_js.js",
  output: "error_018_hide_long_source_js.js.out",
  exit_code: 1,
});

itest!(error_019_stack_function {
  args: "run error_019_stack_function.ts",
  output: "error_019_stack_function.ts.out",
  exit_code: 1,
});

itest!(error_020_stack_constructor {
  args: "run error_020_stack_constructor.ts",
  output: "error_020_stack_constructor.ts.out",
  exit_code: 1,
});

itest!(error_021_stack_method {
  args: "run error_021_stack_method.ts",
  output: "error_021_stack_method.ts.out",
  exit_code: 1,
});

itest!(error_022_stack_custom_error {
  args: "run error_022_stack_custom_error.ts",
  output: "error_022_stack_custom_error.ts.out",
  exit_code: 1,
});

itest!(error_023_stack_async {
  args: "run error_023_stack_async.ts",
  output: "error_023_stack_async.ts.out",
  exit_code: 1,
});

itest!(error_024_stack_promise_all {
  args: "run error_024_stack_promise_all.ts",
  output: "error_024_stack_promise_all.ts.out",
  exit_code: 1,
});

itest!(error_025_tab_indent {
  args: "run error_025_tab_indent",
  output: "error_025_tab_indent.out",
  exit_code: 1,
});

itest!(error_missing_module_named_import {
  args: "run error_missing_module_named_import.ts",
  output: "error_missing_module_named_import.ts.out",
  exit_code: 1,
});

itest!(error_no_check {
  args: "run --no-check error_no_check.ts",
  output: "error_no_check.ts.out",
  exit_code: 1,
});

itest!(error_syntax {
  args: "run error_syntax.js",
  exit_code: 1,
  output: "error_syntax.js.out",
});

itest!(error_syntax_empty_trailing_line {
  args: "run error_syntax_empty_trailing_line.mjs",
  exit_code: 1,
  output: "error_syntax_empty_trailing_line.mjs.out",
});

itest!(error_type_definitions {
  args: "run error_type_definitions.ts",
  exit_code: 1,
  output: "error_type_definitions.ts.out",
});

itest!(error_local_static_import_from_remote_ts {
  args: "run http://localhost:4545/cli/tests/error_local_static_import_from_remote.ts",
  exit_code: 1,
  http_server: true,
  output: "error_local_static_import_from_remote.ts.out",
});

itest!(error_local_static_import_from_remote_js {
  args: "run http://localhost:4545/cli/tests/error_local_static_import_from_remote.js",
  exit_code: 1,
  http_server: true,
  output: "error_local_static_import_from_remote.js.out",
});

itest!(error_worker_permissions_local {
  args: "run error_worker_permissions_local.ts",
  output: "error_worker_permissions_local.ts.out",
  exit_code: 1,
});

itest!(error_worker_permissions_remote {
  args: "run error_worker_permissions_remote.ts",
  http_server: true,
  output: "error_worker_permissions_remote.ts.out",
  exit_code: 1,
});

itest!(exit_error42 {
  exit_code: 42,
  args: "run --quiet exit_error42.ts",
  output: "exit_error42.ts.out",
});

itest!(https_import {
  args: "run --quiet --cert tls/RootCA.pem https_import.ts",
  output: "https_import.ts.out",
  http_server: true,
});

itest!(if_main {
  args: "run --quiet if_main.ts",
  output: "if_main.ts.out",
});

itest!(import_meta {
  args: "run --quiet import_meta.ts",
  output: "import_meta.ts.out",
});

itest!(main_module {
  args: "run --quiet --allow-read main_module.ts",
  output: "main_module.ts.out",
});

itest!(no_check {
  args: "run --quiet --no-check 006_url_imports.ts",
  output: "006_url_imports.ts.out",
  http_server: true,
});

itest!(no_check_decorators {
  args: "run --quiet --no-check no_check_decorators.ts",
  output: "no_check_decorators.ts.out",
});

itest!(runtime_decorators {
  args: "run --quiet --no-check runtime_decorators.ts",
  output: "runtime_decorators.ts.out",
});

itest!(lib_dom_asynciterable {
  args: "run --quiet --unstable lib_dom_asynciterable.ts",
  output: "lib_dom_asynciterable.ts.out",
});

itest!(lib_ref {
  args: "run --quiet --unstable lib_ref.ts",
  output: "lib_ref.ts.out",
});

itest!(lib_runtime_api {
  args: "run --quiet --unstable lib_runtime_api.ts",
  output: "lib_runtime_api.ts.out",
});

itest!(seed_random {
  args: "run --seed=100 seed_random.js",

  output: "seed_random.js.out",
});

itest!(type_definitions {
  args: "run type_definitions.ts",
  output: "type_definitions.ts.out",
});

itest!(type_definitions_for_export {
  args: "run type_definitions_for_export.ts",
  output: "type_definitions_for_export.ts.out",
  exit_code: 1,
});

itest!(type_directives_01 {
  args: "run -L debug type_directives_01.ts",
  output: "type_directives_01.ts.out",
  http_server: true,
});

itest!(type_directives_02 {
  args: "run -L debug type_directives_02.ts",
  output: "type_directives_02.ts.out",
});

itest!(type_directives_js_main {
  args: "run -L debug type_directives_js_main.js",
  output: "type_directives_js_main.js.out",
  exit_code: 0,
});

itest!(type_directives_redirect {
  args: "run type_directives_redirect.ts",
  output: "type_directives_redirect.ts.out",
  http_server: true,
});

itest!(type_headers_deno_types {
  args: "run type_headers_deno_types.ts",
  output: "type_headers_deno_types.ts.out",
  http_server: true,
});

itest!(ts_type_imports {
  args: "run ts_type_imports.ts",
  output: "ts_type_imports.ts.out",
  exit_code: 1,
});

itest!(ts_decorators {
  args: "run -c tsconfig.decorators.json ts_decorators.ts",
  output: "ts_decorators.ts.out",
});

itest!(ts_decorators_bundle {
  args: "bundle ts_decorators_bundle.ts",
  output: "ts_decorators_bundle.out",
});

itest!(ts_type_only_import {
  args: "run ts_type_only_import.ts",
  output: "ts_type_only_import.ts.out",
});

itest!(swc_syntax_error {
  args: "run swc_syntax_error.ts",
  output: "swc_syntax_error.ts.out",
  exit_code: 1,
});

itest!(types {
  args: "types",
  output: "types.out",
});

itest!(unbuffered_stderr {
  args: "run unbuffered_stderr.ts",
  output: "unbuffered_stderr.ts.out",
});

itest!(unbuffered_stdout {
  args: "run --quiet unbuffered_stdout.ts",
  output: "unbuffered_stdout.ts.out",
});

// Cannot write the expression to evaluate as "console.log(typeof gc)"
// because itest! splits args on whitespace.
itest!(v8_flags_eval {
  args: "eval --v8-flags=--expose-gc console.log(typeof(gc))",
  output: "v8_flags.js.out",
});

itest!(v8_flags_run {
  args: "run --v8-flags=--expose-gc v8_flags.js",
  output: "v8_flags.js.out",
});

itest!(v8_flags_unrecognized {
  args: "repl --v8-flags=--foo,bar,--trace-gc,-baz",
  output: "v8_flags_unrecognized.out",
  exit_code: 1,
});

itest!(v8_help {
  args: "repl --v8-flags=--help",
  output: "v8_help.out",
});

itest!(unsupported_dynamic_import_scheme {
  args: "eval import('xxx:')",
  output: "unsupported_dynamic_import_scheme.out",
  exit_code: 1,
});

itest!(wasm {
  args: "run --quiet wasm.ts",
  output: "wasm.ts.out",
});

itest!(wasm_async {
  args: "run wasm_async.js",
  output: "wasm_async.out",
});

itest!(wasm_streaming {
  args: "run wasm_streaming.js",
  output: "wasm_streaming.out",
});

itest!(wasm_unreachable {
  args: "run wasm_unreachable.js",
  output: "wasm_unreachable.out",
  exit_code: 1,
});

itest!(weakref {
  args: "run --quiet weakref.ts",
  output: "weakref.ts.out",
});

itest!(top_level_await_order {
  args: "run --allow-read top_level_await_order.js",
  output: "top_level_await_order.out",
});

itest!(top_level_await_loop {
  args: "run --allow-read top_level_await_loop.js",
  output: "top_level_await_loop.out",
});

itest!(top_level_await_circular {
  args: "run --allow-read top_level_await_circular.js",
  output: "top_level_await_circular.out",
  exit_code: 1,
});

itest!(top_level_await_unresolved {
  args: "run top_level_await_unresolved.js",
  output: "top_level_await_unresolved.out",
  exit_code: 1,
});

itest!(top_level_await {
  args: "run --allow-read top_level_await.js",
  output: "top_level_await.out",
});

itest!(top_level_await_ts {
  args: "run --quiet --allow-read top_level_await.ts",
  output: "top_level_await.out",
});

itest!(top_level_for_await {
  args: "run --quiet top_level_for_await.js",
  output: "top_level_for_await.out",
});

itest!(top_level_for_await_ts {
  args: "run --quiet top_level_for_await.ts",
  output: "top_level_for_await.out",
});

itest!(unstable_disabled {
  args: "run unstable.ts",
  exit_code: 1,
  output: "unstable_disabled.out",
});

itest!(unstable_enabled {
  args: "run --quiet --unstable unstable.ts",
  output: "unstable_enabled.out",
});

itest!(unstable_disabled_js {
  args: "run unstable.js",
  output: "unstable_disabled_js.out",
});

itest!(unstable_enabled_js {
  args: "run --quiet --unstable unstable.ts",
  output: "unstable_enabled_js.out",
});

itest!(unstable_disabled_ts2551 {
  args: "run unstable_ts2551.ts",
  exit_code: 1,
  output: "unstable_disabled_ts2551.out",
});

itest!(unstable_worker {
  args: "run --unstable --quiet --allow-read unstable_worker.ts",
  output: "unstable_worker.ts.out",
});

itest!(_053_import_compression {
  args: "run --quiet --allow-net 053_import_compression/main.ts",
  output: "053_import_compression.out",
  http_server: true,
});

itest!(cache_extensionless {
  args: "cache http://localhost:4545/cli/tests/subdir/no_js_ext",
  output: "cache_extensionless.out",
  http_server: true,
});

itest!(cache_random_extension {
  args: "cache http://localhost:4545/cli/tests/subdir/no_js_ext@1.0.0",
  output: "cache_random_extension.out",
  http_server: true,
});

// TODO(lucacasonato): reenable these tests once we figure out what is wrong with cafile tests
// itest!(cafile_url_imports {
//   args: "run --quiet --cert tls/RootCA.pem cafile_url_imports.ts",
//   output: "cafile_url_imports.ts.out",
//   http_server: true,
// });

// itest!(cafile_ts_fetch {
//   args:
//     "run --quiet --allow-net --cert tls/RootCA.pem cafile_ts_fetch.ts",
//   output: "cafile_ts_fetch.ts.out",
//   http_server: true,
// });

// itest!(cafile_eval {
//   args: "eval --cert tls/RootCA.pem fetch('https://localhost:5545/cli/tests/cafile_ts_fetch.ts.out').then(r=>r.text()).then(t=>console.log(t.trimEnd()))",
//   output: "cafile_ts_fetch.ts.out",
//   http_server: true,
// });

// itest!(cafile_info {
//   args:
//     "info --quiet --cert tls/RootCA.pem https://localhost:5545/cli/tests/cafile_info.ts",
//   output: "cafile_info.ts.out",
//   http_server: true,
// });

itest!(disallow_http_from_https_js {
  args: "run --quiet --cert tls/RootCA.pem https://localhost:5545/cli/tests/disallow_http_from_https.js",
  output: "disallow_http_from_https_js.out",
  http_server: true,
  exit_code: 1,
});

itest!(disallow_http_from_https_ts {
  args: "run --quiet --cert tls/RootCA.pem https://localhost:5545/cli/tests/disallow_http_from_https.ts",
  output: "disallow_http_from_https_ts.out",
  http_server: true,
  exit_code: 1,
});

itest!(dynamic_import_conditional {
  args: "run --quiet dynamic_import_conditional.js",
  output: "dynamic_import_conditional.js.out",
});

itest!(tsx_imports {
  args: "run tsx_imports.ts",
  output: "tsx_imports.ts.out",
});

itest!(fix_dynamic_import_errors {
  args: "run fix_dynamic_import_errors.js",
  output: "fix_dynamic_import_errors.js.out",
});

itest!(fix_emittable_skipped {
  args: "run fix_emittable_skipped.js",
  output: "fix_emittable_skipped.ts.out",
});

itest!(fix_exotic_specifiers {
  args: "run --quiet fix_exotic_specifiers.ts",
  output: "fix_exotic_specifiers.ts.out",
});

itest!(fix_js_import_js {
  args: "run --quiet fix_js_import_js.ts",
  output: "fix_js_import_js.ts.out",
});

itest!(fix_js_imports {
  args: "run --quiet fix_js_imports.ts",
  output: "fix_js_imports.ts.out",
});

itest!(fix_tsc_file_exists {
  args: "run --quiet tsc/test.js",
  output: "fix_tsc_file_exists.out",
});

itest!(es_private_fields {
  args: "run --quiet es_private_fields.js",
  output: "es_private_fields.js.out",
});

itest!(cjs_imports {
  args: "run --quiet cjs_imports.ts",
  output: "cjs_imports.ts.out",
});

itest!(ts_import_from_js {
  args: "run --quiet ts_import_from_js.js",
  output: "ts_import_from_js.js.out",
  http_server: true,
});

itest!(jsx_import_from_ts {
  args: "run --quiet jsx_import_from_ts.ts",
  output: "jsx_import_from_ts.ts.out",
});

itest!(single_compile_with_reload {
  args: "run --allow-read single_compile_with_reload.ts",
  output: "single_compile_with_reload.ts.out",
});

itest!(performance_stats {
  args: "cache --log-level debug 002_hello.ts",
  output: "performance_stats.out",
});

itest!(proto_exploit {
  args: "run proto_exploit.js",
  output: "proto_exploit.js.out",
});

itest!(redirect_cache {
  http_server: true,
  args: "cache http://localhost:4548/cli/tests/subdir/redirects/a.ts",
  output: "redirect_cache.out",
});

itest!(deno_test_coverage {
  args: "test --coverage --unstable test_coverage.ts",
  output: "test_coverage.out",
  exit_code: 0,
});

itest!(deno_test_complex_coverage {
  args: "test --coverage --unstable test_complex_coverage.ts",
  output: "test_complex_coverage.out",
  exit_code: 0,
});

itest!(deno_test_comment_coverage {
  args: "test --coverage --unstable test_comment_coverage.ts",
  output: "test_comment_coverage.out",
  exit_code: 0,
});

itest!(deno_test_branch_coverage {
  args: "test --coverage --unstable test_branch_coverage.ts",
  output: "test_branch_coverage.out",
  exit_code: 0,
});

itest!(deno_test_coverage_explicit {
  args: "test --coverage=.test_coverage --unstable test_coverage.ts",
  output: "test_coverage.out",
  exit_code: 0,
});

itest!(deno_test_run_test_coverage {
  args: "test --allow-all --coverage --unstable test_run_test_coverage.ts",
  output: "test_run_test_coverage.out",
  exit_code: 0,
});

itest!(deno_test_run_run_coverage {
  args: "test --allow-all --coverage --unstable test_run_run_coverage.ts",
  output: "test_run_run_coverage.out",
  exit_code: 0,
});

itest!(deno_test_run_combined_coverage {
  args: "test --allow-all --coverage --unstable test_run_run_coverage.ts test_run_test_coverage.ts",
  output: "test_run_combined_coverage.out",
  exit_code: 0,
});

itest!(deno_lint {
  args: "lint --unstable lint/file1.js lint/file2.ts lint/ignored_file.ts",
  output: "lint/expected.out",
  exit_code: 1,
});

itest!(deno_lint_quiet {
  args: "lint --unstable --quiet lint/file1.js",
  output: "lint/expected_quiet.out",
  exit_code: 1,
});

itest!(deno_lint_json {
  args:
    "lint --unstable --json lint/file1.js lint/file2.ts lint/ignored_file.ts lint/malformed.js",
  output: "lint/expected_json.out",
  exit_code: 1,
});

itest!(deno_lint_ignore {
  args: "lint --unstable --ignore=lint/file1.js,lint/malformed.js lint/",
  output: "lint/expected_ignore.out",
  exit_code: 1,
});

itest!(deno_lint_glob {
  args: "lint --unstable --ignore=lint/malformed.js lint/",
  output: "lint/expected_glob.out",
  exit_code: 1,
});

itest!(deno_lint_from_stdin {
  args: "lint --unstable -",
  input: Some("let a: any;"),
  output: "lint/expected_from_stdin.out",
  exit_code: 1,
});

itest!(deno_lint_from_stdin_json {
  args: "lint --unstable --json -",
  input: Some("let a: any;"),
  output: "lint/expected_from_stdin_json.out",
  exit_code: 1,
});

itest!(deno_lint_rules {
  args: "lint --unstable --rules",
  output: "lint/expected_rules.out",
  exit_code: 0,
});

// Make sure that the rules are printed if quiet option is enabled.
itest!(deno_lint_rules_quiet {
  args: "lint --unstable --rules -q",
  output: "lint/expected_rules.out",
  exit_code: 0,
});

itest!(deno_doc_builtin {
  args: "doc",
  output: "deno_doc_builtin.out",
});

itest!(deno_doc {
  args: "doc deno_doc.ts",
  output: "deno_doc.out",
});

itest!(deno_doc_import_map {
  args: "doc --unstable --import-map=doc/import_map.json doc/use_import_map.js",
  output: "doc/use_import_map.out",
});

itest!(import_data_url_error_stack {
  args: "run --quiet import_data_url_error_stack.ts",
  output: "import_data_url_error_stack.ts.out",
  exit_code: 1,
});

itest!(import_data_url_import_relative {
  args: "run --quiet import_data_url_import_relative.ts",
  output: "import_data_url_import_relative.ts.out",
  exit_code: 1,
});

itest!(import_data_url_imports {
  args: "run --quiet import_data_url_imports.ts",
  output: "import_data_url_imports.ts.out",
  http_server: true,
});

itest!(import_data_url_jsx {
  args: "run --quiet import_data_url_jsx.ts",
  output: "import_data_url_jsx.ts.out",
});

itest!(import_data_url {
  args: "run --quiet import_data_url.ts",
  output: "import_data_url.ts.out",
});

itest!(import_dynamic_data_url {
  args: "run --quiet import_dynamic_data_url.ts",
  output: "import_dynamic_data_url.ts.out",
});

itest!(import_file_with_colon {
  args: "run --quiet import_file_with_colon.ts",
  output: "import_file_with_colon.ts.out",
  http_server: true,
});

itest!(info_missing_module {
  args: "info error_009_missing_js_module.js",
  output: "info_missing_module.out",
  exit_code: 1,
});

itest!(info_recursive_modules {
  args: "info --quiet info_recursive_imports_test.ts",
  output: "info_recursive_imports_test.out",
  exit_code: 0,
});

itest!(info_type_import {
  args: "info info_type_import.ts",
  output: "info_type_import.out",
});

itest!(ignore_require {
  args: "cache --no-check ignore_require.js",
  output_str: Some(""),
  exit_code: 0,
});

itest!(local_sources_not_cached_in_memory {
  args: "run --allow-read --allow-write no_mem_cache.js",
  output: "no_mem_cache.js.out",
});

// This test checks that inline source map data is used. It uses a hand crafted
// source map that maps to a file that exists, but is not loaded into the module
// graph (inline_js_source_map_2.ts) (because there are no direct dependencies).
// Source line is not remapped because no inline source contents are included in
// the sourcemap and the file is not present in the dependency graph.
itest!(inline_js_source_map_2 {
  args: "run --quiet inline_js_source_map_2.js",
  output: "inline_js_source_map_2.js.out",
  exit_code: 1,
});

// This test checks that inline source map data is used. It uses a hand crafted
// source map that maps to a file that exists, but is not loaded into the module
// graph (inline_js_source_map_2.ts) (because there are no direct dependencies).
// Source line remapped using th inline source contents that are included in the
// inline source map.
itest!(inline_js_source_map_2_with_inline_contents {
  args: "run --quiet inline_js_source_map_2_with_inline_contents.js",
  output: "inline_js_source_map_2_with_inline_contents.js.out",
  exit_code: 1,
});

// This test checks that inline source map data is used. It uses a hand crafted
// source map that maps to a file that exists, and is loaded into the module
// graph because of a direct import statement (inline_js_source_map.ts). The
// source map was generated from an earlier version of this file, where the throw
// was not commented out. The source line is remapped using source contents that
// from the module graph.
itest!(inline_js_source_map_with_contents_from_graph {
  args: "run --quiet inline_js_source_map_with_contents_from_graph.js",
  output: "inline_js_source_map_with_contents_from_graph.js.out",
  exit_code: 1,
  http_server: true,
});
=======
      child.kill().unwrap();
    }
>>>>>>> a6723faf

    #[tokio::test]
    async fn inspector_port_collision() {
      // Skip this test on WSL, which allows multiple processes to listen on the
      // same port, rather than making `bind()` fail with `EADDRINUSE`.
      if cfg!(target_os = "linux")
        && std::env::var_os("WSL_DISTRO_NAME").is_some()
      {
        return;
      }

      let script = util::tests_path().join("inspector1.js");
      let inspect_flag = inspect_flag_with_unique_port("--inspect");

      let mut child1 = util::deno_cmd()
        .arg("run")
        .arg(&inspect_flag)
        .arg(script.clone())
        .stderr(std::process::Stdio::piped())
        .spawn()
        .unwrap();

      let stderr_1 = child1.stderr.as_mut().unwrap();
      let mut stderr_1_lines = std::io::BufReader::new(stderr_1)
        .lines()
        .map(|r| r.unwrap());
      let _ = extract_ws_url_from_stderr(&mut stderr_1_lines);

      let mut child2 = util::deno_cmd()
        .arg("run")
        .arg(&inspect_flag)
        .arg(script)
        .stderr(std::process::Stdio::piped())
        .spawn()
        .unwrap();

      let stderr_2 = child2.stderr.as_mut().unwrap();
      let stderr_2_error_message = std::io::BufReader::new(stderr_2)
        .lines()
        .map(|r| r.unwrap())
        .inspect(|line| assert!(!line.contains("Debugger listening")))
        .find(|line| line.contains("Cannot start inspector server"));
      assert!(stderr_2_error_message.is_some());

      child1.kill().unwrap();
      child1.wait().unwrap();
      child2.wait().unwrap();
    }

    #[tokio::test]
    async fn inspector_does_not_hang() {
      let script = util::tests_path().join("inspector3.js");
      let mut child = util::deno_cmd()
        .arg("run")
        .arg(inspect_flag_with_unique_port("--inspect-brk"))
        .env("NO_COLOR", "1")
        .arg(script)
        .stdout(std::process::Stdio::piped())
        .stderr(std::process::Stdio::piped())
        .spawn()
        .unwrap();

      let stderr = child.stderr.as_mut().unwrap();
      let mut stderr_lines =
        std::io::BufReader::new(stderr).lines().map(|r| r.unwrap());
      let ws_url = extract_ws_url_from_stderr(&mut stderr_lines);

      let (socket, response) = tokio_tungstenite::connect_async(ws_url)
        .await
        .expect("Can't connect");
      assert_eq!(response.status(), 101); // Switching protocols.

      let (mut socket_tx, socket_rx) = socket.split();
      let mut socket_rx =
        socket_rx.map(|msg| msg.unwrap().to_string()).filter(|msg| {
          let pass = !msg.starts_with(r#"{"method":"Debugger.scriptParsed","#);
          futures::future::ready(pass)
        });

      let stdout = child.stdout.as_mut().unwrap();
      let mut stdout_lines =
        std::io::BufReader::new(stdout).lines().map(|r| r.unwrap());

      use TestStep::*;
      let test_steps = vec![
        WsSend(r#"{"id":1,"method":"Runtime.enable"}"#),
        WsSend(r#"{"id":2,"method":"Debugger.enable"}"#),
        WsRecv(
          r#"{"method":"Runtime.executionContextCreated","params":{"context":{"id":1,"#,
        ),
        WsRecv(r#"{"id":1,"result":{}}"#),
        WsRecv(r#"{"id":2,"result":{"debuggerId":"#),
        WsSend(r#"{"id":3,"method":"Runtime.runIfWaitingForDebugger"}"#),
        WsRecv(r#"{"id":3,"result":{}}"#),
        WsRecv(r#"{"method":"Debugger.paused","#),
        WsSend(r#"{"id":4,"method":"Debugger.resume"}"#),
        WsRecv(r#"{"id":4,"result":{}}"#),
        WsRecv(r#"{"method":"Debugger.resumed","params":{}}"#),
      ];

      for step in test_steps {
        match step {
          WsRecv(s) => assert!(socket_rx.next().await.unwrap().starts_with(s)),
          WsSend(s) => socket_tx.send(s.into()).await.unwrap(),
          _ => unreachable!(),
        }
      }

      for i in 0..128u32 {
        let request_id = i + 10;
        // Expect the number {i} on stdout.
        let s = i.to_string();
        assert_eq!(stdout_lines.next().unwrap(), s);
        // Expect hitting the `debugger` statement.
        let s = r#"{"method":"Debugger.paused","#;
        assert!(socket_rx.next().await.unwrap().starts_with(s));
        // Send the 'Debugger.resume' request.
        let s =
          format!(r#"{{"id":{},"method":"Debugger.resume"}}"#, request_id);
        socket_tx.send(s.into()).await.unwrap();
        // Expect confirmation of the 'Debugger.resume' request.
        let s = format!(r#"{{"id":{},"result":{{}}}}"#, request_id);
        assert_eq!(socket_rx.next().await.unwrap(), s);
        let s = r#"{"method":"Debugger.resumed","params":{}}"#;
        assert_eq!(socket_rx.next().await.unwrap(), s);
      }

      // Check that we can gracefully close the websocket connection.
      socket_tx.close().await.unwrap();
      socket_rx.for_each(|_| async {}).await;

      assert_eq!(&stdout_lines.next().unwrap(), "done");
      assert!(child.wait().unwrap().success());
    }

    #[tokio::test]
    async fn inspector_without_brk_runs_code() {
      let script = util::tests_path().join("inspector4.js");
      let mut child = util::deno_cmd()
        .arg("run")
        .arg(inspect_flag_with_unique_port("--inspect"))
        .arg(script)
        .stdout(std::process::Stdio::piped())
        .stderr(std::process::Stdio::piped())
        .spawn()
        .unwrap();

      let stderr = child.stderr.as_mut().unwrap();
      let mut stderr_lines =
        std::io::BufReader::new(stderr).lines().map(|r| r.unwrap());
      let _ = extract_ws_url_from_stderr(&mut stderr_lines);

      // Check that inspector actually runs code without waiting for inspector
      // connection.
      let stdout = child.stdout.as_mut().unwrap();
      let mut stdout_lines =
        std::io::BufReader::new(stdout).lines().map(|r| r.unwrap());
      let stdout_first_line = stdout_lines.next().unwrap();
      assert_eq!(stdout_first_line, "hello");

      child.kill().unwrap();
      child.wait().unwrap();
    }

    #[tokio::test]
    async fn inspector_runtime_evaluate_does_not_crash() {
      let mut child = util::deno_cmd()
        .arg("repl")
        .arg(inspect_flag_with_unique_port("--inspect"))
        .stdin(std::process::Stdio::piped())
        .stdout(std::process::Stdio::piped())
        .stderr(std::process::Stdio::piped())
        .spawn()
        .unwrap();

      let stderr = child.stderr.as_mut().unwrap();
      let mut stderr_lines = std::io::BufReader::new(stderr)
        .lines()
        .map(|r| r.unwrap())
        .filter(|s| s.as_str() != "Debugger session started.");
      let ws_url = extract_ws_url_from_stderr(&mut stderr_lines);

      let (socket, response) = tokio_tungstenite::connect_async(ws_url)
        .await
        .expect("Can't connect");
      assert_eq!(response.status(), 101); // Switching protocols.

      let (mut socket_tx, socket_rx) = socket.split();
      let mut socket_rx =
        socket_rx.map(|msg| msg.unwrap().to_string()).filter(|msg| {
          let pass = !msg.starts_with(r#"{"method":"Debugger.scriptParsed","#);
          futures::future::ready(pass)
        });

      let stdin = child.stdin.take().unwrap();

      let stdout = child.stdout.as_mut().unwrap();
      let mut stdout_lines = std::io::BufReader::new(stdout)
        .lines()
        .map(|r| r.unwrap())
        .filter(|s| !s.starts_with("Deno "));

      use TestStep::*;
      let test_steps = vec![
        WsSend(r#"{"id":1,"method":"Runtime.enable"}"#),
        WsSend(r#"{"id":2,"method":"Debugger.enable"}"#),
        WsRecv(
          r#"{"method":"Runtime.executionContextCreated","params":{"context":{"id":1,"#,
        ),
        WsRecv(r#"{"id":1,"result":{}}"#),
        WsRecv(r#"{"id":2,"result":{"debuggerId":"#),
        WsSend(r#"{"id":3,"method":"Runtime.runIfWaitingForDebugger"}"#),
        WsRecv(r#"{"id":3,"result":{}}"#),
        StdOut("exit using ctrl+d or close()"),
        WsSend(
          r#"{"id":4,"method":"Runtime.compileScript","params":{"expression":"Deno.cwd()","sourceURL":"","persistScript":false,"executionContextId":1}}"#,
        ),
        WsRecv(r#"{"id":4,"result":{}}"#),
        WsSend(
          r#"{"id":5,"method":"Runtime.evaluate","params":{"expression":"Deno.cwd()","objectGroup":"console","includeCommandLineAPI":true,"silent":false,"contextId":1,"returnByValue":true,"generatePreview":true,"userGesture":true,"awaitPromise":false,"replMode":true}}"#,
        ),
        WsRecv(r#"{"id":5,"result":{"result":{"type":"string","value":""#),
        WsSend(
          r#"{"id":6,"method":"Runtime.evaluate","params":{"expression":"console.error('done');","objectGroup":"console","includeCommandLineAPI":true,"silent":false,"contextId":1,"returnByValue":true,"generatePreview":true,"userGesture":true,"awaitPromise":false,"replMode":true}}"#,
        ),
        WsRecv(r#"{"id":6,"result":{"result":{"type":"undefined"}}}"#),
        StdErr("done"),
      ];

      for step in test_steps {
        match step {
          StdOut(s) => assert_eq!(&stdout_lines.next().unwrap(), s),
          StdErr(s) => assert_eq!(&stderr_lines.next().unwrap(), s),
          WsRecv(s) => assert!(socket_rx.next().await.unwrap().starts_with(s)),
          WsSend(s) => socket_tx.send(s.into()).await.unwrap(),
        }
      }

      drop(stdin);
      child.wait().unwrap();
    }

    #[tokio::test]
    async fn inspector_json() {
      let script = util::tests_path().join("inspector1.js");
      let mut child = util::deno_cmd()
        .arg("run")
        .arg(inspect_flag_with_unique_port("--inspect"))
        .arg(script)
        .stderr(std::process::Stdio::piped())
        .spawn()
        .unwrap();

      let stderr = child.stderr.as_mut().unwrap();
      let mut stderr_lines =
        std::io::BufReader::new(stderr).lines().map(|r| r.unwrap());
      let ws_url = extract_ws_url_from_stderr(&mut stderr_lines);
      let mut url = ws_url.clone();
      let _ = url.set_scheme("http");
      url.set_path("/json");
      let resp = reqwest::get(url).await.unwrap();
      assert_eq!(resp.status(), reqwest::StatusCode::OK);
      let endpoint_list: Vec<deno_core::serde_json::Value> =
        serde_json::from_str(&resp.text().await.unwrap()).unwrap();
      let matching_endpoint = endpoint_list
        .iter()
        .find(|e| e["webSocketDebuggerUrl"] == ws_url.as_str());
      assert!(matching_endpoint.is_some());
      child.kill().unwrap();
    }

    #[tokio::test]
    async fn inspector_json_list() {
      let script = util::tests_path().join("inspector1.js");
      let mut child = util::deno_cmd()
        .arg("run")
        .arg(inspect_flag_with_unique_port("--inspect"))
        .arg(script)
        .stderr(std::process::Stdio::piped())
        .spawn()
        .unwrap();

      let stderr = child.stderr.as_mut().unwrap();
      let mut stderr_lines =
        std::io::BufReader::new(stderr).lines().map(|r| r.unwrap());
      let ws_url = extract_ws_url_from_stderr(&mut stderr_lines);
      let mut url = ws_url.clone();
      let _ = url.set_scheme("http");
      url.set_path("/json/list");
      let resp = reqwest::get(url).await.unwrap();
      assert_eq!(resp.status(), reqwest::StatusCode::OK);
      let endpoint_list: Vec<deno_core::serde_json::Value> =
        serde_json::from_str(&resp.text().await.unwrap()).unwrap();
      let matching_endpoint = endpoint_list
        .iter()
        .find(|e| e["webSocketDebuggerUrl"] == ws_url.as_str());
      assert!(matching_endpoint.is_some());
      child.kill().unwrap();
    }
  }

  #[test]
  fn websocket() {
    let _g = util::http_server();

    let script = util::tests_path().join("websocket_test.ts");
    let root_ca = util::tests_path().join("tls/RootCA.pem");
    let status = util::deno_cmd()
      .arg("test")
      .arg("--unstable")
      .arg("--allow-net")
      .arg("--cert")
      .arg(root_ca)
      .arg(script)
      .spawn()
      .unwrap()
      .wait()
      .unwrap();

    assert!(status.success());
  }

  #[test]
  fn exec_path() {
    let output = util::deno_cmd()
      .current_dir(util::root_path())
      .arg("run")
      .arg("--allow-read")
      .arg("cli/tests/exec_path.ts")
      .stdout(std::process::Stdio::piped())
      .spawn()
      .unwrap()
      .wait_with_output()
      .unwrap();
    assert!(output.status.success());
    let stdout_str = std::str::from_utf8(&output.stdout).unwrap().trim();
    let actual =
      std::fs::canonicalize(&std::path::Path::new(stdout_str)).unwrap();
    let expected = std::fs::canonicalize(util::deno_exe_path()).unwrap();
    assert_eq!(expected, actual);
  }

  #[cfg(not(windows))]
  #[test]
  fn set_raw_should_not_panic_on_no_tty() {
    let output = util::deno_cmd()
      .arg("eval")
      .arg("--unstable")
      .arg("Deno.setRaw(Deno.stdin.rid, true)")
      // stdin set to piped so it certainly does not refer to TTY
      .stdin(std::process::Stdio::piped())
      // stderr is piped so we can capture output.
      .stderr(std::process::Stdio::piped())
      .spawn()
      .unwrap()
      .wait_with_output()
      .unwrap();
    assert!(!output.status.success());
    let stderr = std::str::from_utf8(&output.stderr).unwrap().trim();
    assert!(stderr.contains("BadResource"));
  }

  #[cfg(windows)]
  // Clippy suggests to remove the `NoStd` prefix from all variants. I disagree.
  #[allow(clippy::enum_variant_names)]
  enum WinProcConstraints {
    NoStdIn,
    NoStdOut,
    NoStdErr,
  }

  #[cfg(windows)]
  fn run_deno_script_constrained(
    script_path: std::path::PathBuf,
    constraints: WinProcConstraints,
  ) -> Result<(), i64> {
    let file_path = "cli/tests/DenoWinRunner.ps1";
    let constraints = match constraints {
      WinProcConstraints::NoStdIn => "1",
      WinProcConstraints::NoStdOut => "2",
      WinProcConstraints::NoStdErr => "4",
    };
    let deno_exe_path = util::deno_exe_path()
      .into_os_string()
      .into_string()
      .unwrap();

    let deno_script_path = script_path.into_os_string().into_string().unwrap();

    let args = vec![&deno_exe_path[..], &deno_script_path[..], constraints];
    util::run_powershell_script_file(file_path, args)
  }

  #[cfg(windows)]
  #[test]
  fn should_not_panic_on_no_stdin() {
    let output = run_deno_script_constrained(
      util::tests_path().join("echo.ts"),
      WinProcConstraints::NoStdIn,
    );
    output.unwrap();
  }

  #[cfg(windows)]
  #[test]
  fn should_not_panic_on_no_stdout() {
    let output = run_deno_script_constrained(
      util::tests_path().join("echo.ts"),
      WinProcConstraints::NoStdOut,
    );
    output.unwrap();
  }

  #[cfg(windows)]
  #[test]
  fn should_not_panic_on_no_stderr() {
    let output = run_deno_script_constrained(
      util::tests_path().join("echo.ts"),
      WinProcConstraints::NoStdErr,
    );
    output.unwrap();
  }

  #[cfg(not(windows))]
  #[test]
  fn should_not_panic_on_undefined_home_environment_variable() {
    let output = util::deno_cmd()
      .current_dir(util::root_path())
      .arg("run")
      .arg("cli/tests/echo.ts")
      .env_remove("HOME")
      .spawn()
      .unwrap()
      .wait_with_output()
      .unwrap();
    assert!(output.status.success());
  }

  #[test]
  fn should_not_panic_on_undefined_deno_dir_environment_variable() {
    let output = util::deno_cmd()
      .current_dir(util::root_path())
      .arg("run")
      .arg("cli/tests/echo.ts")
      .env_remove("DENO_DIR")
      .spawn()
      .unwrap()
      .wait_with_output()
      .unwrap();
    assert!(output.status.success());
  }

  #[cfg(not(windows))]
  #[test]
  fn should_not_panic_on_undefined_deno_dir_and_home_environment_variables() {
    let output = util::deno_cmd()
      .current_dir(util::root_path())
      .arg("run")
      .arg("cli/tests/echo.ts")
      .env_remove("DENO_DIR")
      .env_remove("HOME")
      .spawn()
      .unwrap()
      .wait_with_output()
      .unwrap();
    assert!(output.status.success());
  }

  #[test]
  fn rust_log() {
    // Without RUST_LOG the stderr is empty.
    let output = util::deno_cmd()
      .current_dir(util::root_path())
      .arg("run")
      .arg("cli/tests/001_hello.js")
      .stderr(std::process::Stdio::piped())
      .spawn()
      .unwrap()
      .wait_with_output()
      .unwrap();
    assert!(output.status.success());
    assert!(output.stderr.is_empty());

    // With RUST_LOG the stderr is not empty.
    let output = util::deno_cmd()
      .current_dir(util::root_path())
      .arg("run")
      .arg("cli/tests/001_hello.js")
      .env("RUST_LOG", "debug")
      .stderr(std::process::Stdio::piped())
      .spawn()
      .unwrap()
      .wait_with_output()
      .unwrap();
    assert!(output.status.success());
    assert!(!output.stderr.is_empty());
  }

  #[test]
  fn lint_ignore_unexplicit_files() {
    let output = util::deno_cmd()
      .current_dir(util::root_path())
      .arg("lint")
      .arg("--unstable")
      .arg("--ignore=./")
      .stderr(std::process::Stdio::piped())
      .spawn()
      .unwrap()
      .wait_with_output()
      .unwrap();
    assert!(output.status.success());
    assert_eq!(output.stderr, b"Checked 0 file\n");
  }

  #[test]
  fn fmt_ignore_unexplicit_files() {
    let output = util::deno_cmd()
      .current_dir(util::root_path())
      .arg("fmt")
      .arg("--check")
      .arg("--ignore=./")
      .stderr(std::process::Stdio::piped())
      .spawn()
      .unwrap()
      .wait_with_output()
      .unwrap();
    assert!(output.status.success());
    assert_eq!(output.stderr, b"Checked 0 file\n");
  }

  #[test]
  fn compile() {
    let dir = TempDir::new().expect("tempdir fail");
    let exe = if cfg!(windows) {
      dir.path().join("welcome.exe")
    } else {
      dir.path().join("welcome")
    };
    let output = util::deno_cmd()
      .current_dir(util::root_path())
      .arg("compile")
      .arg("--unstable")
      .arg("--output")
      .arg(&exe)
      .arg("./test_util/std/examples/welcome.ts")
      .stdout(std::process::Stdio::piped())
      .spawn()
      .unwrap()
      .wait_with_output()
      .unwrap();
    assert!(output.status.success());
    let output = Command::new(exe)
      .stdout(std::process::Stdio::piped())
      .spawn()
      .unwrap()
      .wait_with_output()
      .unwrap();
    assert!(output.status.success());
    assert_eq!(output.stdout, "Welcome to Deno!\n".as_bytes());
  }

  #[test]
  fn standalone_args() {
    let dir = TempDir::new().expect("tempdir fail");
    let exe = if cfg!(windows) {
      dir.path().join("args.exe")
    } else {
      dir.path().join("args")
    };
    let output = util::deno_cmd()
      .current_dir(util::root_path())
      .arg("compile")
      .arg("--unstable")
      .arg("--output")
      .arg(&exe)
      .arg("./cli/tests/028_args.ts")
      .arg("a")
      .arg("b")
      .stdout(std::process::Stdio::piped())
      .spawn()
      .unwrap()
      .wait_with_output()
      .unwrap();
    assert!(output.status.success());
    let output = Command::new(exe)
      .arg("foo")
      .arg("--bar")
      .arg("--unstable")
      .stdout(std::process::Stdio::piped())
      .spawn()
      .unwrap()
      .wait_with_output()
      .unwrap();
    assert!(output.status.success());
    assert_eq!(output.stdout, b"a\nb\nfoo\n--bar\n--unstable\n");
  }

  #[test]
  fn standalone_error() {
    let dir = TempDir::new().expect("tempdir fail");
    let exe = if cfg!(windows) {
      dir.path().join("error.exe")
    } else {
      dir.path().join("error")
    };
    let output = util::deno_cmd()
      .current_dir(util::root_path())
      .arg("compile")
      .arg("--unstable")
      .arg("--output")
      .arg(&exe)
      .arg("./cli/tests/standalone_error.ts")
      .stdout(std::process::Stdio::piped())
      .spawn()
      .unwrap()
      .wait_with_output()
      .unwrap();
    assert!(output.status.success());
    let output = Command::new(exe)
      .env("NO_COLOR", "1")
      .stdout(std::process::Stdio::piped())
      .stderr(std::process::Stdio::piped())
      .spawn()
      .unwrap()
      .wait_with_output()
      .unwrap();
    assert!(!output.status.success());
    assert_eq!(output.stdout, b"");
    let expected_stderr = "error: Error: boom!\n    at boom (file://$deno$/bundle.js:2:11)\n    at foo (file://$deno$/bundle.js:5:5)\n    at file://$deno$/bundle.js:7:1\n";
    let stderr = String::from_utf8(output.stderr).unwrap();
    assert_eq!(stderr, expected_stderr);
  }

  #[test]
  fn standalone_no_module_load() {
    let dir = TempDir::new().expect("tempdir fail");
    let exe = if cfg!(windows) {
      dir.path().join("hello.exe")
    } else {
      dir.path().join("hello")
    };
    let output = util::deno_cmd()
      .current_dir(util::root_path())
      .arg("compile")
      .arg("--unstable")
      .arg("--output")
      .arg(&exe)
      .arg("./cli/tests/standalone_import.ts")
      .stdout(std::process::Stdio::piped())
      .spawn()
      .unwrap()
      .wait_with_output()
      .unwrap();
    assert!(output.status.success());
    let output = Command::new(exe)
      .stdout(std::process::Stdio::piped())
      .stderr(std::process::Stdio::piped())
      .spawn()
      .unwrap()
      .wait_with_output()
      .unwrap();
    assert!(!output.status.success());
    assert_eq!(output.stdout, b"start\n");
    let stderr_str = String::from_utf8(output.stderr).unwrap();
    assert!(util::strip_ansi_codes(&stderr_str)
      .contains("Self-contained binaries don't support module loading"));
  }

  #[test]
  fn compile_with_directory_exists_error() {
    let dir = TempDir::new().expect("tempdir fail");
    let exe = if cfg!(windows) {
      dir.path().join("args.exe")
    } else {
      dir.path().join("args")
    };
    std::fs::create_dir(&exe).expect("cannot create directory");
    let output = util::deno_cmd()
      .current_dir(util::root_path())
      .arg("compile")
      .arg("--unstable")
      .arg("--output")
      .arg(&exe)
      .arg("./cli/tests/028_args.ts")
      .stderr(std::process::Stdio::piped())
      .spawn()
      .unwrap()
      .wait_with_output()
      .unwrap();
    assert!(!output.status.success());
    let expected_stderr =
      format!("Could not compile: {:?} is a directory.\n", &exe);
    let stderr = String::from_utf8(output.stderr).unwrap();
    assert!(stderr.contains(&expected_stderr));
  }

  #[test]
  fn compile_with_conflict_file_exists_error() {
    let dir = TempDir::new().expect("tempdir fail");
    let exe = if cfg!(windows) {
      dir.path().join("args.exe")
    } else {
      dir.path().join("args")
    };
    std::fs::write(&exe, b"SHOULD NOT BE OVERWRITTEN")
      .expect("cannot create file");
    let output = util::deno_cmd()
      .current_dir(util::root_path())
      .arg("compile")
      .arg("--unstable")
      .arg("--output")
      .arg(&exe)
      .arg("./cli/tests/028_args.ts")
      .stderr(std::process::Stdio::piped())
      .spawn()
      .unwrap()
      .wait_with_output()
      .unwrap();
    assert!(!output.status.success());
    let expected_stderr =
      format!("Could not compile: cannot overwrite {:?}.\n", &exe);
    let stderr = String::from_utf8(output.stderr).unwrap();
    dbg!(&stderr);
    assert!(stderr.contains(&expected_stderr));
    assert!(std::fs::read(&exe)
      .expect("cannot read file")
      .eq(b"SHOULD NOT BE OVERWRITTEN"));
  }

  #[test]
  fn compile_and_overwrite_file() {
    let dir = TempDir::new().expect("tempdir fail");
    let exe = if cfg!(windows) {
      dir.path().join("args.exe")
    } else {
      dir.path().join("args")
    };
    let output = util::deno_cmd()
      .current_dir(util::root_path())
      .arg("compile")
      .arg("--unstable")
      .arg("--output")
      .arg(&exe)
      .arg("./cli/tests/028_args.ts")
      .stderr(std::process::Stdio::piped())
      .spawn()
      .unwrap()
      .wait_with_output()
      .unwrap();
    assert!(output.status.success());
    assert!(&exe.exists());

    let recompile_output = util::deno_cmd()
      .current_dir(util::root_path())
      .arg("compile")
      .arg("--unstable")
      .arg("--output")
      .arg(&exe)
      .arg("./cli/tests/028_args.ts")
      .stderr(std::process::Stdio::piped())
      .spawn()
      .unwrap()
      .wait_with_output()
      .unwrap();
    assert!(recompile_output.status.success());
  }

  #[test]
  fn standalone_runtime_flags() {
    let dir = TempDir::new().expect("tempdir fail");
    let exe = if cfg!(windows) {
      dir.path().join("flags.exe")
    } else {
      dir.path().join("flags")
    };
    let output = util::deno_cmd()
      .current_dir(util::root_path())
      .arg("compile")
      .arg("--unstable")
      .arg("--allow-read")
      .arg("--seed")
      .arg("1")
      .arg("--output")
      .arg(&exe)
      .arg("./cli/tests/standalone_runtime_flags.ts")
      .stdout(std::process::Stdio::piped())
      .spawn()
      .unwrap()
      .wait_with_output()
      .unwrap();
    assert!(output.status.success());
    let output = Command::new(exe)
      .stdout(std::process::Stdio::piped())
      .stderr(std::process::Stdio::piped())
      .spawn()
      .unwrap()
      .wait_with_output()
      .unwrap();
    assert!(!output.status.success());
    let stdout_str = String::from_utf8(output.stdout).unwrap();
    assert_eq!(util::strip_ansi_codes(&stdout_str), "0.147205063401058\n");
    let stderr_str = String::from_utf8(output.stderr).unwrap();
    assert!(util::strip_ansi_codes(&stderr_str)
      .contains("PermissionDenied: write access"));
  }

  #[test]
  fn denort_direct_use_error() {
    let status = Command::new(util::denort_exe_path())
      .current_dir(util::root_path())
      .spawn()
      .unwrap()
      .wait()
      .unwrap();
    assert!(!status.success());
  }

  #[tokio::test(flavor = "multi_thread", worker_threads = 2)]
  async fn test_resolve_dns() {
    use std::collections::BTreeMap;
    use std::net::Ipv4Addr;
    use std::net::Ipv6Addr;
    use std::net::SocketAddr;
    use std::str::FromStr;
    use std::sync::Arc;
    use std::sync::RwLock;
    use std::time::Duration;
    use tokio::net::TcpListener;
    use tokio::net::UdpSocket;
    use tokio::sync::oneshot;
    use trust_dns_client::rr::LowerName;
    use trust_dns_client::rr::RecordType;
    use trust_dns_client::rr::RrKey;
    use trust_dns_server::authority::Catalog;
    use trust_dns_server::authority::ZoneType;
    use trust_dns_server::proto::rr::rdata::mx::MX;
    use trust_dns_server::proto::rr::rdata::soa::SOA;
    use trust_dns_server::proto::rr::rdata::srv::SRV;
    use trust_dns_server::proto::rr::rdata::txt::TXT;
    use trust_dns_server::proto::rr::record_data::RData;
    use trust_dns_server::proto::rr::resource::Record;
    use trust_dns_server::proto::rr::Name;
    use trust_dns_server::proto::rr::RecordSet;
    use trust_dns_server::store::in_memory::InMemoryAuthority;
    use trust_dns_server::ServerFuture;

    const DNS_PORT: u16 = 4553;

    // Setup DNS server for testing
    async fn run_dns_server(tx: oneshot::Sender<()>) {
      let catalog = {
        let records = {
          let mut map = BTreeMap::new();
          let lookup_name = "www.example.com".parse::<Name>().unwrap();
          let lookup_name_lower = LowerName::new(&lookup_name);

          // Inserts SOA record
          let soa = SOA::new(
            Name::from_str("net").unwrap(),
            Name::from_str("example").unwrap(),
            0,
            i32::MAX,
            i32::MAX,
            i32::MAX,
            0,
          );
          let rdata = RData::SOA(soa);
          let record = Record::from_rdata(Name::new(), u32::MAX, rdata);
          let record_set = RecordSet::from(record);
          map.insert(
            RrKey::new(Name::root().into(), RecordType::SOA),
            record_set,
          );

          // Inserts A record
          let rdata = RData::A(Ipv4Addr::new(1, 2, 3, 4));
          let record = Record::from_rdata(lookup_name.clone(), u32::MAX, rdata);
          let record_set = RecordSet::from(record);
          map.insert(
            RrKey::new(lookup_name_lower.clone(), RecordType::A),
            record_set,
          );

          // Inserts AAAA record
          let rdata = RData::AAAA(Ipv6Addr::new(1, 2, 3, 4, 5, 6, 7, 8));
          let record = Record::from_rdata(lookup_name.clone(), u32::MAX, rdata);
          let record_set = RecordSet::from(record);
          map.insert(
            RrKey::new(lookup_name_lower.clone(), RecordType::AAAA),
            record_set,
          );

          // Inserts ANAME record
          let rdata = RData::ANAME(Name::from_str("aname.com").unwrap());
          let record = Record::from_rdata(lookup_name.clone(), u32::MAX, rdata);
          let record_set = RecordSet::from(record);
          map.insert(
            RrKey::new(lookup_name_lower.clone(), RecordType::ANAME),
            record_set,
          );

          // Inserts CNAME record
          let rdata = RData::CNAME(Name::from_str("cname.com").unwrap());
          let record =
            Record::from_rdata(Name::from_str("foo").unwrap(), u32::MAX, rdata);
          let record_set = RecordSet::from(record);
          map.insert(
            RrKey::new(lookup_name_lower.clone(), RecordType::CNAME),
            record_set,
          );

          // Inserts MX record
          let rdata = RData::MX(MX::new(0, Name::from_str("mx.com").unwrap()));
          let record = Record::from_rdata(lookup_name.clone(), u32::MAX, rdata);
          let record_set = RecordSet::from(record);
          map.insert(
            RrKey::new(lookup_name_lower.clone(), RecordType::MX),
            record_set,
          );

          // Inserts PTR record
          let rdata = RData::PTR(Name::from_str("ptr.com").unwrap());
          let record = Record::from_rdata(
            Name::from_str("5.6.7.8").unwrap(),
            u32::MAX,
            rdata,
          );
          let record_set = RecordSet::from(record);
          map.insert(
            RrKey::new("5.6.7.8".parse().unwrap(), RecordType::PTR),
            record_set,
          );

          // Inserts SRV record
          let rdata = RData::SRV(SRV::new(
            0,
            100,
            1234,
            Name::from_str("srv.com").unwrap(),
          ));
          let record = Record::from_rdata(
            Name::from_str("_Service._TCP.example.com").unwrap(),
            u32::MAX,
            rdata,
          );
          let record_set = RecordSet::from(record);
          map.insert(
            RrKey::new(lookup_name_lower.clone(), RecordType::SRV),
            record_set,
          );

          // Inserts TXT record
          let rdata =
            RData::TXT(TXT::new(vec!["foo".to_string(), "bar".to_string()]));
          let record = Record::from_rdata(lookup_name, u32::MAX, rdata);
          let record_set = RecordSet::from(record);
          map
            .insert(RrKey::new(lookup_name_lower, RecordType::TXT), record_set);

          map
        };

        let authority = Box::new(Arc::new(RwLock::new(
          InMemoryAuthority::new(
            Name::from_str("com").unwrap(),
            records,
            ZoneType::Primary,
            false,
          )
          .unwrap(),
        )));
        let mut c = Catalog::new();
        c.upsert(Name::root().into(), authority);
        c
      };

      let mut server_fut = ServerFuture::new(catalog);
      let socket_addr = SocketAddr::from(([127, 0, 0, 1], DNS_PORT));
      let tcp_listener = TcpListener::bind(socket_addr).await.unwrap();
      let udp_socket = UdpSocket::bind(socket_addr).await.unwrap();
      server_fut.register_socket(udp_socket);
      server_fut.register_listener(tcp_listener, Duration::from_secs(2));

      // Notifies that the DNS server is ready
      tx.send(()).unwrap();

      server_fut.block_until_done().await.unwrap();
    }

    let (ready_tx, ready_rx) = oneshot::channel();
    let dns_server_fut = run_dns_server(ready_tx);
    let handle = tokio::spawn(dns_server_fut);

    // Waits for the DNS server to be ready
    ready_rx.await.unwrap();

    // Pass: `--allow-net`
    {
      let output = util::deno_cmd()
        .current_dir(util::tests_path())
        .env("NO_COLOR", "1")
        .arg("run")
        .arg("--allow-net")
        .arg("--unstable")
        .arg("resolve_dns.ts")
        .stdout(std::process::Stdio::piped())
        .stderr(std::process::Stdio::piped())
        .spawn()
        .unwrap()
        .wait_with_output()
        .unwrap();
      let err = String::from_utf8_lossy(&output.stderr);
      let out = String::from_utf8_lossy(&output.stdout);
      assert!(output.status.success());
      assert!(err.starts_with("Check file"));

      let expected =
        std::fs::read_to_string(util::tests_path().join("resolve_dns.ts.out"))
          .unwrap();
      assert_eq!(expected, out);
    }

    // Pass: `--allow-net=127.0.0.1:4553`
    {
      let output = util::deno_cmd()
        .current_dir(util::tests_path())
        .env("NO_COLOR", "1")
        .arg("run")
        .arg("--allow-net=127.0.0.1:4553")
        .arg("--unstable")
        .arg("resolve_dns.ts")
        .stdout(std::process::Stdio::piped())
        .stderr(std::process::Stdio::piped())
        .spawn()
        .unwrap()
        .wait_with_output()
        .unwrap();
      let err = String::from_utf8_lossy(&output.stderr);
      let out = String::from_utf8_lossy(&output.stdout);
      assert!(output.status.success());
      assert!(err.starts_with("Check file"));

      let expected =
        std::fs::read_to_string(util::tests_path().join("resolve_dns.ts.out"))
          .unwrap();
      assert_eq!(expected, out);
    }

    // Permission error: `--allow-net=deno.land`
    {
      let output = util::deno_cmd()
        .current_dir(util::tests_path())
        .env("NO_COLOR", "1")
        .arg("run")
        .arg("--allow-net=deno.land")
        .arg("--unstable")
        .arg("resolve_dns.ts")
        .stdout(std::process::Stdio::piped())
        .stderr(std::process::Stdio::piped())
        .spawn()
        .unwrap()
        .wait_with_output()
        .unwrap();
      let err = String::from_utf8_lossy(&output.stderr);
      let out = String::from_utf8_lossy(&output.stdout);
      assert!(!output.status.success());
      assert!(err.starts_with("Check file"));
      assert!(err.contains(r#"error: Uncaught (in promise) PermissionDenied: network access to "127.0.0.1:4553""#));
      assert!(out.is_empty());
    }

    // Permission error: no permission specified
    {
      let output = util::deno_cmd()
        .current_dir(util::tests_path())
        .env("NO_COLOR", "1")
        .arg("run")
        .arg("--unstable")
        .arg("resolve_dns.ts")
        .stdout(std::process::Stdio::piped())
        .stderr(std::process::Stdio::piped())
        .spawn()
        .unwrap()
        .wait_with_output()
        .unwrap();
      let err = String::from_utf8_lossy(&output.stderr);
      let out = String::from_utf8_lossy(&output.stdout);
      assert!(!output.status.success());
      assert!(err.starts_with("Check file"));
      assert!(err.contains(r#"error: Uncaught (in promise) PermissionDenied: network access to "127.0.0.1:4553""#));
      assert!(out.is_empty());
    }

    handle.abort();
  }
}<|MERGE_RESOLUTION|>--- conflicted
+++ resolved
@@ -29,36 +29,11 @@
   let mut deno = util::deno_cmd()
     .current_dir(util::root_path())
     .arg("run")
-<<<<<<< HEAD
-    .arg("http://127.0.0.1:4545/cli/tests/x_deno_warning.js")
-    .stdout(std::process::Stdio::piped())
-    .stderr(std::process::Stdio::piped())
-    .spawn()
-    .unwrap()
-    .wait_with_output()
-    .unwrap();
-  assert!(output.status.success());
-  let stdout_str = std::str::from_utf8(&output.stdout).unwrap().trim();
-  let stderr_str = std::str::from_utf8(&output.stderr).unwrap().trim();
-  assert_eq!("testing x-deno-warning header", stdout_str);
-  assert!(util::strip_ansi_codes(stderr_str).contains("Warning foobar"));
-}
-
-#[test]
-fn eval_p() {
-  let output = util::deno_cmd()
-    .arg("eval")
-    .arg("-p")
-    .arg("1+2")
-    .stdout(std::process::Stdio::piped())
-=======
     .arg("--unstable")
-    .arg("--reload")
     .arg("-A")
     .arg("cli/tests/unit/unit_test_runner.ts")
     .arg("--master")
     .arg("--verbose")
->>>>>>> a6723faf
     .spawn()
     .expect("failed to spawn script");
   let status = deno.wait().expect("failed to wait for the child process");
@@ -1093,25 +1068,6 @@
     assert!(v.contains("1.0.2"));
   }
 
-<<<<<<< HEAD
-#[test]
-fn js_unit_tests() {
-  let _g = util::http_server();
-  let mut deno = util::deno_cmd()
-    .current_dir(util::root_path())
-    .arg("run")
-    .arg("--unstable")
-    .arg("-A")
-    .arg("cli/tests/unit/unit_test_runner.ts")
-    .arg("--master")
-    .arg("--verbose")
-    .spawn()
-    .expect("failed to spawn script");
-  let status = deno.wait().expect("failed to wait for the child process");
-  assert_eq!(Some(0), status.code());
-  assert!(status.success());
-}
-=======
   #[test]
   fn installer_test_local_module_run() {
     let temp_dir = TempDir::new().expect("tempdir fail");
@@ -1147,7 +1103,6 @@
     let stdout_str = std::str::from_utf8(&output.stdout).unwrap().trim();
     assert!(stdout_str.ends_with("hello, foo"));
   }
->>>>>>> a6723faf
 
   #[test]
   fn installer_test_remote_module_run() {
@@ -1283,7 +1238,6 @@
     assert!(std::str::from_utf8(&output.stderr).unwrap().is_empty());
   }
 
-<<<<<<< HEAD
 #[test]
 fn ts_reload() {
   let hello_ts = util::root_path().join("cli/tests/002_hello.ts");
@@ -1320,38 +1274,6 @@
       url::Url::from_file_path(&output_path).unwrap().as_str()
     )));
 }
-=======
-  #[test]
-  fn ts_reload() {
-    let hello_ts = util::root_path().join("cli/tests/002_hello.ts");
-    assert!(hello_ts.is_file());
-    let mut initial = util::deno_cmd()
-      .current_dir(util::root_path())
-      .arg("cache")
-      .arg("--reload")
-      .arg(hello_ts.clone())
-      .spawn()
-      .expect("failed to spawn script");
-    let status_initial =
-      initial.wait().expect("failed to wait for child process");
-    assert!(status_initial.success());
-
-    let output = util::deno_cmd()
-      .current_dir(util::root_path())
-      .arg("cache")
-      .arg("--reload")
-      .arg("-L")
-      .arg("debug")
-      .arg(hello_ts)
-      .output()
-      .expect("failed to spawn script");
-    // check the output of the the bundle program.
-    assert!(std::str::from_utf8(&output.stderr)
-      .unwrap()
-      .trim()
-      .contains("host.writeFile(\"deno://002_hello.js\")"));
-  }
->>>>>>> a6723faf
 
   #[test]
   fn bundle_exports() {
@@ -1489,25 +1411,9 @@
     assert!(status.success());
     assert!(bundle.is_file());
 
-<<<<<<< HEAD
-  let output = util::deno_cmd()
-    .current_dir(util::root_path())
-    .arg("run")
-    .arg(&bundle)
-    .output()
-    .expect("failed to spawn script");
-  // check the output of the the bundle program.
-  assert!(std::str::from_utf8(&output.stdout)
-    .unwrap()
-    .trim()
-    .ends_with("Hello world!"));
-  assert_eq!(output.stderr, b"");
-}
-=======
     let output = util::deno_cmd()
       .current_dir(util::root_path())
       .arg("run")
-      .arg("--reload")
       .arg(&bundle)
       .output()
       .expect("failed to spawn script");
@@ -1518,7 +1424,6 @@
       .ends_with("Hello world!"));
     assert_eq!(output.stderr, b"");
   }
->>>>>>> a6723faf
 
   #[test]
   fn bundle_tla() {
@@ -4239,163 +4144,6 @@
       assert!(err.contains(util::PERMISSION_DENIED_PATTERN));
     }
 
-<<<<<<< HEAD
-itest!(stdout_write_all {
-  args: "run --quiet stdout_write_all.ts",
-  output: "stdout_write_all.out",
-});
-
-itest!(_001_hello {
-  args: "run 001_hello.js",
-  output: "001_hello.js.out",
-});
-
-itest!(_002_hello {
-  args: "run --quiet 002_hello.ts",
-  output: "002_hello.ts.out",
-});
-
-itest!(_003_relative_import {
-  args: "run --quiet 003_relative_import.ts",
-  output: "003_relative_import.ts.out",
-});
-
-itest!(_004_set_timeout {
-  args: "run --quiet 004_set_timeout.ts",
-  output: "004_set_timeout.ts.out",
-});
-
-itest!(_005_more_imports {
-  args: "run --quiet 005_more_imports.ts",
-  output: "005_more_imports.ts.out",
-});
-
-itest!(_006_url_imports {
-  args: "run --quiet 006_url_imports.ts",
-  output: "006_url_imports.ts.out",
-  http_server: true,
-});
-
-itest!(_012_async {
-  args: "run --quiet 012_async.ts",
-  output: "012_async.ts.out",
-});
-
-itest!(_013_dynamic_import {
-  args: "run --quiet --allow-read 013_dynamic_import.ts",
-  output: "013_dynamic_import.ts.out",
-});
-
-itest!(_014_duplicate_import {
-  args: "run --quiet --allow-read 014_duplicate_import.ts ",
-  output: "014_duplicate_import.ts.out",
-});
-
-itest!(_015_duplicate_parallel_import {
-  args: "run --quiet --allow-read 015_duplicate_parallel_import.js",
-  output: "015_duplicate_parallel_import.js.out",
-});
-
-itest!(_016_double_await {
-  args: "run --quiet --allow-read 016_double_await.ts",
-  output: "016_double_await.ts.out",
-});
-
-itest!(_017_import_redirect {
-  args: "run --quiet 017_import_redirect.ts",
-  output: "017_import_redirect.ts.out",
-});
-
-itest!(_017_import_redirect_nocheck {
-  args: "run --quiet --no-check 017_import_redirect.ts",
-  output: "017_import_redirect.ts.out",
-});
-
-itest!(_017_import_redirect_info {
-  args: "info --quiet 017_import_redirect.ts",
-  output: "017_import_redirect_info.out",
-});
-
-itest!(_018_async_catch {
-  args: "run --quiet 018_async_catch.ts",
-  output: "018_async_catch.ts.out",
-});
-
-itest!(_019_media_types {
-  args: "run 019_media_types.ts",
-  output: "019_media_types.ts.out",
-  http_server: true,
-});
-
-itest!(_020_json_modules {
-  args: "run 020_json_modules.ts",
-  output: "020_json_modules.ts.out",
-  exit_code: 1,
-});
-
-itest!(_021_mjs_modules {
-  args: "run --quiet 021_mjs_modules.ts",
-  output: "021_mjs_modules.ts.out",
-});
-
-itest!(_022_info_flag_script {
-  args: "info http://127.0.0.1:4545/cli/tests/019_media_types.ts",
-  output: "022_info_flag_script.out",
-  http_server: true,
-});
-
-itest!(_023_no_ext {
-  args: "run 023_no_ext",
-  output: "023_no_ext.out",
-});
-
-// TODO(lucacasonato): remove --unstable when permissions goes stable
-itest!(_025_hrtime {
-  args: "run --quiet --allow-hrtime --unstable 025_hrtime.ts",
-  output: "025_hrtime.ts.out",
-});
-
-itest!(_025_reload_js_type_error {
-  args: "run --quiet 025_reload_js_type_error.js",
-  output: "025_reload_js_type_error.js.out",
-});
-
-itest!(_026_redirect_javascript {
-  args: "run --quiet 026_redirect_javascript.js",
-  output: "026_redirect_javascript.js.out",
-  http_server: true,
-});
-
-itest!(deno_test {
-  args: "test test_runner_test.ts",
-  exit_code: 1,
-  output: "deno_test.out",
-});
-
-itest!(deno_test_fail_fast {
-  args: "test --fail-fast test_runner_test.ts",
-  exit_code: 1,
-  output: "deno_test_fail_fast.out",
-});
-
-itest!(deno_test_only {
-  args: "test deno_test_only.ts",
-  exit_code: 1,
-  output: "deno_test_only.ts.out",
-});
-
-itest!(deno_test_no_check {
-  args: "test --no-check test_runner_test.ts",
-  exit_code: 1,
-  output: "deno_test.out",
-});
-
-itest!(deno_test_unresolved_promise {
-  args: "test test_unresolved_promise.js",
-  exit_code: 1,
-  output: "deno_test_unresolved_promise.out",
-});
-=======
     #[test]
     fn net_listen_allow_localhost() {
       // Port 4600 is chosen to not colide with those used by
@@ -4410,7 +4158,6 @@
       assert!(!err.contains(util::PERMISSION_DENIED_PATTERN));
     }
   }
->>>>>>> a6723faf
 
   mod inspector {
     use super::*;
@@ -4445,207 +4192,6 @@
         .spawn()
         .unwrap();
 
-<<<<<<< HEAD
-#[test]
-fn workers() {
-  let _g = util::http_server();
-  let status = util::deno_cmd()
-    .current_dir(util::tests_path())
-    .arg("test")
-    .arg("--location")
-    .arg("http://127.0.0.1:4545/cli/tests/")
-    .arg("--allow-net")
-    .arg("--allow-read")
-    .arg("--unstable")
-    .arg("workers_test.ts")
-    .spawn()
-    .unwrap()
-    .wait()
-    .unwrap();
-  assert!(status.success());
-}
-
-#[test]
-fn compiler_api() {
-  let status = util::deno_cmd()
-    .current_dir(util::tests_path())
-    .arg("test")
-    .arg("--unstable")
-    .arg("--allow-read")
-    .arg("compiler_api_test.ts")
-    .spawn()
-    .unwrap()
-    .wait()
-    .unwrap();
-  assert!(status.success());
-}
-
-itest!(_027_redirect_typescript {
-  args: "run --quiet 027_redirect_typescript.ts",
-  output: "027_redirect_typescript.ts.out",
-  http_server: true,
-});
-
-itest!(_028_args {
-  args: "run --quiet 028_args.ts --arg1 val1 --arg2=val2 -- arg3 arg4",
-  output: "028_args.ts.out",
-});
-
-itest!(_029_eval {
-  args: "eval console.log(\"hello\")",
-  output: "029_eval.out",
-});
-
-// Ugly parentheses due to whitespace delimiting problem.
-itest!(_030_eval_ts {
-  args: "eval --quiet -T console.log((123)as(number))", // 'as' is a TS keyword only
-  output: "030_eval_ts.out",
-});
-
-itest!(_031_info_ts_error {
-  args: "info 031_info_ts_error.ts",
-  output: "031_info_ts_error.out",
-});
-
-itest!(_033_import_map {
-  args:
-    "run --quiet --import-map=import_maps/import_map.json --unstable import_maps/test.ts",
-  output: "033_import_map.out",
-});
-
-itest!(_034_onload {
-  args: "run --quiet 034_onload/main.ts",
-  output: "034_onload.out",
-});
-
-itest!(_035_cached_only_flag {
-  args: "run --cached-only http://127.0.0.1:4545/cli/tests/019_media_types.ts",
-  output: "035_cached_only_flag.out",
-  exit_code: 1,
-  http_server: true,
-});
-
-itest!(_036_import_map_fetch {
-  args:
-    "cache --quiet --import-map=import_maps/import_map.json --unstable import_maps/test.ts",
-  output: "036_import_map_fetch.out",
-});
-
-itest!(_037_fetch_multiple {
-  args: "cache fetch/test.ts fetch/other.ts",
-  http_server: true,
-  output: "037_fetch_multiple.out",
-});
-
-itest!(_038_checkjs {
-  // checking if JS file is run through TS compiler
-  args: "run --config 038_checkjs.tsconfig.json 038_checkjs.js",
-  exit_code: 1,
-  output: "038_checkjs.js.out",
-});
-
-itest!(_041_dyn_import_eval {
-  args: "eval import('./subdir/mod4.js').then(console.log)",
-  output: "041_dyn_import_eval.out",
-});
-
-itest!(_041_info_flag {
-  args: "info",
-  output: "041_info_flag.out",
-});
-
-itest!(info_json {
-  args: "info --json --unstable",
-  output: "info_json.out",
-});
-
-itest!(_042_dyn_import_evalcontext {
-  args: "run --quiet --allow-read 042_dyn_import_evalcontext.ts",
-  output: "042_dyn_import_evalcontext.ts.out",
-});
-
-itest!(_044_bad_resource {
-  args: "run --quiet --allow-read 044_bad_resource.ts",
-  output: "044_bad_resource.ts.out",
-  exit_code: 1,
-});
-
-itest!(_045_proxy {
-  args: "run -L debug --allow-net --allow-env --allow-run --allow-read --quiet 045_proxy_test.ts",
-  output: "045_proxy_test.ts.out",
-  http_server: true,
-});
-
-itest!(_046_tsx {
-  args: "run --quiet 046_jsx_test.tsx",
-  output: "046_jsx_test.tsx.out",
-});
-
-itest!(_047_jsx {
-  args: "run --quiet 047_jsx_test.jsx",
-  output: "047_jsx_test.jsx.out",
-});
-
-itest!(_048_media_types_jsx {
-  args: "run  048_media_types_jsx.ts",
-  output: "048_media_types_jsx.ts.out",
-  http_server: true,
-});
-
-itest!(_049_info_flag_script_jsx {
-  args: "info http://127.0.0.1:4545/cli/tests/048_media_types_jsx.ts",
-  output: "049_info_flag_script_jsx.out",
-  http_server: true,
-});
-
-itest!(_052_no_remote_flag {
-  args: "run --no-remote http://127.0.0.1:4545/cli/tests/019_media_types.ts",
-  output: "052_no_remote_flag.out",
-  exit_code: 1,
-  http_server: true,
-});
-
-itest!(_054_info_local_imports {
-  args: "info --quiet 005_more_imports.ts",
-  output: "054_info_local_imports.out",
-  exit_code: 0,
-});
-
-itest!(_055_info_file_json {
-  args: "info --quiet --json --unstable 005_more_imports.ts",
-  output: "055_info_file_json.out",
-  exit_code: 0,
-});
-
-itest!(_056_make_temp_file_write_perm {
-  args:
-    "run --quiet --allow-read --allow-write=./subdir/ 056_make_temp_file_write_perm.ts",
-  output: "056_make_temp_file_write_perm.out",
-});
-
-itest!(_058_tasks_microtasks_close {
-  args: "run --quiet 058_tasks_microtasks_close.ts",
-  output: "058_tasks_microtasks_close.ts.out",
-});
-
-itest!(_059_fs_relative_path_perm {
-  args: "run 059_fs_relative_path_perm.ts",
-  output: "059_fs_relative_path_perm.ts.out",
-  exit_code: 1,
-});
-
-itest!(_060_deno_doc_displays_all_overloads_in_details_view {
-  args: "doc 060_deno_doc_displays_all_overloads_in_details_view.ts NS.test",
-  output: "060_deno_doc_displays_all_overloads_in_details_view.ts.out",
-});
-
-#[cfg(unix)]
-#[test]
-fn _061_permissions_request() {
-  let args = "run --unstable 061_permissions_request.ts";
-  let output = "061_permissions_request.ts.out";
-  let input = b"g\nd\n";
-=======
       let stderr = child.stderr.as_mut().unwrap();
       let mut stderr_lines =
         std::io::BufReader::new(stderr).lines().map(|r| r.unwrap());
@@ -4679,7 +4225,6 @@
         .stderr(std::process::Stdio::piped())
         .spawn()
         .unwrap();
->>>>>>> a6723faf
 
       let stderr = child.stderr.as_mut().unwrap();
       let mut stderr_lines =
@@ -4795,1072 +4340,8 @@
       println!("response msg 2 {}", msg);
       assert_eq!(msg, r#"{"id":31,"result":{}}"#);
 
-<<<<<<< HEAD
-itest!(_067_test_no_run_type_error {
-  args: "test --unstable --no-run test_type_error",
-  output: "067_test_no_run_type_error.out",
-  exit_code: 1,
-});
-
-itest!(_070_location {
-  args: "run --location https://foo/bar?baz#bat 070_location.ts",
-  output: "070_location.ts.out",
-});
-
-itest!(_071_location_unset {
-  args: "run 071_location_unset.ts",
-  output: "071_location_unset.ts.out",
-  exit_code: 1,
-});
-
-itest!(_072_location_relative_fetch {
-  args: "run --location http://127.0.0.1:4545/cli/tests/ --allow-net 072_location_relative_fetch.ts",
-  output: "072_location_relative_fetch.ts.out",
-  http_server: true,
-});
-
-itest!(_073_worker_error {
-  args: "run -A 073_worker_error.ts",
-  output: "073_worker_error.ts.out",
-  exit_code: 1,
-});
-
-itest!(_074_worker_nested_error {
-  args: "run -A 074_worker_nested_error.ts",
-  output: "074_worker_nested_error.ts.out",
-  exit_code: 1,
-});
-
-itest!(_075_import_local_query_hash {
-  args: "run 075_import_local_query_hash.ts",
-  output: "075_import_local_query_hash.ts.out",
-});
-
-itest!(_076_info_json_deps_order {
-  args: "info --unstable --json 076_info_json_deps_order.ts",
-  output: "076_info_json_deps_order.out",
-});
-
-itest!(_077_fetch_empty {
-  args: "run -A 077_fetch_empty.ts",
-  output: "077_fetch_empty.ts.out",
-  exit_code: 1,
-});
-
-itest!(_078_unload_on_exit {
-  args: "run 078_unload_on_exit.ts",
-  output: "078_unload_on_exit.ts.out",
-  exit_code: 1,
-});
-
-itest!(_079_location_authentication {
-  args: "run --location https://foo:bar@baz/qux 079_location_authentication.ts",
-  output: "079_location_authentication.ts.out",
-});
-
-itest!(_080_deno_emit_permissions {
-  args: "run --unstable 080_deno_emit_permissions.ts",
-  output: "080_deno_emit_permissions.ts.out",
-  exit_code: 1,
-});
-
-itest!(_081_location_relative_fetch_redirect {
-  args: "run --location http://127.0.0.1:4546/ --allow-net 081_location_relative_fetch_redirect.ts",
-  output: "081_location_relative_fetch_redirect.ts.out",
-  http_server: true,
-});
-
-itest!(_082_prepare_stack_trace_throw {
-  args: "run 082_prepare_stack_trace_throw.js",
-  output: "082_prepare_stack_trace_throw.js.out",
-  exit_code: 1,
-});
-
-itest!(js_import_detect {
-  args: "run --quiet js_import_detect.ts",
-  output: "js_import_detect.ts.out",
-  exit_code: 0,
-});
-
-itest!(lock_write_requires_lock {
-  args: "run --lock-write some_file.ts",
-  output: "lock_write_requires_lock.out",
-  exit_code: 1,
-});
-
-itest!(lock_write_fetch {
-  args:
-    "run --quiet --allow-read --allow-write --allow-env --allow-run lock_write_fetch.ts",
-  output: "lock_write_fetch.ts.out",
-  http_server: true,
-  exit_code: 0,
-});
-
-itest!(lock_check_ok {
-  args: "run --lock=lock_check_ok.json http://127.0.0.1:4545/cli/tests/003_relative_import.ts",
-  output: "003_relative_import.ts.out",
-  http_server: true,
-});
-
-itest!(lock_check_ok2 {
-  args: "run --lock=lock_check_ok2.json 019_media_types.ts",
-  output: "019_media_types.ts.out",
-  http_server: true,
-});
-
-itest!(lock_dynamic_imports {
-  args: "run --lock=lock_dynamic_imports.json --allow-read --allow-net http://127.0.0.1:4545/cli/tests/013_dynamic_import.ts",
-  output: "lock_dynamic_imports.out",
-  exit_code: 10,
-  http_server: true,
-});
-
-itest!(lock_check_err {
-  args: "run --lock=lock_check_err.json http://127.0.0.1:4545/cli/tests/003_relative_import.ts",
-  output: "lock_check_err.out",
-  exit_code: 10,
-  http_server: true,
-});
-
-itest!(lock_check_err2 {
-  args: "run --lock=lock_check_err2.json 019_media_types.ts",
-  output: "lock_check_err2.out",
-  exit_code: 10,
-  http_server: true,
-});
-
-itest!(lock_check_err_with_bundle {
-  args: "bundle --lock=lock_check_err_with_bundle.json http://127.0.0.1:4545/cli/tests/subdir/mod1.ts",
-  output: "lock_check_err_with_bundle.out",
-  exit_code: 10,
-  http_server: true,
-});
-
-itest!(async_error {
-  exit_code: 1,
-  args: "run async_error.ts",
-  output: "async_error.ts.out",
-});
-
-itest!(bundle {
-  args: "bundle subdir/mod1.ts",
-  output: "bundle.test.out",
-});
-
-itest!(fmt_check_tests_dir {
-  args: "fmt --check ./",
-  output: "fmt/expected_fmt_check_tests_dir.out",
-  exit_code: 1,
-});
-
-itest!(fmt_quiet_check_fmt_dir {
-  args: "fmt --check --quiet fmt/",
-  output_str: Some(""),
-  exit_code: 0,
-});
-
-itest!(fmt_check_formatted_files {
-  args: "fmt --check fmt/formatted1.js fmt/formatted2.ts fmt/formatted3.md",
-  output: "fmt/expected_fmt_check_formatted_files.out",
-  exit_code: 0,
-});
-
-itest!(fmt_check_ignore {
-  args: "fmt --check --ignore=fmt/formatted1.js fmt/",
-  output: "fmt/expected_fmt_check_ignore.out",
-  exit_code: 0,
-});
-
-itest!(fmt_stdin {
-  args: "fmt -",
-  input: Some("const a = 1\n"),
-  output_str: Some("const a = 1;\n"),
-});
-
-itest!(fmt_stdin_markdown {
-  args: "fmt --ext=md -",
-  input: Some("# Hello      Markdown\n```ts\nconsole.log( \"text\")\n```\n"),
-  output_str: Some("# Hello Markdown\n\n```ts\nconsole.log(\"text\");\n```\n"),
-});
-
-itest!(fmt_stdin_check_formatted {
-  args: "fmt --check -",
-  input: Some("const a = 1;\n"),
-  output_str: Some(""),
-});
-
-itest!(fmt_stdin_check_not_formatted {
-  args: "fmt --check -",
-  input: Some("const a = 1\n"),
-  output_str: Some("Not formatted stdin\n"),
-});
-
-itest!(config {
-  args: "run --config config.tsconfig.json config.ts",
-  exit_code: 1,
-  output: "config.ts.out",
-});
-
-itest!(emtpy_typescript {
-  args: "run subdir/empty.ts",
-  output_str: Some("Check file:[WILDCARD]tests/subdir/empty.ts\n"),
-});
-
-itest!(error_001 {
-  args: "run error_001.ts",
-  exit_code: 1,
-  output: "error_001.ts.out",
-});
-
-itest!(error_002 {
-  args: "run error_002.ts",
-  exit_code: 1,
-  output: "error_002.ts.out",
-});
-
-itest!(error_003_typescript {
-  args: "run error_003_typescript.ts",
-  exit_code: 1,
-  output: "error_003_typescript.ts.out",
-});
-
-// Supposing that we've already attempted to run error_003_typescript.ts
-// we want to make sure that JS wasn't emitted. Running again without reload flag
-// should result in the same output.
-// https://github.com/denoland/deno/issues/2436
-itest!(error_003_typescript2 {
-  args: "run error_003_typescript.ts",
-  exit_code: 1,
-  output: "error_003_typescript.ts.out",
-});
-
-itest!(error_004_missing_module {
-  args: "run error_004_missing_module.ts",
-  exit_code: 1,
-  output: "error_004_missing_module.ts.out",
-});
-
-itest!(error_005_missing_dynamic_import {
-  args: "run --allow-read --quiet error_005_missing_dynamic_import.ts",
-  exit_code: 1,
-  output: "error_005_missing_dynamic_import.ts.out",
-});
-
-itest!(error_006_import_ext_failure {
-  args: "run error_006_import_ext_failure.ts",
-  exit_code: 1,
-  output: "error_006_import_ext_failure.ts.out",
-});
-
-itest!(error_007_any {
-  args: "run error_007_any.ts",
-  exit_code: 1,
-  output: "error_007_any.ts.out",
-});
-
-itest!(error_008_checkjs {
-  args: "run error_008_checkjs.js",
-  exit_code: 1,
-  output: "error_008_checkjs.js.out",
-});
-
-itest!(error_009_op_crates_error {
-  args: "run error_009_op_crates_error.js",
-  output: "error_009_op_crates_error.js.out",
-  exit_code: 1,
-});
-
-itest!(error_011_bad_module_specifier {
-  args: "run error_011_bad_module_specifier.ts",
-  exit_code: 1,
-  output: "error_011_bad_module_specifier.ts.out",
-});
-
-itest!(error_012_bad_dynamic_import_specifier {
-  args: "run error_012_bad_dynamic_import_specifier.ts",
-  exit_code: 1,
-  output: "error_012_bad_dynamic_import_specifier.ts.out",
-});
-
-itest!(error_013_missing_script {
-  args: "run missing_file_name",
-  exit_code: 1,
-  output: "error_013_missing_script.out",
-});
-
-itest!(error_014_catch_dynamic_import_error {
-  args: "run  --allow-read error_014_catch_dynamic_import_error.js",
-  output: "error_014_catch_dynamic_import_error.js.out",
-});
-
-itest!(error_015_dynamic_import_permissions {
-  args: "run --quiet error_015_dynamic_import_permissions.js",
-  output: "error_015_dynamic_import_permissions.out",
-  exit_code: 1,
-  http_server: true,
-});
-
-// We have an allow-net flag but not allow-read, it should still result in error.
-itest!(error_016_dynamic_import_permissions2 {
-  args: "run --allow-net error_016_dynamic_import_permissions2.js",
-  output: "error_016_dynamic_import_permissions2.out",
-  exit_code: 1,
-  http_server: true,
-});
-
-itest!(error_017_hide_long_source_ts {
-  args: "run error_017_hide_long_source_ts.ts",
-  output: "error_017_hide_long_source_ts.ts.out",
-  exit_code: 1,
-});
-
-itest!(error_018_hide_long_source_js {
-  args: "run error_018_hide_long_source_js.js",
-  output: "error_018_hide_long_source_js.js.out",
-  exit_code: 1,
-});
-
-itest!(error_019_stack_function {
-  args: "run error_019_stack_function.ts",
-  output: "error_019_stack_function.ts.out",
-  exit_code: 1,
-});
-
-itest!(error_020_stack_constructor {
-  args: "run error_020_stack_constructor.ts",
-  output: "error_020_stack_constructor.ts.out",
-  exit_code: 1,
-});
-
-itest!(error_021_stack_method {
-  args: "run error_021_stack_method.ts",
-  output: "error_021_stack_method.ts.out",
-  exit_code: 1,
-});
-
-itest!(error_022_stack_custom_error {
-  args: "run error_022_stack_custom_error.ts",
-  output: "error_022_stack_custom_error.ts.out",
-  exit_code: 1,
-});
-
-itest!(error_023_stack_async {
-  args: "run error_023_stack_async.ts",
-  output: "error_023_stack_async.ts.out",
-  exit_code: 1,
-});
-
-itest!(error_024_stack_promise_all {
-  args: "run error_024_stack_promise_all.ts",
-  output: "error_024_stack_promise_all.ts.out",
-  exit_code: 1,
-});
-
-itest!(error_025_tab_indent {
-  args: "run error_025_tab_indent",
-  output: "error_025_tab_indent.out",
-  exit_code: 1,
-});
-
-itest!(error_missing_module_named_import {
-  args: "run error_missing_module_named_import.ts",
-  output: "error_missing_module_named_import.ts.out",
-  exit_code: 1,
-});
-
-itest!(error_no_check {
-  args: "run --no-check error_no_check.ts",
-  output: "error_no_check.ts.out",
-  exit_code: 1,
-});
-
-itest!(error_syntax {
-  args: "run error_syntax.js",
-  exit_code: 1,
-  output: "error_syntax.js.out",
-});
-
-itest!(error_syntax_empty_trailing_line {
-  args: "run error_syntax_empty_trailing_line.mjs",
-  exit_code: 1,
-  output: "error_syntax_empty_trailing_line.mjs.out",
-});
-
-itest!(error_type_definitions {
-  args: "run error_type_definitions.ts",
-  exit_code: 1,
-  output: "error_type_definitions.ts.out",
-});
-
-itest!(error_local_static_import_from_remote_ts {
-  args: "run http://localhost:4545/cli/tests/error_local_static_import_from_remote.ts",
-  exit_code: 1,
-  http_server: true,
-  output: "error_local_static_import_from_remote.ts.out",
-});
-
-itest!(error_local_static_import_from_remote_js {
-  args: "run http://localhost:4545/cli/tests/error_local_static_import_from_remote.js",
-  exit_code: 1,
-  http_server: true,
-  output: "error_local_static_import_from_remote.js.out",
-});
-
-itest!(error_worker_permissions_local {
-  args: "run error_worker_permissions_local.ts",
-  output: "error_worker_permissions_local.ts.out",
-  exit_code: 1,
-});
-
-itest!(error_worker_permissions_remote {
-  args: "run error_worker_permissions_remote.ts",
-  http_server: true,
-  output: "error_worker_permissions_remote.ts.out",
-  exit_code: 1,
-});
-
-itest!(exit_error42 {
-  exit_code: 42,
-  args: "run --quiet exit_error42.ts",
-  output: "exit_error42.ts.out",
-});
-
-itest!(https_import {
-  args: "run --quiet --cert tls/RootCA.pem https_import.ts",
-  output: "https_import.ts.out",
-  http_server: true,
-});
-
-itest!(if_main {
-  args: "run --quiet if_main.ts",
-  output: "if_main.ts.out",
-});
-
-itest!(import_meta {
-  args: "run --quiet import_meta.ts",
-  output: "import_meta.ts.out",
-});
-
-itest!(main_module {
-  args: "run --quiet --allow-read main_module.ts",
-  output: "main_module.ts.out",
-});
-
-itest!(no_check {
-  args: "run --quiet --no-check 006_url_imports.ts",
-  output: "006_url_imports.ts.out",
-  http_server: true,
-});
-
-itest!(no_check_decorators {
-  args: "run --quiet --no-check no_check_decorators.ts",
-  output: "no_check_decorators.ts.out",
-});
-
-itest!(runtime_decorators {
-  args: "run --quiet --no-check runtime_decorators.ts",
-  output: "runtime_decorators.ts.out",
-});
-
-itest!(lib_dom_asynciterable {
-  args: "run --quiet --unstable lib_dom_asynciterable.ts",
-  output: "lib_dom_asynciterable.ts.out",
-});
-
-itest!(lib_ref {
-  args: "run --quiet --unstable lib_ref.ts",
-  output: "lib_ref.ts.out",
-});
-
-itest!(lib_runtime_api {
-  args: "run --quiet --unstable lib_runtime_api.ts",
-  output: "lib_runtime_api.ts.out",
-});
-
-itest!(seed_random {
-  args: "run --seed=100 seed_random.js",
-
-  output: "seed_random.js.out",
-});
-
-itest!(type_definitions {
-  args: "run type_definitions.ts",
-  output: "type_definitions.ts.out",
-});
-
-itest!(type_definitions_for_export {
-  args: "run type_definitions_for_export.ts",
-  output: "type_definitions_for_export.ts.out",
-  exit_code: 1,
-});
-
-itest!(type_directives_01 {
-  args: "run -L debug type_directives_01.ts",
-  output: "type_directives_01.ts.out",
-  http_server: true,
-});
-
-itest!(type_directives_02 {
-  args: "run -L debug type_directives_02.ts",
-  output: "type_directives_02.ts.out",
-});
-
-itest!(type_directives_js_main {
-  args: "run -L debug type_directives_js_main.js",
-  output: "type_directives_js_main.js.out",
-  exit_code: 0,
-});
-
-itest!(type_directives_redirect {
-  args: "run type_directives_redirect.ts",
-  output: "type_directives_redirect.ts.out",
-  http_server: true,
-});
-
-itest!(type_headers_deno_types {
-  args: "run type_headers_deno_types.ts",
-  output: "type_headers_deno_types.ts.out",
-  http_server: true,
-});
-
-itest!(ts_type_imports {
-  args: "run ts_type_imports.ts",
-  output: "ts_type_imports.ts.out",
-  exit_code: 1,
-});
-
-itest!(ts_decorators {
-  args: "run -c tsconfig.decorators.json ts_decorators.ts",
-  output: "ts_decorators.ts.out",
-});
-
-itest!(ts_decorators_bundle {
-  args: "bundle ts_decorators_bundle.ts",
-  output: "ts_decorators_bundle.out",
-});
-
-itest!(ts_type_only_import {
-  args: "run ts_type_only_import.ts",
-  output: "ts_type_only_import.ts.out",
-});
-
-itest!(swc_syntax_error {
-  args: "run swc_syntax_error.ts",
-  output: "swc_syntax_error.ts.out",
-  exit_code: 1,
-});
-
-itest!(types {
-  args: "types",
-  output: "types.out",
-});
-
-itest!(unbuffered_stderr {
-  args: "run unbuffered_stderr.ts",
-  output: "unbuffered_stderr.ts.out",
-});
-
-itest!(unbuffered_stdout {
-  args: "run --quiet unbuffered_stdout.ts",
-  output: "unbuffered_stdout.ts.out",
-});
-
-// Cannot write the expression to evaluate as "console.log(typeof gc)"
-// because itest! splits args on whitespace.
-itest!(v8_flags_eval {
-  args: "eval --v8-flags=--expose-gc console.log(typeof(gc))",
-  output: "v8_flags.js.out",
-});
-
-itest!(v8_flags_run {
-  args: "run --v8-flags=--expose-gc v8_flags.js",
-  output: "v8_flags.js.out",
-});
-
-itest!(v8_flags_unrecognized {
-  args: "repl --v8-flags=--foo,bar,--trace-gc,-baz",
-  output: "v8_flags_unrecognized.out",
-  exit_code: 1,
-});
-
-itest!(v8_help {
-  args: "repl --v8-flags=--help",
-  output: "v8_help.out",
-});
-
-itest!(unsupported_dynamic_import_scheme {
-  args: "eval import('xxx:')",
-  output: "unsupported_dynamic_import_scheme.out",
-  exit_code: 1,
-});
-
-itest!(wasm {
-  args: "run --quiet wasm.ts",
-  output: "wasm.ts.out",
-});
-
-itest!(wasm_async {
-  args: "run wasm_async.js",
-  output: "wasm_async.out",
-});
-
-itest!(wasm_streaming {
-  args: "run wasm_streaming.js",
-  output: "wasm_streaming.out",
-});
-
-itest!(wasm_unreachable {
-  args: "run wasm_unreachable.js",
-  output: "wasm_unreachable.out",
-  exit_code: 1,
-});
-
-itest!(weakref {
-  args: "run --quiet weakref.ts",
-  output: "weakref.ts.out",
-});
-
-itest!(top_level_await_order {
-  args: "run --allow-read top_level_await_order.js",
-  output: "top_level_await_order.out",
-});
-
-itest!(top_level_await_loop {
-  args: "run --allow-read top_level_await_loop.js",
-  output: "top_level_await_loop.out",
-});
-
-itest!(top_level_await_circular {
-  args: "run --allow-read top_level_await_circular.js",
-  output: "top_level_await_circular.out",
-  exit_code: 1,
-});
-
-itest!(top_level_await_unresolved {
-  args: "run top_level_await_unresolved.js",
-  output: "top_level_await_unresolved.out",
-  exit_code: 1,
-});
-
-itest!(top_level_await {
-  args: "run --allow-read top_level_await.js",
-  output: "top_level_await.out",
-});
-
-itest!(top_level_await_ts {
-  args: "run --quiet --allow-read top_level_await.ts",
-  output: "top_level_await.out",
-});
-
-itest!(top_level_for_await {
-  args: "run --quiet top_level_for_await.js",
-  output: "top_level_for_await.out",
-});
-
-itest!(top_level_for_await_ts {
-  args: "run --quiet top_level_for_await.ts",
-  output: "top_level_for_await.out",
-});
-
-itest!(unstable_disabled {
-  args: "run unstable.ts",
-  exit_code: 1,
-  output: "unstable_disabled.out",
-});
-
-itest!(unstable_enabled {
-  args: "run --quiet --unstable unstable.ts",
-  output: "unstable_enabled.out",
-});
-
-itest!(unstable_disabled_js {
-  args: "run unstable.js",
-  output: "unstable_disabled_js.out",
-});
-
-itest!(unstable_enabled_js {
-  args: "run --quiet --unstable unstable.ts",
-  output: "unstable_enabled_js.out",
-});
-
-itest!(unstable_disabled_ts2551 {
-  args: "run unstable_ts2551.ts",
-  exit_code: 1,
-  output: "unstable_disabled_ts2551.out",
-});
-
-itest!(unstable_worker {
-  args: "run --unstable --quiet --allow-read unstable_worker.ts",
-  output: "unstable_worker.ts.out",
-});
-
-itest!(_053_import_compression {
-  args: "run --quiet --allow-net 053_import_compression/main.ts",
-  output: "053_import_compression.out",
-  http_server: true,
-});
-
-itest!(cache_extensionless {
-  args: "cache http://localhost:4545/cli/tests/subdir/no_js_ext",
-  output: "cache_extensionless.out",
-  http_server: true,
-});
-
-itest!(cache_random_extension {
-  args: "cache http://localhost:4545/cli/tests/subdir/no_js_ext@1.0.0",
-  output: "cache_random_extension.out",
-  http_server: true,
-});
-
-// TODO(lucacasonato): reenable these tests once we figure out what is wrong with cafile tests
-// itest!(cafile_url_imports {
-//   args: "run --quiet --cert tls/RootCA.pem cafile_url_imports.ts",
-//   output: "cafile_url_imports.ts.out",
-//   http_server: true,
-// });
-
-// itest!(cafile_ts_fetch {
-//   args:
-//     "run --quiet --allow-net --cert tls/RootCA.pem cafile_ts_fetch.ts",
-//   output: "cafile_ts_fetch.ts.out",
-//   http_server: true,
-// });
-
-// itest!(cafile_eval {
-//   args: "eval --cert tls/RootCA.pem fetch('https://localhost:5545/cli/tests/cafile_ts_fetch.ts.out').then(r=>r.text()).then(t=>console.log(t.trimEnd()))",
-//   output: "cafile_ts_fetch.ts.out",
-//   http_server: true,
-// });
-
-// itest!(cafile_info {
-//   args:
-//     "info --quiet --cert tls/RootCA.pem https://localhost:5545/cli/tests/cafile_info.ts",
-//   output: "cafile_info.ts.out",
-//   http_server: true,
-// });
-
-itest!(disallow_http_from_https_js {
-  args: "run --quiet --cert tls/RootCA.pem https://localhost:5545/cli/tests/disallow_http_from_https.js",
-  output: "disallow_http_from_https_js.out",
-  http_server: true,
-  exit_code: 1,
-});
-
-itest!(disallow_http_from_https_ts {
-  args: "run --quiet --cert tls/RootCA.pem https://localhost:5545/cli/tests/disallow_http_from_https.ts",
-  output: "disallow_http_from_https_ts.out",
-  http_server: true,
-  exit_code: 1,
-});
-
-itest!(dynamic_import_conditional {
-  args: "run --quiet dynamic_import_conditional.js",
-  output: "dynamic_import_conditional.js.out",
-});
-
-itest!(tsx_imports {
-  args: "run tsx_imports.ts",
-  output: "tsx_imports.ts.out",
-});
-
-itest!(fix_dynamic_import_errors {
-  args: "run fix_dynamic_import_errors.js",
-  output: "fix_dynamic_import_errors.js.out",
-});
-
-itest!(fix_emittable_skipped {
-  args: "run fix_emittable_skipped.js",
-  output: "fix_emittable_skipped.ts.out",
-});
-
-itest!(fix_exotic_specifiers {
-  args: "run --quiet fix_exotic_specifiers.ts",
-  output: "fix_exotic_specifiers.ts.out",
-});
-
-itest!(fix_js_import_js {
-  args: "run --quiet fix_js_import_js.ts",
-  output: "fix_js_import_js.ts.out",
-});
-
-itest!(fix_js_imports {
-  args: "run --quiet fix_js_imports.ts",
-  output: "fix_js_imports.ts.out",
-});
-
-itest!(fix_tsc_file_exists {
-  args: "run --quiet tsc/test.js",
-  output: "fix_tsc_file_exists.out",
-});
-
-itest!(es_private_fields {
-  args: "run --quiet es_private_fields.js",
-  output: "es_private_fields.js.out",
-});
-
-itest!(cjs_imports {
-  args: "run --quiet cjs_imports.ts",
-  output: "cjs_imports.ts.out",
-});
-
-itest!(ts_import_from_js {
-  args: "run --quiet ts_import_from_js.js",
-  output: "ts_import_from_js.js.out",
-  http_server: true,
-});
-
-itest!(jsx_import_from_ts {
-  args: "run --quiet jsx_import_from_ts.ts",
-  output: "jsx_import_from_ts.ts.out",
-});
-
-itest!(single_compile_with_reload {
-  args: "run --allow-read single_compile_with_reload.ts",
-  output: "single_compile_with_reload.ts.out",
-});
-
-itest!(performance_stats {
-  args: "cache --log-level debug 002_hello.ts",
-  output: "performance_stats.out",
-});
-
-itest!(proto_exploit {
-  args: "run proto_exploit.js",
-  output: "proto_exploit.js.out",
-});
-
-itest!(redirect_cache {
-  http_server: true,
-  args: "cache http://localhost:4548/cli/tests/subdir/redirects/a.ts",
-  output: "redirect_cache.out",
-});
-
-itest!(deno_test_coverage {
-  args: "test --coverage --unstable test_coverage.ts",
-  output: "test_coverage.out",
-  exit_code: 0,
-});
-
-itest!(deno_test_complex_coverage {
-  args: "test --coverage --unstable test_complex_coverage.ts",
-  output: "test_complex_coverage.out",
-  exit_code: 0,
-});
-
-itest!(deno_test_comment_coverage {
-  args: "test --coverage --unstable test_comment_coverage.ts",
-  output: "test_comment_coverage.out",
-  exit_code: 0,
-});
-
-itest!(deno_test_branch_coverage {
-  args: "test --coverage --unstable test_branch_coverage.ts",
-  output: "test_branch_coverage.out",
-  exit_code: 0,
-});
-
-itest!(deno_test_coverage_explicit {
-  args: "test --coverage=.test_coverage --unstable test_coverage.ts",
-  output: "test_coverage.out",
-  exit_code: 0,
-});
-
-itest!(deno_test_run_test_coverage {
-  args: "test --allow-all --coverage --unstable test_run_test_coverage.ts",
-  output: "test_run_test_coverage.out",
-  exit_code: 0,
-});
-
-itest!(deno_test_run_run_coverage {
-  args: "test --allow-all --coverage --unstable test_run_run_coverage.ts",
-  output: "test_run_run_coverage.out",
-  exit_code: 0,
-});
-
-itest!(deno_test_run_combined_coverage {
-  args: "test --allow-all --coverage --unstable test_run_run_coverage.ts test_run_test_coverage.ts",
-  output: "test_run_combined_coverage.out",
-  exit_code: 0,
-});
-
-itest!(deno_lint {
-  args: "lint --unstable lint/file1.js lint/file2.ts lint/ignored_file.ts",
-  output: "lint/expected.out",
-  exit_code: 1,
-});
-
-itest!(deno_lint_quiet {
-  args: "lint --unstable --quiet lint/file1.js",
-  output: "lint/expected_quiet.out",
-  exit_code: 1,
-});
-
-itest!(deno_lint_json {
-  args:
-    "lint --unstable --json lint/file1.js lint/file2.ts lint/ignored_file.ts lint/malformed.js",
-  output: "lint/expected_json.out",
-  exit_code: 1,
-});
-
-itest!(deno_lint_ignore {
-  args: "lint --unstable --ignore=lint/file1.js,lint/malformed.js lint/",
-  output: "lint/expected_ignore.out",
-  exit_code: 1,
-});
-
-itest!(deno_lint_glob {
-  args: "lint --unstable --ignore=lint/malformed.js lint/",
-  output: "lint/expected_glob.out",
-  exit_code: 1,
-});
-
-itest!(deno_lint_from_stdin {
-  args: "lint --unstable -",
-  input: Some("let a: any;"),
-  output: "lint/expected_from_stdin.out",
-  exit_code: 1,
-});
-
-itest!(deno_lint_from_stdin_json {
-  args: "lint --unstable --json -",
-  input: Some("let a: any;"),
-  output: "lint/expected_from_stdin_json.out",
-  exit_code: 1,
-});
-
-itest!(deno_lint_rules {
-  args: "lint --unstable --rules",
-  output: "lint/expected_rules.out",
-  exit_code: 0,
-});
-
-// Make sure that the rules are printed if quiet option is enabled.
-itest!(deno_lint_rules_quiet {
-  args: "lint --unstable --rules -q",
-  output: "lint/expected_rules.out",
-  exit_code: 0,
-});
-
-itest!(deno_doc_builtin {
-  args: "doc",
-  output: "deno_doc_builtin.out",
-});
-
-itest!(deno_doc {
-  args: "doc deno_doc.ts",
-  output: "deno_doc.out",
-});
-
-itest!(deno_doc_import_map {
-  args: "doc --unstable --import-map=doc/import_map.json doc/use_import_map.js",
-  output: "doc/use_import_map.out",
-});
-
-itest!(import_data_url_error_stack {
-  args: "run --quiet import_data_url_error_stack.ts",
-  output: "import_data_url_error_stack.ts.out",
-  exit_code: 1,
-});
-
-itest!(import_data_url_import_relative {
-  args: "run --quiet import_data_url_import_relative.ts",
-  output: "import_data_url_import_relative.ts.out",
-  exit_code: 1,
-});
-
-itest!(import_data_url_imports {
-  args: "run --quiet import_data_url_imports.ts",
-  output: "import_data_url_imports.ts.out",
-  http_server: true,
-});
-
-itest!(import_data_url_jsx {
-  args: "run --quiet import_data_url_jsx.ts",
-  output: "import_data_url_jsx.ts.out",
-});
-
-itest!(import_data_url {
-  args: "run --quiet import_data_url.ts",
-  output: "import_data_url.ts.out",
-});
-
-itest!(import_dynamic_data_url {
-  args: "run --quiet import_dynamic_data_url.ts",
-  output: "import_dynamic_data_url.ts.out",
-});
-
-itest!(import_file_with_colon {
-  args: "run --quiet import_file_with_colon.ts",
-  output: "import_file_with_colon.ts.out",
-  http_server: true,
-});
-
-itest!(info_missing_module {
-  args: "info error_009_missing_js_module.js",
-  output: "info_missing_module.out",
-  exit_code: 1,
-});
-
-itest!(info_recursive_modules {
-  args: "info --quiet info_recursive_imports_test.ts",
-  output: "info_recursive_imports_test.out",
-  exit_code: 0,
-});
-
-itest!(info_type_import {
-  args: "info info_type_import.ts",
-  output: "info_type_import.out",
-});
-
-itest!(ignore_require {
-  args: "cache --no-check ignore_require.js",
-  output_str: Some(""),
-  exit_code: 0,
-});
-
-itest!(local_sources_not_cached_in_memory {
-  args: "run --allow-read --allow-write no_mem_cache.js",
-  output: "no_mem_cache.js.out",
-});
-
-// This test checks that inline source map data is used. It uses a hand crafted
-// source map that maps to a file that exists, but is not loaded into the module
-// graph (inline_js_source_map_2.ts) (because there are no direct dependencies).
-// Source line is not remapped because no inline source contents are included in
-// the sourcemap and the file is not present in the dependency graph.
-itest!(inline_js_source_map_2 {
-  args: "run --quiet inline_js_source_map_2.js",
-  output: "inline_js_source_map_2.js.out",
-  exit_code: 1,
-});
-
-// This test checks that inline source map data is used. It uses a hand crafted
-// source map that maps to a file that exists, but is not loaded into the module
-// graph (inline_js_source_map_2.ts) (because there are no direct dependencies).
-// Source line remapped using th inline source contents that are included in the
-// inline source map.
-itest!(inline_js_source_map_2_with_inline_contents {
-  args: "run --quiet inline_js_source_map_2_with_inline_contents.js",
-  output: "inline_js_source_map_2_with_inline_contents.js.out",
-  exit_code: 1,
-});
-
-// This test checks that inline source map data is used. It uses a hand crafted
-// source map that maps to a file that exists, and is loaded into the module
-// graph because of a direct import statement (inline_js_source_map.ts). The
-// source map was generated from an earlier version of this file, where the throw
-// was not commented out. The source line is remapped using source contents that
-// from the module graph.
-itest!(inline_js_source_map_with_contents_from_graph {
-  args: "run --quiet inline_js_source_map_with_contents_from_graph.js",
-  output: "inline_js_source_map_with_contents_from_graph.js.out",
-  exit_code: 1,
-  http_server: true,
-});
-=======
       child.kill().unwrap();
     }
->>>>>>> a6723faf
 
     #[tokio::test]
     async fn inspector_port_collision() {
