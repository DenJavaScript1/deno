--- conflicted
+++ resolved
@@ -12,11 +12,7 @@
       create: true,
     });
     const size = 64;
-<<<<<<< HEAD
-    await Deno.ftruncate(file.rid, size);
-=======
     await file.truncate(size);
->>>>>>> 4af12168
 
     await new Promise<void>((resolve, reject) => {
       fsync(file.rid, (err: Error | null) => {
@@ -48,11 +44,7 @@
       create: true,
     });
     const size = 64;
-<<<<<<< HEAD
-    Deno.ftruncateSync(file.rid, size);
-=======
     file.truncateSync(size);
->>>>>>> 4af12168
 
     try {
       fsyncSync(file.rid);
