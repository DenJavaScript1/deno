// Copyright 2018-2023 the Deno authors. All rights reserved. MIT license.

import * as net from "node:net";
<<<<<<< HEAD
import { assert, assertEquals } from "../../../test_util/std/assert/mod.ts";
=======
import {
  assert,
  assertEquals,
} from "../../../test_util/std/testing/asserts.ts";
import { Deferred, deferred } from "../../../test_util/std/async/deferred.ts";
>>>>>>> 0ffcb46e
import * as path from "../../../test_util/std/path/mod.ts";
import * as http from "node:http";

Deno.test("[node/net] close event emits after error event", async () => {
  const socket = net.createConnection(27009, "doesnotexist");
  const events: ("error" | "close")[] = [];
  const errorEmitted = Promise.withResolvers<void>();
  const closeEmitted = Promise.withResolvers<void>();
  socket.once("error", () => {
    events.push("error");
    errorEmitted.resolve();
  });
  socket.once("close", () => {
    events.push("close");
    closeEmitted.resolve();
  });
  await Promise.all([errorEmitted.promise, closeEmitted.promise]);

  // `error` happens before `close`
  assertEquals(events, ["error", "close"]);
});

Deno.test("[node/net] the port is available immediately after close callback", async () => {
  const deferred = Promise.withResolvers<void>();

  // This simulates what get-port@5.1.1 does.
  const getAvailablePort = (port: number) =>
    new Promise((resolve, reject) => {
      const server = net.createServer();
      server.on("error", reject);
      server.listen({ port }, () => {
        // deno-lint-ignore no-explicit-any
        const { port } = server.address() as any;
        server.close(() => {
          resolve(port);
        });
      });
    });

  const port = await getAvailablePort(5555);

  const httpServer = http.createServer();
  httpServer.on("error", (e) => deferred.reject(e));
  httpServer.listen(port, () => {
    httpServer.close(() => deferred.resolve());
  });
  await deferred.promise;
});

Deno.test("[node/net] net.connect().unref() works", async () => {
  const ctl = new AbortController();
  const server = Deno.serve({
    signal: ctl.signal,
    handler: () => new Response("hello"),
    onListen: async ({ port, hostname }) => {
      const { stdout, stderr } = await new Deno.Command(Deno.execPath(), {
        args: [
          "eval",
          `
            import * as net from "node:net";
            const socket = net.connect(${port}, "${hostname}", () => {
              console.log("connected");
              socket.unref();
              socket.on("data", (data) => console.log(data.toString()));
              socket.write("GET / HTTP/1.1\\n\\n");
            });
          `,
        ],
        cwd: path.dirname(path.fromFileUrl(import.meta.url)),
      }).output();
      if (stderr.length > 0) {
        console.log(new TextDecoder().decode(stderr));
      }
      assertEquals(new TextDecoder().decode(stdout), "connected\n");
      ctl.abort();
    },
  });
  await server.finished;
});

Deno.test({
  name: "[node/net] throws permission error instead of unknown error",
  permissions: "none",
  fn: () => {
    try {
      const s = new net.Server();
      s.listen(3000);
    } catch (e) {
      assert(e instanceof Deno.errors.PermissionDenied);
    }
  },
});

Deno.test("[node/net] connection event has socket value", async () => {
  const deferred = Promise.withResolvers<void>();
  const deferred2 = Promise.withResolvers<void>();

  const server = net.createServer();
  server.on("error", deferred.reject);
  server.on("connection", (socket) => {
    assert(socket !== undefined);
    socket.end();
    server.close(() => {
      deferred.resolve();
    });
  });
  server.listen(async () => {
    // deno-lint-ignore no-explicit-any
    const { port } = server.address() as any;

    const conn = await Deno.connect({
      port,
      transport: "tcp",
    });

    for await (const _ of conn.readable) {
      //
    }

    deferred2.resolve();
  });

  await Promise.all([deferred.promise, deferred2.promise]);
});

/// We need to make sure that any shared buffers are never used concurrently by two reads.
// https://github.com/denoland/deno/issues/20188
Deno.test("[node/net] multiple Sockets should get correct server data", async () => {
  const socketCount = 9;

  class TestSocket {
    dataReceived: ReturnType<typeof Promise.withResolvers<void>> = Promise
      .withResolvers<void>();
    events: string[] = [];
    socket: net.Socket | undefined;
  }

  const finished = Promise.withResolvers<void>();
  const serverSocketsClosed: ReturnType<typeof Promise.withResolvers<void>>[] =
    [];
  const server = net.createServer();
  server.on("connection", (socket) => {
    assert(socket !== undefined);
    const i = serverSocketsClosed.push(Promise.withResolvers<void>());
    socket.on("data", (data) => {
      socket.write(new TextDecoder().decode(data));
    });
    socket.on("close", () => {
      serverSocketsClosed[i - 1].resolve();
    });
  });

  const sockets: TestSocket[] = [];
  for (let i = 0; i < socketCount; i++) {
    sockets[i] = new TestSocket();
  }

  server.listen(async () => {
    // deno-lint-ignore no-explicit-any
    const { port } = server.address() as any;

    for (let i = 0; i < socketCount; i++) {
      const socket = sockets[i].socket = net.createConnection(port);
      socket.on("data", (data) => {
        const count = sockets[i].events.length;
        sockets[i].events.push(new TextDecoder().decode(data));
        if (count === 0) {
          // Trigger an immediate second write
          sockets[i].socket?.write(`${i}`.repeat(3));
        } else {
          sockets[i].dataReceived.resolve();
        }
      });
    }

    for (let i = 0; i < socketCount; i++) {
      sockets[i].socket?.write(`${i}`.repeat(3));
    }

    await Promise.all(sockets.map((socket) => socket.dataReceived.promise));

    for (let i = 0; i < socketCount; i++) {
      sockets[i].socket?.end();
    }

    server.close(() => {
      finished.resolve();
    });
  });

  await finished.promise;
  await Promise.all(serverSocketsClosed.map(({ promise }) => promise));

  for (let i = 0; i < socketCount; i++) {
    assertEquals(sockets[i].events, [`${i}`.repeat(3), `${i}`.repeat(3)]);
  }
});<|MERGE_RESOLUTION|>--- conflicted
+++ resolved
@@ -1,15 +1,10 @@
 // Copyright 2018-2023 the Deno authors. All rights reserved. MIT license.
 
 import * as net from "node:net";
-<<<<<<< HEAD
-import { assert, assertEquals } from "../../../test_util/std/assert/mod.ts";
-=======
 import {
   assert,
   assertEquals,
 } from "../../../test_util/std/testing/asserts.ts";
-import { Deferred, deferred } from "../../../test_util/std/async/deferred.ts";
->>>>>>> 0ffcb46e
 import * as path from "../../../test_util/std/path/mod.ts";
 import * as http from "node:http";
 
