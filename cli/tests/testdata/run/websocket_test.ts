--- conflicted
+++ resolved
@@ -4,12 +4,7 @@
   assertEquals,
   assertThrows,
   fail,
-<<<<<<< HEAD
-} from "../../../../test_util/std/assert/mod.ts";
-=======
 } from "../../../../test_util/std/testing/asserts.ts";
-import { deferred } from "../../../../test_util/std/async/deferred.ts";
->>>>>>> 0ffcb46e
 
 Deno.test("invalid scheme", () => {
   assertThrows(() => new WebSocket("foo://localhost:4242"));
