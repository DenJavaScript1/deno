// Copyright 2018-2022 the Deno authors. All rights reserved. MIT license.

use deno_core::url;
use std::process::Command;
use test_util as util;
use test_util::TempDir;

itest!(stdout_write_all {
  args: "run --quiet stdout_write_all.ts",
  output: "stdout_write_all.out",
});

itest!(_001_hello {
  args: "run --reload 001_hello.js",
  output: "001_hello.js.out",
  envs: vec![("DENO_FUTURE_CHECK".to_string(), "1".to_string())],
});

itest!(_002_hello {
  args: "run --quiet --reload 002_hello.ts",
  output: "002_hello.ts.out",
});

itest!(_003_relative_import {
  args: "run --quiet --reload 003_relative_import.ts",
  output: "003_relative_import.ts.out",
});

itest!(_004_set_timeout {
  args: "run --quiet --reload 004_set_timeout.ts",
  output: "004_set_timeout.ts.out",
});

itest!(_005_more_imports {
  args: "run --quiet --reload 005_more_imports.ts",
  output: "005_more_imports.ts.out",
});

itest!(_006_url_imports {
  args: "run --quiet --reload 006_url_imports.ts",
  output: "006_url_imports.ts.out",
  http_server: true,
});

itest!(_012_async {
  args: "run --quiet --reload 012_async.ts",
  output: "012_async.ts.out",
});

itest!(_013_dynamic_import {
  args: "run --quiet --reload --allow-read 013_dynamic_import.ts",
  output: "013_dynamic_import.ts.out",
});

itest!(_014_duplicate_import {
  args: "run --quiet --reload --allow-read 014_duplicate_import.ts ",
  output: "014_duplicate_import.ts.out",
});

itest!(_015_duplicate_parallel_import {
  args: "run --quiet --reload --allow-read 015_duplicate_parallel_import.js",
  output: "015_duplicate_parallel_import.js.out",
});

itest!(_016_double_await {
  args: "run --quiet --allow-read --reload 016_double_await.ts",
  output: "016_double_await.ts.out",
});

itest!(_017_import_redirect {
  args: "run --quiet --reload 017_import_redirect.ts",
  output: "017_import_redirect.ts.out",
});

itest!(_017_import_redirect_nocheck {
  args: "run --quiet --reload --no-check 017_import_redirect.ts",
  output: "017_import_redirect.ts.out",
});

itest!(_017_import_redirect_info {
  args: "info --quiet --reload 017_import_redirect.ts",
  output: "017_import_redirect_info.out",
});

itest!(_018_async_catch {
  args: "run --quiet --reload 018_async_catch.ts",
  output: "018_async_catch.ts.out",
});

itest!(_019_media_types {
  args: "run --reload 019_media_types.ts",
  output: "019_media_types.ts.out",
  http_server: true,
});

itest!(_020_json_modules {
  args: "run --reload 020_json_modules.ts",
  output: "020_json_modules.ts.out",
  exit_code: 1,
});

itest!(_021_mjs_modules {
  args: "run --quiet --reload 021_mjs_modules.ts",
  output: "021_mjs_modules.ts.out",
});

itest!(_023_no_ext {
  args: "run --reload --check 023_no_ext",
  output: "023_no_ext.out",
  envs: vec![("DENO_FUTURE_CHECK".to_string(), "1".to_string())],
});

// TODO(lucacasonato): remove --unstable when permissions goes stable
itest!(_025_hrtime {
  args: "run --quiet --allow-hrtime --unstable --reload 025_hrtime.ts",
  output: "025_hrtime.ts.out",
});

itest!(_025_reload_js_type_error {
  args: "run --quiet --reload 025_reload_js_type_error.js",
  output: "025_reload_js_type_error.js.out",
});

itest!(_026_redirect_javascript {
  args: "run --quiet --reload 026_redirect_javascript.js",
  output: "026_redirect_javascript.js.out",
  http_server: true,
});

itest!(_027_redirect_typescript {
  args: "run --quiet --reload 027_redirect_typescript.ts",
  output: "027_redirect_typescript.ts.out",
  http_server: true,
});

itest!(_028_args {
  args: "run --quiet --reload 028_args.ts --arg1 val1 --arg2=val2 -- arg3 arg4",
  output: "028_args.ts.out",
});

itest!(_033_import_map {
  args:
    "run --quiet --reload --import-map=import_maps/import_map.json import_maps/test.ts",
  output: "033_import_map.out",
});

itest!(_033_import_map_remote {
  args:
    "run --quiet --reload --import-map=http://127.0.0.1:4545/import_maps/import_map_remote.json --unstable import_maps/test_remote.ts",
  output: "033_import_map_remote.out",
  http_server: true,
});

itest!(_034_onload {
  args: "run --quiet --reload 034_onload/main.ts",
  output: "034_onload.out",
});

itest!(_035_cached_only_flag {
  args: "run --reload --check --cached-only http://127.0.0.1:4545/019_media_types.ts",
  output: "035_cached_only_flag.out",
  exit_code: 1,
  http_server: true,
  envs: vec![("DENO_FUTURE_CHECK".to_string(), "1".to_string())],
});

itest!(_038_checkjs {
  // checking if JS file is run through TS compiler
  args: "run --reload --config checkjs.tsconfig.json 038_checkjs.js",
  exit_code: 1,
  output: "038_checkjs.js.out",
});

itest!(_042_dyn_import_evalcontext {
  args: "run --quiet --allow-read --reload 042_dyn_import_evalcontext.ts",
  output: "042_dyn_import_evalcontext.ts.out",
});

itest!(_044_bad_resource {
  args: "run --quiet --reload --allow-read 044_bad_resource.ts",
  output: "044_bad_resource.ts.out",
  exit_code: 1,
});

itest!(_045_proxy {
  args: "run -L debug --allow-net --allow-env --allow-run --allow-read --reload --quiet 045_proxy_test.ts",
  output: "045_proxy_test.ts.out",
  http_server: true,
});

itest!(_046_tsx {
  args: "run --quiet --reload 046_jsx_test.tsx",
  output: "046_jsx_test.tsx.out",
});

itest!(_047_jsx {
  args: "run --quiet --reload 047_jsx_test.jsx",
  output: "047_jsx_test.jsx.out",
});

itest!(_048_media_types_jsx {
  args: "run  --reload 048_media_types_jsx.ts",
  output: "048_media_types_jsx.ts.out",
  http_server: true,
});

itest!(_052_no_remote_flag {
  args:
    "run --reload --check --no-remote http://127.0.0.1:4545/019_media_types.ts",
  output: "052_no_remote_flag.out",
  exit_code: 1,
  http_server: true,
  envs: vec![("DENO_FUTURE_CHECK".to_string(), "1".to_string())],
});

itest!(_056_make_temp_file_write_perm {
  args:
    "run --quiet --allow-read --allow-write=./subdir/ 056_make_temp_file_write_perm.ts",
  output: "056_make_temp_file_write_perm.out",
});

itest!(_058_tasks_microtasks_close {
  args: "run --quiet 058_tasks_microtasks_close.ts",
  output: "058_tasks_microtasks_close.ts.out",
});

itest!(_059_fs_relative_path_perm {
  args: "run 059_fs_relative_path_perm.ts",
  output: "059_fs_relative_path_perm.ts.out",
  exit_code: 1,
});

itest!(_070_location {
  args: "run --location https://foo/bar?baz#bat 070_location.ts",
  output: "070_location.ts.out",
});

itest!(_071_location_unset {
  args: "run 071_location_unset.ts",
  output: "071_location_unset.ts.out",
});

itest!(_072_location_relative_fetch {
  args: "run --location http://127.0.0.1:4545/ --allow-net 072_location_relative_fetch.ts",
  output: "072_location_relative_fetch.ts.out",
  http_server: true,
});

// tests the serialization of webstorage (both localStorage and sessionStorage)
itest!(webstorage_serialization {
  args: "run webstorage/serialization.ts",
  output: "webstorage/serialization.ts.out",
});

// tests to ensure that when `--location` is set, all code shares the same
// localStorage cache based on the origin of the location URL.
#[test]
fn webstorage_location_shares_origin() {
  let deno_dir = util::new_deno_dir();

  let mut deno_cmd = util::deno_cmd_with_deno_dir(&deno_dir);
  let output = deno_cmd
    .current_dir(util::testdata_path())
    .arg("run")
    .arg("--location")
    .arg("https://example.com/a.ts")
    .arg("webstorage/fixture.ts")
    .stdout(std::process::Stdio::piped())
    .spawn()
    .unwrap()
    .wait_with_output()
    .unwrap();
  assert!(output.status.success());
  assert_eq!(output.stdout, b"Storage { length: 0 }\n");

  let mut deno_cmd = util::deno_cmd_with_deno_dir(&deno_dir);
  let output = deno_cmd
    .current_dir(util::testdata_path())
    .arg("run")
    .arg("--location")
    .arg("https://example.com/b.ts")
    .arg("webstorage/logger.ts")
    .stdout(std::process::Stdio::piped())
    .spawn()
    .unwrap()
    .wait_with_output()
    .unwrap();
  assert!(output.status.success());
  assert_eq!(output.stdout, b"Storage { length: 1, hello: \"deno\" }\n");
}

// test to ensure that when a --config file is set, but no --location, that
// storage persists against unique configuration files.
#[test]
fn webstorage_config_file() {
  let deno_dir = util::new_deno_dir();

  let mut deno_cmd = util::deno_cmd_with_deno_dir(&deno_dir);
  let output = deno_cmd
    .current_dir(util::testdata_path())
    .arg("run")
    .arg("--config")
    .arg("webstorage/config_a.jsonc")
    .arg("webstorage/fixture.ts")
    .stdout(std::process::Stdio::piped())
    .spawn()
    .unwrap()
    .wait_with_output()
    .unwrap();
  assert!(output.status.success());
  assert_eq!(output.stdout, b"Storage { length: 0 }\n");

  let mut deno_cmd = util::deno_cmd_with_deno_dir(&deno_dir);
  let output = deno_cmd
    .current_dir(util::testdata_path())
    .arg("run")
    .arg("--config")
    .arg("webstorage/config_b.jsonc")
    .arg("webstorage/logger.ts")
    .stdout(std::process::Stdio::piped())
    .spawn()
    .unwrap()
    .wait_with_output()
    .unwrap();
  assert!(output.status.success());
  assert_eq!(output.stdout, b"Storage { length: 0 }\n");

  let mut deno_cmd = util::deno_cmd_with_deno_dir(&deno_dir);
  let output = deno_cmd
    .current_dir(util::testdata_path())
    .arg("run")
    .arg("--config")
    .arg("webstorage/config_a.jsonc")
    .arg("webstorage/logger.ts")
    .stdout(std::process::Stdio::piped())
    .spawn()
    .unwrap()
    .wait_with_output()
    .unwrap();
  assert!(output.status.success());
  assert_eq!(output.stdout, b"Storage { length: 1, hello: \"deno\" }\n");
}

// tests to ensure `--config` does not effect persisted storage when a
// `--location` is provided.
#[test]
fn webstorage_location_precedes_config() {
  let deno_dir = util::new_deno_dir();

  let mut deno_cmd = util::deno_cmd_with_deno_dir(&deno_dir);
  let output = deno_cmd
    .current_dir(util::testdata_path())
    .arg("run")
    .arg("--location")
    .arg("https://example.com/a.ts")
    .arg("--config")
    .arg("webstorage/config_a.jsonc")
    .arg("webstorage/fixture.ts")
    .stdout(std::process::Stdio::piped())
    .spawn()
    .unwrap()
    .wait_with_output()
    .unwrap();
  assert!(output.status.success());
  assert_eq!(output.stdout, b"Storage { length: 0 }\n");

  let mut deno_cmd = util::deno_cmd_with_deno_dir(&deno_dir);
  let output = deno_cmd
    .current_dir(util::testdata_path())
    .arg("run")
    .arg("--location")
    .arg("https://example.com/b.ts")
    .arg("--config")
    .arg("webstorage/config_b.jsonc")
    .arg("webstorage/logger.ts")
    .stdout(std::process::Stdio::piped())
    .spawn()
    .unwrap()
    .wait_with_output()
    .unwrap();
  assert!(output.status.success());
  assert_eq!(output.stdout, b"Storage { length: 1, hello: \"deno\" }\n");
}

// test to ensure that when there isn't a configuration or location, that the
// main module is used to determine how to persist storage data.
#[test]
fn webstorage_main_module() {
  let deno_dir = util::new_deno_dir();

  let mut deno_cmd = util::deno_cmd_with_deno_dir(&deno_dir);
  let output = deno_cmd
    .current_dir(util::testdata_path())
    .arg("run")
    .arg("webstorage/fixture.ts")
    .stdout(std::process::Stdio::piped())
    .spawn()
    .unwrap()
    .wait_with_output()
    .unwrap();
  assert!(output.status.success());
  assert_eq!(output.stdout, b"Storage { length: 0 }\n");

  let mut deno_cmd = util::deno_cmd_with_deno_dir(&deno_dir);
  let output = deno_cmd
    .current_dir(util::testdata_path())
    .arg("run")
    .arg("webstorage/logger.ts")
    .stdout(std::process::Stdio::piped())
    .spawn()
    .unwrap()
    .wait_with_output()
    .unwrap();
  assert!(output.status.success());
  assert_eq!(output.stdout, b"Storage { length: 0 }\n");

  let mut deno_cmd = util::deno_cmd_with_deno_dir(&deno_dir);
  let output = deno_cmd
    .current_dir(util::testdata_path())
    .arg("run")
    .arg("webstorage/fixture.ts")
    .stdout(std::process::Stdio::piped())
    .spawn()
    .unwrap()
    .wait_with_output()
    .unwrap();
  assert!(output.status.success());
  assert_eq!(output.stdout, b"Storage { length: 1, hello: \"deno\" }\n");
}

itest!(_075_import_local_query_hash {
  args: "run 075_import_local_query_hash.ts",
  output: "075_import_local_query_hash.ts.out",
});

itest!(_077_fetch_empty {
  args: "run -A 077_fetch_empty.ts",
  output: "077_fetch_empty.ts.out",
  exit_code: 1,
});

itest!(_078_unload_on_exit {
  args: "run 078_unload_on_exit.ts",
  output: "078_unload_on_exit.ts.out",
  exit_code: 1,
});

itest!(_079_location_authentication {
  args: "run --location https://foo:bar@baz/qux 079_location_authentication.ts",
  output: "079_location_authentication.ts.out",
});

itest!(_080_deno_emit_permissions {
  args: "run --unstable 080_deno_emit_permissions.ts",
  output: "080_deno_emit_permissions.ts.out",
  exit_code: 1,
});

itest!(_081_location_relative_fetch_redirect {
    args: "run --location http://127.0.0.1:4546/ --allow-net 081_location_relative_fetch_redirect.ts",
    output: "081_location_relative_fetch_redirect.ts.out",
    http_server: true,
  });

itest!(_082_prepare_stack_trace_throw {
  args: "run 082_prepare_stack_trace_throw.js",
  output: "082_prepare_stack_trace_throw.js.out",
  exit_code: 1,
});

#[test]
fn _083_legacy_external_source_map() {
  let _g = util::http_server();
  let deno_dir = TempDir::new();
  let module_url =
    url::Url::parse("http://localhost:4545/083_legacy_external_source_map.ts")
      .unwrap();
  // Write a faulty old external source map.
  let faulty_map_path = deno_dir.path().join("gen/http/localhost_PORT4545/9576bd5febd0587c5c4d88d57cb3ac8ebf2600c529142abe3baa9a751d20c334.js.map");
  std::fs::create_dir_all(faulty_map_path.parent().unwrap()).unwrap();
  std::fs::write(faulty_map_path, "{\"version\":3,\"file\":\"\",\"sourceRoot\":\"\",\"sources\":[\"http://localhost:4545/083_legacy_external_source_map.ts\"],\"names\":[],\"mappings\":\";AAAA,MAAM,IAAI,KAAK,CAAC,KAAK,CAAC,CAAC\"}").unwrap();
  let output = Command::new(util::deno_exe_path())
    .env("DENO_DIR", deno_dir.path())
    .current_dir(util::testdata_path())
    .arg("run")
    .arg(module_url.to_string())
    .output()
    .unwrap();
  // Before https://github.com/denoland/deno/issues/6965 was fixed, the faulty
  // old external source map would cause a panic while formatting the error
  // and the exit code would be 101. The external source map should be ignored
  // in favor of the inline one.
  assert_eq!(output.status.code(), Some(1));
  let out = std::str::from_utf8(&output.stdout).unwrap();
  assert_eq!(out, "");
}

itest!(_085_dynamic_import_async_error {
  args: "run --allow-read 085_dynamic_import_async_error.ts",
  output: "085_dynamic_import_async_error.ts.out",
});

itest!(_086_dynamic_import_already_rejected {
  args: "run --allow-read 086_dynamic_import_already_rejected.ts",
  output: "086_dynamic_import_already_rejected.ts.out",
});

itest!(_087_no_check_imports_not_used_as_values {
    args: "run --config preserve_imports.tsconfig.json --no-check 087_no_check_imports_not_used_as_values.ts",
    output: "087_no_check_imports_not_used_as_values.ts.out",
  });

itest!(_088_dynamic_import_already_evaluating {
  args: "run --allow-read 088_dynamic_import_already_evaluating.ts",
  output: "088_dynamic_import_already_evaluating.ts.out",
});

itest!(_089_run_allow_list {
  args: "run --allow-run=curl 089_run_allow_list.ts",
  output: "089_run_allow_list.ts.out",
});

#[test]
fn _090_run_permissions_request() {
  let args = "run --quiet 090_run_permissions_request.ts";
  use util::PtyData::*;
  util::test_pty2(args, vec![
    Output("⚠️  ️Deno requests run access to \"ls\". Run again with --allow-run to bypass this prompt.\r\n   Allow? [y/n (y = yes allow, n = no deny)]"),
    Input("y\n"),
    Output("⚠️  ️Deno requests run access to \"cat\". Run again with --allow-run to bypass this prompt.\r\n   Allow? [y/n (y = yes allow, n = no deny)]"),
    Input("n\n"),
    Output("granted\r\n"),
    Output("prompt\r\n"),
    Output("denied\r\n"),
  ]);
}

itest!(_091_use_define_for_class_fields {
  args: "run 091_use_define_for_class_fields.ts",
  output: "091_use_define_for_class_fields.ts.out",
  exit_code: 1,
});

itest!(_092_import_map_unmapped_bare_specifier {
  args: "run --import-map import_maps/import_map.json 092_import_map_unmapped_bare_specifier.ts",
  output: "092_import_map_unmapped_bare_specifier.ts.out",
  exit_code: 1,
});

itest!(js_import_detect {
  args: "run --quiet --reload js_import_detect.ts",
  output: "js_import_detect.ts.out",
  exit_code: 0,
});

itest!(blob_gc_finalization {
  args: "run blob_gc_finalization.js",
  output: "blob_gc_finalization.js.out",
  exit_code: 0,
  envs: vec![("DENO_FUTURE_CHECK".to_string(), "1".to_string())],
});

itest!(fetch_response_finalization {
  args: "run --v8-flags=--expose-gc --allow-net fetch_response_finalization.js",
  output: "fetch_response_finalization.js.out",
  http_server: true,
  exit_code: 0,
  envs: vec![("DENO_FUTURE_CHECK".to_string(), "1".to_string())],
});

itest!(import_type {
  args: "run --reload import_type.ts",
  output: "import_type.ts.out",
});

itest!(import_type_no_check {
  args: "run --reload --no-check import_type.ts",
  output: "import_type.ts.out",
});

itest!(private_field_presence {
  args: "run --reload private_field_presence.ts",
  output: "private_field_presence.ts.out",
});

itest!(private_field_presence_no_check {
  args: "run --reload --no-check private_field_presence.ts",
  output: "private_field_presence.ts.out",
});

itest!(lock_write_requires_lock {
  args: "run --lock-write some_file.ts",
  output: "lock_write_requires_lock.out",
  exit_code: 1,
});

itest!(lock_write_fetch {
  args:
    "run --quiet --allow-read --allow-write --allow-env --allow-run lock_write_fetch.ts",
  output: "lock_write_fetch.ts.out",
  http_server: true,
  exit_code: 0,
});

itest!(lock_check_ok {
  args:
    "run --lock=lock_check_ok.json http://127.0.0.1:4545/003_relative_import.ts",
  output: "003_relative_import.ts.out",
  http_server: true,
});

itest!(lock_check_ok2 {
  args: "run --lock=lock_check_ok2.json 019_media_types.ts",
  output: "019_media_types.ts.out",
  http_server: true,
});

itest!(lock_dynamic_imports {
  args: "run --lock=lock_dynamic_imports.json --allow-read --allow-net http://127.0.0.1:4545/013_dynamic_import.ts",
  output: "lock_dynamic_imports.out",
  exit_code: 10,
  http_server: true,
});

itest!(lock_check_err {
  args: "run --lock=lock_check_err.json http://127.0.0.1:4545/003_relative_import.ts",
  output: "lock_check_err.out",
  exit_code: 10,
  http_server: true,
});

itest!(lock_check_err2 {
  args: "run --lock=lock_check_err2.json 019_media_types.ts",
  output: "lock_check_err2.out",
  exit_code: 10,
  http_server: true,
});

itest!(mts_dmts_mjs {
  args: "run subdir/import.mts",
  output: "mts_dmts_mjs.out",
});

itest!(mts_dmts_mjs_no_check {
  args: "run --no-check subdir/import.mts",
  output: "mts_dmts_mjs.out",
});

itest!(async_error {
  exit_code: 1,
  args: "run --reload async_error.ts",
  output: "async_error.ts.out",
});

itest!(config {
  args: "run --reload --config config.tsconfig.json config.ts",
  exit_code: 1,
  output: "config.ts.out",
});

itest!(config_types {
  args:
    "run --reload --quiet --config config_types.tsconfig.json config_types.ts",
  output: "config_types.ts.out",
});

itest!(config_types_remote {
    http_server: true,
    args: "run --reload --quiet --config config_types_remote.tsconfig.json config_types.ts",
    output: "config_types.ts.out",
  });

itest!(empty_typescript {
  args: "run --reload --check subdir/empty.ts",
  output_str: Some("Check file:[WILDCARD]/subdir/empty.ts\n"),
  envs: vec![("DENO_FUTURE_CHECK".to_string(), "1".to_string())],
});

itest!(error_001 {
  args: "run --reload error_001.ts",
  exit_code: 1,
  output: "error_001.ts.out",
});

itest!(error_002 {
  args: "run --reload error_002.ts",
  exit_code: 1,
  output: "error_002.ts.out",
});

itest!(error_003_typescript {
  args: "run --reload error_003_typescript.ts",
  exit_code: 1,
  output: "error_003_typescript.ts.out",
});

// Supposing that we've already attempted to run error_003_typescript.ts
// we want to make sure that JS wasn't emitted. Running again without reload flag
// should result in the same output.
// https://github.com/denoland/deno/issues/2436
itest!(error_003_typescript2 {
  args: "run error_003_typescript.ts",
  exit_code: 1,
  output: "error_003_typescript.ts.out",
});

itest!(error_004_missing_module {
  args: "run --reload error_004_missing_module.ts",
  exit_code: 1,
  output: "error_004_missing_module.ts.out",
});

itest!(error_005_missing_dynamic_import {
  args: "run --reload --allow-read --quiet error_005_missing_dynamic_import.ts",
  exit_code: 1,
  output: "error_005_missing_dynamic_import.ts.out",
});

itest!(error_006_import_ext_failure {
  args: "run --reload error_006_import_ext_failure.ts",
  exit_code: 1,
  output: "error_006_import_ext_failure.ts.out",
});

itest!(error_007_any {
  args: "run --reload error_007_any.ts",
  exit_code: 1,
  output: "error_007_any.ts.out",
});

itest!(error_008_checkjs {
  args: "run --reload error_008_checkjs.js",
  exit_code: 1,
  output: "error_008_checkjs.js.out",
});

itest!(error_009_extensions_error {
  args: "run error_009_extensions_error.js",
  output: "error_009_extensions_error.js.out",
  exit_code: 1,
});

itest!(error_011_bad_module_specifier {
  args: "run --reload error_011_bad_module_specifier.ts",
  exit_code: 1,
  output: "error_011_bad_module_specifier.ts.out",
});

itest!(error_012_bad_dynamic_import_specifier {
  args: "run --reload --check error_012_bad_dynamic_import_specifier.ts",
  exit_code: 1,
  output: "error_012_bad_dynamic_import_specifier.ts.out",
  envs: vec![("DENO_FUTURE_CHECK".to_string(), "1".to_string())],
});

itest!(error_013_missing_script {
  args: "run --reload missing_file_name",
  exit_code: 1,
  output: "error_013_missing_script.out",
  envs: vec![("DENO_FUTURE_CHECK".to_string(), "1".to_string())],
});

itest!(error_014_catch_dynamic_import_error {
  args: "run  --reload --allow-read error_014_catch_dynamic_import_error.js",
  output: "error_014_catch_dynamic_import_error.js.out",
  envs: vec![("DENO_FUTURE_CHECK".to_string(), "1".to_string())],
});

itest!(error_015_dynamic_import_permissions {
  args: "run --reload --quiet error_015_dynamic_import_permissions.js",
  output: "error_015_dynamic_import_permissions.out",
  exit_code: 1,
  http_server: true,
});

// We have an allow-net flag but not allow-read, it should still result in error.
itest!(error_016_dynamic_import_permissions2 {
  args: "run --reload --allow-net error_016_dynamic_import_permissions2.js",
  output: "error_016_dynamic_import_permissions2.out",
  exit_code: 1,
  http_server: true,
});

itest!(error_017_hide_long_source_ts {
  args: "run --reload error_017_hide_long_source_ts.ts",
  output: "error_017_hide_long_source_ts.ts.out",
  exit_code: 1,
});

itest!(error_018_hide_long_source_js {
  args: "run error_018_hide_long_source_js.js",
  output: "error_018_hide_long_source_js.js.out",
  exit_code: 1,
  envs: vec![("DENO_FUTURE_CHECK".to_string(), "1".to_string())],
});

itest!(error_019_stack_function {
  args: "run error_019_stack_function.ts",
  output: "error_019_stack_function.ts.out",
  exit_code: 1,
});

itest!(error_020_stack_constructor {
  args: "run error_020_stack_constructor.ts",
  output: "error_020_stack_constructor.ts.out",
  exit_code: 1,
});

itest!(error_021_stack_method {
  args: "run error_021_stack_method.ts",
  output: "error_021_stack_method.ts.out",
  exit_code: 1,
});

itest!(error_022_stack_custom_error {
  args: "run error_022_stack_custom_error.ts",
  output: "error_022_stack_custom_error.ts.out",
  exit_code: 1,
});

itest!(error_023_stack_async {
  args: "run error_023_stack_async.ts",
  output: "error_023_stack_async.ts.out",
  exit_code: 1,
});

itest!(error_024_stack_promise_all {
  args: "run error_024_stack_promise_all.ts",
  output: "error_024_stack_promise_all.ts.out",
  exit_code: 1,
});

itest!(error_025_tab_indent {
  args: "run error_025_tab_indent",
  output: "error_025_tab_indent.out",
  exit_code: 1,
});

itest!(error_026_remote_import_error {
  args: "run error_026_remote_import_error.ts",
  output: "error_026_remote_import_error.ts.out",
  exit_code: 1,
  http_server: true,
});

itest!(error_for_await {
  args: "run --reload error_for_await.ts",
  output: "error_for_await.ts.out",
  exit_code: 1,
});

itest!(error_missing_module_named_import {
  args: "run --reload error_missing_module_named_import.ts",
  output: "error_missing_module_named_import.ts.out",
  exit_code: 1,
});

itest!(error_no_check {
  args: "run --reload --no-check error_no_check.ts",
  output: "error_no_check.ts.out",
  exit_code: 1,
});

itest!(error_syntax {
  args: "run --reload error_syntax.js",
  exit_code: 1,
  output: "error_syntax.js.out",
  envs: vec![("DENO_FUTURE_CHECK".to_string(), "1".to_string())],
});

itest!(error_syntax_empty_trailing_line {
  args: "run --reload error_syntax_empty_trailing_line.mjs",
  exit_code: 1,
  output: "error_syntax_empty_trailing_line.mjs.out",
  envs: vec![("DENO_FUTURE_CHECK".to_string(), "1".to_string())],
});

itest!(error_type_definitions {
  args: "run --reload error_type_definitions.ts",
  exit_code: 1,
  output: "error_type_definitions.ts.out",
});

itest!(error_local_static_import_from_remote_ts {
    args: "run --reload http://localhost:4545/error_local_static_import_from_remote.ts",
    exit_code: 1,
    http_server: true,
    output: "error_local_static_import_from_remote.ts.out",
  });

itest!(error_local_static_import_from_remote_js {
    args: "run --reload http://localhost:4545/error_local_static_import_from_remote.js",
    exit_code: 1,
    http_server: true,
    output: "error_local_static_import_from_remote.js.out",
  });

itest!(exit_error42 {
  exit_code: 42,
  args: "run --quiet --reload exit_error42.ts",
  output: "exit_error42.ts.out",
});

itest!(set_exit_code_0 {
  args: "run --no-check --unstable set_exit_code_0.ts",
  output: "empty.out",
  exit_code: 0,
});

itest!(set_exit_code_1 {
  args: "run --no-check --unstable set_exit_code_1.ts",
  output: "empty.out",
  exit_code: 42,
});

itest!(set_exit_code_2 {
  args: "run --no-check --unstable set_exit_code_2.ts",
  output: "empty.out",
  exit_code: 42,
});

itest!(set_exit_code_in_worker {
  args: "run --no-check --unstable --allow-read set_exit_code_in_worker.ts",
  output: "empty.out",
  exit_code: 42,
});

itest!(heapstats {
  args: "run --quiet --unstable --v8-flags=--expose-gc heapstats.js",
  output: "heapstats.js.out",
});

itest!(finalization_registry {
  args:
    "run --quiet --unstable --v8-flags=--expose-gc finalization_registry.js",
  output: "finalization_registry.js.out",
});

itest!(https_import {
  args: "run --quiet --reload --cert tls/RootCA.pem https_import.ts",
  output: "https_import.ts.out",
  http_server: true,
});

itest!(if_main {
  args: "run --quiet --reload if_main.ts",
  output: "if_main.ts.out",
});

itest!(import_meta {
  args: "run --quiet --reload import_meta.ts",
  output: "import_meta.ts.out",
});

itest!(main_module {
  args: "run --quiet --allow-read --reload main_module.ts",
  output: "main_module.ts.out",
});

itest!(no_check {
  args: "run --quiet --reload --no-check 006_url_imports.ts",
  output: "006_url_imports.ts.out",
  http_server: true,
});

itest!(no_check_decorators {
  args: "run --quiet --reload --no-check no_check_decorators.ts",
  output: "no_check_decorators.ts.out",
});

itest!(check_remote {
  args: "run --quiet --reload no_check_remote.ts",
  output: "no_check_remote.ts.disabled.out",
  exit_code: 1,
  http_server: true,
});

itest!(no_check_remote {
  args: "run --quiet --reload --no-check=remote no_check_remote.ts",
  output: "no_check_remote.ts.enabled.out",
  http_server: true,
});

itest!(runtime_decorators {
  args: "run --quiet --reload --no-check runtime_decorators.ts",
  output: "runtime_decorators.ts.out",
});

itest!(lib_dom_asynciterable {
  args: "run --quiet --unstable --reload lib_dom_asynciterable.ts",
  output: "lib_dom_asynciterable.ts.out",
});

itest!(lib_ref {
  args: "run --quiet --unstable --reload lib_ref.ts",
  output: "lib_ref.ts.out",
});

itest!(lib_runtime_api {
  args: "run --quiet --unstable --reload lib_runtime_api.ts",
  output: "lib_runtime_api.ts.out",
});

itest!(seed_random {
  args: "run --seed=100 seed_random.js",
  output: "seed_random.js.out",
  envs: vec![("DENO_FUTURE_CHECK".to_string(), "1".to_string())],
});

itest!(type_definitions {
  args: "run --reload type_definitions.ts",
  output: "type_definitions.ts.out",
});

itest!(type_definitions_for_export {
  args: "run --reload --check type_definitions_for_export.ts",
  output: "type_definitions_for_export.ts.out",
  exit_code: 1,
  envs: vec![("DENO_FUTURE_CHECK".to_string(), "1".to_string())],
});

itest!(type_directives_01 {
  args: "run --reload -L debug type_directives_01.ts",
  output: "type_directives_01.ts.out",
  http_server: true,
});

itest!(type_directives_02 {
  args: "run --reload -L debug type_directives_02.ts",
  output: "type_directives_02.ts.out",
});

itest!(type_directives_js_main {
  args: "run --reload -L debug type_directives_js_main.js",
  output: "type_directives_js_main.js.out",
  exit_code: 0,
});

itest!(type_directives_redirect {
  args: "run --reload --check type_directives_redirect.ts",
  output: "type_directives_redirect.ts.out",
  http_server: true,
  envs: vec![("DENO_FUTURE_CHECK".to_string(), "1".to_string())],
});

itest!(type_headers_deno_types {
  args: "run --reload --check type_headers_deno_types.ts",
  output: "type_headers_deno_types.ts.out",
  http_server: true,
  envs: vec![("DENO_FUTURE_CHECK".to_string(), "1".to_string())],
});

itest!(ts_type_imports {
  args: "run --reload --check ts_type_imports.ts",
  output: "ts_type_imports.ts.out",
  exit_code: 1,
  envs: vec![("DENO_FUTURE_CHECK".to_string(), "1".to_string())],
});

itest!(ts_decorators {
  args: "run --reload -c tsconfig.decorators.json --check ts_decorators.ts",
  output: "ts_decorators.ts.out",
  envs: vec![("DENO_FUTURE_CHECK".to_string(), "1".to_string())],
});

itest!(ts_type_only_import {
  args: "run --reload --check ts_type_only_import.ts",
  output: "ts_type_only_import.ts.out",
  envs: vec![("DENO_FUTURE_CHECK".to_string(), "1".to_string())],
});

itest!(swc_syntax_error {
  args: "run --reload --check swc_syntax_error.ts",
  output: "swc_syntax_error.ts.out",
  exit_code: 1,
  envs: vec![("DENO_FUTURE_CHECK".to_string(), "1".to_string())],
});

itest!(unbuffered_stderr {
  args: "run --reload unbuffered_stderr.ts",
  output: "unbuffered_stderr.ts.out",
});

itest!(unbuffered_stdout {
  args: "run --quiet --reload unbuffered_stdout.ts",
  output: "unbuffered_stdout.ts.out",
});

itest!(v8_flags_run {
  args: "run --v8-flags=--expose-gc v8_flags.js",
  output: "v8_flags.js.out",
  envs: vec![("DENO_FUTURE_CHECK".to_string(), "1".to_string())],
});

itest!(v8_flags_unrecognized {
  args: "repl --v8-flags=--foo,bar,--trace-gc,-baz",
  output: "v8_flags_unrecognized.out",
  exit_code: 1,
});

itest!(v8_help {
  args: "repl --v8-flags=--help",
  output: "v8_help.out",
});

itest!(unsupported_dynamic_import_scheme {
  args: "eval import('xxx:')",
  output: "unsupported_dynamic_import_scheme.out",
  exit_code: 1,
});

itest!(wasm {
  args: "run --quiet wasm.ts",
  output: "wasm.ts.out",
});

itest!(wasm_shared {
  args: "run --quiet wasm_shared.ts",
  output: "wasm_shared.out",
});

itest!(wasm_async {
  args: "run wasm_async.js",
  output: "wasm_async.out",
  envs: vec![("DENO_FUTURE_CHECK".to_string(), "1".to_string())],
});

itest!(wasm_unreachable {
  args: "run --allow-read wasm_unreachable.js",
  output: "wasm_unreachable.out",
  exit_code: 1,
  envs: vec![("DENO_FUTURE_CHECK".to_string(), "1".to_string())],
});

itest!(wasm_url {
  args: "run --quiet --allow-net=localhost:4545 wasm_url.js",
  output: "wasm_url.out",
  exit_code: 1,
  http_server: true,
});

itest!(weakref {
  args: "run --quiet --reload weakref.ts",
  output: "weakref.ts.out",
});

itest!(top_level_await_order {
  args: "run --allow-read top_level_await_order.js",
  output: "top_level_await_order.out",
  envs: vec![("DENO_FUTURE_CHECK".to_string(), "1".to_string())],
});

itest!(top_level_await_loop {
  args: "run --allow-read top_level_await_loop.js",
  output: "top_level_await_loop.out",
  envs: vec![("DENO_FUTURE_CHECK".to_string(), "1".to_string())],
});

itest!(top_level_await_circular {
  args: "run --allow-read top_level_await_circular.js",
  output: "top_level_await_circular.out",
  exit_code: 1,
  envs: vec![("DENO_FUTURE_CHECK".to_string(), "1".to_string())],
});

// Regression test for https://github.com/denoland/deno/issues/11238.
itest!(top_level_await_nested {
  args: "run --allow-read top_level_await_nested/main.js",
  output: "top_level_await_nested.out",
  envs: vec![("DENO_FUTURE_CHECK".to_string(), "1".to_string())],
});

itest!(top_level_await_unresolved {
  args: "run top_level_await_unresolved.js",
  output: "top_level_await_unresolved.out",
  exit_code: 1,
  envs: vec![("DENO_FUTURE_CHECK".to_string(), "1".to_string())],
});

itest!(top_level_await {
  args: "run --allow-read top_level_await.js",
  output: "top_level_await.out",
  envs: vec![("DENO_FUTURE_CHECK".to_string(), "1".to_string())],
});

itest!(top_level_await_ts {
  args: "run --quiet --allow-read top_level_await.ts",
  output: "top_level_await.out",
});

itest!(top_level_for_await {
  args: "run --quiet top_level_for_await.js",
  output: "top_level_for_await.out",
});

itest!(top_level_for_await_ts {
  args: "run --quiet top_level_for_await.ts",
  output: "top_level_for_await.out",
});

itest!(unstable_disabled {
  args: "run --reload unstable.ts",
  exit_code: 1,
  output: "unstable_disabled.out",
});

itest!(unstable_enabled {
  args: "run --quiet --reload --unstable unstable.ts",
  output: "unstable_enabled.out",
});

itest!(unstable_disabled_js {
  args: "run --reload unstable.js",
  output: "unstable_disabled_js.out",
  envs: vec![("DENO_FUTURE_CHECK".to_string(), "1".to_string())],
});

itest!(unstable_enabled_js {
  args: "run --quiet --reload --unstable unstable.ts",
  output: "unstable_enabled_js.out",
});

itest!(unstable_worker {
  args: "run --reload --unstable --quiet --allow-read unstable_worker.ts",
  output: "unstable_worker.ts.out",
});

itest!(_053_import_compression {
  args: "run --quiet --reload --allow-net 053_import_compression/main.ts",
  output: "053_import_compression.out",
  http_server: true,
});

itest!(disallow_http_from_https_js {
  args: "run --quiet --reload --cert tls/RootCA.pem https://localhost:5545/disallow_http_from_https.js",
  output: "disallow_http_from_https_js.out",
  http_server: true,
  exit_code: 1,
});

itest!(disallow_http_from_https_ts {
  args: "run --quiet --reload --cert tls/RootCA.pem https://localhost:5545/disallow_http_from_https.ts",
  output: "disallow_http_from_https_ts.out",
  http_server: true,
  exit_code: 1,
});

itest!(dynamic_import_conditional {
  args: "run --quiet --reload dynamic_import_conditional.js",
  output: "dynamic_import_conditional.js.out",
});

itest!(tsx_imports {
  args: "run --reload --check tsx_imports.ts",
  output: "tsx_imports.ts.out",
  envs: vec![("DENO_FUTURE_CHECK".to_string(), "1".to_string())],
});

itest!(fix_dynamic_import_errors {
  args: "run --reload fix_dynamic_import_errors.js",
  output: "fix_dynamic_import_errors.js.out",
  envs: vec![("DENO_FUTURE_CHECK".to_string(), "1".to_string())],
});

itest!(fix_emittable_skipped {
  args: "run --reload fix_emittable_skipped.js",
  output: "fix_emittable_skipped.ts.out",
});

itest!(fix_exotic_specifiers {
  args: "run --quiet --reload fix_exotic_specifiers.ts",
  output: "fix_exotic_specifiers.ts.out",
});

itest!(fix_js_import_js {
  args: "run --quiet --reload fix_js_import_js.ts",
  output: "fix_js_import_js.ts.out",
});

itest!(fix_js_imports {
  args: "run --quiet --reload fix_js_imports.ts",
  output: "fix_js_imports.ts.out",
});

itest!(fix_tsc_file_exists {
  args: "run --quiet --reload tsc/test.js",
  output: "fix_tsc_file_exists.out",
});

itest!(fix_worker_dispatchevent {
  args: "run --quiet --reload fix_worker_dispatchevent.ts",
  output: "fix_worker_dispatchevent.ts.out",
});

itest!(es_private_fields {
  args: "run --quiet --reload es_private_fields.js",
  output: "es_private_fields.js.out",
});

itest!(cjs_imports {
  args: "run --quiet --reload cjs_imports.ts",
  output: "cjs_imports.ts.out",
});

itest!(ts_import_from_js {
  args: "run --quiet --reload ts_import_from_js.js",
  output: "ts_import_from_js.js.out",
  http_server: true,
});

itest!(jsx_import_from_ts {
  args: "run --quiet --reload jsx_import_from_ts.ts",
  output: "jsx_import_from_ts.ts.out",
});

itest!(jsx_import_source_pragma {
  args: "run --reload jsx_import_source_pragma.tsx",
  output: "jsx_import_source.out",
  http_server: true,
});

itest!(jsx_import_source_pragma_with_config {
  args: "run --reload --config jsx/deno-jsx.jsonc jsx_import_source_pragma.tsx",
  output: "jsx_import_source.out",
  http_server: true,
});

itest!(jsx_import_source_pragma_with_dev_config {
  args:
    "run --reload --config jsx/deno-jsxdev.jsonc jsx_import_source_pragma.tsx",
  output: "jsx_import_source_dev.out",
  http_server: true,
});

itest!(jsx_import_source_no_pragma {
  args:
    "run --reload --config jsx/deno-jsx.jsonc jsx_import_source_no_pragma.tsx",
  output: "jsx_import_source.out",
  http_server: true,
});

itest!(jsx_import_source_no_pragma_dev {
  args: "run --reload --config jsx/deno-jsxdev.jsonc jsx_import_source_no_pragma.tsx",
  output: "jsx_import_source_dev.out",
  http_server: true,
});

itest!(jsx_import_source_pragma_import_map {
  args: "run --reload --import-map jsx/import-map.json jsx_import_source_pragma_import_map.tsx",
  output: "jsx_import_source_import_map.out",
  http_server: true,
});

itest!(jsx_import_source_pragma_import_map_dev {
  args: "run --reload --import-map jsx/import-map.json --config jsx/deno-jsxdev-import-map.jsonc jsx_import_source_pragma_import_map.tsx",
  output: "jsx_import_source_import_map_dev.out",
  http_server: true,
});

itest!(jsx_import_source_import_map {
  args: "run --reload --import-map jsx/import-map.json --config jsx/deno-jsx-import-map.jsonc jsx_import_source_no_pragma.tsx",
  output: "jsx_import_source_import_map.out",
  http_server: true,
});

itest!(jsx_import_source_import_map_dev {
  args: "run --reload --import-map jsx/import-map.json --config jsx/deno-jsxdev-import-map.jsonc jsx_import_source_no_pragma.tsx",
  output: "jsx_import_source_import_map_dev.out",
  http_server: true,
});

itest!(jsx_import_source_pragma_no_check {
  args: "run --reload --no-check jsx_import_source_pragma.tsx",
  output: "jsx_import_source.out",
  http_server: true,
});

itest!(jsx_import_source_pragma_with_config_no_check {
  args: "run --reload --config jsx/deno-jsx.jsonc --no-check jsx_import_source_pragma.tsx",
  output: "jsx_import_source.out",
  http_server: true,
});

// itest!(jsx_import_source_pragma_with_dev_config_no_check {
//   args:
//     "run --reload --config jsx/deno-jsxdev.jsonc --no-check jsx_import_source_pragma.tsx",
//   output: "jsx_import_source_dev.out",
//   http_server: true,
// });

itest!(jsx_import_source_no_pragma_no_check {
  args:
    "run --reload --config jsx/deno-jsx.jsonc --no-check jsx_import_source_no_pragma.tsx",
  output: "jsx_import_source.out",
  http_server: true,
});

// itest!(jsx_import_source_no_pragma_dev_no_check {
//   args: "run --reload --config jsx/deno-jsxdev.jsonc --no-check jsx_import_source_no_pragma.tsx",
//   output: "jsx_import_source_dev.out",
//   http_server: true,
// });

itest!(jsx_import_source_pragma_import_map_no_check {
  args: "run --reload --import-map jsx/import-map.json --no-check jsx_import_source_pragma_import_map.tsx",
  output: "jsx_import_source_import_map.out",
  http_server: true,
});

// itest!(jsx_import_source_pragma_import_map_dev_no_check {
//   args: "run --reload --import-map jsx/import-map.json --config jsx/deno-jsxdev-import-map.jsonc --no-check jsx_import_source_pragma_import_map.tsx",
//   output: "jsx_import_source_import_map_dev.out",
//   http_server: true,
// });

itest!(jsx_import_source_import_map_no_check {
  args: "run --reload --import-map jsx/import-map.json --config jsx/deno-jsx-import-map.jsonc --no-check jsx_import_source_no_pragma.tsx",
  output: "jsx_import_source_import_map.out",
  http_server: true,
});

// itest!(jsx_import_source_import_map_dev_no_check {
//   args: "run --reload --import-map jsx/import-map.json --config jsx/deno-jsxdev-import-map.jsonc --no-check jsx_import_source_no_pragma.tsx",
//   output: "jsx_import_source_import_map_dev.out",
//   http_server: true,
// });

// TODO(#11128): Flaky. Re-enable later.
// itest!(single_compile_with_reload {
//   args: "run --reload --allow-read single_compile_with_reload.ts",
//   output: "single_compile_with_reload.ts.out",
// });

itest!(proto_exploit {
  args: "run proto_exploit.js",
  output: "proto_exploit.js.out",
  envs: vec![("DENO_FUTURE_CHECK".to_string(), "1".to_string())],
});

itest!(reference_types {
  args: "run --reload --quiet reference_types.ts",
  output: "reference_types.ts.out",
});

itest!(references_types_remote {
  http_server: true,
  args: "run --reload --quiet reference_types_remote.ts",
  output: "reference_types_remote.ts.out",
});

itest!(import_data_url_error_stack {
  args: "run --quiet --reload import_data_url_error_stack.ts",
  output: "import_data_url_error_stack.ts.out",
  exit_code: 1,
});

itest!(import_data_url_import_relative {
  args: "run --quiet --reload import_data_url_import_relative.ts",
  output: "import_data_url_import_relative.ts.out",
  exit_code: 1,
});

itest!(import_data_url_import_map {
    args: "run --quiet --reload --import-map import_maps/import_map.json import_data_url.ts",
    output: "import_data_url.ts.out",
  });

itest!(import_data_url_imports {
  args: "run --quiet --reload import_data_url_imports.ts",
  output: "import_data_url_imports.ts.out",
  http_server: true,
});

itest!(import_data_url_jsx {
  args: "run --quiet --reload import_data_url_jsx.ts",
  output: "import_data_url_jsx.ts.out",
});

itest!(import_data_url {
  args: "run --quiet --reload import_data_url.ts",
  output: "import_data_url.ts.out",
});

itest!(import_dynamic_data_url {
  args: "run --quiet --reload import_dynamic_data_url.ts",
  output: "import_dynamic_data_url.ts.out",
});

itest!(import_blob_url_error_stack {
  args: "run --quiet --reload import_blob_url_error_stack.ts",
  output: "import_blob_url_error_stack.ts.out",
  exit_code: 1,
});

itest!(import_blob_url_import_relative {
  args: "run --quiet --reload import_blob_url_import_relative.ts",
  output: "import_blob_url_import_relative.ts.out",
  exit_code: 1,
});

itest!(import_blob_url_imports {
  args:
    "run --quiet --reload --allow-net=localhost:4545 import_blob_url_imports.ts",
  output: "import_blob_url_imports.ts.out",
  http_server: true,
});

itest!(import_blob_url_jsx {
  args: "run --quiet --reload import_blob_url_jsx.ts",
  output: "import_blob_url_jsx.ts.out",
});

itest!(import_blob_url {
  args: "run --quiet --reload import_blob_url.ts",
  output: "import_blob_url.ts.out",
});

itest!(import_file_with_colon {
  args: "run --quiet --reload import_file_with_colon.ts",
  output: "import_file_with_colon.ts.out",
  http_server: true,
});

itest!(import_extensionless {
  args: "run --quiet --reload import_extensionless.ts",
  output: "import_extensionless.ts.out",
  http_server: true,
});

itest!(classic_workers_event_loop {
  args:
    "run --enable-testing-features-do-not-use classic_workers_event_loop.js",
  output: "classic_workers_event_loop.js.out",
  envs: vec![("DENO_FUTURE_CHECK".to_string(), "1".to_string())],
});

// FIXME(bartlomieju): disabled, because this test is very flaky on CI
// itest!(local_sources_not_cached_in_memory {
//   args: "run --allow-read --allow-write no_mem_cache.js",
//   output: "no_mem_cache.js.out",
// });

// This test checks that inline source map data is used. It uses a hand crafted
// source map that maps to a file that exists, but is not loaded into the module
// graph (inline_js_source_map_2.ts) (because there are no direct dependencies).
// Source line is not remapped because no inline source contents are included in
// the sourcemap and the file is not present in the dependency graph.
itest!(inline_js_source_map_2 {
  args: "run --quiet inline_js_source_map_2.js",
  output: "inline_js_source_map_2.js.out",
  exit_code: 1,
});

// This test checks that inline source map data is used. It uses a hand crafted
// source map that maps to a file that exists, but is not loaded into the module
// graph (inline_js_source_map_2.ts) (because there are no direct dependencies).
// Source line remapped using th inline source contents that are included in the
// inline source map.
itest!(inline_js_source_map_2_with_inline_contents {
  args: "run --quiet inline_js_source_map_2_with_inline_contents.js",
  output: "inline_js_source_map_2_with_inline_contents.js.out",
  exit_code: 1,
});

// This test checks that inline source map data is used. It uses a hand crafted
// source map that maps to a file that exists, and is loaded into the module
// graph because of a direct import statement (inline_js_source_map.ts). The
// source map was generated from an earlier version of this file, where the throw
// was not commented out. The source line is remapped using source contents that
// from the module graph.
itest!(inline_js_source_map_with_contents_from_graph {
  args: "run --quiet inline_js_source_map_with_contents_from_graph.js",
  output: "inline_js_source_map_with_contents_from_graph.js.out",
  exit_code: 1,
  http_server: true,
});

// This test ensures that a descriptive error is shown when we're unable to load
// the import map. Even though this tests only the `run` subcommand, we can be sure
// that the error message is similar for other subcommands as they all use
// `program_state.maybe_import_map` to access the import map underneath.
itest!(error_import_map_unable_to_load {
  args: "run --import-map=import_maps/does_not_exist.json import_maps/test.ts",
  output: "error_import_map_unable_to_load.out",
  exit_code: 1,
  envs: vec![("DENO_FUTURE_CHECK".to_string(), "1".to_string())],
});

// Test that setting `self` in the main thread to some other value doesn't break
// the world.
itest!(replace_self {
  args: "run replace_self.js",
  output: "replace_self.js.out",
  envs: vec![("DENO_FUTURE_CHECK".to_string(), "1".to_string())],
});

itest!(worker_event_handler_test {
  args: "run --quiet --reload --allow-read worker_event_handler_test.js",
  output: "worker_event_handler_test.js.out",
});

itest!(worker_close_race {
  args: "run --quiet --reload --allow-read worker_close_race.js",
  output: "worker_close_race.js.out",
});

itest!(worker_drop_handle_race {
  args: "run --quiet --reload --allow-read worker_drop_handle_race.js",
  output: "worker_drop_handle_race.js.out",
  exit_code: 1,
});

itest!(worker_close_nested {
  args: "run --quiet --reload --allow-read worker_close_nested.js",
  output: "worker_close_nested.js.out",
});

itest!(worker_message_before_close {
  args: "run --quiet --reload --allow-read worker_message_before_close.js",
  output: "worker_message_before_close.js.out",
});

itest!(worker_close_in_wasm_reactions {
  args: "run --quiet --reload --allow-read worker_close_in_wasm_reactions.js",
  output: "worker_close_in_wasm_reactions.js.out",
});

itest!(reference_types_error {
  args: "run --config checkjs.tsconfig.json --check reference_types_error.js",
  output: "reference_types_error.js.out",
  exit_code: 1,
  envs: vec![("DENO_FUTURE_CHECK".to_string(), "1".to_string())],
});

itest!(reference_types_error_no_check {
  args: "run --no-check reference_types_error.js",
  output_str: Some(""),
});

itest!(jsx_import_source_error {
  args: "run --config jsx/deno-jsx-error.jsonc --check jsx_import_source_no_pragma.tsx",
  output: "jsx_import_source_error.out",
  exit_code: 1,
  envs: vec![("DENO_FUTURE_CHECK".to_string(), "1".to_string())],
});

itest!(shebang_tsc {
  args: "run --quiet shebang.ts",
  output: "shebang.ts.out",
});

itest!(shebang_swc {
  args: "run --quiet --no-check shebang.ts",
  output: "shebang.ts.out",
});

itest!(shebang_with_json_imports_tsc {
  args: "run --quiet import_assertions/json_with_shebang.ts",
  output: "import_assertions/json_with_shebang.ts.out",
  exit_code: 1,
});

itest!(shebang_with_json_imports_swc {
  args: "run --quiet --no-check import_assertions/json_with_shebang.ts",
  output: "import_assertions/json_with_shebang.ts.out",
  exit_code: 1,
});

#[test]
fn no_validate_asm() {
  let output = util::deno_cmd()
    .current_dir(util::testdata_path())
    .env("DENO_FUTURE_CHECK", "1")
    .arg("run")
    .arg("no_validate_asm.js")
    .stderr(std::process::Stdio::piped())
    .stdout(std::process::Stdio::piped())
    .spawn()
    .unwrap()
    .wait_with_output()
    .unwrap();
  assert!(output.status.success());
  assert!(output.stderr.is_empty());
  assert!(output.stdout.is_empty());
}

#[test]
fn exec_path() {
  let output = util::deno_cmd()
    .current_dir(util::testdata_path())
    .arg("run")
    .arg("--allow-read")
    .arg("exec_path.ts")
    .stdout(std::process::Stdio::piped())
    .spawn()
    .unwrap()
    .wait_with_output()
    .unwrap();
  assert!(output.status.success());
  let stdout_str = std::str::from_utf8(&output.stdout).unwrap().trim();
  let actual =
    std::fs::canonicalize(&std::path::Path::new(stdout_str)).unwrap();
  let expected = std::fs::canonicalize(util::deno_exe_path()).unwrap();
  assert_eq!(expected, actual);
}

#[cfg(windows)]
// Clippy suggests to remove the `NoStd` prefix from all variants. I disagree.
#[allow(clippy::enum_variant_names)]
enum WinProcConstraints {
  NoStdIn,
  NoStdOut,
  NoStdErr,
}

#[cfg(windows)]
fn run_deno_script_constrained(
  script_path: std::path::PathBuf,
  constraints: WinProcConstraints,
) -> Result<(), i64> {
  let file_path = "DenoWinRunner.ps1";
  let constraints = match constraints {
    WinProcConstraints::NoStdIn => "1",
    WinProcConstraints::NoStdOut => "2",
    WinProcConstraints::NoStdErr => "4",
  };
  let deno_exe_path = util::deno_exe_path()
    .into_os_string()
    .into_string()
    .unwrap();

  let deno_script_path = script_path.into_os_string().into_string().unwrap();

  let args = vec![&deno_exe_path[..], &deno_script_path[..], constraints];
  util::run_powershell_script_file(file_path, args)
}

#[cfg(windows)]
#[test]
fn should_not_panic_on_no_stdin() {
  let output = run_deno_script_constrained(
    util::testdata_path().join("echo.ts"),
    WinProcConstraints::NoStdIn,
  );
  output.unwrap();
}

#[cfg(windows)]
#[test]
fn should_not_panic_on_no_stdout() {
  let output = run_deno_script_constrained(
    util::testdata_path().join("echo.ts"),
    WinProcConstraints::NoStdOut,
  );
  output.unwrap();
}

#[cfg(windows)]
#[test]
fn should_not_panic_on_no_stderr() {
  let output = run_deno_script_constrained(
    util::testdata_path().join("echo.ts"),
    WinProcConstraints::NoStdErr,
  );
  output.unwrap();
}

#[cfg(not(windows))]
#[test]
fn should_not_panic_on_undefined_home_environment_variable() {
  let output = util::deno_cmd()
    .current_dir(util::testdata_path())
    .arg("run")
    .arg("echo.ts")
    .env_remove("HOME")
    .spawn()
    .unwrap()
    .wait_with_output()
    .unwrap();
  assert!(output.status.success());
}

#[test]
fn should_not_panic_on_undefined_deno_dir_environment_variable() {
  let output = util::deno_cmd()
    .current_dir(util::testdata_path())
    .arg("run")
    .arg("echo.ts")
    .env_remove("DENO_DIR")
    .spawn()
    .unwrap()
    .wait_with_output()
    .unwrap();
  assert!(output.status.success());
}

#[cfg(not(windows))]
#[test]
fn should_not_panic_on_undefined_deno_dir_and_home_environment_variables() {
  let output = util::deno_cmd()
    .current_dir(util::testdata_path())
    .arg("run")
    .arg("echo.ts")
    .env_remove("DENO_DIR")
    .env_remove("HOME")
    .spawn()
    .unwrap()
    .wait_with_output()
    .unwrap();
  assert!(output.status.success());
}

#[test]
fn rust_log() {
  // Without RUST_LOG the stderr is empty.
  let output = util::deno_cmd()
    .current_dir(util::testdata_path())
    .env("DENO_FUTURE_CHECK", "1")
    .arg("run")
    .arg("001_hello.js")
    .stderr(std::process::Stdio::piped())
    .spawn()
    .unwrap()
    .wait_with_output()
    .unwrap();
  assert!(output.status.success());
  assert!(output.stderr.is_empty());

  // With RUST_LOG the stderr is not empty.
  let output = util::deno_cmd()
    .current_dir(util::testdata_path())
    .env("DENO_FUTURE_CHECK", "1")
    .arg("run")
    .arg("001_hello.js")
    .env("RUST_LOG", "debug")
    .stderr(std::process::Stdio::piped())
    .spawn()
    .unwrap()
    .wait_with_output()
    .unwrap();
  assert!(output.status.success());
  assert!(!output.stderr.is_empty());
}

#[test]
fn dont_cache_on_check_fail() {
  let deno_dir = util::new_deno_dir();

  let mut deno_cmd = util::deno_cmd_with_deno_dir(&deno_dir);
  let output = deno_cmd
    .current_dir(util::testdata_path())
    .arg("run")
    .arg("--reload")
    .arg("error_003_typescript.ts")
    .stderr(std::process::Stdio::piped())
    .spawn()
    .unwrap()
    .wait_with_output()
    .unwrap();
  assert!(!output.status.success());
  assert!(!output.stderr.is_empty());

  let mut deno_cmd = util::deno_cmd_with_deno_dir(&deno_dir);
  let output = deno_cmd
    .current_dir(util::testdata_path())
    .arg("run")
    .arg("error_003_typescript.ts")
    .stderr(std::process::Stdio::piped())
    .spawn()
    .unwrap()
    .wait_with_output()
    .unwrap();
  assert!(!output.status.success());
  assert!(!output.stderr.is_empty());
}

mod permissions {
  use test_util as util;

  #[test]
  fn with_allow() {
    for permission in &util::PERMISSION_VARIANTS {
      let status = util::deno_cmd()
        .current_dir(&util::testdata_path())
        .arg("run")
        .arg(format!("--allow-{0}", permission))
        .arg("permission_test.ts")
        .arg(format!("{0}Required", permission))
        .spawn()
        .unwrap()
        .wait()
        .unwrap();
      assert!(status.success());
    }
  }

  #[test]
  fn without_allow() {
    for permission in &util::PERMISSION_VARIANTS {
      let (_, err) = util::run_and_collect_output(
        false,
        &format!("run permission_test.ts {0}Required", permission),
        None,
        None,
        false,
      );
      assert!(err.contains(util::PERMISSION_DENIED_PATTERN));
    }
  }

  #[test]
  fn rw_inside_project_dir() {
    const PERMISSION_VARIANTS: [&str; 2] = ["read", "write"];
    for permission in &PERMISSION_VARIANTS {
      let status = util::deno_cmd()
        .current_dir(&util::testdata_path())
        .arg("run")
        .arg(format!(
          "--allow-{0}={1}",
          permission,
          util::testdata_path()
            .into_os_string()
            .into_string()
            .unwrap()
        ))
        .arg("complex_permissions_test.ts")
        .arg(permission)
        .arg("complex_permissions_test.ts")
        .spawn()
        .unwrap()
        .wait()
        .unwrap();
      assert!(status.success());
    }
  }

  #[test]
  fn rw_outside_test_dir() {
    const PERMISSION_VARIANTS: [&str; 2] = ["read", "write"];
    for permission in &PERMISSION_VARIANTS {
      let (_, err) = util::run_and_collect_output(
        false,
        &format!(
          "run --allow-{0}={1} complex_permissions_test.ts {0} {2}",
          permission,
          util::testdata_path()
            .into_os_string()
            .into_string()
            .unwrap(),
          util::root_path()
            .join("Cargo.toml")
            .into_os_string()
            .into_string()
            .unwrap(),
        ),
        None,
        None,
        false,
      );
      assert!(err.contains(util::PERMISSION_DENIED_PATTERN));
    }
  }

  #[test]
  fn rw_inside_test_dir() {
    const PERMISSION_VARIANTS: [&str; 2] = ["read", "write"];
    for permission in &PERMISSION_VARIANTS {
      let status = util::deno_cmd()
        .current_dir(&util::testdata_path())
        .arg("run")
        .arg(format!(
          "--allow-{0}={1}",
          permission,
          util::testdata_path()
            .into_os_string()
            .into_string()
            .unwrap()
        ))
        .arg("complex_permissions_test.ts")
        .arg(permission)
        .arg("complex_permissions_test.ts")
        .spawn()
        .unwrap()
        .wait()
        .unwrap();
      assert!(status.success());
    }
  }

  #[test]
  fn rw_outside_test_and_js_dir() {
    const PERMISSION_VARIANTS: [&str; 2] = ["read", "write"];
    let test_dir = util::testdata_path()
      .into_os_string()
      .into_string()
      .unwrap();
    let js_dir = util::root_path()
      .join("js")
      .into_os_string()
      .into_string()
      .unwrap();
    for permission in &PERMISSION_VARIANTS {
      let (_, err) = util::run_and_collect_output(
        false,
        &format!(
          "run --allow-{0}={1},{2} complex_permissions_test.ts {0} {3}",
          permission,
          test_dir,
          js_dir,
          util::root_path()
            .join("Cargo.toml")
            .into_os_string()
            .into_string()
            .unwrap(),
        ),
        None,
        None,
        false,
      );
      assert!(err.contains(util::PERMISSION_DENIED_PATTERN));
    }
  }

  #[test]
  fn rw_inside_test_and_js_dir() {
    const PERMISSION_VARIANTS: [&str; 2] = ["read", "write"];
    let test_dir = util::testdata_path()
      .into_os_string()
      .into_string()
      .unwrap();
    let js_dir = util::root_path()
      .join("js")
      .into_os_string()
      .into_string()
      .unwrap();
    for permission in &PERMISSION_VARIANTS {
      let status = util::deno_cmd()
        .current_dir(&util::testdata_path())
        .arg("run")
        .arg(format!("--allow-{0}={1},{2}", permission, test_dir, js_dir))
        .arg("complex_permissions_test.ts")
        .arg(permission)
        .arg("complex_permissions_test.ts")
        .spawn()
        .unwrap()
        .wait()
        .unwrap();
      assert!(status.success());
    }
  }

  #[test]
  fn rw_relative() {
    const PERMISSION_VARIANTS: [&str; 2] = ["read", "write"];
    for permission in &PERMISSION_VARIANTS {
      let status = util::deno_cmd()
        .current_dir(&util::testdata_path())
        .arg("run")
        .arg(format!("--allow-{0}=.", permission))
        .arg("complex_permissions_test.ts")
        .arg(permission)
        .arg("complex_permissions_test.ts")
        .spawn()
        .unwrap()
        .wait()
        .unwrap();
      assert!(status.success());
    }
  }

  #[test]
  fn rw_no_prefix() {
    const PERMISSION_VARIANTS: [&str; 2] = ["read", "write"];
    for permission in &PERMISSION_VARIANTS {
      let status = util::deno_cmd()
        .current_dir(&util::testdata_path())
        .arg("run")
        .arg(format!("--allow-{0}=tls/../", permission))
        .arg("complex_permissions_test.ts")
        .arg(permission)
        .arg("complex_permissions_test.ts")
        .spawn()
        .unwrap()
        .wait()
        .unwrap();
      assert!(status.success());
    }
  }

  #[test]
  fn net_fetch_allow_localhost_4545() {
    let (_, err) = util::run_and_collect_output(
      true,
        "run --allow-net=localhost:4545 complex_permissions_test.ts netFetch http://localhost:4545/",
        None,
        None,
        true,
      );
    assert!(!err.contains(util::PERMISSION_DENIED_PATTERN));
  }

  #[test]
  fn net_fetch_allow_deno_land() {
    let (_, err) = util::run_and_collect_output(
      false,
        "run --allow-net=deno.land complex_permissions_test.ts netFetch http://localhost:4545/",
        None,
        None,
        true,
      );
    assert!(err.contains(util::PERMISSION_DENIED_PATTERN));
  }

  #[test]
  fn net_fetch_localhost_4545_fail() {
    let (_, err) = util::run_and_collect_output(
      false,
        "run --allow-net=localhost:4545 complex_permissions_test.ts netFetch http://localhost:4546/",
        None,
        None,
        true,
      );
    assert!(err.contains(util::PERMISSION_DENIED_PATTERN));
  }

  #[test]
  fn net_fetch_localhost() {
    let (_, err) = util::run_and_collect_output(
      true,
        "run --allow-net=localhost complex_permissions_test.ts netFetch http://localhost:4545/ http://localhost:4546/ http://localhost:4547/",
        None,
        None,
        true,
      );
    assert!(!err.contains(util::PERMISSION_DENIED_PATTERN));
  }

  #[test]
  fn net_connect_allow_localhost_ip_4555() {
    let (_, err) = util::run_and_collect_output(
      true,
        "run --allow-net=127.0.0.1:4545 complex_permissions_test.ts netConnect 127.0.0.1:4545",
        None,
        None,
        true,
      );
    assert!(!err.contains(util::PERMISSION_DENIED_PATTERN));
  }

  #[test]
  fn net_connect_allow_deno_land() {
    let (_, err) = util::run_and_collect_output(
      false,
        "run --allow-net=deno.land complex_permissions_test.ts netConnect 127.0.0.1:4546",
        None,
        None,
        true,
      );
    assert!(err.contains(util::PERMISSION_DENIED_PATTERN));
  }

  #[test]
  fn net_connect_allow_localhost_ip_4545_fail() {
    let (_, err) = util::run_and_collect_output(
      false,
        "run --allow-net=127.0.0.1:4545 complex_permissions_test.ts netConnect 127.0.0.1:4546",
        None,
        None,
        true,
      );
    assert!(err.contains(util::PERMISSION_DENIED_PATTERN));
  }

  #[test]
  fn net_connect_allow_localhost_ip() {
    let (_, err) = util::run_and_collect_output(
      true,
        "run --allow-net=127.0.0.1 complex_permissions_test.ts netConnect 127.0.0.1:4545 127.0.0.1:4546 127.0.0.1:4547",
        None,
        None,
        true,
      );
    assert!(!err.contains(util::PERMISSION_DENIED_PATTERN));
  }

  #[test]
  fn net_listen_allow_localhost_4555() {
    let (_, err) = util::run_and_collect_output(
      true,
        "run --allow-net=localhost:4558 complex_permissions_test.ts netListen localhost:4558",
        None,
        None,
        false,
      );
    assert!(!err.contains(util::PERMISSION_DENIED_PATTERN));
  }

  #[test]
  fn net_listen_allow_deno_land() {
    let (_, err) = util::run_and_collect_output(
      false,
        "run --allow-net=deno.land complex_permissions_test.ts netListen localhost:4545",
        None,
        None,
        false,
      );
    assert!(err.contains(util::PERMISSION_DENIED_PATTERN));
  }

  #[test]
  fn net_listen_allow_localhost_4555_fail() {
    let (_, err) = util::run_and_collect_output(
      false,
        "run --allow-net=localhost:4555 complex_permissions_test.ts netListen localhost:4556",
        None,
        None,
        false,
      );
    assert!(err.contains(util::PERMISSION_DENIED_PATTERN));
  }

  #[test]
  fn net_listen_allow_localhost() {
    // Port 4600 is chosen to not colide with those used by
    // target/debug/test_server
    let (_, err) = util::run_and_collect_output(
      true,
        "run --allow-net=localhost complex_permissions_test.ts netListen localhost:4600",
        None,
        None,
        false,
      );
    assert!(!err.contains(util::PERMISSION_DENIED_PATTERN));
  }

  #[test]
  fn _061_permissions_request() {
    let args = "run --quiet 061_permissions_request.ts";
    use util::PtyData::*;
    util::test_pty2(args, vec![
      Output("⚠️  ️Deno requests read access to \"foo\". Run again with --allow-read to bypass this prompt.\r\n   Allow? [y/n (y = yes allow, n = no deny)] "),
      Input("y\n"),
      Output("⚠️  ️Deno requests read access to \"bar\". Run again with --allow-read to bypass this prompt.\r\n   Allow? [y/n (y = yes allow, n = no deny)]"),
      Input("n\n"),
      Output("granted\r\n"),
      Output("prompt\r\n"),
      Output("denied\r\n"),
    ]);
  }

  #[test]
  fn _062_permissions_request_global() {
    let args = "run --quiet 062_permissions_request_global.ts";
    use util::PtyData::*;
    util::test_pty2(args, vec![
      Output("⚠️  ️Deno requests read access. Run again with --allow-read to bypass this prompt.\r\n   Allow? [y/n (y = yes allow, n = no deny)] "),
      Input("y\n"),
      Output("PermissionStatus { state: \"granted\", onchange: null }\r\n"),
      Output("PermissionStatus { state: \"granted\", onchange: null }\r\n"),
      Output("PermissionStatus { state: \"granted\", onchange: null }\r\n"),
    ]);
  }

  itest!(_063_permissions_revoke {
    args: "run --allow-read=foo,bar 063_permissions_revoke.ts",
    output: "063_permissions_revoke.ts.out",
  });

  itest!(_064_permissions_revoke_global {
    args: "run --allow-read=foo,bar 064_permissions_revoke_global.ts",
    output: "064_permissions_revoke_global.ts.out",
  });

  #[test]
  fn _066_prompt() {
    let args = "run --quiet --unstable 066_prompt.ts";
    use util::PtyData::*;
    util::test_pty2(
      args,
      vec![
        Output("What is your name? [Jane Doe] "),
        Input("John Doe\n"),
        Output("Your name is John Doe.\r\n"),
        Output("What is your name? [Jane Doe] "),
        Input("\n"),
        Output("Your name is Jane Doe.\r\n"),
        Output("Prompt "),
        Input("foo\n"),
        Output("Your input is foo.\r\n"),
        Output("Question 0 [y/N] "),
        Input("Y\n"),
        Output("Your answer is true\r\n"),
        Output("Question 1 [y/N] "),
        Input("N\n"),
        Output("Your answer is false\r\n"),
        Output("Question 2 [y/N] "),
        Input("yes\n"),
        Output("Your answer is false\r\n"),
        Output("Confirm [y/N] "),
        Input("\n"),
        Output("Your answer is false\r\n"),
        Output("What is Windows EOL? "),
        Input("windows\n"),
        Output("Your answer is \"windows\"\r\n"),
        Output("Hi [Enter] "),
        Input("\n"),
        Output("Alert [Enter] "),
        Input("\n"),
        Output("The end of test\r\n"),
        Output("What is EOF? "),
        Input("\n"),
        Output("Your answer is null\r\n"),
      ],
    );
  }

  itest!(dynamic_import_permissions_remote_remote {
    args: "run --quiet --reload --allow-net=localhost:4545 dynamic_import/permissions_remote_remote.ts",
    output: "dynamic_import/permissions_remote_remote.ts.out",
    http_server: true,
    exit_code: 1,
  });

  itest!(dynamic_import_permissions_data_remote {
    args: "run --quiet --reload --allow-net=localhost:4545 dynamic_import/permissions_data_remote.ts",
    output: "dynamic_import/permissions_data_remote.ts.out",
    http_server: true,
    exit_code: 1,
  });

  itest!(dynamic_import_permissions_blob_remote {
    args: "run --quiet --reload --allow-net=localhost:4545 dynamic_import/permissions_blob_remote.ts",
    output: "dynamic_import/permissions_blob_remote.ts.out",
    http_server: true,
    exit_code: 1,
  });

  itest!(dynamic_import_permissions_data_local {
    args: "run --quiet --reload --allow-net=localhost:4545 dynamic_import/permissions_data_local.ts",
    output: "dynamic_import/permissions_data_local.ts.out",
    http_server: true,
    exit_code: 1,
  });

  itest!(dynamic_import_permissions_blob_local {
    args: "run --quiet --reload --allow-net=localhost:4545 dynamic_import/permissions_blob_local.ts",
    output: "dynamic_import/permissions_blob_local.ts.out",
    http_server: true,
    exit_code: 1,
  });
}

itest!(tls_starttls {
  args: "run --quiet --reload --allow-net --allow-read --unstable --cert tls/RootCA.pem tls_starttls.js",
  output: "tls.out",
});

itest!(tls_connecttls {
  args: "run --quiet --reload --allow-net --allow-read --cert tls/RootCA.pem tls_connecttls.js",
  output: "tls.out",
});

itest!(byte_order_mark {
  args: "run --no-check byte_order_mark.ts",
  output: "byte_order_mark.out",
});

#[test]
fn issue9750() {
  use util::PtyData::*;
  util::test_pty2(
    "run --prompt issue9750.js",
    vec![
      Output("Enter 'yy':\r\n"),
      Input("yy\n"),
      Output("⚠️  ️Deno requests env access. Run again with --allow-env to bypass this prompt.\r\n   Allow? [y/n (y = yes allow, n = no deny)]"),
      Input("n\n"),
      Output("⚠️  ️Deno requests env access to \"SECRET\". Run again with --allow-env to bypass this prompt.\r\n   Allow? [y/n (y = yes allow, n = no deny)]"),
      Input("n\n"),
      Output("error: Uncaught (in promise) PermissionDenied: Requires env access to \"SECRET\", run again with the --allow-env flag\r\n"),
    ],
  );
}

// Regression test for https://github.com/denoland/deno/issues/11451.
itest!(dom_exception_formatting {
  args: "run dom_exception_formatting.ts",
  output: "dom_exception_formatting.ts.out",
  exit_code: 1,
});

itest!(long_data_url_formatting {
  args: "run long_data_url_formatting.ts",
  output: "long_data_url_formatting.ts.out",
  exit_code: 1,
});

itest!(eval_context_throw_with_conflicting_source {
  args: "run eval_context_throw_with_conflicting_source.ts",
  output: "eval_context_throw_with_conflicting_source.ts.out",
  exit_code: 1,
});

itest!(eval_context_throw_dom_exception {
  args: "run eval_context_throw_dom_exception.js",
  output: "eval_context_throw_dom_exception.js.out",
  envs: vec![("DENO_FUTURE_CHECK".to_string(), "1".to_string())],
});

#[test]
fn issue12453() {
  let _g = util::http_server();
  let deno_dir = util::new_deno_dir();
  let mut deno_cmd = util::deno_cmd_with_deno_dir(&deno_dir);
  let status = deno_cmd
    .current_dir(util::testdata_path())
    .arg("run")
    .arg("--unstable")
    .arg("--allow-net")
    .arg("issue12453.js")
    .spawn()
    .unwrap()
    .wait()
    .unwrap();
  assert!(status.success());
}

/// Regression test for https://github.com/denoland/deno/issues/12740.
#[test]
fn issue12740() {
  let mod_dir = TempDir::new();
  let mod1_path = mod_dir.path().join("mod1.ts");
  let mod2_path = mod_dir.path().join("mod2.ts");
  let mut deno_cmd = util::deno_cmd();
  std::fs::write(&mod1_path, "").unwrap();
  let status = deno_cmd
    .current_dir(util::testdata_path())
    .arg("run")
    .arg(&mod1_path)
    .stderr(std::process::Stdio::null())
    .stdout(std::process::Stdio::null())
    .spawn()
    .unwrap()
    .wait()
    .unwrap();
  assert!(status.success());
  std::fs::write(&mod1_path, "export { foo } from \"./mod2.ts\";").unwrap();
  std::fs::write(&mod2_path, "(").unwrap();
  let status = deno_cmd
    .current_dir(util::testdata_path())
    .arg("run")
    .arg(&mod1_path)
    .stderr(std::process::Stdio::null())
    .stdout(std::process::Stdio::null())
    .spawn()
    .unwrap()
    .wait()
    .unwrap();
  assert!(!status.success());
}

/// Regression test for https://github.com/denoland/deno/issues/12807.
#[test]
fn issue12807() {
  let mod_dir = TempDir::new();
  let mod1_path = mod_dir.path().join("mod1.ts");
  let mod2_path = mod_dir.path().join("mod2.ts");
  let mut deno_cmd = util::deno_cmd();
  // With a fresh `DENO_DIR`, run a module with a dependency and a type error.
  std::fs::write(&mod1_path, "import './mod2.ts'; Deno.exit('0');").unwrap();
  std::fs::write(&mod2_path, "console.log('Hello, world!');").unwrap();
  let status = deno_cmd
    .current_dir(util::testdata_path())
    .arg("run")
    .arg(&mod1_path)
    .stderr(std::process::Stdio::null())
    .stdout(std::process::Stdio::null())
    .spawn()
    .unwrap()
    .wait()
    .unwrap();
  assert!(!status.success());
  // Fix the type error and run again.
  std::fs::write(&mod1_path, "import './mod2.ts'; Deno.exit(0);").unwrap();
  let status = deno_cmd
    .current_dir(util::testdata_path())
    .arg("run")
    .arg(&mod1_path)
    .stderr(std::process::Stdio::null())
    .stdout(std::process::Stdio::null())
    .spawn()
    .unwrap()
    .wait()
    .unwrap();
  assert!(status.success());
}

itest!(issue_13562 {
  args: "run issue13562.ts",
  output: "issue13562.ts.out",
});

itest!(import_assertions_static_import {
  args: "run --allow-read import_assertions/static_import.ts",
  output: "import_assertions/static_import.out",
});

itest!(import_assertions_static_export {
  args: "run --allow-read import_assertions/static_export.ts",
  output: "import_assertions/static_export.out",
});

itest!(import_assertions_static_error {
  args: "run --allow-read import_assertions/static_error.ts",
  output: "import_assertions/static_error.out",
  exit_code: 1,
});

itest!(import_assertions_dynamic_import {
  args: "run --allow-read import_assertions/dynamic_import.ts",
  output: "import_assertions/dynamic_import.out",
});

itest!(import_assertions_dynamic_error {
  args: "run --allow-read import_assertions/dynamic_error.ts",
  output: "import_assertions/dynamic_error.out",
  exit_code: 1,
});

itest!(import_assertions_type_check {
  args: "run --allow-read import_assertions/type_check.ts",
  output: "import_assertions/type_check.out",
  exit_code: 1,
});

itest!(delete_window {
  args: "run delete_window.js",
  output_str: Some("true\n"),
  envs: vec![("DENO_FUTURE_CHECK".to_string(), "1".to_string())],
});

itest!(colors_without_global_this {
  args: "run colors_without_globalThis.js",
  output_str: Some("true\n"),
  envs: vec![("DENO_FUTURE_CHECK".to_string(), "1".to_string())],
});

itest!(config_auto_discovered_for_local_script {
  args: "run --quiet run/with_config/frontend_work.ts",
  output_str: Some("ok\n"),
});

itest!(config_not_auto_discovered_for_remote_script {
  args: "run --quiet http://127.0.0.1:4545/run/with_config/server_side_work.ts",
  output_str: Some("ok\n"),
  http_server: true,
});

itest!(wasm_streaming_panic_test {
  args: "run wasm_streaming_panic_test.js",
  output: "wasm_streaming_panic_test.js.out",
  exit_code: 1,
  envs: vec![("DENO_FUTURE_CHECK".to_string(), "1".to_string())],
});

// Regression test for https://github.com/denoland/deno/issues/13897.
itest!(fetch_async_error_stack {
  args: "run --quiet -A fetch_async_error_stack.ts",
  output: "fetch_async_error_stack.ts.out",
  exit_code: 1,
});

itest!(unstable_ffi_1 {
  args: "run unstable_ffi_1.js",
  output: "unstable_ffi_1.js.out",
  exit_code: 70,
  envs: vec![("DENO_FUTURE_CHECK".to_string(), "1".to_string())],
});

itest!(unstable_ffi_2 {
  args: "run unstable_ffi_2.js",
  output: "unstable_ffi_2.js.out",
  exit_code: 70,
  envs: vec![("DENO_FUTURE_CHECK".to_string(), "1".to_string())],
});

itest!(unstable_ffi_3 {
  args: "run unstable_ffi_3.js",
  output: "unstable_ffi_3.js.out",
  exit_code: 70,
  envs: vec![("DENO_FUTURE_CHECK".to_string(), "1".to_string())],
});

itest!(unstable_ffi_4 {
  args: "run unstable_ffi_4.js",
  output: "unstable_ffi_4.js.out",
  exit_code: 70,
  envs: vec![("DENO_FUTURE_CHECK".to_string(), "1".to_string())],
});

itest!(unstable_ffi_5 {
  args: "run unstable_ffi_5.js",
  output: "unstable_ffi_5.js.out",
  exit_code: 70,
  envs: vec![("DENO_FUTURE_CHECK".to_string(), "1".to_string())],
});

itest!(unstable_ffi_6 {
  args: "run unstable_ffi_6.js",
  output: "unstable_ffi_6.js.out",
  exit_code: 70,
  envs: vec![("DENO_FUTURE_CHECK".to_string(), "1".to_string())],
});

itest!(unstable_ffi_7 {
  args: "run unstable_ffi_7.js",
  output: "unstable_ffi_7.js.out",
  exit_code: 70,
  envs: vec![("DENO_FUTURE_CHECK".to_string(), "1".to_string())],
});

itest!(unstable_ffi_8 {
  args: "run unstable_ffi_8.js",
  output: "unstable_ffi_8.js.out",
  exit_code: 70,
  envs: vec![("DENO_FUTURE_CHECK".to_string(), "1".to_string())],
});

itest!(unstable_ffi_9 {
  args: "run unstable_ffi_9.js",
  output: "unstable_ffi_9.js.out",
  exit_code: 70,
  envs: vec![("DENO_FUTURE_CHECK".to_string(), "1".to_string())],
});

itest!(unstable_ffi_10 {
  args: "run unstable_ffi_10.js",
  output: "unstable_ffi_10.js.out",
  exit_code: 70,
  envs: vec![("DENO_FUTURE_CHECK".to_string(), "1".to_string())],
});

itest!(unstable_ffi_11 {
  args: "run unstable_ffi_11.js",
  output: "unstable_ffi_11.js.out",
  exit_code: 70,
  envs: vec![("DENO_FUTURE_CHECK".to_string(), "1".to_string())],
});

itest!(unstable_ffi_12 {
  args: "run unstable_ffi_12.js",
  output: "unstable_ffi_12.js.out",
  exit_code: 70,
  envs: vec![("DENO_FUTURE_CHECK".to_string(), "1".to_string())],
});

itest!(unstable_ffi_13 {
  args: "run unstable_ffi_13.js",
  output: "unstable_ffi_13.js.out",
  exit_code: 70,
  envs: vec![("DENO_FUTURE_CHECK".to_string(), "1".to_string())],
});

itest!(unstable_ffi_14 {
  args: "run unstable_ffi_14.js",
  output: "unstable_ffi_14.js.out",
  exit_code: 70,
  envs: vec![("DENO_FUTURE_CHECK".to_string(), "1".to_string())],
});

itest!(unstable_ffi_15 {
  args: "run unstable_ffi_15.js",
  output: "unstable_ffi_15.js.out",
  exit_code: 70,
  envs: vec![("DENO_FUTURE_CHECK".to_string(), "1".to_string())],
});

itest!(future_check1 {
  args: "run future_check.ts",
  output: "future_check1.out",
});

itest!(future_check2 {
  args: "run --check future_check.ts",
  output: "future_check2.out",
  envs: vec![("DENO_FUTURE_CHECK".to_string(), "1".to_string())],
});

itest!(event_listener_error {
  args: "run --quiet event_listener_error.ts",
  output: "event_listener_error.ts.out",
  exit_code: 1,
});

itest!(event_listener_error_handled {
  args: "run --quiet event_listener_error_handled.ts",
  output: "event_listener_error_handled.ts.out",
});

// https://github.com/denoland/deno/pull/14159#issuecomment-1092285446
itest!(event_listener_error_immediate_exit {
  args: "run --quiet event_listener_error_immediate_exit.ts",
  output: "event_listener_error_immediate_exit.ts.out",
  exit_code: 1,
});

itest!(set_timeout_error {
  args: "run --quiet set_timeout_error.ts",
  output: "set_timeout_error.ts.out",
  exit_code: 1,
});

itest!(set_timeout_error_handled {
  args: "run --quiet set_timeout_error_handled.ts",
  output: "set_timeout_error_handled.ts.out",
});

itest!(aggregate_error {
  args: "run --quiet aggregate_error.ts",
  output: "aggregate_error.out",
  exit_code: 1,
});

itest!(complex_error {
  args: "run --quiet complex_error.ts",
  output: "complex_error.ts.out",
  exit_code: 1,
});

// Regression test for https://github.com/denoland/deno/issues/12143.
itest!(js_root_with_ts_check {
  args: "run --quiet js_root_with_ts_check.js",
  output: "js_root_with_ts_check.js.out",
  exit_code: 1,
});

itest!(no_prompt_flag {
  args: "run --quiet --unstable --no-prompt no_prompt.ts",
  output_str: Some(""),
});

#[test]
fn deno_no_prompt_environment_variable() {
  let output = util::deno_cmd()
    .current_dir(util::testdata_path())
    .arg("run")
    .arg("--unstable")
    .arg("no_prompt.ts")
    .env("DENO_NO_PROMPT", "1")
    .spawn()
    .unwrap()
    .wait_with_output()
    .unwrap();
  assert!(output.status.success());
}

<<<<<<< HEAD
itest!(allow_run_allowlist_resolution {
  args: "run --quiet -A allow_run_allowlist_resolution.ts",
  output: "allow_run_allowlist_resolution.ts.out",
=======
itest!(report_error {
  args: "run --quiet report_error.ts",
  output: "report_error.ts.out",
  exit_code: 1,
});

itest!(report_error_handled {
  args: "run --quiet report_error_handled.ts",
  output: "report_error_handled.ts.out",
});

itest!(spawn_stdout_inherit {
  args: "run --quiet --unstable -A spawn_stdout_inherit.ts",
  output: "spawn_stdout_inherit.ts.out",
>>>>>>> e9041b9e
});<|MERGE_RESOLUTION|>--- conflicted
+++ resolved
@@ -2754,24 +2754,23 @@
   assert!(output.status.success());
 }
 
-<<<<<<< HEAD
+itest!(report_error {
+  args: "run --quiet report_error.ts",
+  output: "report_error.ts.out",
+  exit_code: 1,
+});
+
+itest!(report_error_handled {
+  args: "run --quiet report_error_handled.ts",
+  output: "report_error_handled.ts.out",
+});
+
+itest!(spawn_stdout_inherit {
+  args: "run --quiet --unstable -A spawn_stdout_inherit.ts",
+  output: "spawn_stdout_inherit.ts.out",
+});
+
 itest!(allow_run_allowlist_resolution {
   args: "run --quiet -A allow_run_allowlist_resolution.ts",
   output: "allow_run_allowlist_resolution.ts.out",
-=======
-itest!(report_error {
-  args: "run --quiet report_error.ts",
-  output: "report_error.ts.out",
-  exit_code: 1,
-});
-
-itest!(report_error_handled {
-  args: "run --quiet report_error_handled.ts",
-  output: "report_error_handled.ts.out",
-});
-
-itest!(spawn_stdout_inherit {
-  args: "run --quiet --unstable -A spawn_stdout_inherit.ts",
-  output: "spawn_stdout_inherit.ts.out",
->>>>>>> e9041b9e
 });