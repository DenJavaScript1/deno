// Copyright 2018-2023 the Deno authors. All rights reserved. MIT license.

use deno_core::serde_json::json;
use deno_core::url;
use deno_runtime::deno_fetch::reqwest;
use pretty_assertions::assert_eq;
use std::io::Read;
use std::io::Write;
use std::process::Command;
use std::process::Stdio;
use std::time::Duration;
use test_util as util;
use test_util::TempDir;
use trust_dns_client::serialize::txt::Lexer;
use trust_dns_client::serialize::txt::Parser;
use util::assert_contains;
use util::assert_not_contains;
use util::env_vars_for_npm_tests;
use util::PathRef;
use util::TestContext;
use util::TestContextBuilder;

itest!(stdout_write_all {
  args: "run --quiet run/stdout_write_all.ts",
  output: "run/stdout_write_all.out",
});

itest!(stdin_read_all {
  args: "run --quiet run/stdin_read_all.ts",
  output: "run/stdin_read_all.out",
  input: Some("01234567890123456789012345678901234567890123456789"),
});

itest!(stdout_write_sync_async {
  args: "run --quiet run/stdout_write_sync_async.ts",
  output: "run/stdout_write_sync_async.out",
});

itest!(_001_hello {
  args: "run --reload run/001_hello.js",
  output: "run/001_hello.js.out",
});

itest!(_002_hello {
  args: "run --quiet --reload run/002_hello.ts",
  output: "run/002_hello.ts.out",
});

itest!(_003_relative_import {
  args: "run --quiet --reload run/003_relative_import.ts",
  output: "run/003_relative_import.ts.out",
});

itest!(_004_set_timeout {
  args: "run --quiet --reload run/004_set_timeout.ts",
  output: "run/004_set_timeout.ts.out",
});

itest!(_005_more_imports {
  args: "run --quiet --reload run/005_more_imports.ts",
  output: "run/005_more_imports.ts.out",
});

itest!(_006_url_imports {
  args: "run --quiet --reload run/006_url_imports.ts",
  output: "run/006_url_imports.ts.out",
  http_server: true,
});

itest!(_012_async {
  args: "run --quiet --reload run/012_async.ts",
  output: "run/012_async.ts.out",
});

itest!(_013_dynamic_import {
  args: "run --quiet --reload --allow-read run/013_dynamic_import.ts",
  output: "run/013_dynamic_import.ts.out",
});

itest!(_014_duplicate_import {
  args: "run --quiet --reload --allow-read run/014_duplicate_import.ts ",
  output: "run/014_duplicate_import.ts.out",
});

itest!(_015_duplicate_parallel_import {
  args:
    "run --quiet --reload --allow-read run/015_duplicate_parallel_import.js",
  output: "run/015_duplicate_parallel_import.js.out",
});

itest!(_016_double_await {
  args: "run --quiet --allow-read --reload run/016_double_await.ts",
  output: "run/016_double_await.ts.out",
});

itest!(_017_import_redirect {
  args: "run --quiet --reload run/017_import_redirect.ts",
  output: "run/017_import_redirect.ts.out",
});

itest!(_017_import_redirect_check {
  args: "run --quiet --reload --check run/017_import_redirect.ts",
  output: "run/017_import_redirect.ts.out",
});

itest!(_017_import_redirect_vendor_dir {
  args:
    "run --quiet --reload --vendor --check $TESTDATA/run/017_import_redirect.ts",
  output: "run/017_import_redirect.ts.out",
  temp_cwd: true,
});

itest!(_017_import_redirect_info {
  args: "info --quiet --reload run/017_import_redirect.ts",
  output: "run/017_import_redirect_info.out",
});

itest!(_018_async_catch {
  args: "run --quiet --reload run/018_async_catch.ts",
  output: "run/018_async_catch.ts.out",
});

itest!(_019_media_types {
  args: "run --reload run/019_media_types.ts",
  output: "run/019_media_types.ts.out",
  http_server: true,
});

itest!(_020_json_modules {
  args: "run --reload run/020_json_modules.ts",
  output: "run/020_json_modules.ts.out",
  exit_code: 1,
});

itest!(_021_mjs_modules {
  args: "run --quiet --reload run/021_mjs_modules.ts",
  output: "run/021_mjs_modules.ts.out",
});

itest!(_023_no_ext {
  args: "run --reload --check run/023_no_ext",
  output: "run/023_no_ext.out",
});

// TODO(lucacasonato): remove --unstable when permissions goes stable
itest!(_025_hrtime {
  args: "run --quiet --allow-hrtime --unstable --reload run/025_hrtime.ts",
  output: "run/025_hrtime.ts.out",
});

itest!(_025_reload_js_type_error {
  args: "run --quiet --reload run/025_reload_js_type_error.js",
  output: "run/025_reload_js_type_error.js.out",
});

itest!(_026_redirect_javascript {
  args: "run --quiet --reload run/026_redirect_javascript.js",
  output: "run/026_redirect_javascript.js.out",
  http_server: true,
});

itest!(_027_redirect_typescript {
  args: "run --quiet --reload run/027_redirect_typescript.ts",
  output: "run/027_redirect_typescript.ts.out",
  http_server: true,
});

itest!(_027_redirect_typescript_vendor_dir {
  args:
    "run --quiet --reload --vendor $TESTDATA/run/027_redirect_typescript.ts",
  output: "run/027_redirect_typescript.ts.out",
  http_server: true,
  temp_cwd: true,
});

itest!(_028_args {
  args:
    "run --quiet --reload run/028_args.ts --arg1 val1 --arg2=val2 -- arg3 arg4",
  output: "run/028_args.ts.out",
});

itest!(_033_import_map {
  args:
    "run --quiet --reload --import-map=import_maps/import_map.json import_maps/test.ts",
  output: "run/033_import_map.out",
});

itest!(_033_import_map_in_config_file {
  args: "run --reload --config=import_maps/config.json import_maps/test.ts",
  output: "run/033_import_map_in_config_file.out",
});

itest!(_033_import_map_in_flag_has_precedence {
  args: "run --quiet --reload --import-map=import_maps/import_map_invalid.json --config=import_maps/config.json import_maps/test.ts",
  output: "run/033_import_map_in_flag_has_precedence.out",
  exit_code: 1,
});

itest!(_033_import_map_remote {
  args:
    "run --quiet --reload --import-map=http://127.0.0.1:4545/import_maps/import_map_remote.json --unstable import_maps/test_remote.ts",
  output: "run/033_import_map_remote.out",
  http_server: true,
});

itest!(_033_import_map_vendor_dir_remote {
  args:
    "run --quiet --reload --import-map=http://127.0.0.1:4545/import_maps/import_map_remote.json --vendor --unstable $TESTDATA/import_maps/test_remote.ts",
  output: "run/033_import_map_remote.out",
  http_server: true,
  temp_cwd: true,
});

itest!(_033_import_map_data_uri {
  args:
    "run --quiet --reload --import-map=data:application/json;charset=utf-8;base64,ewogICJpbXBvcnRzIjogewogICAgInRlc3Rfc2VydmVyLyI6ICJodHRwOi8vbG9jYWxob3N0OjQ1NDUvIgogIH0KfQ== run/import_maps/test_data.ts",
  output: "run/import_maps/test_data.ts.out",
  http_server: true,
});

itest!(onload {
  args: "run --quiet --reload run/onload/main.ts",
  output: "run/onload/main.out",
});

itest!(_035_cached_only_flag {
  args: "run --reload --check --cached-only http://127.0.0.1:4545/run/019_media_types.ts",
  output: "run/035_cached_only_flag.out",
  exit_code: 1,
  http_server: true,
});

itest!(_038_checkjs {
  // checking if JS file is run through TS compiler
  args:
    "run --reload --config run/checkjs.tsconfig.json --check run/038_checkjs.js",
  exit_code: 1,
  output: "run/038_checkjs.js.out",
});

itest!(_042_dyn_import_evalcontext {
  args: "run --quiet --allow-read --reload run/042_dyn_import_evalcontext.ts",
  output: "run/042_dyn_import_evalcontext.ts.out",
});

itest!(_044_bad_resource {
  args: "run --quiet --reload --allow-read run/044_bad_resource.ts",
  output: "run/044_bad_resource.ts.out",
  exit_code: 1,
});

// TODO(bartlomieju): remove --unstable once Deno.Command is stabilized
itest!(_045_proxy {
  args: "run -L debug --unstable --allow-net --allow-env --allow-run --allow-read --reload --quiet run/045_proxy_test.ts",
  output: "run/045_proxy_test.ts.out",
  http_server: true,
});

itest!(_046_tsx {
  args: "run --quiet --reload run/046_jsx_test.tsx",
  output: "run/046_jsx_test.tsx.out",
});

itest!(_047_jsx {
  args: "run --quiet --reload run/047_jsx_test.jsx",
  output: "run/047_jsx_test.jsx.out",
});

itest!(_048_media_types_jsx {
  args: "run  --reload run/048_media_types_jsx.ts",
  output: "run/048_media_types_jsx.ts.out",
  http_server: true,
});

itest!(_052_no_remote_flag {
  args:
    "run --reload --check --no-remote http://127.0.0.1:4545/run/019_media_types.ts",
  output: "run/052_no_remote_flag.out",
  exit_code: 1,
  http_server: true,
});

itest!(_056_make_temp_file_write_perm {
  args:
    "run --quiet --allow-read --allow-write=./subdir/ run/056_make_temp_file_write_perm.ts",
  output: "run/056_make_temp_file_write_perm.out",
});

itest!(_058_tasks_microtasks_close {
  args: "run --quiet run/058_tasks_microtasks_close.ts",
  output: "run/058_tasks_microtasks_close.ts.out",
});

itest!(_059_fs_relative_path_perm {
  args: "run run/059_fs_relative_path_perm.ts",
  output: "run/059_fs_relative_path_perm.ts.out",
  exit_code: 1,
});

itest!(_070_location {
  args: "run --location https://foo/bar?baz#bat run/070_location.ts",
  output: "run/070_location.ts.out",
});

itest!(_071_location_unset {
  args: "run run/071_location_unset.ts",
  output: "run/071_location_unset.ts.out",
});

itest!(_072_location_relative_fetch {
  args: "run --location http://127.0.0.1:4545/ --allow-net run/072_location_relative_fetch.ts",
  output: "run/072_location_relative_fetch.ts.out",
  http_server: true,
});

// tests the beforeunload event
itest!(beforeunload_event {
  args: "run run/before_unload.js",
  output: "run/before_unload.js.out",
});

// tests the serialization of webstorage (both localStorage and sessionStorage)
itest!(webstorage_serialization {
  args: "run run/webstorage/serialization.ts",
  output: "run/webstorage/serialization.ts.out",
});

// tests to ensure that when `--location` is set, all code shares the same
// localStorage cache based on the origin of the location URL.
#[test]
fn webstorage_location_shares_origin() {
  let deno_dir = util::new_deno_dir();

  let output = util::deno_cmd_with_deno_dir(&deno_dir)
    .current_dir(util::testdata_path())
    .arg("run")
    .arg("--location")
    .arg("https://example.com/a.ts")
    .arg("run/webstorage/fixture.ts")
    .stdout(Stdio::piped())
    .spawn()
    .unwrap()
    .wait_with_output()
    .unwrap();
  assert!(output.status.success());
  assert_eq!(output.stdout, b"Storage { length: 0 }\n");

  let output = util::deno_cmd_with_deno_dir(&deno_dir)
    .current_dir(util::testdata_path())
    .arg("run")
    .arg("--location")
    .arg("https://example.com/b.ts")
    .arg("run/webstorage/logger.ts")
    .stdout(Stdio::piped())
    .spawn()
    .unwrap()
    .wait_with_output()
    .unwrap();
  assert!(output.status.success());
  assert_eq!(output.stdout, b"Storage { hello: \"deno\", length: 1 }\n");
}

// test to ensure that when a --config file is set, but no --location, that
// storage persists against unique configuration files.
#[test]
fn webstorage_config_file() {
  let context = TestContext::default();

  context
    .new_command()
    .args(
      "run --config run/webstorage/config_a.jsonc run/webstorage/fixture.ts",
    )
    .run()
    .assert_matches_text("Storage { length: 0 }\n");

  context
    .new_command()
    .args("run --config run/webstorage/config_b.jsonc run/webstorage/logger.ts")
    .run()
    .assert_matches_text("Storage { length: 0 }\n");

<<<<<<< HEAD
  let mut deno_cmd = util::deno_cmd_with_deno_dir(&deno_dir);
  let output = deno_cmd
    .current_dir(util::testdata_path())
    .arg("run")
    .arg("--config")
    .arg("run/webstorage/config_a.jsonc")
    .arg("run/webstorage/logger.ts")
    .stdout(Stdio::piped())
    .spawn()
    .unwrap()
    .wait_with_output()
    .unwrap();
  assert!(output.status.success());
  assert_eq!(output.stdout, b"Storage { hello: \"deno\", length: 1 }\n");
=======
  context
    .new_command()
    .args("run --config run/webstorage/config_a.jsonc run/webstorage/logger.ts")
    .run()
    .assert_matches_text("Storage { length: 1, hello: \"deno\" }\n");
>>>>>>> 9a1c6970
}

// tests to ensure `--config` does not effect persisted storage when a
// `--location` is provided.
#[test]
fn webstorage_location_precedes_config() {
  let context = TestContext::default();

  context.new_command()
    .args("run --location https://example.com/a.ts --config run/webstorage/config_a.jsonc run/webstorage/fixture.ts")
    .run()
    .assert_matches_text("Storage { length: 0 }\n");

<<<<<<< HEAD
  let mut deno_cmd = util::deno_cmd_with_deno_dir(&deno_dir);
  let output = deno_cmd
    .current_dir(util::testdata_path())
    .arg("run")
    .arg("--location")
    .arg("https://example.com/b.ts")
    .arg("--config")
    .arg("run/webstorage/config_b.jsonc")
    .arg("run/webstorage/logger.ts")
    .stdout(Stdio::piped())
    .spawn()
    .unwrap()
    .wait_with_output()
    .unwrap();
  assert!(output.status.success());
  assert_eq!(output.stdout, b"Storage { hello: \"deno\", length: 1 }\n");
=======
  context.new_command()
    .args("run --location https://example.com/b.ts --config run/webstorage/config_b.jsonc run/webstorage/logger.ts")
    .run()
    .assert_matches_text("Storage { length: 1, hello: \"deno\" }\n");
>>>>>>> 9a1c6970
}

// test to ensure that when there isn't a configuration or location, that the
// main module is used to determine how to persist storage data.
#[test]
fn webstorage_main_module() {
  let context = TestContext::default();

  context
    .new_command()
    .args("run run/webstorage/fixture.ts")
    .run()
    .assert_matches_text("Storage { length: 0 }\n");

  context
    .new_command()
    .args("run run/webstorage/logger.ts")
    .run()
    .assert_matches_text("Storage { length: 0 }\n");

<<<<<<< HEAD
  let mut deno_cmd = util::deno_cmd_with_deno_dir(&deno_dir);
  let output = deno_cmd
    .current_dir(util::testdata_path())
    .arg("run")
    .arg("run/webstorage/fixture.ts")
    .stdout(Stdio::piped())
    .spawn()
    .unwrap()
    .wait_with_output()
    .unwrap();
  assert!(output.status.success());
  assert_eq!(output.stdout, b"Storage { hello: \"deno\", length: 1 }\n");
=======
  context
    .new_command()
    .args("run run/webstorage/fixture.ts")
    .run()
    .assert_matches_text("Storage { length: 1, hello: \"deno\" }\n");
>>>>>>> 9a1c6970
}

itest!(_075_import_local_query_hash {
  args: "run run/075_import_local_query_hash.ts",
  output: "run/075_import_local_query_hash.ts.out",
});

itest!(_077_fetch_empty {
  args: "run -A run/077_fetch_empty.ts",
  output: "run/077_fetch_empty.ts.out",
  exit_code: 1,
});

itest!(_078_unload_on_exit {
  args: "run run/078_unload_on_exit.ts",
  output: "run/078_unload_on_exit.ts.out",
  exit_code: 1,
});

itest!(_079_location_authentication {
  args:
    "run --location https://foo:bar@baz/qux run/079_location_authentication.ts",
  output: "run/079_location_authentication.ts.out",
});

itest!(_081_location_relative_fetch_redirect {
    args: "run --location http://127.0.0.1:4546/ --allow-net run/081_location_relative_fetch_redirect.ts",
    output: "run/081_location_relative_fetch_redirect.ts.out",
    http_server: true,
  });

itest!(_082_prepare_stack_trace_throw {
  args: "run run/082_prepare_stack_trace_throw.js",
  output: "run/082_prepare_stack_trace_throw.js.out",
  exit_code: 1,
});

#[test]
fn _083_legacy_external_source_map() {
  let _g = util::http_server();
  let deno_dir = TempDir::new();
  let module_url = url::Url::parse(
    "http://localhost:4545/run/083_legacy_external_source_map.ts",
  )
  .unwrap();
  // Write a faulty old external source map.
  let faulty_map_path = deno_dir.path().join("gen/http/localhost_PORT4545/9576bd5febd0587c5c4d88d57cb3ac8ebf2600c529142abe3baa9a751d20c334.js.map");
  faulty_map_path.parent().create_dir_all();
  faulty_map_path.write(r#"{\"version\":3,\"file\":\"\",\"sourceRoot\":\"\",\"sources\":[\"http://localhost:4545/083_legacy_external_source_map.ts\"],\"names\":[],\"mappings\":\";AAAA,MAAM,IAAI,KAAK,CAAC,KAAK,CAAC,CAAC\"}"#);
  let output = Command::new(util::deno_exe_path())
    .env("DENO_DIR", deno_dir.path())
    .current_dir(util::testdata_path())
    .arg("run")
    .arg(module_url.to_string())
    .output()
    .unwrap();
  // Before https://github.com/denoland/deno/issues/6965 was fixed, the faulty
  // old external source map would cause a panic while formatting the error
  // and the exit code would be 101. The external source map should be ignored
  // in favor of the inline one.
  assert_eq!(output.status.code(), Some(1));
  let out = std::str::from_utf8(&output.stdout).unwrap();
  assert_eq!(out, "");
}

itest!(dynamic_import_async_error {
  args: "run --allow-read run/dynamic_import_async_error/main.ts",
  output: "run/dynamic_import_async_error/main.out",
});

itest!(dynamic_import_already_rejected {
  args: "run --allow-read run/dynamic_import_already_rejected/main.ts",
  output: "run/dynamic_import_already_rejected/main.out",
});

itest!(dynamic_import_concurrent_non_statically_analyzable {
  args: "run --allow-read --allow-net --quiet run/dynamic_import_concurrent_non_statically_analyzable/main.ts",
  output: "run/dynamic_import_concurrent_non_statically_analyzable/main.out",
  http_server: true,
});

itest!(no_check_imports_not_used_as_values {
    args: "run --config run/no_check_imports_not_used_as_values/preserve_imports.tsconfig.json --no-check run/no_check_imports_not_used_as_values/main.ts",
    output: "run/no_check_imports_not_used_as_values/main.out",
  });

itest!(_088_dynamic_import_already_evaluating {
  args: "run --allow-read run/088_dynamic_import_already_evaluating.ts",
  output: "run/088_dynamic_import_already_evaluating.ts.out",
});

// TODO(bartlomieju): remove --unstable once Deno.Command is stabilized
itest!(_089_run_allow_list {
  args: "run --unstable --allow-run=curl run/089_run_allow_list.ts",
  output: "run/089_run_allow_list.ts.out",
});

#[test]
fn _090_run_permissions_request() {
  TestContext::default()
    .new_command()
    .args_vec(["run", "--quiet", "run/090_run_permissions_request.ts"])
    .with_pty(|mut console| {
      console.expect(concat!(
        "┌ ⚠️  Deno requests run access to \"ls\".\r\n",
        "├ Requested by `Deno.permissions.request()` API.\r\n",
        "├ Run again with --allow-run to bypass this prompt.\r\n",
        "└ Allow? [y/n/A] (y = yes, allow; n = no, deny; A = allow all run permissions)",
      ));
      console.write_line_raw("y");
      console.expect("Granted run access to \"ls\".");
      console.expect(concat!(
        "┌ ⚠️  Deno requests run access to \"cat\".\r\n",
        "├ Requested by `Deno.permissions.request()` API.\r\n",
        "├ Run again with --allow-run to bypass this prompt.\r\n",
        "└ Allow? [y/n/A] (y = yes, allow; n = no, deny; A = allow all run permissions)",
      ));
      console.write_line_raw("n");
      console.expect("Denied run access to \"cat\".");
      console.expect("granted");
      console.expect("denied");
    });
}

#[test]
fn _090_run_permissions_request_sync() {
  TestContext::default()
    .new_command()
    .args_vec(["run", "--quiet", "run/090_run_permissions_request_sync.ts"])
    .with_pty(|mut console| {
      console.expect(concat!(
        "┌ ⚠️  Deno requests run access to \"ls\".\r\n",
        "├ Requested by `Deno.permissions.request()` API.\r\n",
        "├ Run again with --allow-run to bypass this prompt.\r\n",
        "└ Allow? [y/n/A] (y = yes, allow; n = no, deny; A = allow all run permissions)",
      ));
      console.write_line_raw("y");
      console.expect("Granted run access to \"ls\".");
      console.expect(concat!(
        "┌ ⚠️  Deno requests run access to \"cat\".\r\n",
        "├ Requested by `Deno.permissions.request()` API.\r\n",
        "├ Run again with --allow-run to bypass this prompt.\r\n",
        "└ Allow? [y/n/A] (y = yes, allow; n = no, deny; A = allow all run permissions)",
      ));
      console.write_line_raw("n");
      console.expect("Denied run access to \"cat\".");
      console.expect("granted");
      console.expect("denied");
    });
}

#[test]
fn permissions_prompt_allow_all() {
  TestContext::default()
    .new_command()
    .args_vec(["run", "--quiet", "run/permissions_prompt_allow_all.ts"])
    .with_pty(|mut console| {
      // "run" permissions
      console.expect(concat!(
        "┌ ⚠️  Deno requests run access to \"FOO\".\r\n",
        "├ Requested by `Deno.permissions.request()` API.\r\n",
        "├ Run again with --allow-run to bypass this prompt.\r\n",
        "└ Allow? [y/n/A] (y = yes, allow; n = no, deny; A = allow all run permissions)",
      ));
      console.write_line_raw("A");
      console.expect("✅ Granted all run access.");
      // "read" permissions
      console.expect(concat!(
        "┌ ⚠️  Deno requests read access to \"FOO\".\r\n",
        "├ Requested by `Deno.permissions.request()` API.\r\n",
        "├ Run again with --allow-read to bypass this prompt.\r\n",
        "└ Allow? [y/n/A] (y = yes, allow; n = no, deny; A = allow all read permissions)",
      ));
      console.write_line_raw("A");
      console.expect("✅ Granted all read access.");
      // "write" permissions
      console.expect(concat!(
        "┌ ⚠️  Deno requests write access to \"FOO\".\r\n",
        "├ Requested by `Deno.permissions.request()` API.\r\n",
        "├ Run again with --allow-write to bypass this prompt.\r\n",
        "└ Allow? [y/n/A] (y = yes, allow; n = no, deny; A = allow all write permissions)",
      ));
      console.write_line_raw("A");
      console.expect("✅ Granted all write access.");
      // "net" permissions
      console.expect(concat!(
        "┌ ⚠️  Deno requests net access to \"foo\".\r\n",
        "├ Requested by `Deno.permissions.request()` API.\r\n",
        "├ Run again with --allow-net to bypass this prompt.\r\n",
        "└ Allow? [y/n/A] (y = yes, allow; n = no, deny; A = allow all net permissions)",
      ));
      console.write_line_raw("A\n");
      console.expect("✅ Granted all net access.");
      // "env" permissions
      console.expect(concat!(
        "┌ ⚠️  Deno requests env access to \"FOO\".\r\n",
        "├ Requested by `Deno.permissions.request()` API.\r\n",
        "├ Run again with --allow-env to bypass this prompt.\r\n",
        "└ Allow? [y/n/A] (y = yes, allow; n = no, deny; A = allow all env permissions)",
      ));
      console.write_line_raw("A\n");
      console.expect("✅ Granted all env access.");
      // "sys" permissions
      console.expect(concat!(
        "┌ ⚠️  Deno requests sys access to \"loadavg\".\r\n",
        "├ Requested by `Deno.permissions.request()` API.\r\n",
        "├ Run again with --allow-sys to bypass this prompt.\r\n",
        "└ Allow? [y/n/A] (y = yes, allow; n = no, deny; A = allow all sys permissions)",
      ));
      console.write_line_raw("A\n");
      console.expect("✅ Granted all sys access.");
      // "ffi" permissions
      console.expect(concat!(
        "┌ ⚠️  Deno requests ffi access to \"FOO\".\r\n",
        "├ Requested by `Deno.permissions.request()` API.\r\n",
        "├ Run again with --allow-ffi to bypass this prompt.\r\n",
        "└ Allow? [y/n/A] (y = yes, allow; n = no, deny; A = allow all ffi permissions)",
      ));
      console.write_line_raw("A\n");
      console.expect("✅ Granted all ffi access.")
    },
  );
}

#[test]
fn permissions_prompt_allow_all_2() {
  TestContext::default()
    .new_command()
    .args_vec(["run", "--quiet", "run/permissions_prompt_allow_all_2.ts"])
    .with_pty(|mut console| {
      // "env" permissions
      console.expect(concat!(
        "┌ ⚠️  Deno requests env access to \"FOO\".\r\n",
        "├ Run again with --allow-env to bypass this prompt.\r\n",
        "└ Allow? [y/n/A] (y = yes, allow; n = no, deny; A = allow all env permissions)",
      ));
      console.write_line_raw("A");
      console.expect("✅ Granted all env access.");

      // "sys" permissions
      console.expect(concat!(
        "┌ ⚠️  Deno requests sys access to \"loadavg\".\r\n",
        "├ Requested by `Deno.loadavg()` API.\r\n",
        "├ Run again with --allow-sys to bypass this prompt.\r\n",
        "└ Allow? [y/n/A] (y = yes, allow; n = no, deny; A = allow all sys permissions)",
      ));
      console.write_line_raw("A");
      console.expect("✅ Granted all sys access.");

      // "read" permissions
      console.expect(concat!(
        "┌ ⚠️  Deno requests read access to <CWD>.\r\n",
        "├ Requested by `Deno.cwd()` API.\r\n",
        "├ Run again with --allow-read to bypass this prompt.\r\n",
        "└ Allow? [y/n/A] (y = yes, allow; n = no, deny; A = allow all read permissions)",
      ));
      console.write_line_raw("A");
      console.expect("✅ Granted all read access.");
    });
}

#[test]
fn permissions_prompt_allow_all_lowercase_a() {
  TestContext::default()
    .new_command()
    .args_vec(["run", "--quiet", "run/permissions_prompt_allow_all.ts"])
    .with_pty(|mut console| {
      // "run" permissions
      console.expect(concat!(
        "┌ ⚠️  Deno requests run access to \"FOO\".\r\n",
        "├ Requested by `Deno.permissions.request()` API.\r\n",
        "├ Run again with --allow-run to bypass this prompt.\r\n",
        "└ Allow? [y/n/A] (y = yes, allow; n = no, deny; A = allow all run permissions)",
      ));
      console.write_line_raw("a");
      console.expect("Unrecognized option.");
    });
}

itest!(deny_all_permission_args {
  args: "run --deny-env --deny-read --deny-write --deny-ffi --deny-run --deny-sys --deny-net --deny-hrtime run/deny_all_permission_args.js",
  output: "run/deny_all_permission_args.out",
});

itest!(deny_some_permission_args {
  args: "run --allow-env --deny-env=FOO --allow-read --deny-read=/foo --allow-write --deny-write=/foo --allow-ffi --deny-ffi=/foo --allow-run --deny-run=foo --allow-sys --deny-sys=hostname --allow-net --deny-net=127.0.0.1 --allow-hrtime --deny-hrtime run/deny_some_permission_args.js",
  output: "run/deny_some_permission_args.out",
});

#[test]
fn permissions_cache() {
  TestContext::default()
    .new_command()
    .args_vec(["run", "--quiet", "run/permissions_cache.ts"])
    .with_pty(|mut console| {
      console.expect(concat!(
        "prompt\r\n",
        "┌ ⚠️  Deno requests read access to \"foo\".\r\n",
        "├ Requested by `Deno.permissions.request()` API.\r\n",
        "├ Run again with --allow-read to bypass this prompt.\r\n",
        "└ Allow? [y/n/A] (y = yes, allow; n = no, deny; A = allow all read permissions)",
      ));
      console.write_line_raw("y");
      console.expect("✅ Granted read access to \"foo\".");
      console.expect("granted");
      console.expect("prompt");
    });
}

itest!(env_file {
  args: "run --env=env --allow-env run/env_file.ts",
  output: "run/env_file.out",
});

itest!(env_file_missing {
  args: "run --env=missing --allow-env run/env_file.ts",
  output_str: Some(
    "error: Unable to load 'missing' environment variable file\n"
  ),
  exit_code: 1,
});

itest!(_091_use_define_for_class_fields {
  args: "run --check run/091_use_define_for_class_fields.ts",
  output: "run/091_use_define_for_class_fields.ts.out",
  exit_code: 1,
});

itest!(_092_import_map_unmapped_bare_specifier {
  args: "run --import-map import_maps/import_map.json run/092_import_map_unmapped_bare_specifier.ts",
  output: "run/092_import_map_unmapped_bare_specifier.ts.out",
  exit_code: 1,
});

itest!(js_import_detect {
  args: "run --quiet --reload run/js_import_detect.ts",
  output: "run/js_import_detect.ts.out",
  exit_code: 0,
});

itest!(blob_gc_finalization {
  args: "run run/blob_gc_finalization.js",
  output: "run/blob_gc_finalization.js.out",
  exit_code: 0,
});

itest!(fetch_response_finalization {
  args:
    "run --v8-flags=--expose-gc --allow-net run/fetch_response_finalization.js",
  output: "run/fetch_response_finalization.js.out",
  http_server: true,
  exit_code: 0,
});

itest!(import_type {
  args: "run --reload run/import_type.ts",
  output: "run/import_type.ts.out",
});

itest!(import_type_no_check {
  args: "run --reload --no-check run/import_type.ts",
  output: "run/import_type.ts.out",
});

itest!(private_field_presence {
  args: "run --reload run/private_field_presence.ts",
  output: "run/private_field_presence.ts.out",
});

itest!(private_field_presence_no_check {
  args: "run --reload --no-check run/private_field_presence.ts",
  output: "run/private_field_presence.ts.out",
});

itest!(lock_write_fetch {
  args:
    "run --quiet --allow-read --allow-write --allow-env --allow-run run/lock_write_fetch/main.ts",
  output: "run/lock_write_fetch/main.out",
  http_server: true,
  exit_code: 0,
});

itest!(lock_check_ok {
  args:
    "run --quiet --lock=run/lock_check_ok.json http://127.0.0.1:4545/run/003_relative_import.ts",
  output: "run/003_relative_import.ts.out",
  http_server: true,
});

itest!(lock_check_ok2 {
  args: "run --lock=run/lock_check_ok2.json run/019_media_types.ts",
  output: "run/019_media_types.ts.out",
  http_server: true,
});

itest!(lock_dynamic_imports {
  args: "run --lock=run/lock_dynamic_imports.json --allow-read --allow-net http://127.0.0.1:4545/run/013_dynamic_import.ts",
  output: "run/lock_dynamic_imports.out",
  exit_code: 10,
  http_server: true,
});

itest!(lock_check_err {
  args: "run --lock=run/lock_check_err.json http://127.0.0.1:4545/run/003_relative_import.ts",
  output: "run/lock_check_err.out",
  exit_code: 10,
  http_server: true,
});

itest!(lock_check_err2 {
  args: "run --lock=run/lock_check_err2.json run/019_media_types.ts",
  output: "run/lock_check_err2.out",
  exit_code: 10,
  http_server: true,
});

itest!(config_file_lock_path {
  args: "run --config=run/config_file_lock_path.json run/019_media_types.ts",
  output: "run/config_file_lock_path.out",
  exit_code: 10,
  http_server: true,
});

itest!(lock_flag_overrides_config_file_lock_path {
  args: "run --lock=run/lock_check_ok2.json --config=run/config_file_lock_path.json run/019_media_types.ts",
  output: "run/019_media_types.ts.out",
  http_server: true,
});

itest!(lock_v2_check_ok {
  args:
    "run --quiet --lock=run/lock_v2_check_ok.json http://127.0.0.1:4545/run/003_relative_import.ts",
  output: "run/003_relative_import.ts.out",
  http_server: true,
});

itest!(lock_v2_check_ok2 {
  args: "run --lock=run/lock_v2_check_ok2.json run/019_media_types.ts",
  output: "run/019_media_types.ts.out",
  http_server: true,
});

itest!(lock_v2_dynamic_imports {
  args: "run --lock=run/lock_v2_dynamic_imports.json --allow-read --allow-net http://127.0.0.1:4545/run/013_dynamic_import.ts",
  output: "run/lock_v2_dynamic_imports.out",
  exit_code: 10,
  http_server: true,
});

itest!(lock_v2_check_err {
  args: "run --lock=run/lock_v2_check_err.json http://127.0.0.1:4545/run/003_relative_import.ts",
  output: "run/lock_v2_check_err.out",
  exit_code: 10,
  http_server: true,
});

itest!(lock_v2_check_err2 {
  args: "run --lock=run/lock_v2_check_err2.json run/019_media_types.ts",
  output: "run/lock_v2_check_err2.out",
  exit_code: 10,
  http_server: true,
});

itest!(lock_only_http_and_https {
  args: "run --lock=run/lock_only_http_and_https/deno.lock run/lock_only_http_and_https/main.ts",
  output: "run/lock_only_http_and_https/main.out",
  http_server: true,
});

#[test]
fn lock_no_declaration_files() {
  let context = TestContextBuilder::new()
    .use_temp_cwd()
    .use_http_server()
    .build();
  let output = context
    .new_command()
    .args("cache --lock --lock-write $TESTDATA/lockfile/no_dts/main.ts")
    .run();
  output.assert_matches_file("lockfile/no_dts/main.cache.out");
  let lockfile = context.temp_dir().path().join("deno.lock");
  lockfile.assert_matches_file(
    context
      .testdata_path()
      .join("lockfile/no_dts/deno.lock.out"),
  );
}

#[test]
fn lock_redirects() {
  let context = TestContextBuilder::new()
    .use_temp_cwd()
    .use_http_server()
    .add_npm_env_vars()
    .build();
  let temp_dir = context.temp_dir();
  temp_dir.write("deno.json", "{}"); // cause a lockfile to be created
  temp_dir.write(
    "main.ts",
    "import 'http://localhost:4546/run/001_hello.js';",
  );
  context
    .new_command()
    .args("run main.ts")
    .run()
    .skip_output_check();
  let initial_lockfile_text = r#"{
  "version": "3",
  "redirects": {
    "http://localhost:4546/run/001_hello.js": "http://localhost:4545/run/001_hello.js"
  },
  "remote": {
    "http://localhost:4545/run/001_hello.js": "c479db5ea26965387423ca438bb977d0b4788d5901efcef52f69871e4c1048c5"
  }
}
"#;
  assert_eq!(temp_dir.read_to_string("deno.lock"), initial_lockfile_text);
  context
    .new_command()
    .args("run main.ts")
    .run()
    .assert_matches_text("Hello World\n");
  assert_eq!(temp_dir.read_to_string("deno.lock"), initial_lockfile_text);

  // now try changing where the redirect occurs in the lockfile
  temp_dir.write("deno.lock", r#"{
  "version": "3",
  "redirects": {
    "http://localhost:4546/run/001_hello.js": "http://localhost:4545/echo.ts"
  },
  "remote": {
    "http://localhost:4545/run/001_hello.js": "c479db5ea26965387423ca438bb977d0b4788d5901efcef52f69871e4c1048c5"
  }
}
"#);

  // also, add some npm dependency to ensure it doesn't end up in
  // the redirects as they're currently stored separately
  temp_dir.write(
    "main.ts",
    "import 'http://localhost:4546/run/001_hello.js';\n import 'npm:@denotest/esm-basic';\n",
  );

  // it should use the echo script instead
  context
    .new_command()
    .args("run main.ts Hi there")
    .run()
    .assert_matches_text(
      concat!(
        "Download http://localhost:4545/echo.ts\n",
        "Download http://localhost:4545/npm/registry/@denotest/esm-basic\n",
        "Download http://localhost:4545/npm/registry/@denotest/esm-basic/1.0.0.tgz\n",
        "Hi, there",
    ));
  util::assertions::assert_wildcard_match(
    &temp_dir.read_to_string("deno.lock"),
    r#"{
  "version": "3",
  "packages": {
    "specifiers": {
      "npm:@denotest/esm-basic": "npm:@denotest/esm-basic@1.0.0"
    },
    "npm": {
      "@denotest/esm-basic@1.0.0": {
        "integrity": "sha512-[WILDCARD]",
        "dependencies": {}
      }
    }
  },
  "redirects": {
    "http://localhost:4546/run/001_hello.js": "http://localhost:4545/echo.ts"
  },
  "remote": {
    "http://localhost:4545/echo.ts": "829eb4d67015a695d70b2a33c78b631b29eea1dbac491a6bfcf394af2a2671c2",
    "http://localhost:4545/run/001_hello.js": "c479db5ea26965387423ca438bb977d0b4788d5901efcef52f69871e4c1048c5"
  }
}
"#,
  );
}

itest!(mts_dmts_mjs {
  args: "run subdir/import.mts",
  output: "run/mts_dmts_mjs.out",
});

itest!(mts_dmts_mjs_no_check {
  args: "run --no-check subdir/import.mts",
  output: "run/mts_dmts_mjs.out",
});

itest!(async_error {
  exit_code: 1,
  args: "run --reload run/async_error.ts",
  output: "run/async_error.ts.out",
});

itest!(config {
  args:
    "run --reload --config run/config/tsconfig.json --check run/config/main.ts",
  output: "run/config/main.out",
});

itest!(config_types {
  args:
    "run --reload --quiet --check=all --config run/config_types/tsconfig.json run/config_types/main.ts",
  output: "run/config_types/main.out",
});

itest!(config_types_remote {
  http_server: true,
  args: "run --reload --quiet --check=all --config run/config_types/remote.tsconfig.json run/config_types/main.ts",
  output: "run/config_types/main.out",
});

itest!(empty_typescript {
  args: "run --reload --check run/empty.ts",
  output_str: Some("Check file:[WILDCARD]/run/empty.ts\n"),
});

itest!(error_001 {
  args: "run --reload run/error_001.ts",
  exit_code: 1,
  output: "run/error_001.ts.out",
});

itest!(error_002 {
  args: "run --reload run/error_002.ts",
  exit_code: 1,
  output: "run/error_002.ts.out",
});

itest!(error_003_typescript {
  args: "run --reload --check run/error_003_typescript.ts",
  exit_code: 1,
  output: "run/error_003_typescript.ts.out",
});

// Supposing that we've already attempted to run error_003_typescript.ts
// we want to make sure that JS wasn't emitted. Running again without reload flag
// should result in the same output.
// https://github.com/denoland/deno/issues/2436
itest!(error_003_typescript2 {
  args: "run --check run/error_003_typescript.ts",
  exit_code: 1,
  output: "run/error_003_typescript.ts.out",
});

itest!(error_004_missing_module {
  args: "run --reload run/error_004_missing_module.ts",
  exit_code: 1,
  output: "run/error_004_missing_module.ts.out",
});

itest!(error_005_missing_dynamic_import {
  args:
    "run --reload --allow-read --quiet run/error_005_missing_dynamic_import.ts",
  exit_code: 1,
  output: "run/error_005_missing_dynamic_import.ts.out",
});

itest!(error_006_import_ext_failure {
  args: "run --reload run/error_006_import_ext_failure.ts",
  exit_code: 1,
  output: "run/error_006_import_ext_failure.ts.out",
});

itest!(error_007_any {
  args: "run --reload run/error_007_any.ts",
  exit_code: 1,
  output: "run/error_007_any.ts.out",
});

itest!(error_008_checkjs {
  args: "run --reload run/error_008_checkjs.js",
  exit_code: 1,
  output: "run/error_008_checkjs.js.out",
});

itest!(error_009_extensions_error {
  args: "run run/error_009_extensions_error.js",
  output: "run/error_009_extensions_error.js.out",
  exit_code: 1,
});

itest!(error_011_bad_module_specifier {
  args: "run --reload run/error_011_bad_module_specifier.ts",
  exit_code: 1,
  output: "run/error_011_bad_module_specifier.ts.out",
});

itest!(error_012_bad_dynamic_import_specifier {
  args: "run --reload --check run/error_012_bad_dynamic_import_specifier.ts",
  exit_code: 1,
  output: "run/error_012_bad_dynamic_import_specifier.ts.out",
});

itest!(error_013_missing_script {
  args: "run --reload missing_file_name",
  exit_code: 1,
  output: "run/error_013_missing_script.out",
});

itest!(error_014_catch_dynamic_import_error {
  args:
    "run  --reload --allow-read run/error_014_catch_dynamic_import_error.js",
  output: "run/error_014_catch_dynamic_import_error.js.out",
});

itest!(error_015_dynamic_import_permissions {
  args: "run --reload --quiet run/error_015_dynamic_import_permissions.js",
  output: "run/error_015_dynamic_import_permissions.out",
  exit_code: 1,
  http_server: true,
});

// We have an allow-net flag but not allow-read, it should still result in error.
itest!(error_016_dynamic_import_permissions2 {
  args: "run --reload --allow-net run/error_016_dynamic_import_permissions2.js",
  output: "run/error_016_dynamic_import_permissions2.out",
  exit_code: 1,
  http_server: true,
});

itest!(error_017_hide_long_source_ts {
  args: "run --reload --check run/error_017_hide_long_source_ts.ts",
  output: "run/error_017_hide_long_source_ts.ts.out",
  exit_code: 1,
});

itest!(error_018_hide_long_source_js {
  args: "run run/error_018_hide_long_source_js.js",
  output: "run/error_018_hide_long_source_js.js.out",
  exit_code: 1,
});

itest!(error_019_stack_function {
  args: "run run/error_019_stack_function.ts",
  output: "run/error_019_stack_function.ts.out",
  exit_code: 1,
});

itest!(error_020_stack_constructor {
  args: "run run/error_020_stack_constructor.ts",
  output: "run/error_020_stack_constructor.ts.out",
  exit_code: 1,
});

itest!(error_021_stack_method {
  args: "run run/error_021_stack_method.ts",
  output: "run/error_021_stack_method.ts.out",
  exit_code: 1,
});

itest!(error_022_stack_custom_error {
  args: "run run/error_022_stack_custom_error.ts",
  output: "run/error_022_stack_custom_error.ts.out",
  exit_code: 1,
});

itest!(error_023_stack_async {
  args: "run run/error_023_stack_async.ts",
  output: "run/error_023_stack_async.ts.out",
  exit_code: 1,
});

itest!(error_024_stack_promise_all {
  args: "run run/error_024_stack_promise_all.ts",
  output: "run/error_024_stack_promise_all.ts.out",
  exit_code: 1,
});

itest!(error_025_tab_indent {
  args: "run run/error_025_tab_indent",
  output: "run/error_025_tab_indent.out",
  exit_code: 1,
});

itest!(error_026_remote_import_error {
  args: "run run/error_026_remote_import_error.ts",
  output: "run/error_026_remote_import_error.ts.out",
  exit_code: 1,
  http_server: true,
});

itest!(error_for_await {
  args: "run --reload --check run/error_for_await.ts",
  output: "run/error_for_await.ts.out",
  exit_code: 1,
});

itest!(error_missing_module_named_import {
  args: "run --reload run/error_missing_module_named_import.ts",
  output: "run/error_missing_module_named_import.ts.out",
  exit_code: 1,
});

itest!(error_no_check {
  args: "run --reload --no-check run/error_no_check.ts",
  output: "run/error_no_check.ts.out",
  exit_code: 1,
});

itest!(error_syntax {
  args: "run --reload run/error_syntax.js",
  exit_code: 1,
  output: "run/error_syntax.js.out",
});

itest!(error_syntax_empty_trailing_line {
  args: "run --reload run/error_syntax_empty_trailing_line.mjs",
  exit_code: 1,
  output: "run/error_syntax_empty_trailing_line.mjs.out",
});

itest!(error_type_definitions {
  args: "run --reload --check run/error_type_definitions.ts",
  exit_code: 1,
  output: "run/error_type_definitions.ts.out",
});

itest!(error_local_static_import_from_remote_ts {
    args: "run --reload http://localhost:4545/run/error_local_static_import_from_remote.ts",
    exit_code: 1,
    http_server: true,
    output: "run/error_local_static_import_from_remote.ts.out",
  });

itest!(error_local_static_import_from_remote_js {
    args: "run --reload http://localhost:4545/run/error_local_static_import_from_remote.js",
    exit_code: 1,
    http_server: true,
    output: "run/error_local_static_import_from_remote.js.out",
  });

itest!(exit_error42 {
  exit_code: 42,
  args: "run --quiet --reload run/exit_error42.ts",
  output: "run/exit_error42.ts.out",
});

itest!(set_exit_code_0 {
  args: "run --no-check --unstable run/set_exit_code_0.ts",
  output_str: Some(""),
  exit_code: 0,
});

itest!(set_exit_code_1 {
  args: "run --no-check --unstable run/set_exit_code_1.ts",
  output_str: Some(""),
  exit_code: 42,
});

itest!(set_exit_code_2 {
  args: "run --no-check --unstable run/set_exit_code_2.ts",
  output_str: Some(""),
  exit_code: 42,
});

itest!(op_exit_op_set_exit_code_in_worker {
  args: "run --no-check --unstable --allow-read run/op_exit_op_set_exit_code_in_worker.ts",
  exit_code: 21,
  output_str: Some(""),
});

itest!(deno_exit_tampering {
  args: "run --no-check --unstable run/deno_exit_tampering.ts",
  output_str: Some(""),
  exit_code: 42,
});

itest!(heapstats {
  args: "run --quiet --unstable --v8-flags=--expose-gc run/heapstats.js",
  output: "run/heapstats.js.out",
});

itest!(finalization_registry {
  args:
    "run --quiet --unstable --v8-flags=--expose-gc run/finalization_registry.js",
  output: "run/finalization_registry.js.out",
});

itest!(https_import {
  args: "run --quiet --reload --cert tls/RootCA.pem run/https_import.ts",
  output: "run/https_import.ts.out",
  http_server: true,
});

itest!(if_main {
  args: "run --quiet --reload run/if_main.ts",
  output: "run/if_main.ts.out",
});

itest!(import_meta {
  args: "run --quiet --reload --import-map=run/import_meta/importmap.json run/import_meta/main.ts",
  output: "run/import_meta/main.out",
});

itest!(main_module {
  args: "run --quiet --allow-read --reload run/main_module/main.ts",
  output: "run/main_module/main.out",
});

itest!(no_check {
  args: "run --quiet --reload --no-check run/006_url_imports.ts",
  output: "run/006_url_imports.ts.out",
  http_server: true,
});

itest!(no_check_decorators {
  args: "run --quiet --reload --no-check run/no_check_decorators.ts",
  output: "run/no_check_decorators.ts.out",
});

itest!(check_remote {
  args: "run --quiet --reload --check=all run/no_check_remote.ts",
  output: "run/no_check_remote.ts.disabled.out",
  exit_code: 1,
  http_server: true,
});

itest!(no_check_remote {
  args: "run --quiet --reload --no-check=remote run/no_check_remote.ts",
  output: "run/no_check_remote.ts.enabled.out",
  http_server: true,
});

itest!(runtime_decorators {
  args: "run --quiet --reload --no-check run/runtime_decorators.ts",
  output: "run/runtime_decorators.ts.out",
});

itest!(seed_random {
  args: "run --seed=100 run/seed_random.js",
  output: "run/seed_random.js.out",
});

itest!(type_definitions {
  args: "run --reload run/type_definitions.ts",
  output: "run/type_definitions.ts.out",
});

itest!(type_definitions_for_export {
  args: "run --reload --check run/type_definitions_for_export.ts",
  output: "run/type_definitions_for_export.ts.out",
  exit_code: 1,
});

itest!(type_directives_01 {
  args: "run --reload --check=all -L debug run/type_directives_01.ts",
  output: "run/type_directives_01.ts.out",
  http_server: true,
});

itest!(type_directives_02 {
  args: "run --reload --check=all -L debug run/type_directives_02.ts",
  output: "run/type_directives_02.ts.out",
});

#[test]
fn type_directives_js_main() {
  let context = TestContext::default();
  let output = context
    .new_command()
    .args("run --reload -L debug --check run/type_directives_js_main.js")
    .run();
  output.assert_matches_text("[WILDCARD] - FileFetcher::fetch() - specifier: file:///[WILDCARD]/subdir/type_reference.d.ts[WILDCARD]");
  let output = context
    .new_command()
    .args("run --reload -L debug run/type_directives_js_main.js")
    .run();
  assert_not_contains!(output.combined_output(), "type_reference.d.ts");
}

itest!(type_directives_redirect {
  args: "run --reload --check run/type_directives_redirect.ts",
  output: "run/type_directives_redirect.ts.out",
  http_server: true,
});

itest!(type_headers_deno_types {
  args: "run --reload --check run/type_headers_deno_types.ts",
  output: "run/type_headers_deno_types.ts.out",
  http_server: true,
});

itest!(ts_type_imports {
  args: "run --reload --check run/ts_type_imports.ts",
  output: "run/ts_type_imports.ts.out",
  exit_code: 1,
});

itest!(ts_decorators {
  args: "run --reload --check run/ts_decorators.ts",
  output: "run/ts_decorators.ts.out",
});

itest!(ts_type_only_import {
  args: "run --reload --check run/ts_type_only_import.ts",
  output: "run/ts_type_only_import.ts.out",
});

itest!(swc_syntax_error {
  args: "run --reload --check run/swc_syntax_error.ts",
  output: "run/swc_syntax_error.ts.out",
  exit_code: 1,
});

itest!(unbuffered_stderr {
  args: "run --reload run/unbuffered_stderr.ts",
  output: "run/unbuffered_stderr.ts.out",
});

itest!(unbuffered_stdout {
  args: "run --quiet --reload run/unbuffered_stdout.ts",
  output: "run/unbuffered_stdout.ts.out",
});

itest!(v8_flags_run {
  args: "run --v8-flags=--expose-gc run/v8_flags.js",
  output: "run/v8_flags.js.out",
});

itest!(v8_flags_env_run {
  envs: vec![("DENO_V8_FLAGS".to_string(), "--expose-gc".to_string())],
  args: "run run/v8_flags.js",
  output: "run/v8_flags.js.out",
});

itest!(v8_flags_unrecognized {
  args: "repl --v8-flags=--foo,bar,--trace-gc,-baz",
  output: "run/v8_flags_unrecognized.out",
  exit_code: 1,
});

itest!(v8_help {
  args: "repl --v8-flags=--help",
  output: "run/v8_help.out",
});

itest!(unsupported_dynamic_import_scheme {
  args: "eval import('xxx:')",
  output: "run/unsupported_dynamic_import_scheme.out",
  exit_code: 1,
});

itest!(wasm {
  args: "run --quiet run/wasm.ts",
  output: "run/wasm.ts.out",
});

itest!(wasm_shared {
  args: "run --quiet run/wasm_shared.ts",
  output: "run/wasm_shared.out",
});

itest!(wasm_async {
  args: "run run/wasm_async.js",
  output: "run/wasm_async.out",
});

itest!(wasm_unreachable {
  args: "run --allow-read run/wasm_unreachable.js",
  output: "run/wasm_unreachable.out",
  exit_code: 1,
});

itest!(wasm_url {
  args: "run --quiet --allow-net=localhost:4545 run/wasm_url.js",
  output: "run/wasm_url.out",
  exit_code: 1,
  http_server: true,
});

itest!(weakref {
  args: "run --quiet --reload run/weakref.ts",
  output: "run/weakref.ts.out",
});

itest!(top_level_await_order {
  args: "run --allow-read run/top_level_await/order.js",
  output: "run/top_level_await/order.out",
});

itest!(top_level_await_loop {
  args: "run --allow-read run/top_level_await/loop.js",
  output: "run/top_level_await/loop.out",
});

itest!(top_level_await_circular {
  args: "run --allow-read run/top_level_await/circular.js",
  output: "run/top_level_await/circular.out",
  exit_code: 1,
});

// Regression test for https://github.com/denoland/deno/issues/11238.
itest!(top_level_await_nested {
  args: "run --allow-read run/top_level_await/nested/main.js",
  output: "run/top_level_await/nested.out",
});

itest!(top_level_await_unresolved {
  args: "run run/top_level_await/unresolved.js",
  output: "run/top_level_await/unresolved.out",
  exit_code: 1,
});

itest!(top_level_await {
  args: "run --allow-read run/top_level_await/top_level_await.js",
  output: "run/top_level_await/top_level_await.out",
});

itest!(top_level_await_ts {
  args: "run --quiet --allow-read run/top_level_await/top_level_await.ts",
  output: "run/top_level_await/top_level_await.out",
});

itest!(top_level_for_await {
  args: "run --quiet run/top_level_await/top_level_for_await.js",
  output: "run/top_level_await/top_level_for_await.out",
});

itest!(top_level_for_await_ts {
  args: "run --quiet run/top_level_await/top_level_for_await.ts",
  output: "run/top_level_await/top_level_for_await.out",
});

itest!(unstable_disabled {
  args: "run --reload --check run/unstable.ts",
  exit_code: 1,
  output: "run/unstable_disabled.out",
});

itest!(unstable_enabled {
  args: "run --quiet --reload --unstable run/unstable.ts",
  output: "run/unstable_enabled.out",
});

itest!(unstable_disabled_js {
  args: "run --reload run/unstable.js",
  output: "run/unstable_disabled_js.out",
});

itest!(unstable_enabled_js {
  args: "run --quiet --reload --unstable run/unstable.ts",
  output: "run/unstable_enabled_js.out",
});

itest!(unstable_worker {
  args: "run --reload --unstable --quiet --allow-read run/unstable_worker.ts",
  output: "run/unstable_worker.ts.out",
});

itest!(import_compression {
  args: "run --quiet --reload --allow-net run/import_compression/main.ts",
  output: "run/import_compression/main.out",
  http_server: true,
});

itest!(disallow_http_from_https_js {
  args: "run --quiet --reload --cert tls/RootCA.pem https://localhost:5545/run/disallow_http_from_https.js",
  output: "run/disallow_http_from_https_js.out",
  http_server: true,
  exit_code: 1,
});

itest!(disallow_http_from_https_ts {
  args: "run --quiet --reload --cert tls/RootCA.pem https://localhost:5545/run/disallow_http_from_https.ts",
  output: "run/disallow_http_from_https_ts.out",
  http_server: true,
  exit_code: 1,
});

itest!(dynamic_import_conditional {
  args: "run --quiet --reload run/dynamic_import_conditional.js",
  output: "run/dynamic_import_conditional.js.out",
});

itest!(tsx_imports {
  args: "run --reload --check run/tsx_imports/tsx_imports.ts",
  output: "run/tsx_imports/tsx_imports.ts.out",
});

itest!(fix_dynamic_import_errors {
  args: "run --reload run/fix_dynamic_import_errors.js",
  output: "run/fix_dynamic_import_errors.js.out",
});

itest!(fix_emittable_skipped {
  args: "run --reload run/fix_emittable_skipped.js",
  output: "run/fix_emittable_skipped.ts.out",
});

itest!(fix_js_import_js {
  args: "run --quiet --reload run/fix_js_import_js.ts",
  output: "run/fix_js_import_js.ts.out",
});

itest!(fix_js_imports {
  args: "run --quiet --reload run/fix_js_imports.ts",
  output: "run/fix_js_imports.ts.out",
});

itest!(fix_tsc_file_exists {
  args: "run --quiet --reload tsc/test.js",
  output: "run/fix_tsc_file_exists.out",
});

itest!(fix_worker_dispatchevent {
  args: "run --quiet --reload run/fix_worker_dispatchevent.ts",
  output: "run/fix_worker_dispatchevent.ts.out",
});

itest!(es_private_fields {
  args: "run --quiet --reload run/es_private_fields.js",
  output: "run/es_private_fields.js.out",
});

itest!(cjs_imports {
  args: "run --quiet --reload run/cjs_imports/main.ts",
  output: "run/cjs_imports/main.out",
});

itest!(ts_import_from_js {
  args: "run --quiet --reload run/ts_import_from_js/main.js",
  output: "run/ts_import_from_js/main.out",
  http_server: true,
});

itest!(jsx_import_from_ts {
  args: "run --quiet --reload run/jsx_import_from_ts.ts",
  output: "run/jsx_import_from_ts.ts.out",
});

itest!(jsx_import_source_pragma {
  args: "run --reload run/jsx_import_source_pragma.tsx",
  output: "run/jsx_import_source.out",
  http_server: true,
});

itest!(jsx_import_source_pragma_with_config {
  args:
    "run --reload --config jsx/deno-jsx.jsonc --no-lock run/jsx_import_source_pragma.tsx",
  output: "run/jsx_import_source.out",
  http_server: true,
});

itest!(jsx_import_source_pragma_with_dev_config {
  args:
    "run --reload --config jsx/deno-jsxdev.jsonc --no-lock run/jsx_import_source_pragma.tsx",
  output: "run/jsx_import_source_dev.out",
  http_server: true,
});

itest!(jsx_import_source_no_pragma {
  args:
    "run --reload --config jsx/deno-jsx.jsonc --no-lock run/jsx_import_source_no_pragma.tsx",
  output: "run/jsx_import_source.out",
  http_server: true,
});

itest!(jsx_import_source_no_pragma_dev {
  args: "run --reload --config jsx/deno-jsxdev.jsonc --no-lock run/jsx_import_source_no_pragma.tsx",
  output: "run/jsx_import_source_dev.out",
  http_server: true,
});

itest!(jsx_import_source_pragma_import_map {
  args: "run --reload --import-map jsx/import-map.json run/jsx_import_source_pragma_import_map.tsx",
  output: "run/jsx_import_source_import_map.out",
  http_server: true,
});

itest!(jsx_import_source_pragma_import_map_dev {
  args: "run --reload --import-map jsx/import-map.json --config jsx/deno-jsxdev-import-map.jsonc run/jsx_import_source_pragma_import_map.tsx",
  output: "run/jsx_import_source_import_map_dev.out",
  http_server: true,
});

itest!(jsx_import_source_precompile_import_map {
  args: "run --reload --check --import-map jsx/import-map.json --no-lock --config jsx/deno-jsx-precompile.jsonc run/jsx_precompile/no_pragma.tsx",
  output: "run/jsx_precompile/no_pragma.out",
  http_server: true,
});

itest!(jsx_import_source_import_map {
  args: "run --reload --import-map jsx/import-map.json --no-lock --config jsx/deno-jsx-import-map.jsonc run/jsx_import_source_no_pragma.tsx",
  output: "run/jsx_import_source_import_map.out",
  http_server: true,
});

itest!(jsx_import_source_import_map_dev {
  args: "run --reload --import-map jsx/import-map.json --no-lock --config jsx/deno-jsxdev-import-map.jsonc run/jsx_import_source_no_pragma.tsx",
  output: "run/jsx_import_source_import_map_dev.out",
  http_server: true,
});

itest!(jsx_import_source_import_map_scoped {
  args: "run --reload --import-map jsx/import-map-scoped.json --no-lock --config jsx/deno-jsx-import-map.jsonc subdir/jsx_import_source_no_pragma.tsx",
  output: "run/jsx_import_source_import_map.out",
  http_server: true,
});

itest!(jsx_import_source_import_map_scoped_dev {
  args: "run --reload --import-map jsx/import-map-scoped.json --no-lock --config jsx/deno-jsxdev-import-map.jsonc subdir/jsx_import_source_no_pragma.tsx",
  output: "run/jsx_import_source_import_map_dev.out",
  http_server: true,
});

itest!(jsx_import_source_pragma_no_check {
  args: "run --reload --no-check run/jsx_import_source_pragma.tsx",
  output: "run/jsx_import_source.out",
  http_server: true,
});

itest!(jsx_import_source_pragma_with_config_no_check {
  args: "run --reload --config jsx/deno-jsx.jsonc --no-lock --no-check run/jsx_import_source_pragma.tsx",
  output: "run/jsx_import_source.out",
  http_server: true,
});

itest!(jsx_import_source_pragma_with_config_vendor_dir {
  args: "run --reload --config jsx/deno-jsx.jsonc --no-lock --vendor $TESTDATA/run/jsx_import_source_pragma.tsx",
  output: "run/jsx_import_source.out",
  http_server: true,
  temp_cwd: true,
  copy_temp_dir: Some("jsx/"),
});

itest!(jsx_import_source_no_pragma_no_check {
  args:
    "run --reload --config jsx/deno-jsx.jsonc --no-lock --no-check run/jsx_import_source_no_pragma.tsx",
  output: "run/jsx_import_source.out",
  http_server: true,
});

itest!(jsx_import_source_pragma_import_map_no_check {
  args: "run --reload --import-map jsx/import-map.json --no-check run/jsx_import_source_pragma_import_map.tsx",
  output: "run/jsx_import_source_import_map.out",
  http_server: true,
});

itest!(jsx_import_source_import_map_no_check {
  args: "run --reload --import-map jsx/import-map.json --no-lock --config jsx/deno-jsx-import-map.jsonc --no-check run/jsx_import_source_no_pragma.tsx",
  output: "run/jsx_import_source_import_map.out",
  http_server: true,
});

itest!(jsx_import_source_error {
  args: "run --config jsx/deno-jsx-error.jsonc --check run/jsx_import_source_no_pragma.tsx",
  output: "run/jsx_import_source_error.out",
  exit_code: 1,
});

itest!(single_compile_with_reload {
  args: "run --reload --allow-read run/single_compile_with_reload.ts",
  output: "run/single_compile_with_reload.ts.out",
});

itest!(proto_exploit {
  args: "run run/proto_exploit.js",
  output: "run/proto_exploit.js.out",
});

itest!(reference_types {
  args: "run --reload --quiet run/reference_types.ts",
  output: "run/reference_types.ts.out",
});

itest!(references_types_remote {
  http_server: true,
  args: "run --reload --quiet run/reference_types_remote.ts",
  output: "run/reference_types_remote.ts.out",
});

itest!(reference_types_error {
  args:
    "run --config run/checkjs.tsconfig.json --check run/reference_types_error.js",
  output: "run/reference_types_error.js.out",
  exit_code: 1,
});

itest!(reference_types_error_vendor_dir {
  args:
    "run --config run/checkjs.tsconfig.json --check --vendor $TESTDATA/run/reference_types_error.js",
  output: "run/reference_types_error.js.out",
  exit_code: 1,
});

itest!(reference_types_error_no_check {
  args: "run --no-check run/reference_types_error.js",
  output_str: Some(""),
});

itest!(import_data_url_error_stack {
  args: "run --quiet --reload run/import_data_url_error_stack.ts",
  output: "run/import_data_url_error_stack.ts.out",
  exit_code: 1,
});

itest!(import_data_url_import_relative {
  args: "run --quiet --reload run/import_data_url_import_relative.ts",
  output: "run/import_data_url_import_relative.ts.out",
  exit_code: 1,
});

itest!(import_data_url_import_map {
    args: "run --quiet --reload --import-map import_maps/import_map.json run/import_data_url.ts",
    output: "run/import_data_url.ts.out",
  });

itest!(import_data_url_imports {
  args: "run --quiet --reload run/import_data_url_imports.ts",
  output: "run/import_data_url_imports.ts.out",
  http_server: true,
});

itest!(import_data_url_jsx {
  args: "run --quiet --reload run/import_data_url_jsx.ts",
  output: "run/import_data_url_jsx.ts.out",
});

itest!(import_data_url {
  args: "run --quiet --reload run/import_data_url.ts",
  output: "run/import_data_url.ts.out",
});

itest!(import_dynamic_data_url {
  args: "run --quiet --reload run/import_dynamic_data_url.ts",
  output: "run/import_dynamic_data_url.ts.out",
});

itest!(import_blob_url_error_stack {
  args: "run --quiet --reload run/import_blob_url_error_stack.ts",
  output: "run/import_blob_url_error_stack.ts.out",
  exit_code: 1,
});

itest!(import_blob_url_import_relative {
  args: "run --quiet --reload run/import_blob_url_import_relative.ts",
  output: "run/import_blob_url_import_relative.ts.out",
  exit_code: 1,
});

itest!(import_blob_url_imports {
  args:
    "run --quiet --reload --allow-net=localhost:4545 run/import_blob_url_imports.ts",
  output: "run/import_blob_url_imports.ts.out",
  http_server: true,
});

itest!(import_blob_url_jsx {
  args: "run --quiet --reload run/import_blob_url_jsx.ts",
  output: "run/import_blob_url_jsx.ts.out",
});

itest!(import_blob_url {
  args: "run --quiet --reload run/import_blob_url.ts",
  output: "run/import_blob_url.ts.out",
});

itest!(import_file_with_colon {
  args: "run --quiet --reload run/import_file_with_colon.ts",
  output: "run/import_file_with_colon.ts.out",
  http_server: true,
});

itest!(import_extensionless {
  args: "run --quiet --reload run/import_extensionless.ts",
  output: "run/import_extensionless.ts.out",
  http_server: true,
});

itest!(classic_workers_event_loop {
  args:
    "run --enable-testing-features-do-not-use run/classic_workers_event_loop.js",
  output: "run/classic_workers_event_loop.js.out",
});

// FIXME(bartlomieju): disabled, because this test is very flaky on CI
// itest!(local_sources_not_cached_in_memory {
//   args: "run --allow-read --allow-write run/no_mem_cache.js",
//   output: "run/no_mem_cache.js.out",
// });

// This test checks that inline source map data is used. It uses a hand crafted
// source map that maps to a file that exists, but is not loaded into the module
// graph (inline_js_source_map_2.ts) (because there are no direct dependencies).
// Source line is not remapped because no inline source contents are included in
// the sourcemap and the file is not present in the dependency graph.
itest!(inline_js_source_map_2 {
  args: "run --quiet run/inline_js_source_map_2.js",
  output: "run/inline_js_source_map_2.js.out",
  exit_code: 1,
});

// This test checks that inline source map data is used. It uses a hand crafted
// source map that maps to a file that exists, but is not loaded into the module
// graph (inline_js_source_map_2.ts) (because there are no direct dependencies).
// Source line remapped using th inline source contents that are included in the
// inline source map.
itest!(inline_js_source_map_2_with_inline_contents {
  args: "run --quiet run/inline_js_source_map_2_with_inline_contents.js",
  output: "run/inline_js_source_map_2_with_inline_contents.js.out",
  exit_code: 1,
});

// This test checks that inline source map data is used. It uses a hand crafted
// source map that maps to a file that exists, and is loaded into the module
// graph because of a direct import statement (inline_js_source_map.ts). The
// source map was generated from an earlier version of this file, where the throw
// was not commented out. The source line is remapped using source contents that
// from the module graph.
itest!(inline_js_source_map_with_contents_from_graph {
  args: "run --quiet run/inline_js_source_map_with_contents_from_graph.js",
  output: "run/inline_js_source_map_with_contents_from_graph.js.out",
  exit_code: 1,
  http_server: true,
});

// This test ensures that a descriptive error is shown when we're unable to load
// the import map. Even though this tests only the `run` subcommand, we can be sure
// that the error message is similar for other subcommands as they all use
// `program_state.maybe_import_map` to access the import map underneath.
itest!(error_import_map_unable_to_load {
  args: "run --import-map=import_maps/does_not_exist.json import_maps/test.ts",
  output: "run/error_import_map_unable_to_load.out",
  exit_code: 1,
});

// Test that setting `self` in the main thread to some other value doesn't break
// the world.
itest!(replace_self {
  args: "run run/replace_self.js",
  output: "run/replace_self.js.out",
});

itest!(worker_event_handler_test {
  args: "run --quiet --reload --allow-read run/worker_event_handler_test.js",
  output: "run/worker_event_handler_test.js.out",
});

itest!(worker_close_race {
  args: "run --quiet --reload --allow-read run/worker_close_race.js",
  output: "run/worker_close_race.js.out",
});

itest!(worker_drop_handle_race {
  args: "run --quiet --reload --allow-read run/worker_drop_handle_race.js",
  output: "run/worker_drop_handle_race.js.out",
  exit_code: 1,
});

itest!(worker_drop_handle_race_terminate {
  args: "run --unstable run/worker_drop_handle_race_terminate.js",
  output: "run/worker_drop_handle_race_terminate.js.out",
});

itest!(worker_close_nested {
  args: "run --quiet --reload --allow-read run/worker_close_nested.js",
  output: "run/worker_close_nested.js.out",
});

itest!(worker_message_before_close {
  args: "run --quiet --reload --allow-read run/worker_message_before_close.js",
  output: "run/worker_message_before_close.js.out",
});

itest!(worker_close_in_wasm_reactions {
  args:
    "run --quiet --reload --allow-read run/worker_close_in_wasm_reactions.js",
  output: "run/worker_close_in_wasm_reactions.js.out",
});

itest!(shebang_tsc {
  args: "run --quiet --check run/shebang.ts",
  output: "run/shebang.ts.out",
});

itest!(shebang_swc {
  args: "run --quiet run/shebang.ts",
  output: "run/shebang.ts.out",
});

itest!(shebang_with_json_imports_tsc {
  args: "run --quiet import_attributes/json_with_shebang.ts",
  output: "import_attributes/json_with_shebang.ts.out",
  exit_code: 1,
});

itest!(shebang_with_json_imports_swc {
  args: "run --quiet --no-check import_attributes/json_with_shebang.ts",
  output: "import_attributes/json_with_shebang.ts.out",
  exit_code: 1,
});

#[test]
fn no_validate_asm() {
  let output = util::deno_cmd()
    .current_dir(util::testdata_path())
    .arg("run")
    .arg("run/no_validate_asm.js")
    .piped_output()
    .spawn()
    .unwrap()
    .wait_with_output()
    .unwrap();
  assert!(output.status.success());
  assert!(output.stderr.is_empty());
  assert!(output.stdout.is_empty());
}

#[test]
fn exec_path() {
  let output = util::deno_cmd()
    .current_dir(util::testdata_path())
    .arg("run")
    .arg("--allow-read")
    .arg("run/exec_path.ts")
    .stdout(Stdio::piped())
    .spawn()
    .unwrap()
    .wait_with_output()
    .unwrap();
  assert!(output.status.success());
  let stdout_str = std::str::from_utf8(&output.stdout).unwrap().trim();
  let actual = PathRef::new(std::path::Path::new(stdout_str)).canonicalize();
  let expected = util::deno_exe_path().canonicalize();
  assert_eq!(expected, actual);
}

#[test]
fn run_from_stdin_defaults_to_ts() {
  let source_code = r#"
interface Lollipop {
  _: number;
}
console.log("executing typescript");
"#;

  let mut p = util::deno_cmd()
    .arg("run")
    .arg("--check")
    .arg("-")
    .stdin(std::process::Stdio::piped())
    .stdout_piped()
    .spawn()
    .unwrap();
  let stdin = p.stdin.as_mut().unwrap();
  stdin.write_all(source_code.as_bytes()).unwrap();
  let result = p.wait_with_output().unwrap();
  assert!(result.status.success());
  let stdout_str = std::str::from_utf8(&result.stdout).unwrap().trim();
  assert_eq!(stdout_str, "executing typescript");
}

#[test]
fn run_from_stdin_ext() {
  let source_code = r#"
let i = 123;
i = "hello"
console.log("executing javascript");
"#;

  let mut p = util::deno_cmd()
    .arg("run")
    .args(["--ext", "js"])
    .arg("--check")
    .arg("-")
    .stdin(std::process::Stdio::piped())
    .stdout_piped()
    .spawn()
    .unwrap();
  let stdin = p.stdin.as_mut().unwrap();
  stdin.write_all(source_code.as_bytes()).unwrap();
  let result = p.wait_with_output().unwrap();
  assert!(result.status.success());
  let stdout_str = std::str::from_utf8(&result.stdout).unwrap().trim();
  assert_eq!(stdout_str, "executing javascript");
}

#[cfg(windows)]
// Clippy suggests to remove the `NoStd` prefix from all variants. I disagree.
#[allow(clippy::enum_variant_names)]
enum WinProcConstraints {
  NoStdIn,
  NoStdOut,
  NoStdErr,
}

#[cfg(windows)]
fn run_deno_script_constrained(
  script_path: test_util::PathRef,
  constraints: WinProcConstraints,
) -> Result<(), i64> {
  let file_path = "assets/DenoWinRunner.ps1";
  let constraints = match constraints {
    WinProcConstraints::NoStdIn => "1",
    WinProcConstraints::NoStdOut => "2",
    WinProcConstraints::NoStdErr => "4",
  };
  let deno_exe_path = util::deno_exe_path().to_string();
  let deno_script_path = script_path.to_string();
  let args = vec![&deno_exe_path[..], &deno_script_path[..], constraints];
  util::run_powershell_script_file(file_path, args)
}

#[cfg(windows)]
#[test]
fn should_not_panic_on_no_stdin() {
  let output = run_deno_script_constrained(
    util::testdata_path().join("echo.ts"),
    WinProcConstraints::NoStdIn,
  );
  output.unwrap();
}

#[cfg(windows)]
#[test]
fn should_not_panic_on_no_stdout() {
  let output = run_deno_script_constrained(
    util::testdata_path().join("echo.ts"),
    WinProcConstraints::NoStdOut,
  );
  output.unwrap();
}

#[cfg(windows)]
#[test]
fn should_not_panic_on_no_stderr() {
  let output = run_deno_script_constrained(
    util::testdata_path().join("echo.ts"),
    WinProcConstraints::NoStdErr,
  );
  output.unwrap();
}

#[cfg(not(windows))]
#[test]
fn should_not_panic_on_undefined_home_environment_variable() {
  let output = util::deno_cmd()
    .current_dir(util::testdata_path())
    .arg("run")
    .arg("echo.ts")
    .env_remove("HOME")
    .spawn()
    .unwrap()
    .wait_with_output()
    .unwrap();
  assert!(output.status.success());
}

#[test]
fn should_not_panic_on_undefined_deno_dir_environment_variable() {
  let output = util::deno_cmd()
    .current_dir(util::testdata_path())
    .arg("run")
    .arg("echo.ts")
    .env_remove("DENO_DIR")
    .spawn()
    .unwrap()
    .wait_with_output()
    .unwrap();
  assert!(output.status.success());
}

#[cfg(not(windows))]
#[test]
fn should_not_panic_on_undefined_deno_dir_and_home_environment_variables() {
  let output = util::deno_cmd()
    .current_dir(util::testdata_path())
    .arg("run")
    .arg("echo.ts")
    .env_remove("DENO_DIR")
    .env_remove("HOME")
    .spawn()
    .unwrap()
    .wait_with_output()
    .unwrap();
  assert!(output.status.success());
}

#[test]
fn rust_log() {
  // Without RUST_LOG the stderr is empty.
  let output = util::deno_cmd()
    .current_dir(util::testdata_path())
    .arg("run")
    .arg("run/001_hello.js")
    .stderr_piped()
    .spawn()
    .unwrap()
    .wait_with_output()
    .unwrap();
  assert!(output.status.success());
  assert!(output.stderr.is_empty());

  // With RUST_LOG the stderr is not empty.
  let output = util::deno_cmd()
    .current_dir(util::testdata_path())
    .arg("run")
    .arg("run/001_hello.js")
    .env("RUST_LOG", "debug")
    .stderr_piped()
    .spawn()
    .unwrap()
    .wait_with_output()
    .unwrap();
  assert!(output.status.success());
  assert!(!output.stderr.is_empty());
}

#[test]
fn dont_cache_on_check_fail() {
  let context = TestContext::default();
  let output = context
    .new_command()
    .args("run --check=all --reload run/error_003_typescript.ts")
    .split_output()
    .run();
  assert!(!output.stderr().is_empty());
  output.skip_stdout_check();
  output.assert_exit_code(1);

  let output = context
    .new_command()
    .args("run --check=all run/error_003_typescript.ts")
    .split_output()
    .run();
  assert!(!output.stderr().is_empty());
  output.skip_stdout_check();
  output.assert_exit_code(1);
}

mod permissions {
  use test_util as util;
  use util::TestContext;

  // TODO(bartlomieju): remove --unstable once Deno.Command is stabilized
  #[test]
  fn with_allow() {
    for permission in &util::PERMISSION_VARIANTS {
      let status = util::deno_cmd()
        .current_dir(&util::testdata_path())
        .arg("run")
        .arg("--unstable")
        .arg(format!("--allow-{permission}"))
        .arg("run/permission_test.ts")
        .arg(format!("{permission}Required"))
        .spawn()
        .unwrap()
        .wait()
        .unwrap();
      assert!(status.success());
    }
  }

  // TODO(bartlomieju): remove --unstable once Deno.Command is stabilized
  #[test]
  fn without_allow() {
    for permission in &util::PERMISSION_VARIANTS {
      let (_, err) = util::run_and_collect_output(
        false,
        &format!("run --unstable run/permission_test.ts {permission}Required"),
        None,
        None,
        false,
      );
      assert!(err.contains(util::PERMISSION_DENIED_PATTERN));
    }
  }

  #[test]
  fn rw_inside_project_dir() {
    const PERMISSION_VARIANTS: [&str; 2] = ["read", "write"];
    for permission in &PERMISSION_VARIANTS {
      let status = util::deno_cmd()
        .current_dir(&util::testdata_path())
        .arg("run")
        .arg(format!(
          "--allow-{0}={1}",
          permission,
          util::testdata_path()
        ))
        .arg("run/complex_permissions_test.ts")
        .arg(permission)
        .arg("run/complex_permissions_test.ts")
        .spawn()
        .unwrap()
        .wait()
        .unwrap();
      assert!(status.success());
    }
  }

  #[test]
  fn rw_outside_test_dir() {
    const PERMISSION_VARIANTS: [&str; 2] = ["read", "write"];
    for permission in &PERMISSION_VARIANTS {
      let (_, err) = util::run_and_collect_output(
        false,
        &format!(
          "run --allow-{0}={1} run/complex_permissions_test.ts {0} {2}",
          permission,
          util::testdata_path(),
          util::root_path().join("Cargo.toml"),
        ),
        None,
        None,
        false,
      );
      assert!(err.contains(util::PERMISSION_DENIED_PATTERN));
    }
  }

  #[test]
  fn rw_inside_test_dir() {
    const PERMISSION_VARIANTS: [&str; 2] = ["read", "write"];
    for permission in &PERMISSION_VARIANTS {
      let status = util::deno_cmd()
        .current_dir(&util::testdata_path())
        .arg("run")
        .arg(format!(
          "--allow-{0}={1}",
          permission,
          util::testdata_path(),
        ))
        .arg("run/complex_permissions_test.ts")
        .arg(permission)
        .arg("run/complex_permissions_test.ts")
        .spawn()
        .unwrap()
        .wait()
        .unwrap();
      assert!(status.success());
    }
  }

  #[test]
  fn rw_outside_test_and_js_dir() {
    const PERMISSION_VARIANTS: [&str; 2] = ["read", "write"];
    let test_dir = util::testdata_path();
    let js_dir = util::root_path().join("js");
    for permission in &PERMISSION_VARIANTS {
      let (_, err) = util::run_and_collect_output(
        false,
        &format!(
          "run --allow-{0}={1},{2} run/complex_permissions_test.ts {0} {3}",
          permission,
          test_dir,
          js_dir,
          util::root_path().join("Cargo.toml"),
        ),
        None,
        None,
        false,
      );
      assert!(err.contains(util::PERMISSION_DENIED_PATTERN));
    }
  }

  #[test]
  fn rw_inside_test_and_js_dir() {
    const PERMISSION_VARIANTS: [&str; 2] = ["read", "write"];
    let test_dir = util::testdata_path();
    let js_dir = util::root_path().join("js");
    for permission in &PERMISSION_VARIANTS {
      let status = util::deno_cmd()
        .current_dir(&util::testdata_path())
        .arg("run")
        .arg(format!("--allow-{permission}={test_dir},{js_dir}"))
        .arg("run/complex_permissions_test.ts")
        .arg(permission)
        .arg("run/complex_permissions_test.ts")
        .spawn()
        .unwrap()
        .wait()
        .unwrap();
      assert!(status.success());
    }
  }

  #[test]
  fn rw_relative() {
    const PERMISSION_VARIANTS: [&str; 2] = ["read", "write"];
    for permission in &PERMISSION_VARIANTS {
      let status = util::deno_cmd()
        .current_dir(&util::testdata_path())
        .arg("run")
        .arg(format!("--allow-{permission}=."))
        .arg("run/complex_permissions_test.ts")
        .arg(permission)
        .arg("run/complex_permissions_test.ts")
        .spawn()
        .unwrap()
        .wait()
        .unwrap();
      assert!(status.success());
    }
  }

  #[test]
  fn rw_no_prefix() {
    const PERMISSION_VARIANTS: [&str; 2] = ["read", "write"];
    for permission in &PERMISSION_VARIANTS {
      let status = util::deno_cmd()
        .current_dir(&util::testdata_path())
        .arg("run")
        .arg(format!("--allow-{permission}=tls/../"))
        .arg("run/complex_permissions_test.ts")
        .arg(permission)
        .arg("run/complex_permissions_test.ts")
        .spawn()
        .unwrap()
        .wait()
        .unwrap();
      assert!(status.success());
    }
  }

  #[test]
  fn net_fetch_allow_localhost_4545() {
    let (_, err) = util::run_and_collect_output(
      true,
        "run --allow-net=localhost:4545 run/complex_permissions_test.ts netFetch http://localhost:4545/",
        None,
        None,
        true,
      );
    assert!(!err.contains(util::PERMISSION_DENIED_PATTERN));
  }

  #[test]
  fn net_fetch_allow_deno_land() {
    let (_, err) = util::run_and_collect_output(
      false,
        "run --allow-net=deno.land run/complex_permissions_test.ts netFetch http://localhost:4545/",
        None,
        None,
        true,
      );
    assert!(err.contains(util::PERMISSION_DENIED_PATTERN));
  }

  #[test]
  fn net_fetch_localhost_4545_fail() {
    let (_, err) = util::run_and_collect_output(
      false,
        "run --allow-net=localhost:4545 run/complex_permissions_test.ts netFetch http://localhost:4546/",
        None,
        None,
        true,
      );
    assert!(err.contains(util::PERMISSION_DENIED_PATTERN));
  }

  #[test]
  fn net_fetch_localhost() {
    let (_, err) = util::run_and_collect_output(
      true,
        "run --allow-net=localhost run/complex_permissions_test.ts netFetch http://localhost:4545/ http://localhost:4546/ http://localhost:4547/",
        None,
        None,
        true,
      );
    assert!(!err.contains(util::PERMISSION_DENIED_PATTERN));
  }

  #[test]
  fn net_connect_allow_localhost_ip_4555() {
    let (_, err) = util::run_and_collect_output(
      true,
        "run --allow-net=127.0.0.1:4545 run/complex_permissions_test.ts netConnect 127.0.0.1:4545",
        None,
        None,
        true,
      );
    assert!(!err.contains(util::PERMISSION_DENIED_PATTERN));
  }

  #[test]
  fn net_connect_allow_deno_land() {
    let (_, err) = util::run_and_collect_output(
      false,
        "run --allow-net=deno.land run/complex_permissions_test.ts netConnect 127.0.0.1:4546",
        None,
        None,
        true,
      );
    assert!(err.contains(util::PERMISSION_DENIED_PATTERN));
  }

  #[test]
  fn net_connect_allow_localhost_ip_4545_fail() {
    let (_, err) = util::run_and_collect_output(
      false,
        "run --allow-net=127.0.0.1:4545 run/complex_permissions_test.ts netConnect 127.0.0.1:4546",
        None,
        None,
        true,
      );
    assert!(err.contains(util::PERMISSION_DENIED_PATTERN));
  }

  #[test]
  fn net_connect_allow_localhost_ip() {
    let (_, err) = util::run_and_collect_output(
      true,
        "run --allow-net=127.0.0.1 run/complex_permissions_test.ts netConnect 127.0.0.1:4545 127.0.0.1:4546 127.0.0.1:4547",
        None,
        None,
        true,
      );
    assert!(!err.contains(util::PERMISSION_DENIED_PATTERN));
  }

  #[test]
  fn net_listen_allow_localhost_4555() {
    let (_, err) = util::run_and_collect_output(
      true,
        "run --allow-net=localhost:4558 run/complex_permissions_test.ts netListen localhost:4558",
        None,
        None,
        false,
      );
    assert!(!err.contains(util::PERMISSION_DENIED_PATTERN));
  }

  #[test]
  fn net_listen_allow_deno_land() {
    let (_, err) = util::run_and_collect_output(
      false,
        "run --allow-net=deno.land run/complex_permissions_test.ts netListen localhost:4545",
        None,
        None,
        false,
      );
    assert!(err.contains(util::PERMISSION_DENIED_PATTERN));
  }

  #[test]
  fn net_listen_allow_localhost_4555_fail() {
    let (_, err) = util::run_and_collect_output(
      false,
        "run --allow-net=localhost:4555 run/complex_permissions_test.ts netListen localhost:4556",
        None,
        None,
        false,
      );
    assert!(err.contains(util::PERMISSION_DENIED_PATTERN));
  }

  #[test]
  fn net_listen_allow_localhost() {
    // Port 4600 is chosen to not collide with those used by
    // target/debug/test_server
    let (_, err) = util::run_and_collect_output(
      true,
        "run --allow-net=localhost run/complex_permissions_test.ts netListen localhost:4600",
        None,
        None,
        false,
      );
    assert!(!err.contains(util::PERMISSION_DENIED_PATTERN));
  }

  #[test]
  fn _061_permissions_request() {
    TestContext::default()
      .new_command()
      .args_vec(["run", "--quiet", "run/061_permissions_request.ts"])
      .with_pty(|mut console| {
        console.expect(concat!(
          "┌ ⚠️  Deno requests read access to \"foo\".\r\n",
          "├ Requested by `Deno.permissions.request()` API.\r\n",
          "├ Run again with --allow-read to bypass this prompt.\r\n",
          "└ Allow? [y/n/A] (y = yes, allow; n = no, deny; A = allow all read permissions)",
        ));
        console.write_line_raw("y");
        console.expect(concat!(
          "┌ ⚠️  Deno requests read access to \"bar\".\r\n",
          "├ Requested by `Deno.permissions.request()` API.\r\n",
          "├ Run again with --allow-read to bypass this prompt.\r\n",
          "└ Allow? [y/n/A] (y = yes, allow; n = no, deny; A = allow all read permissions)",
        ));
        console.write_line_raw("n");
        console.expect("granted");
        console.expect("prompt");
        console.expect("denied");
      });
  }

  #[test]
  fn _061_permissions_request_sync() {
    TestContext::default()
      .new_command()
      .args_vec(["run", "--quiet", "run/061_permissions_request_sync.ts"])
      .with_pty(|mut console| {
        console.expect(concat!(
          "┌ ⚠️  Deno requests read access to \"foo\".\r\n",
          "├ Requested by `Deno.permissions.request()` API.\r\n",
          "├ Run again with --allow-read to bypass this prompt.\r\n",
          "└ Allow? [y/n/A] (y = yes, allow; n = no, deny; A = allow all read permissions)",
        ));
        console.write_line_raw("y");
        console.expect(concat!(
          "┌ ⚠️  Deno requests read access to \"bar\".\r\n",
          "├ Requested by `Deno.permissions.request()` API.\r\n",
          "├ Run again with --allow-read to bypass this prompt.\r\n",
          "└ Allow? [y/n/A] (y = yes, allow; n = no, deny; A = allow all read permissions)",
        ));
        console.write_line_raw("n");
        console.expect("granted");
        console.expect("prompt");
        console.expect("denied");
      });
  }

  #[test]
  fn _062_permissions_request_global() {
    TestContext::default()
      .new_command()
      .args_vec(["run", "--quiet", "run/062_permissions_request_global.ts"])
      .with_pty(|mut console| {
        console.expect(concat!(
          "┌ ⚠️  Deno requests read access.\r\n",
          "├ Requested by `Deno.permissions.request()` API.\r\n",
          "├ Run again with --allow-read to bypass this prompt.\r\n",
          "└ Allow? [y/n/A] (y = yes, allow; n = no, deny; A = allow all read permissions)",
        ));
        console.write_line_raw("y\n");
        console
          .expect("PermissionStatus { state: \"granted\", onchange: null }");
        console
          .expect("PermissionStatus { state: \"granted\", onchange: null }");
        console
          .expect("PermissionStatus { state: \"granted\", onchange: null }");
      });
  }

  #[test]
  fn _062_permissions_request_global_sync() {
    TestContext::default()
      .new_command()
      .args_vec(["run", "--quiet", "run/062_permissions_request_global_sync.ts"])
      .with_pty(|mut console| {
        console.expect(concat!(
          "┌ ⚠️  Deno requests read access.\r\n",
          "├ Requested by `Deno.permissions.request()` API.\r\n",
          "├ Run again with --allow-read to bypass this prompt.\r\n",
          "└ Allow? [y/n/A] (y = yes, allow; n = no, deny; A = allow all read permissions)",
        ));
        console.write_line_raw("y");
        console
          .expect("PermissionStatus { state: \"granted\", onchange: null }");
        console
          .expect("PermissionStatus { state: \"granted\", onchange: null }");
        console
          .expect("PermissionStatus { state: \"granted\", onchange: null }");
      });
  }

  itest!(_063_permissions_revoke {
    args: "run --allow-read=foo,bar run/063_permissions_revoke.ts",
    output: "run/063_permissions_revoke.ts.out",
  });

  itest!(_063_permissions_revoke_sync {
    args: "run --allow-read=foo,bar run/063_permissions_revoke_sync.ts",
    output: "run/063_permissions_revoke.ts.out",
  });

  itest!(_064_permissions_revoke_global {
    args: "run --allow-read=foo,bar run/064_permissions_revoke_global.ts",
    output: "run/064_permissions_revoke_global.ts.out",
  });

  itest!(_064_permissions_revoke_global_sync {
    args: "run --allow-read=foo,bar run/064_permissions_revoke_global_sync.ts",
    output: "run/064_permissions_revoke_global.ts.out",
  });

  #[test]
  fn _066_prompt() {
    TestContext::default()
      .new_command()
      .args_vec(["run", "--quiet", "--unstable", "run/066_prompt.ts"])
      .with_pty(|mut console| {
        console.expect("What is your name? [Jane Doe] ");
        console.write_line_raw("John Doe");
        console.expect("Your name is John Doe.");
        console.expect("What is your name? [Jane Doe] ");
        console.write_line_raw("");
        console.expect("Your name is Jane Doe.");
        console.expect("Prompt ");
        console.write_line_raw("foo");
        console.expect("Your input is foo.");
        console.expect("Question 0 [y/N] ");
        console.write_line_raw("Y");
        console.expect("Your answer is true");
        console.expect("Question 1 [y/N] ");
        console.write_line_raw("N");
        console.expect("Your answer is false");
        console.expect("Question 2 [y/N] ");
        console.write_line_raw("yes");
        console.expect("Your answer is false");
        console.expect("Confirm [y/N] ");
        console.write_line("");
        console.expect("Your answer is false");
        console.expect("What is Windows EOL? ");
        console.write_line("windows");
        console.expect("Your answer is \"windows\"");
        console.expect("Hi [Enter] ");
        console.write_line("");
        console.expect("Alert [Enter] ");
        console.write_line("");
        console.expect("The end of test");
        console.expect("What is EOF? ");
        console.write_line("");
        console.expect("Your answer is null");
      });
  }

  itest!(dynamic_import_static_analysis_no_permissions {
    args: "run --quiet --reload --no-prompt dynamic_import/static_analysis_no_permissions.ts",
    output: "dynamic_import/static_analysis_no_permissions.ts.out",
  });

  itest!(dynamic_import_permissions_remote_remote {
    args: "run --quiet --reload --allow-net=localhost:4545 dynamic_import/permissions_remote_remote.ts",
    output: "dynamic_import/permissions_remote_remote.ts.out",
    http_server: true,
    exit_code: 1,
  });

  itest!(dynamic_import_permissions_data_remote {
    args: "run --quiet --reload --allow-net=localhost:4545 dynamic_import/permissions_data_remote.ts",
    output: "dynamic_import/permissions_data_remote.ts.out",
    http_server: true,
    exit_code: 1,
  });

  itest!(dynamic_import_permissions_blob_remote {
    args: "run --quiet --reload --allow-net=localhost:4545 dynamic_import/permissions_blob_remote.ts",
    output: "dynamic_import/permissions_blob_remote.ts.out",
    http_server: true,
    exit_code: 1,
  });

  itest!(dynamic_import_permissions_data_local {
    args: "run --quiet --reload --allow-net=localhost:4545 dynamic_import/permissions_data_local.ts",
    output: "dynamic_import/permissions_data_local.ts.out",
    http_server: true,
    exit_code: 1,
  });

  itest!(dynamic_import_permissions_blob_local {
    args: "run --quiet --reload --allow-net=localhost:4545 dynamic_import/permissions_blob_local.ts",
    output: "dynamic_import/permissions_blob_local.ts.out",
    http_server: true,
    exit_code: 1,
  });
}

itest!(tls_starttls {
  args: "run --quiet --reload --allow-net --allow-read --unstable --cert tls/RootCA.pem run/tls_starttls.js",
  output: "run/tls.out",
});

itest!(tls_connecttls {
  args: "run --quiet --reload --allow-net --allow-read --cert tls/RootCA.pem run/tls_connecttls.js",
  output: "run/tls.out",
});

itest!(byte_order_mark {
  args: "run --no-check run/byte_order_mark.ts",
  output: "run/byte_order_mark.out",
});

#[test]
fn issue9750() {
  TestContext::default()
    .new_command()
    .args_vec(["run", "--prompt", "run/issue9750.js"])
    .with_pty(|mut console| {
      console.expect("Enter 'yy':");
      console.write_line_raw("yy");
      console.expect(concat!(
        "┌ ⚠️  Deno requests env access.\r\n",
        "├ Requested by `Deno.permissions.request()` API.\r\n",
        "├ Run again with --allow-env to bypass this prompt.\r\n",
        "└ Allow? [y/n/A] (y = yes, allow; n = no, deny; A = allow all env permissions)",
      ));
      console.write_line_raw("n");
      console.expect("Denied env access.");
      console.expect(concat!(
        "┌ ⚠️  Deno requests env access to \"SECRET\".\r\n",
        "├ Run again with --allow-env to bypass this prompt.\r\n",
        "└ Allow? [y/n/A] (y = yes, allow; n = no, deny; A = allow all env permissions)",
      ));
      console.write_line_raw("n");
      console.expect_all(&[
        "Denied env access to \"SECRET\".",
        "PermissionDenied: Requires env access to \"SECRET\", run again with the --allow-env flag",
      ]);
    });
}

// Regression test for https://github.com/denoland/deno/issues/11451.
itest!(dom_exception_formatting {
  args: "run run/dom_exception_formatting.ts",
  output: "run/dom_exception_formatting.ts.out",
  exit_code: 1,
});

itest!(long_data_url_formatting {
  args: "run run/long_data_url_formatting.ts",
  output: "run/long_data_url_formatting.ts.out",
  exit_code: 1,
});

itest!(eval_context_throw_dom_exception {
  args: "run run/eval_context_throw_dom_exception.js",
  output: "run/eval_context_throw_dom_exception.js.out",
});

#[test]
#[cfg(unix)]
fn navigator_language_unix() {
  let (res, _) = util::run_and_collect_output(
    true,
    "run navigator_language.ts",
    None,
    Some(vec![("LC_ALL".to_owned(), "pl_PL".to_owned())]),
    false,
  );
  assert_eq!(res, "pl-PL\n")
}

#[test]
fn navigator_language() {
  let (res, _) = util::run_and_collect_output(
    true,
    "run navigator_language.ts",
    None,
    None,
    false,
  );
  assert!(!res.is_empty())
}

#[test]
#[cfg(unix)]
fn navigator_languages_unix() {
  let (res, _) = util::run_and_collect_output(
    true,
    "run navigator_languages.ts",
    None,
    Some(vec![
      ("LC_ALL".to_owned(), "pl_PL".to_owned()),
      ("NO_COLOR".to_owned(), "1".to_owned()),
    ]),
    false,
  );
  assert_eq!(res, "[ \"pl-PL\" ]\n")
}

#[test]
fn navigator_languages() {
  let (res, _) = util::run_and_collect_output(
    true,
    "run navigator_languages.ts",
    None,
    None,
    false,
  );
  assert!(!res.is_empty())
}

/// Regression test for https://github.com/denoland/deno/issues/12740.
#[test]
fn issue12740() {
  let mod_dir = TempDir::new();
  let mod1_path = mod_dir.path().join("mod1.ts");
  let mod2_path = mod_dir.path().join("mod2.ts");
  mod1_path.write("");
  let status = util::deno_cmd()
    .current_dir(util::testdata_path())
    .arg("run")
    .arg(&mod1_path)
    .stderr(Stdio::null())
    .stdout(Stdio::null())
    .spawn()
    .unwrap()
    .wait()
    .unwrap();
  assert!(status.success());
  mod1_path.write("export { foo } from \"./mod2.ts\";");
  mod2_path.write("(");
  let status = util::deno_cmd()
    .current_dir(util::testdata_path())
    .arg("run")
    .arg(&mod1_path)
    .stderr(Stdio::null())
    .stdout(Stdio::null())
    .spawn()
    .unwrap()
    .wait()
    .unwrap();
  assert!(!status.success());
}

/// Regression test for https://github.com/denoland/deno/issues/12807.
#[test]
fn issue12807() {
  let mod_dir = TempDir::new();
  let mod1_path = mod_dir.path().join("mod1.ts");
  let mod2_path = mod_dir.path().join("mod2.ts");
  // With a fresh `DENO_DIR`, run a module with a dependency and a type error.
  mod1_path.write("import './mod2.ts'; Deno.exit('0');");
  mod2_path.write("console.log('Hello, world!');");
  let status = util::deno_cmd()
    .current_dir(util::testdata_path())
    .arg("run")
    .arg("--check")
    .arg(&mod1_path)
    .stderr(Stdio::null())
    .stdout(Stdio::null())
    .spawn()
    .unwrap()
    .wait()
    .unwrap();
  assert!(!status.success());
  // Fix the type error and run again.
  std::fs::write(&mod1_path, "import './mod2.ts'; Deno.exit(0);").unwrap();
  let status = util::deno_cmd()
    .current_dir(util::testdata_path())
    .arg("run")
    .arg("--check")
    .arg(&mod1_path)
    .stderr(Stdio::null())
    .stdout(Stdio::null())
    .spawn()
    .unwrap()
    .wait()
    .unwrap();
  assert!(status.success());
}

itest!(issue_13562 {
  args: "run run/issue13562.ts",
  output: "run/issue13562.ts.out",
});

itest!(import_attributes_static_import {
  args: "run --allow-read import_attributes/static_import.ts",
  output: "import_attributes/static_import.out",
});

itest!(import_attributes_static_export {
  args: "run --allow-read import_attributes/static_export.ts",
  output: "import_attributes/static_export.out",
});

itest!(import_attributes_static_error {
  args: "run --allow-read import_attributes/static_error.ts",
  output: "import_attributes/static_error.out",
  exit_code: 1,
});

itest!(import_attributes_dynamic_import {
  args: "run --allow-read --check import_attributes/dynamic_import.ts",
  output: "import_attributes/dynamic_import.out",
});

itest!(import_attributes_dynamic_error {
  args: "run --allow-read import_attributes/dynamic_error.ts",
  output: "import_attributes/dynamic_error.out",
  exit_code: 1,
});

itest!(import_attributes_type_check {
  args: "run --allow-read --check import_attributes/type_check.ts",
  output: "import_attributes/type_check.out",
  exit_code: 1,
});

itest!(delete_window {
  args: "run run/delete_window.js",
  output_str: Some("true\n"),
});

itest!(colors_without_global_this {
  args: "run run/colors_without_globalThis.js",
  output_str: Some("true\n"),
});

itest!(config_auto_discovered_for_local_script {
  args: "run --quiet run/with_config/frontend_work.ts",
  output_str: Some("ok\n"),
});

itest!(config_auto_discovered_for_local_script_log {
  args: "run -L debug run/with_config/frontend_work.ts",
  output: "run/with_config/auto_discovery_log.out",
});

itest!(no_config_auto_discovery_for_local_script {
  args: "run --quiet --no-config --check run/with_config/frontend_work.ts",
  output: "run/with_config/no_auto_discovery.out",
  exit_code: 1,
});

itest!(config_not_auto_discovered_for_remote_script {
  args: "run --quiet http://127.0.0.1:4545/run/with_config/server_side_work.ts",
  output_str: Some("ok\n"),
  http_server: true,
});

itest!(package_json_auto_discovered_for_local_script_arg {
  args: "run -L debug -A no_deno_json/main.ts",
  output: "run/with_package_json/no_deno_json/main.out",
  // notice this is not in no_deno_json
  cwd: Some("run/with_package_json/"),
  // prevent creating a node_modules dir in the code directory
  copy_temp_dir: Some("run/with_package_json/"),
  envs: env_vars_for_npm_tests(),
  http_server: true,
});

// In this case we shouldn't discover `package.json` file, because it's in a
// directory that is above the directory containing `deno.json` file.
itest!(
  package_json_auto_discovered_for_local_script_arg_with_stop {
    args: "run -L debug with_stop/some/nested/dir/main.ts",
    output: "run/with_package_json/with_stop/main.out",
    cwd: Some("run/with_package_json/"),
    copy_temp_dir: Some("run/with_package_json/"),
    envs: env_vars_for_npm_tests(),
    http_server: true,
    exit_code: 1,
  }
);

itest!(package_json_not_auto_discovered_no_config {
  args: "run -L debug -A --no-config noconfig.ts",
  output: "run/with_package_json/no_deno_json/noconfig.out",
  cwd: Some("run/with_package_json/no_deno_json/"),
});

itest!(package_json_not_auto_discovered_no_npm {
  args: "run -L debug -A --no-npm noconfig.ts",
  output: "run/with_package_json/no_deno_json/noconfig.out",
  cwd: Some("run/with_package_json/no_deno_json/"),
});

itest!(package_json_not_auto_discovered_env_var {
  args: "run -L debug -A noconfig.ts",
  output: "run/with_package_json/no_deno_json/noconfig.out",
  cwd: Some("run/with_package_json/no_deno_json/"),
  envs: vec![("DENO_NO_PACKAGE_JSON".to_string(), "1".to_string())],
});

itest!(
  package_json_auto_discovered_node_modules_relative_package_json {
    args: "run -A main.js",
    output: "run/with_package_json/no_deno_json/sub_dir/main.out",
    cwd: Some("run/with_package_json/no_deno_json/sub_dir"),
    copy_temp_dir: Some("run/with_package_json/no_deno_json/"),
    envs: env_vars_for_npm_tests(),
    http_server: true,
  }
);

itest!(package_json_auto_discovered_for_npm_binary {
  args: "run -L debug -A npm:@denotest/bin/cli-esm this is a test",
  output: "run/with_package_json/npm_binary/main.out",
  cwd: Some("run/with_package_json/npm_binary/"),
  copy_temp_dir: Some("run/with_package_json/"),
  envs: env_vars_for_npm_tests(),
  http_server: true,
});

itest!(package_json_auto_discovered_no_package_json_imports {
  // this should not use --quiet because we should ensure no package.json install occurs
  args: "run -A no_package_json_imports.ts",
  output: "run/with_package_json/no_deno_json/no_package_json_imports.out",
  cwd: Some("run/with_package_json/no_deno_json"),
  copy_temp_dir: Some("run/with_package_json/no_deno_json"),
});

#[test]
fn package_json_with_deno_json() {
  let context = TestContextBuilder::for_npm()
    .use_copy_temp_dir("package_json/deno_json/")
    .cwd("package_json/deno_json/")
    .build();
  let output = context.new_command().args("run --quiet -A main.ts").run();
  output.assert_matches_file("package_json/deno_json/main.out");

  assert!(context
    .temp_dir()
    .path()
    .join("package_json/deno_json/deno.lock")
    .exists());

  // run again and ensure the top level install doesn't happen twice
  let output = context
    .new_command()
    .args("run --log-level=debug -A main.ts")
    .run();
  let output = output.combined_output();
  assert_contains!(output, "Skipping top level install.");
}

#[test]
fn package_json_error_dep_value_test() {
  let context = TestContextBuilder::for_npm()
    .use_copy_temp_dir("package_json/invalid_value")
    .cwd("package_json/invalid_value")
    .build();

  // should run fine when not referencing a failing dep entry
  context
    .new_command()
    .args("run ok.ts")
    .run()
    .assert_matches_file("package_json/invalid_value/ok.ts.out");

  // should fail when referencing a failing dep entry
  context
    .new_command()
    .args("run error.ts")
    .run()
    .assert_exit_code(1)
    .assert_matches_file("package_json/invalid_value/error.ts.out");

  // should output a warning about the failing dep entry
  context
    .new_command()
    .args("task test")
    .run()
    .assert_matches_file("package_json/invalid_value/task.out");
}

#[test]
fn package_json_no_node_modules_dir_created() {
  // it should not create a node_modules directory
  let context = TestContextBuilder::new()
    .add_npm_env_vars()
    .use_temp_cwd()
    .build();
  let temp_dir = context.temp_dir();

  temp_dir.write("deno.json", "{}");
  temp_dir.write("package.json", "{}");
  temp_dir.write("main.ts", "");

  context.new_command().args("run main.ts").run();

  assert!(!temp_dir.path().join("node_modules").exists());
}

#[test]
fn node_modules_dir_no_npm_specifiers_no_dir_created() {
  // it should not create a node_modules directory
  let context = TestContextBuilder::new()
    .add_npm_env_vars()
    .use_temp_cwd()
    .build();
  let temp_dir = context.temp_dir();

  temp_dir.write("deno.json", "{}");
  temp_dir.write("main.ts", "");

  context
    .new_command()
    .args("run --node-modules-dir main.ts")
    .run();

  assert!(!temp_dir.path().join("node_modules").exists());
}

itest!(wasm_streaming_panic_test {
  args: "run run/wasm_streaming_panic_test.js",
  output: "run/wasm_streaming_panic_test.js.out",
  exit_code: 1,
});

// Regression test for https://github.com/denoland/deno/issues/13897.
itest!(fetch_async_error_stack {
  args: "run --quiet -A run/fetch_async_error_stack.ts",
  output: "run/fetch_async_error_stack.ts.out",
  exit_code: 1,
});

itest!(unstable_ffi_1 {
  args: "run run/ffi/unstable_ffi_1.js",
  output: "run/ffi/unstable_ffi_1.js.out",
  exit_code: 70,
});

itest!(unstable_ffi_2 {
  args: "run run/ffi/unstable_ffi_2.js",
  output: "run/ffi/unstable_ffi_2.js.out",
  exit_code: 70,
});

itest!(unstable_ffi_3 {
  args: "run run/ffi/unstable_ffi_3.js",
  output: "run/ffi/unstable_ffi_3.js.out",
  exit_code: 70,
});

itest!(unstable_ffi_4 {
  args: "run run/ffi/unstable_ffi_4.js",
  output: "run/ffi/unstable_ffi_4.js.out",
  exit_code: 70,
});

itest!(unstable_ffi_5 {
  args: "run run/ffi/unstable_ffi_5.js",
  output: "run/ffi/unstable_ffi_5.js.out",
  exit_code: 70,
});

itest!(unstable_ffi_6 {
  args: "run run/ffi/unstable_ffi_6.js",
  output: "run/ffi/unstable_ffi_6.js.out",
  exit_code: 70,
});

itest!(unstable_ffi_7 {
  args: "run run/ffi/unstable_ffi_7.js",
  output: "run/ffi/unstable_ffi_7.js.out",
  exit_code: 70,
});

itest!(unstable_ffi_8 {
  args: "run run/ffi/unstable_ffi_8.js",
  output: "run/ffi/unstable_ffi_8.js.out",
  exit_code: 70,
});

itest!(unstable_ffi_9 {
  args: "run run/ffi/unstable_ffi_9.js",
  output: "run/ffi/unstable_ffi_9.js.out",
  exit_code: 70,
});

itest!(unstable_ffi_10 {
  args: "run run/ffi/unstable_ffi_10.js",
  output: "run/ffi/unstable_ffi_10.js.out",
  exit_code: 70,
});

itest!(unstable_ffi_11 {
  args: "run run/ffi/unstable_ffi_11.js",
  output: "run/ffi/unstable_ffi_11.js.out",
  exit_code: 70,
});

itest!(unstable_ffi_12 {
  args: "run run/ffi/unstable_ffi_12.js",
  output: "run/ffi/unstable_ffi_12.js.out",
  exit_code: 70,
});

itest!(unstable_ffi_13 {
  args: "run run/ffi/unstable_ffi_13.js",
  output: "run/ffi/unstable_ffi_13.js.out",
  exit_code: 70,
});

itest!(unstable_ffi_14 {
  args: "run run/ffi/unstable_ffi_14.js",
  output: "run/ffi/unstable_ffi_14.js.out",
  exit_code: 70,
});

itest!(unstable_ffi_15 {
  args: "run run/ffi/unstable_ffi_15.js",
  output: "run/ffi/unstable_ffi_15.js.out",
  exit_code: 70,
});

itest!(unstable_ffi_16 {
  args: "run run/ffi/unstable_ffi_16.js",
  output: "run/ffi/unstable_ffi_16.js.out",
  exit_code: 70,
});

itest!(unstable_ffi_17 {
  args: "run run/ffi/unstable_ffi_17.js",
  output: "run/ffi/unstable_ffi_17.js.out",
  exit_code: 70,
});

itest!(unstable_ffi_18 {
  args: "run run/ffi/unstable_ffi_18.js",
  output: "run/ffi/unstable_ffi_18.js.out",
  exit_code: 70,
});

itest!(unstable_ffi_19 {
  args: "run run/ffi/unstable_ffi_19.js",
  output: "run/ffi/unstable_ffi_19.js.out",
  exit_code: 70,
});

itest!(event_listener_error {
  args: "run --quiet run/event_listener_error.ts",
  output: "run/event_listener_error.ts.out",
  exit_code: 1,
});

itest!(event_listener_error_handled {
  args: "run --quiet run/event_listener_error_handled.ts",
  output: "run/event_listener_error_handled.ts.out",
});

// https://github.com/denoland/deno/pull/14159#issuecomment-1092285446
itest!(event_listener_error_immediate_exit {
  args: "run --quiet run/event_listener_error_immediate_exit.ts",
  output: "run/event_listener_error_immediate_exit.ts.out",
  exit_code: 1,
});

// https://github.com/denoland/deno/pull/14159#issuecomment-1092285446
itest!(event_listener_error_immediate_exit_worker {
  args:
    "run --quiet --unstable -A run/event_listener_error_immediate_exit_worker.ts",
  output: "run/event_listener_error_immediate_exit_worker.ts.out",
  exit_code: 1,
});

itest!(set_timeout_error {
  args: "run --quiet run/set_timeout_error.ts",
  output: "run/set_timeout_error.ts.out",
  exit_code: 1,
});

itest!(set_timeout_error_handled {
  args: "run --quiet run/set_timeout_error_handled.ts",
  output: "run/set_timeout_error_handled.ts.out",
});

itest!(aggregate_error {
  args: "run --quiet run/aggregate_error.ts",
  output: "run/aggregate_error.out",
  exit_code: 1,
});

itest!(complex_error {
  args: "run --quiet run/complex_error.ts",
  output: "run/complex_error.ts.out",
  exit_code: 1,
});

// Regression test for https://github.com/denoland/deno/issues/16340.
itest!(error_with_errors_prop {
  args: "run --quiet run/error_with_errors_prop.js",
  output: "run/error_with_errors_prop.js.out",
  exit_code: 1,
});

// Regression test for https://github.com/denoland/deno/issues/12143.
itest!(js_root_with_ts_check {
  args: "run --quiet --check run/js_root_with_ts_check.js",
  output: "run/js_root_with_ts_check.js.out",
  exit_code: 1,
});

#[test]
fn check_local_then_remote() {
  let _http_guard = util::http_server();
  let deno_dir = util::new_deno_dir();
  let output = util::deno_cmd_with_deno_dir(&deno_dir)
    .current_dir(util::testdata_path())
    .arg("run")
    .arg("--check")
    .arg("run/remote_type_error/main.ts")
    .spawn()
    .unwrap()
    .wait_with_output()
    .unwrap();
  assert!(output.status.success());
  let output = util::deno_cmd_with_deno_dir(&deno_dir)
    .current_dir(util::testdata_path())
    .arg("run")
    .arg("--check=all")
    .arg("run/remote_type_error/main.ts")
    .env("NO_COLOR", "1")
    .stderr_piped()
    .spawn()
    .unwrap()
    .wait_with_output()
    .unwrap();
  assert!(!output.status.success());
  let stderr = std::str::from_utf8(&output.stderr).unwrap();
  assert_contains!(stderr, "Type 'string' is not assignable to type 'number'.");
}

// Regression test for https://github.com/denoland/deno/issues/15163
itest!(check_js_points_to_ts {
  args: "run --quiet --check --config run/checkjs.tsconfig.json run/check_js_points_to_ts/test.js",
  output: "run/check_js_points_to_ts/test.js.out",
  exit_code: 1,
});

itest!(no_prompt_flag {
  args: "run --quiet --unstable --no-prompt run/no_prompt.ts",
  output_str: Some(""),
});

#[test]
fn deno_no_prompt_environment_variable() {
  let output = util::deno_cmd()
    .current_dir(util::testdata_path())
    .arg("run")
    .arg("--unstable")
    .arg("run/no_prompt.ts")
    .env("DENO_NO_PROMPT", "1")
    .spawn()
    .unwrap()
    .wait_with_output()
    .unwrap();
  assert!(output.status.success());
}

itest!(report_error {
  args: "run --quiet run/report_error.ts",
  output: "run/report_error.ts.out",
  exit_code: 1,
});

itest!(report_error_handled {
  args: "run --quiet run/report_error_handled.ts",
  output: "run/report_error_handled.ts.out",
});

// Regression test for https://github.com/denoland/deno/issues/15513.
itest!(report_error_end_of_program {
  args: "run --quiet run/report_error_end_of_program.ts",
  output: "run/report_error_end_of_program.ts.out",
  exit_code: 1,
});

itest!(queue_microtask_error {
  args: "run --quiet run/queue_microtask_error.ts",
  output: "run/queue_microtask_error.ts.out",
  exit_code: 1,
});

itest!(queue_microtask_error_handled {
  args: "run --quiet run/queue_microtask_error_handled.ts",
  output: "run/queue_microtask_error_handled.ts.out",
});

itest!(spawn_stdout_inherit {
  args: "run --quiet --unstable -A run/spawn_stdout_inherit.ts",
  output: "run/spawn_stdout_inherit.ts.out",
});

itest!(error_name_non_string {
  args: "run --quiet run/error_name_non_string.js",
  output: "run/error_name_non_string.js.out",
  exit_code: 1,
});

itest!(custom_inspect_url {
  args: "run run/custom_inspect_url.js",
  output: "run/custom_inspect_url.js.out",
});

itest!(config_json_import {
  args: "run --quiet -c jsx/deno-jsx.json run/config_json_import.ts",
  output: "run/config_json_import.ts.out",
  http_server: true,
});

#[test]
fn running_declaration_files() {
  let context = TestContextBuilder::new().use_temp_cwd().build();
  let temp_dir = context.temp_dir();
  let files = vec!["file.d.ts", "file.d.cts", "file.d.mts"];

  for file in files {
    temp_dir.write(file, "");
    context
      .new_command()
      .args_vec(["run", file])
      .run()
      .skip_output_check()
      .assert_exit_code(0);
  }
}

itest!(test_and_bench_are_noops_in_run {
  args: "run run/test_and_bench_in_run.js",
  output_str: Some(""),
});

#[cfg(not(target_os = "windows"))]
itest!(spawn_kill_permissions {
  args: "run --quiet --unstable --allow-run=cat spawn_kill_permissions.ts",
  output_str: Some(""),
});

itest!(followup_dyn_import_resolved {
  args: "run --unstable --allow-read run/followup_dyn_import_resolves/main.ts",
  output: "run/followup_dyn_import_resolves/main.ts.out",
});

itest!(allow_run_allowlist_resolution {
  args: "run --quiet --unstable -A allow_run_allowlist_resolution.ts",
  output: "allow_run_allowlist_resolution.ts.out",
});

itest!(unhandled_rejection {
  args: "run --check run/unhandled_rejection.ts",
  output: "run/unhandled_rejection.ts.out",
});

itest!(unhandled_rejection_sync_error {
  args: "run --check run/unhandled_rejection_sync_error.ts",
  output: "run/unhandled_rejection_sync_error.ts.out",
});

// Regression test for https://github.com/denoland/deno/issues/15661
itest!(unhandled_rejection_dynamic_import {
  args: "run --allow-read run/unhandled_rejection_dynamic_import/main.ts",
  output: "run/unhandled_rejection_dynamic_import/main.ts.out",
  exit_code: 1,
});

// Regression test for https://github.com/denoland/deno/issues/16909
itest!(unhandled_rejection_dynamic_import2 {
  args: "run --allow-read run/unhandled_rejection_dynamic_import2/main.ts",
  output: "run/unhandled_rejection_dynamic_import2/main.ts.out",
});

itest!(nested_error {
  args: "run run/nested_error/main.ts",
  output: "run/nested_error/main.ts.out",
  exit_code: 1,
});

itest!(node_env_var_allowlist {
  args: "run --unstable --no-prompt run/node_env_var_allowlist.ts",
  output: "run/node_env_var_allowlist.ts.out",
  exit_code: 1,
});

#[test]
fn cache_test() {
  let _g = util::http_server();
  let deno_dir = TempDir::new();
  let module_url =
    url::Url::parse("http://localhost:4545/run/006_url_imports.ts").unwrap();
  let output = Command::new(util::deno_exe_path())
    .env("DENO_DIR", deno_dir.path())
    .current_dir(util::testdata_path())
    .arg("cache")
    .arg("--check=all")
    .arg("-L")
    .arg("debug")
    .arg(module_url.to_string())
    .output()
    .expect("Failed to spawn script");
  assert!(output.status.success());

  let prg = util::deno_exe_path();
  let output = Command::new(prg)
    .env("DENO_DIR", deno_dir.path())
    .env("HTTP_PROXY", "http://nil")
    .env("NO_COLOR", "1")
    .current_dir(util::testdata_path())
    .arg("run")
    .arg(module_url.to_string())
    .output()
    .expect("Failed to spawn script");

  let str_output = std::str::from_utf8(&output.stdout).unwrap();

  let module_output_path =
    util::testdata_path().join("run/006_url_imports.ts.out");
  let mut module_output = String::new();
  let mut module_output_file = std::fs::File::open(module_output_path).unwrap();
  module_output_file
    .read_to_string(&mut module_output)
    .unwrap();

  assert_eq!(module_output, str_output);
}

#[test]
fn cache_invalidation_test() {
  let deno_dir = TempDir::new();
  let fixture_path = deno_dir.path().join("fixture.ts");
  fixture_path.write("console.log(\"42\");");
  let output = Command::new(util::deno_exe_path())
    .env("DENO_DIR", deno_dir.path())
    .current_dir(util::testdata_path())
    .arg("run")
    .arg(&fixture_path)
    .output()
    .expect("Failed to spawn script");
  assert!(output.status.success());
  let actual = std::str::from_utf8(&output.stdout).unwrap();
  assert_eq!(actual, "42\n");
  fixture_path.write("console.log(\"43\");");
  let output = Command::new(util::deno_exe_path())
    .env("DENO_DIR", deno_dir.path())
    .current_dir(util::testdata_path())
    .arg("run")
    .arg(fixture_path)
    .output()
    .expect("Failed to spawn script");
  assert!(output.status.success());
  let actual = std::str::from_utf8(&output.stdout).unwrap();
  assert_eq!(actual, "43\n");
}

#[test]
fn cache_invalidation_test_no_check() {
  let deno_dir = TempDir::new();
  let fixture_path = deno_dir.path().join("fixture.ts");
  fixture_path.write("console.log(\"42\");");
  let output = Command::new(util::deno_exe_path())
    .env("DENO_DIR", deno_dir.path())
    .current_dir(util::testdata_path())
    .arg("run")
    .arg("--no-check")
    .arg(&fixture_path)
    .output()
    .expect("Failed to spawn script");
  assert!(output.status.success());
  let actual = std::str::from_utf8(&output.stdout).unwrap();
  assert_eq!(actual, "42\n");
  fixture_path.write("console.log(\"43\");");
  let output = Command::new(util::deno_exe_path())
    .env("DENO_DIR", deno_dir.path())
    .current_dir(util::testdata_path())
    .arg("run")
    .arg("--no-check")
    .arg(fixture_path)
    .output()
    .expect("Failed to spawn script");
  assert!(output.status.success());
  let actual = std::str::from_utf8(&output.stdout).unwrap();
  assert_eq!(actual, "43\n");
}

#[test]
fn ts_dependency_recompilation() {
  let t = TempDir::new();
  let ats = t.path().join("a.ts");

  std::fs::write(
    &ats,
    "
    import { foo } from \"./b.ts\";

    function print(str: string): void {
        console.log(str);
    }

    print(foo);",
  )
  .unwrap();

  let bts = t.path().join("b.ts");
  std::fs::write(
    &bts,
    "
    export const foo = \"foo\";",
  )
  .unwrap();

  let output = util::deno_cmd()
    .current_dir(util::testdata_path())
    .env("NO_COLOR", "1")
    .arg("run")
    .arg("--check")
    .arg(&ats)
    .output()
    .expect("failed to spawn script");

  let stdout_output = std::str::from_utf8(&output.stdout).unwrap().trim();
  let stderr_output = std::str::from_utf8(&output.stderr).unwrap().trim();

  assert!(stdout_output.ends_with("foo"));
  assert!(stderr_output.starts_with("Check"));

  // Overwrite contents of b.ts and run again
  std::fs::write(
    &bts,
    "
    export const foo = 5;",
  )
  .expect("error writing file");

  let output = util::deno_cmd()
    .current_dir(util::testdata_path())
    .env("NO_COLOR", "1")
    .arg("run")
    .arg("--check")
    .arg(&ats)
    .output()
    .expect("failed to spawn script");

  let stdout_output = std::str::from_utf8(&output.stdout).unwrap().trim();
  let stderr_output = std::str::from_utf8(&output.stderr).unwrap().trim();

  // error: TS2345 [ERROR]: Argument of type '5' is not assignable to parameter of type 'string'.
  assert!(stderr_output.contains("TS2345"));
  assert!(!output.status.success());
  assert!(stdout_output.is_empty());
}

#[test]
fn basic_auth_tokens() {
  let _g = util::http_server();

  let output = util::deno_cmd()
    .current_dir(util::root_path())
    .arg("run")
    .arg("http://127.0.0.1:4554/run/001_hello.js")
    .piped_output()
    .spawn()
    .unwrap()
    .wait_with_output()
    .unwrap();

  assert!(!output.status.success());

  let stdout_str = std::str::from_utf8(&output.stdout).unwrap().trim();
  assert!(stdout_str.is_empty());

  let stderr_str = std::str::from_utf8(&output.stderr).unwrap().trim();
  eprintln!("{stderr_str}");

  assert!(stderr_str
    .contains("Module not found \"http://127.0.0.1:4554/run/001_hello.js\"."));

  let output = util::deno_cmd()
    .current_dir(util::root_path())
    .arg("run")
    .arg("http://127.0.0.1:4554/run/001_hello.js")
    .env("DENO_AUTH_TOKENS", "testuser123:testpassabc@127.0.0.1:4554")
    .piped_output()
    .spawn()
    .unwrap()
    .wait_with_output()
    .unwrap();

  let stderr_str = std::str::from_utf8(&output.stderr).unwrap().trim();
  eprintln!("{stderr_str}");

  assert!(output.status.success());

  let stdout_str = std::str::from_utf8(&output.stdout).unwrap().trim();
  assert_eq!(util::strip_ansi_codes(stdout_str), "Hello World");
}

#[tokio::test(flavor = "multi_thread", worker_threads = 2)]
async fn test_resolve_dns() {
  use std::net::SocketAddr;
  use std::str::FromStr;
  use std::sync::Arc;
  use std::time::Duration;
  use tokio::net::TcpListener;
  use tokio::net::UdpSocket;
  use tokio::sync::oneshot;
  use trust_dns_server::authority::Catalog;
  use trust_dns_server::authority::ZoneType;
  use trust_dns_server::proto::rr::Name;
  use trust_dns_server::store::in_memory::InMemoryAuthority;
  use trust_dns_server::ServerFuture;

  const DNS_PORT: u16 = 4553;

  // Setup DNS server for testing
  async fn run_dns_server(tx: oneshot::Sender<()>) {
    let zone_file = std::fs::read_to_string(
      util::testdata_path().join("run/resolve_dns.zone.in"),
    )
    .unwrap();
    let lexer = Lexer::new(&zone_file);
    let records = Parser::new().parse(
      lexer,
      Some(Name::from_str("example.com").unwrap()),
      None,
    );
    if records.is_err() {
      panic!("failed to parse: {:?}", records.err())
    }
    let (origin, records) = records.unwrap();
    let authority = Box::new(Arc::new(
      InMemoryAuthority::new(origin, records, ZoneType::Primary, false)
        .unwrap(),
    ));
    let mut catalog: Catalog = Catalog::new();
    catalog.upsert(Name::root().into(), authority);

    let mut server_fut = ServerFuture::new(catalog);
    let socket_addr = SocketAddr::from(([127, 0, 0, 1], DNS_PORT));
    let tcp_listener = TcpListener::bind(socket_addr).await.unwrap();
    let udp_socket = UdpSocket::bind(socket_addr).await.unwrap();
    server_fut.register_socket(udp_socket);
    server_fut.register_listener(tcp_listener, Duration::from_secs(2));

    // Notifies that the DNS server is ready
    tx.send(()).unwrap();

    server_fut.block_until_done().await.unwrap();
  }

  let (ready_tx, ready_rx) = oneshot::channel();
  let dns_server_fut = run_dns_server(ready_tx);
  let handle = tokio::spawn(dns_server_fut);

  // Waits for the DNS server to be ready
  ready_rx.await.unwrap();

  // Pass: `--allow-net`
  {
    let output = util::deno_cmd()
      .current_dir(util::testdata_path())
      .env("NO_COLOR", "1")
      .arg("run")
      .arg("--check")
      .arg("--allow-net")
      .arg("run/resolve_dns.ts")
      .piped_output()
      .spawn()
      .unwrap()
      .wait_with_output()
      .unwrap();
    let err = String::from_utf8_lossy(&output.stderr);
    let out = String::from_utf8_lossy(&output.stdout);
    println!("{err}");
    assert!(output.status.success());
    assert!(err.starts_with("Check file"));

    let expected = std::fs::read_to_string(
      util::testdata_path().join("run/resolve_dns.ts.out"),
    )
    .unwrap();
    assert_eq!(expected, out);
  }

  // Pass: `--allow-net=127.0.0.1:4553`
  {
    let output = util::deno_cmd()
      .current_dir(util::testdata_path())
      .env("NO_COLOR", "1")
      .arg("run")
      .arg("--check")
      .arg("--allow-net=127.0.0.1:4553")
      .arg("run/resolve_dns.ts")
      .piped_output()
      .spawn()
      .unwrap()
      .wait_with_output()
      .unwrap();
    let err = String::from_utf8_lossy(&output.stderr);
    let out = String::from_utf8_lossy(&output.stdout);
    if !output.status.success() {
      eprintln!("stderr: {err}");
    }
    assert!(output.status.success());
    assert!(err.starts_with("Check file"));

    let expected = std::fs::read_to_string(
      util::testdata_path().join("run/resolve_dns.ts.out"),
    )
    .unwrap();
    assert_eq!(expected, out);
  }

  // Permission error: `--allow-net=deno.land`
  {
    let output = util::deno_cmd()
      .current_dir(util::testdata_path())
      .env("NO_COLOR", "1")
      .arg("run")
      .arg("--check")
      .arg("--allow-net=deno.land")
      .arg("run/resolve_dns.ts")
      .piped_output()
      .spawn()
      .unwrap()
      .wait_with_output()
      .unwrap();
    let err = String::from_utf8_lossy(&output.stderr);
    let out = String::from_utf8_lossy(&output.stdout);
    assert!(!output.status.success());
    assert!(err.starts_with("Check file"));
    assert!(err.contains(r#"error: Uncaught PermissionDenied: Requires net access to "127.0.0.1:4553""#));
    assert!(out.is_empty());
  }

  // Permission error: no permission specified
  {
    let output = util::deno_cmd()
      .current_dir(util::testdata_path())
      .env("NO_COLOR", "1")
      .arg("run")
      .arg("--check")
      .arg("run/resolve_dns.ts")
      .piped_output()
      .spawn()
      .unwrap()
      .wait_with_output()
      .unwrap();
    let err = String::from_utf8_lossy(&output.stderr);
    let out = String::from_utf8_lossy(&output.stdout);
    assert!(!output.status.success());
    assert!(err.starts_with("Check file"));
    assert!(err.contains(r#"error: Uncaught PermissionDenied: Requires net access to "127.0.0.1:4553""#));
    assert!(out.is_empty());
  }

  handle.abort();
}

#[tokio::test]
async fn http2_request_url() {
  let mut child = util::deno_cmd()
    .current_dir(util::testdata_path())
    .arg("run")
    .arg("--unstable")
    .arg("--quiet")
    .arg("--allow-net")
    .arg("--allow-read")
    .arg("./run/http2_request_url.ts")
    .arg("4506")
    .stdout_piped()
    .spawn()
    .unwrap();
  let stdout = child.stdout.as_mut().unwrap();
  let mut buffer = [0; 5];
  let read = stdout.read(&mut buffer).unwrap();
  assert_eq!(read, 5);
  let msg = std::str::from_utf8(&buffer).unwrap();
  assert_eq!(msg, "READY");

  let cert = reqwest::Certificate::from_pem(include_bytes!(
    "../testdata/tls/RootCA.crt"
  ))
  .unwrap();

  let client = reqwest::Client::builder()
    .add_root_certificate(cert)
    .http2_prior_knowledge()
    .build()
    .unwrap();

  let res = client.get("http://127.0.0.1:4506").send().await.unwrap();
  assert_eq!(200, res.status());

  let body = res.text().await.unwrap();
  assert_eq!(body, "http://127.0.0.1:4506/");

  child.kill().unwrap();
  child.wait().unwrap();
}

#[cfg(not(windows))]
#[test]
fn set_raw_should_not_panic_on_no_tty() {
  let output = util::deno_cmd()
    .arg("eval")
    .arg("Deno.stdin.setRaw(true)")
    // stdin set to piped so it certainly does not refer to TTY
    .stdin(std::process::Stdio::piped())
    // stderr is piped so we can capture output.
    .stderr_piped()
    .spawn()
    .unwrap()
    .wait_with_output()
    .unwrap();
  assert!(!output.status.success());
  let stderr = std::str::from_utf8(&output.stderr).unwrap().trim();
  assert!(stderr.contains("BadResource"));
}

#[test]
fn timeout_clear() {
  // https://github.com/denoland/deno/issues/7599

  use std::time::Duration;
  use std::time::Instant;

  let source_code = r#"
const handle = setTimeout(() => {
  console.log("timeout finish");
}, 10000);
clearTimeout(handle);
console.log("finish");
"#;

  let mut p = util::deno_cmd()
    .current_dir(util::testdata_path())
    .arg("run")
    .arg("-")
    .stdin(std::process::Stdio::piped())
    .spawn()
    .unwrap();
  let stdin = p.stdin.as_mut().unwrap();
  stdin.write_all(source_code.as_bytes()).unwrap();
  let start = Instant::now();
  let status = p.wait().unwrap();
  let end = Instant::now();
  assert!(status.success());
  // check that program did not run for 10 seconds
  // for timeout to clear
  assert!(end - start < Duration::new(10, 0));
}

#[test]
fn broken_stdout() {
  let (reader, writer) = os_pipe::pipe().unwrap();
  // drop the reader to create a broken pipe
  drop(reader);

  let output = util::deno_cmd()
    .current_dir(util::testdata_path())
    .arg("eval")
    .arg("console.log(3.14)")
    .stdout(writer)
    .stderr_piped()
    .spawn()
    .unwrap()
    .wait_with_output()
    .unwrap();

  assert!(!output.status.success());
  let stderr = std::str::from_utf8(output.stderr.as_ref()).unwrap().trim();
  assert!(stderr.contains("Uncaught BrokenPipe"));
  assert!(!stderr.contains("panic"));
}

itest!(error_cause {
  args: "run run/error_cause.ts",
  output: "run/error_cause.ts.out",
  exit_code: 1,
});

itest!(error_cause_recursive_aggregate {
  args: "run error_cause_recursive_aggregate.ts",
  output: "error_cause_recursive_aggregate.ts.out",
  exit_code: 1,
});

itest!(error_cause_recursive_tail {
  args: "run error_cause_recursive_tail.ts",
  output: "error_cause_recursive_tail.ts.out",
  exit_code: 1,
});

itest!(error_cause_recursive {
  args: "run run/error_cause_recursive.ts",
  output: "run/error_cause_recursive.ts.out",
  exit_code: 1,
});

itest!(default_file_extension_is_js {
  args: "run --check file_extensions/js_without_extension",
  output: "file_extensions/js_without_extension.out",
  exit_code: 0,
});

itest!(js_without_extension {
  args: "run --ext js --check file_extensions/js_without_extension",
  output: "file_extensions/js_without_extension.out",
  exit_code: 0,
});

itest!(ts_without_extension {
  args: "run --ext ts --check file_extensions/ts_without_extension",
  output: "file_extensions/ts_without_extension.out",
  exit_code: 0,
});

itest!(ext_flag_takes_precedence_over_extension {
  args: "run --ext ts --check file_extensions/ts_with_js_extension.js",
  output: "file_extensions/ts_with_js_extension.out",
  exit_code: 0,
});

#[test]
fn websocket() {
  let _g = util::http_server();

  let script = util::testdata_path().join("run/websocket_test.ts");
  let root_ca = util::testdata_path().join("tls/RootCA.pem");
  let status = util::deno_cmd()
    .arg("test")
    .arg("--unstable")
    .arg("--allow-net")
    .arg("--cert")
    .arg(root_ca)
    .arg(script)
    .spawn()
    .unwrap()
    .wait()
    .unwrap();

  assert!(status.success());
}

#[ignore]
#[test]
fn websocketstream() {
  let _g = util::http_server();

  let script = util::testdata_path().join("run/websocketstream_test.ts");
  let root_ca = util::testdata_path().join("tls/RootCA.pem");
  let status = util::deno_cmd()
    .arg("test")
    .arg("--unstable")
    .arg("--allow-net")
    .arg("--cert")
    .arg(root_ca)
    .arg(script)
    .spawn()
    .unwrap()
    .wait()
    .unwrap();

  assert!(status.success());
}

#[tokio::test(flavor = "multi_thread")]
async fn websocketstream_ping() {
  let _g = util::http_server();

  let script = util::testdata_path().join("run/websocketstream_ping_test.ts");
  let root_ca = util::testdata_path().join("tls/RootCA.pem");

  let srv_fn = hyper::service::service_fn(|mut req| async move {
    let (response, upgrade_fut) =
      fastwebsockets::upgrade::upgrade(&mut req).unwrap();
    tokio::spawn(async move {
      let mut ws = upgrade_fut.await.unwrap();

      ws.write_frame(fastwebsockets::Frame::text(b"A"[..].into()))
        .await
        .unwrap();
      ws.write_frame(fastwebsockets::Frame::new(
        true,
        fastwebsockets::OpCode::Ping,
        None,
        vec![].into(),
      ))
      .await
      .unwrap();
      ws.write_frame(fastwebsockets::Frame::text(b"B"[..].into()))
        .await
        .unwrap();
      let message = ws.read_frame().await.unwrap();
      assert_eq!(message.opcode, fastwebsockets::OpCode::Pong);
      ws.write_frame(fastwebsockets::Frame::text(b"C"[..].into()))
        .await
        .unwrap();
      ws.write_frame(fastwebsockets::Frame::close_raw(vec![].into()))
        .await
        .unwrap();
    });
    Ok::<_, std::convert::Infallible>(response)
  });

  let child = util::deno_cmd()
    .arg("test")
    .arg("--unstable")
    .arg("--allow-net")
    .arg("--cert")
    .arg(root_ca)
    .arg(script)
    .stdout_piped()
    .spawn()
    .unwrap();
  let server = tokio::net::TcpListener::bind("127.0.0.1:4513")
    .await
    .unwrap();
  tokio::spawn(async move {
    let (stream, _) = server.accept().await.unwrap();
    let conn_fut = hyper::server::conn::Http::new()
      .serve_connection(stream, srv_fn)
      .with_upgrades();

    if let Err(e) = conn_fut.await {
      eprintln!("websocket server error: {e:?}");
    }
  });

  let r = child.wait_with_output().unwrap();
  assert!(r.status.success());
}

struct SpawnExecutor;

impl<Fut> hyper::rt::Executor<Fut> for SpawnExecutor
where
  Fut: std::future::Future + Send + 'static,
  Fut::Output: Send + 'static,
{
  fn execute(&self, fut: Fut) {
    deno_core::unsync::spawn(fut);
  }
}

#[tokio::test]
async fn websocket_server_multi_field_connection_header() {
  let script = util::testdata_path()
    .join("run/websocket_server_multi_field_connection_header_test.ts");
  let root_ca = util::testdata_path().join("tls/RootCA.pem");
  let mut child = util::deno_cmd()
    .arg("run")
    .arg("--unstable")
    .arg("--allow-net")
    .arg("--cert")
    .arg(root_ca)
    .arg(script)
    .stdout_piped()
    .spawn()
    .unwrap();

  let stdout = child.stdout.as_mut().unwrap();
  let mut buffer = [0; 5];
  let read = stdout.read(&mut buffer).unwrap();
  assert_eq!(read, 5);
  let msg = std::str::from_utf8(&buffer).unwrap();
  assert_eq!(msg, "READY");

  let stream = tokio::net::TcpStream::connect("localhost:4319")
    .await
    .unwrap();
  let req = hyper::Request::builder()
    .header(hyper::header::UPGRADE, "websocket")
    .header(http::header::CONNECTION, "keep-alive, Upgrade")
    .header(
      "Sec-WebSocket-Key",
      fastwebsockets::handshake::generate_key(),
    )
    .header("Sec-WebSocket-Version", "13")
    .uri("ws://localhost:4319")
    .body(hyper::Body::empty())
    .unwrap();

  let (mut socket, _) =
    fastwebsockets::handshake::client(&SpawnExecutor, req, stream)
      .await
      .unwrap();

  let message = socket.read_frame().await.unwrap();
  assert_eq!(message.opcode, fastwebsockets::OpCode::Close);
  assert!(message.payload.is_empty());
  socket
    .write_frame(fastwebsockets::Frame::close_raw(vec![].into()))
    .await
    .unwrap();
  assert!(child.wait().unwrap().success());
}

// TODO(bartlomieju): this should use `deno run`, not `deno test`; but the
// test hangs then. https://github.com/denoland/deno/issues/14283
#[tokio::test]
async fn websocket_server_idletimeout() {
  let script =
    util::testdata_path().join("run/websocket_server_idletimeout.ts");
  let root_ca = util::testdata_path().join("tls/RootCA.pem");
  let mut child = util::deno_cmd()
    .arg("test")
    .arg("--unstable")
    .arg("--allow-net")
    .arg("--cert")
    .arg(root_ca)
    .arg(script)
    .stdout_piped()
    .spawn()
    .unwrap();

  let stdout = child.stdout.as_mut().unwrap();
  let mut buffer = [0; 5];
  let read = stdout.read(&mut buffer).unwrap();
  assert_eq!(read, 5);
  let msg = std::str::from_utf8(&buffer).unwrap();
  assert_eq!(msg, "READY");

  let stream = tokio::net::TcpStream::connect("localhost:4509")
    .await
    .unwrap();
  let req = hyper::Request::builder()
    .header(hyper::header::UPGRADE, "websocket")
    .header(http::header::CONNECTION, "keep-alive, Upgrade")
    .header(
      "Sec-WebSocket-Key",
      fastwebsockets::handshake::generate_key(),
    )
    .header("Sec-WebSocket-Version", "13")
    .uri("ws://localhost:4509")
    .body(hyper::Body::empty())
    .unwrap();

  let (_socket, _) =
    fastwebsockets::handshake::client(&SpawnExecutor, req, stream)
      .await
      .unwrap();

  assert!(child.wait().unwrap().success());
}

itest!(auto_discover_lockfile {
  args: "run run/auto_discover_lockfile/main.ts",
  output: "run/auto_discover_lockfile/main.out",
  http_server: true,
  exit_code: 10,
});

itest!(no_lock_flag {
  args: "run --no-lock run/no_lock_flag/main.ts",
  output: "run/no_lock_flag/main.out",
  http_server: true,
  exit_code: 0,
});

itest!(config_file_lock_false {
  args: "run --config=run/config_file_lock_boolean/false.json run/config_file_lock_boolean/main.ts",
  output: "run/config_file_lock_boolean/false.main.out",
  http_server: true,
  exit_code: 0,
});

itest!(config_file_lock_true {
  args: "run --config=run/config_file_lock_boolean/true.json run/config_file_lock_boolean/main.ts",
  output: "run/config_file_lock_boolean/true.main.out",
  http_server: true,
  exit_code: 10,
});

itest!(permission_args {
  args: "run run/001_hello.js --allow-net",
  output: "run/permission_args.out",
  envs: vec![("NO_COLOR".to_string(), "1".to_string())],
});

itest!(permission_args_quiet {
  args: "run --quiet run/001_hello.js --allow-net",
  output: "run/001_hello.js.out",
});

// Regression test for https://github.com/denoland/deno/issues/16772
#[test]
fn file_fetcher_preserves_permissions() {
  let context = TestContext::with_http_server();
  context
    .new_command()
    .args("repl --quiet")
    .with_pty(|mut console| {
      console.write_line(
      "const a = await import('http://localhost:4545/run/019_media_types.ts');",
    );
      console.expect("Allow?");
      console.write_line_raw("y");
      console.expect_all(&["success", "true"]);
    });
}

#[test]
fn stdio_streams_are_locked_in_permission_prompt() {
  let context = TestContextBuilder::new()
    .use_http_server()
    .use_copy_temp_dir("run/stdio_streams_are_locked_in_permission_prompt")
    .build();
  context
    .new_command()
    .args("repl --allow-read")
    .with_pty(|mut console| {
      console.write_line(r#"const url = "file://" + Deno.cwd().replace("\\", "/") + "/run/stdio_streams_are_locked_in_permission_prompt/worker.js";"#);
      console.expect("undefined");
      // ensure this file exists
      console.write_line(r#"const _file = Deno.readTextFileSync("./run/stdio_streams_are_locked_in_permission_prompt/worker.js");"#);
      console.expect("undefined");
      console.write_line(r#"new Worker(url, { type: "module" }); await Deno.writeTextFile("./text.txt", "some code");"#);
      console.expect("Allow? [y/n/A] (y = yes, allow; n = no, deny; A = allow all write permissions)");
      std::thread::sleep(Duration::from_millis(50)); // give the other thread some time to output
      console.write_line_raw("invalid");
      console.expect("Unrecognized option.");
      console.expect("Allow? [y/n/A] (y = yes, allow; n = no, deny; A = allow all write permissions)");
      console.write_line_raw("y");
      console.expect("Granted write access to");

      // this output should now be shown below and not above
      let expected_output = r#"Are you sure you want to continue?"#;
      console.expect(expected_output);
    });
}

#[test]
fn permission_prompt_strips_ansi_codes_and_control_chars() {
  util::with_pty(&["repl"], |mut console| {
    console.write_line(
        r#"Deno.permissions.request({ name: "env", variable: "\rDo you like ice cream? y/n" });"#
      );
    // will be uppercase on windows
    let env_name = if cfg!(windows) {
      "DO YOU LIKE ICE CREAM? Y/N"
    } else {
      "Do you like ice cream? y/n"
    };
    console.expect(format!(
      "┌ ⚠️  Deno requests env access to \"{}\".",
      env_name
    ))
  });

  util::with_pty(&["repl"], |mut console| {
    console.write_line_raw(r#"const boldANSI = "\u001b[1m";"#);
    console.expect("undefined");
    console.write_line_raw(r#"const unboldANSI = "\u001b[22m";"#);
    console.expect("undefined");
    console.write_line_raw(r#"const prompt = `┌ ⚠️  ${boldANSI}Deno requests run access to "echo"${unboldANSI}\n ├ Requested by \`Deno.Command().output()`"#);
    console.expect("undefined");
    console.write_line_raw(r#"const moveANSIUp = "\u001b[1A";"#);
    console.expect("undefined");
    console.write_line_raw(r#"const clearANSI = "\u001b[2K";"#);
    console.expect("undefined");
    console.write_line_raw(r#"const moveANSIStart = "\u001b[1000D";"#);
    console.expect("undefined");

    console.write_line_raw(
      r#"Deno[Deno.internal].core.ops.op_spawn_child({
    cmd: "cat",
    args: ["file.txt"],
    clearEnv: false,
    cwd: undefined,
    env: [],
    uid: undefined,
    gid: undefined,
    stdin: "null",
    stdout: "inherit",
    stderr: "piped",
    signal: undefined,
    windowsRawArguments: false,
}, moveANSIUp + clearANSI + moveANSIStart + prompt)"#,
    );

    console.expect(r#"┌ ⚠️  Deno requests run access to "cat""#);
  });
}

itest!(node_builtin_modules_ts {
  args: "run --quiet --allow-read run/node_builtin_modules/mod.ts hello there",
  output: "run/node_builtin_modules/mod.ts.out",
  envs: env_vars_for_npm_tests(),
  exit_code: 0,
});

itest!(node_builtin_modules_js {
  args: "run --quiet --allow-read run/node_builtin_modules/mod.js hello there",
  output: "run/node_builtin_modules/mod.js.out",
  envs: env_vars_for_npm_tests(),
  exit_code: 0,
});

itest!(node_prefix_missing {
  args: "run --quiet run/node_prefix_missing/main.ts",
  output: "run/node_prefix_missing/main.ts.out",
  envs: env_vars_for_npm_tests(),
  exit_code: 1,
});

itest!(node_prefix_missing_unstable_bare_node_builtins_enbaled {
  args: "run --unstable-bare-node-builtins run/node_prefix_missing/main.ts",
  output: "run/node_prefix_missing/main.ts.out_feature_enabled",
  envs: env_vars_for_npm_tests(),
  exit_code: 0,
});

itest!(
  node_prefix_missing_unstable_bare_node_builtins_enbaled_by_env {
    args: "run run/node_prefix_missing/main.ts",
    output: "run/node_prefix_missing/main.ts.out_feature_enabled",
    envs: [
      env_vars_for_npm_tests(),
      vec![(
        "DENO_UNSTABLE_BARE_NODE_BUILTINS".to_string(),
        "1".to_string()
      )]
    ]
    .concat(),
    exit_code: 0,
  }
);

itest!(node_prefix_missing_unstable_bare_node_builtins_enbaled_by_config {
  args: "run --config=run/node_prefix_missing/config.json run/node_prefix_missing/main.ts",
  output: "run/node_prefix_missing/main.ts.out_feature_enabled",
  envs: env_vars_for_npm_tests(),
  exit_code: 0,
});

itest!(node_prefix_missing_unstable_bare_node_builtins_enbaled_with_import_map {
  args: "run --unstable-bare-node-builtins --import-map run/node_prefix_missing/import_map.json run/node_prefix_missing/main.ts",
  output: "run/node_prefix_missing/main.ts.out_feature_enabled",
  envs: env_vars_for_npm_tests(),
  exit_code: 0,
});

itest!(dynamic_import_syntax_error {
  args: "run -A run/dynamic_import_syntax_error.js",
  output: "run/dynamic_import_syntax_error.js.out",
  exit_code: 1,
});

itest!(extension_import {
  args: "run run/extension_import.ts",
  output: "run/extension_import.ts.out",
  exit_code: 1,
});

itest!(extension_dynamic_import {
  args: "run run/extension_dynamic_import.ts",
  output: "run/extension_dynamic_import.ts.out",
  exit_code: 1,
});

#[test]
pub fn vendor_dir_config_file() {
  let test_context = TestContextBuilder::new()
    .use_http_server()
    .use_temp_cwd()
    .build();
  let temp_dir = test_context.temp_dir();
  let vendor_dir = temp_dir.path().join("vendor");
  let rm_vendor_dir = || std::fs::remove_dir_all(&vendor_dir).unwrap();

  temp_dir.write("deno.json", r#"{ "vendor": true }"#);
  temp_dir.write(
    "main.ts",
    r#"import { returnsHi } from 'http://localhost:4545/subdir/mod1.ts';
console.log(returnsHi());"#,
  );

  let deno_run_cmd = test_context.new_command().args("run --quiet main.ts");
  deno_run_cmd.run().assert_matches_text("Hi\n");

  assert!(vendor_dir.exists());
  rm_vendor_dir();
  temp_dir.write("deno.json", r#"{ "vendor": false }"#);

  deno_run_cmd.run().assert_matches_text("Hi\n");
  assert!(!vendor_dir.exists());
  test_context
    .new_command()
    .args("cache --quiet --vendor main.ts")
    .run();
  assert!(vendor_dir.exists());
  rm_vendor_dir();

  temp_dir.write("deno.json", r#"{ "vendor": true }"#);
  let cache_command = test_context.new_command().args("cache --quiet main.ts");
  cache_command.run();

  assert!(vendor_dir.exists());
  let mod1_file = vendor_dir
    .join("http_localhost_4545")
    .join("subdir")
    .join("mod1.ts");
  mod1_file.write("export function returnsHi() { return 'bye bye bye'; }");

  // won't match the lockfile now
  deno_run_cmd
    .run()
    .assert_matches_text(r#"error: The source code is invalid, as it does not match the expected hash in the lock file.
  Specifier: http://localhost:4545/subdir/mod1.ts
  Lock file: [WILDCARD]deno.lock
"#)
    .assert_exit_code(10);

  // try updating by deleting the lockfile
  let lockfile = temp_dir.path().join("deno.lock");
  lockfile.remove_file();
  cache_command.run();

  // now it should run
  deno_run_cmd.run().assert_matches_text("bye bye bye\n");
  assert!(lockfile.exists());

  // ensure we can add and execute files in directories that have a hash in them
  test_context
    .new_command()
    // http_localhost_4545/subdir/#capitals_c75d7/main.js
    .args("cache http://localhost:4545/subdir/CAPITALS/main.js")
    .run()
    .skip_output_check();
  assert_eq!(
    vendor_dir.join("manifest.json").read_json_value(),
    json!({
      "folders": {
        "http://localhost:4545/subdir/CAPITALS/": "http_localhost_4545/subdir/#capitals_c75d7"
      }
    })
  );
  vendor_dir
    .join("http_localhost_4545/subdir/#capitals_c75d7/hello_there.ts")
    .write("console.log('hello there');");
  test_context
    .new_command()
    // todo(dsherret): seems wrong that we don't auto-discover the config file to get the vendor directory for this
    .args("run --vendor http://localhost:4545/subdir/CAPITALS/hello_there.ts")
    .run()
    .assert_matches_text("hello there\n");

  // now try importing directly from the vendor folder
  temp_dir.write(
    "main.ts",
    r#"import { returnsHi } from './vendor/http_localhost_4545/subdir/mod1.ts';
console.log(returnsHi());"#,
  );
  deno_run_cmd
    .run()
    .assert_matches_text("error: Importing from the vendor directory is not permitted. Use a remote specifier instead or disable vendoring.
    at [WILDCARD]/main.ts:1:27
")
    .assert_exit_code(1);
}

itest!(explicit_resource_management {
  args: "run --quiet --check run/explicit_resource_management/main.ts",
  output: "run/explicit_resource_management/main.out",
});

itest!(workspaces_basic {
  args: "run -L debug -A --unstable-workspaces main.ts",
  output: "run/workspaces/basic/main.out",
  cwd: Some("run/workspaces/basic/"),
  copy_temp_dir: Some("run/workspaces/basic/"),
  envs: env_vars_for_npm_tests(),
  http_server: true,
});

itest!(workspaces_member_outside_root_dir {
  args: "run -A --unstable-workspaces main.ts",
  output: "run/workspaces/member_outside_root_dir/main.out",
  cwd: Some("run/workspaces/member_outside_root_dir/"),
  copy_temp_dir: Some("run/workspaces/member_outside_root_dir/"),
  envs: env_vars_for_npm_tests(),
  http_server: true,
  exit_code: 1,
});

itest!(workspaces_nested_member {
  args: "run -A --unstable-workspaces main.ts",
  output: "run/workspaces/nested_member/main.out",
  cwd: Some("run/workspaces/nested_member/"),
  copy_temp_dir: Some("run/workspaces/nested_member/"),
  envs: env_vars_for_npm_tests(),
  http_server: true,
  exit_code: 1,
});<|MERGE_RESOLUTION|>--- conflicted
+++ resolved
@@ -380,28 +380,11 @@
     .run()
     .assert_matches_text("Storage { length: 0 }\n");
 
-<<<<<<< HEAD
-  let mut deno_cmd = util::deno_cmd_with_deno_dir(&deno_dir);
-  let output = deno_cmd
-    .current_dir(util::testdata_path())
-    .arg("run")
-    .arg("--config")
-    .arg("run/webstorage/config_a.jsonc")
-    .arg("run/webstorage/logger.ts")
-    .stdout(Stdio::piped())
-    .spawn()
-    .unwrap()
-    .wait_with_output()
-    .unwrap();
-  assert!(output.status.success());
-  assert_eq!(output.stdout, b"Storage { hello: \"deno\", length: 1 }\n");
-=======
   context
     .new_command()
     .args("run --config run/webstorage/config_a.jsonc run/webstorage/logger.ts")
     .run()
-    .assert_matches_text("Storage { length: 1, hello: \"deno\" }\n");
->>>>>>> 9a1c6970
+    .assert_matches_text("Storage { hello: \"deno\", length: 1 }\n");
 }
 
 // tests to ensure `--config` does not effect persisted storage when a
@@ -415,29 +398,10 @@
     .run()
     .assert_matches_text("Storage { length: 0 }\n");
 
-<<<<<<< HEAD
-  let mut deno_cmd = util::deno_cmd_with_deno_dir(&deno_dir);
-  let output = deno_cmd
-    .current_dir(util::testdata_path())
-    .arg("run")
-    .arg("--location")
-    .arg("https://example.com/b.ts")
-    .arg("--config")
-    .arg("run/webstorage/config_b.jsonc")
-    .arg("run/webstorage/logger.ts")
-    .stdout(Stdio::piped())
-    .spawn()
-    .unwrap()
-    .wait_with_output()
-    .unwrap();
-  assert!(output.status.success());
-  assert_eq!(output.stdout, b"Storage { hello: \"deno\", length: 1 }\n");
-=======
   context.new_command()
     .args("run --location https://example.com/b.ts --config run/webstorage/config_b.jsonc run/webstorage/logger.ts")
     .run()
-    .assert_matches_text("Storage { length: 1, hello: \"deno\" }\n");
->>>>>>> 9a1c6970
+    .assert_matches_text("Storage { hello: \"deno\", length: 1 }\n");
 }
 
 // test to ensure that when there isn't a configuration or location, that the
@@ -458,26 +422,11 @@
     .run()
     .assert_matches_text("Storage { length: 0 }\n");
 
-<<<<<<< HEAD
-  let mut deno_cmd = util::deno_cmd_with_deno_dir(&deno_dir);
-  let output = deno_cmd
-    .current_dir(util::testdata_path())
-    .arg("run")
-    .arg("run/webstorage/fixture.ts")
-    .stdout(Stdio::piped())
-    .spawn()
-    .unwrap()
-    .wait_with_output()
-    .unwrap();
-  assert!(output.status.success());
-  assert_eq!(output.stdout, b"Storage { hello: \"deno\", length: 1 }\n");
-=======
   context
     .new_command()
     .args("run run/webstorage/fixture.ts")
     .run()
-    .assert_matches_text("Storage { length: 1, hello: \"deno\" }\n");
->>>>>>> 9a1c6970
+    .assert_matches_text("Storage { hello: \"deno\", length: 1 }\n");
 }
 
 itest!(_075_import_local_query_hash {
