--- conflicted
+++ resolved
@@ -2672,7 +2672,18 @@
   args: "run unstable_ffi_15.js",
   output: "unstable_ffi_15.js.out",
   exit_code: 70,
-<<<<<<< HEAD
+  envs: vec![("DENO_FUTURE_CHECK".to_string(), "1".to_string())],
+});
+
+itest!(future_check1 {
+  args: "run future_check.ts",
+  output: "future_check1.out",
+});
+
+itest!(future_check2 {
+  args: "run --check future_check.ts",
+  output: "future_check2.out",
+  envs: vec![("DENO_FUTURE_CHECK".to_string(), "1".to_string())],
 });
 
 itest!(no_prompt_flag {
@@ -2693,19 +2704,4 @@
     .wait_with_output()
     .unwrap();
   assert!(output.status.success());
-}
-=======
-  envs: vec![("DENO_FUTURE_CHECK".to_string(), "1".to_string())],
-});
-
-itest!(future_check1 {
-  args: "run future_check.ts",
-  output: "future_check1.out",
-});
-
-itest!(future_check2 {
-  args: "run --check future_check.ts",
-  output: "future_check2.out",
-  envs: vec![("DENO_FUTURE_CHECK".to_string(), "1".to_string())],
-});
->>>>>>> 8ae17026
+}