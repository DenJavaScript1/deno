// Copyright 2018-2022 the Deno authors. All rights reserved. MIT license.

use deno_core::url;
use std::process::Command;
use tempfile::TempDir;
use test_util as util;

itest!(stdout_write_all {
  args: "run --quiet stdout_write_all.ts",
  output: "stdout_write_all.out",
});

itest!(_001_hello {
  args: "run --reload 001_hello.js",
  output: "001_hello.js.out",
});

itest!(_002_hello {
  args: "run --quiet --reload 002_hello.ts",
  output: "002_hello.ts.out",
});

itest!(_003_relative_import {
  args: "run --quiet --reload 003_relative_import.ts",
  output: "003_relative_import.ts.out",
});

itest!(_004_set_timeout {
  args: "run --quiet --reload 004_set_timeout.ts",
  output: "004_set_timeout.ts.out",
});

itest!(_005_more_imports {
  args: "run --quiet --reload 005_more_imports.ts",
  output: "005_more_imports.ts.out",
});

itest!(_006_url_imports {
  args: "run --quiet --reload 006_url_imports.ts",
  output: "006_url_imports.ts.out",
  http_server: true,
});

itest!(_012_async {
  args: "run --quiet --reload 012_async.ts",
  output: "012_async.ts.out",
});

itest!(_013_dynamic_import {
  args: "run --quiet --reload --allow-read 013_dynamic_import.ts",
  output: "013_dynamic_import.ts.out",
});

itest!(_014_duplicate_import {
  args: "run --quiet --reload --allow-read 014_duplicate_import.ts ",
  output: "014_duplicate_import.ts.out",
});

itest!(_015_duplicate_parallel_import {
  args: "run --quiet --reload --allow-read 015_duplicate_parallel_import.js",
  output: "015_duplicate_parallel_import.js.out",
});

itest!(_016_double_await {
  args: "run --quiet --allow-read --reload 016_double_await.ts",
  output: "016_double_await.ts.out",
});

itest!(_017_import_redirect {
  args: "run --quiet --reload 017_import_redirect.ts",
  output: "017_import_redirect.ts.out",
});

itest!(_017_import_redirect_nocheck {
  args: "run --quiet --reload --no-check 017_import_redirect.ts",
  output: "017_import_redirect.ts.out",
});

itest!(_017_import_redirect_info {
  args: "info --quiet --reload 017_import_redirect.ts",
  output: "017_import_redirect_info.out",
});

itest!(_018_async_catch {
  args: "run --quiet --reload 018_async_catch.ts",
  output: "018_async_catch.ts.out",
});

itest!(_019_media_types {
  args: "run --reload 019_media_types.ts",
  output: "019_media_types.ts.out",
  http_server: true,
});

itest!(_020_json_modules {
  args: "run --reload 020_json_modules.ts",
  output: "020_json_modules.ts.out",
  exit_code: 1,
});

itest!(_021_mjs_modules {
  args: "run --quiet --reload 021_mjs_modules.ts",
  output: "021_mjs_modules.ts.out",
});

itest!(_023_no_ext {
  args: "run --reload 023_no_ext",
  output: "023_no_ext.out",
});

// TODO(lucacasonato): remove --unstable when permissions goes stable
itest!(_025_hrtime {
  args: "run --quiet --allow-hrtime --unstable --reload 025_hrtime.ts",
  output: "025_hrtime.ts.out",
});

itest!(_025_reload_js_type_error {
  args: "run --quiet --reload 025_reload_js_type_error.js",
  output: "025_reload_js_type_error.js.out",
});

itest!(_026_redirect_javascript {
  args: "run --quiet --reload 026_redirect_javascript.js",
  output: "026_redirect_javascript.js.out",
  http_server: true,
});

itest!(_027_redirect_typescript {
  args: "run --quiet --reload 027_redirect_typescript.ts",
  output: "027_redirect_typescript.ts.out",
  http_server: true,
});

itest!(_028_args {
  args: "run --quiet --reload 028_args.ts --arg1 val1 --arg2=val2 -- arg3 arg4",
  output: "028_args.ts.out",
});

itest!(_033_import_map {
  args:
    "run --quiet --reload --import-map=import_maps/import_map.json import_maps/test.ts",
  output: "033_import_map.out",
});

itest!(_033_import_map_remote {
  args:
    "run --quiet --reload --import-map=http://127.0.0.1:4545/import_maps/import_map_remote.json --unstable import_maps/test_remote.ts",
  output: "033_import_map_remote.out",
  http_server: true,
});

itest!(_034_onload {
  args: "run --quiet --reload 034_onload/main.ts",
  output: "034_onload.out",
});

itest!(_035_cached_only_flag {
  args: "run --reload --cached-only http://127.0.0.1:4545/019_media_types.ts",
  output: "035_cached_only_flag.out",
  exit_code: 1,
  http_server: true,
});

itest!(_038_checkjs {
  // checking if JS file is run through TS compiler
  args: "run --reload --config checkjs.tsconfig.json 038_checkjs.js",
  exit_code: 1,
  output: "038_checkjs.js.out",
});

itest!(_042_dyn_import_evalcontext {
  args: "run --quiet --allow-read --reload 042_dyn_import_evalcontext.ts",
  output: "042_dyn_import_evalcontext.ts.out",
});

itest!(_044_bad_resource {
  args: "run --quiet --reload --allow-read 044_bad_resource.ts",
  output: "044_bad_resource.ts.out",
  exit_code: 1,
});

itest!(_045_proxy {
  args: "run -L debug --allow-net --allow-env --allow-run --allow-read --reload --quiet 045_proxy_test.ts",
  output: "045_proxy_test.ts.out",
  http_server: true,
});

itest!(_046_tsx {
  args: "run --quiet --reload 046_jsx_test.tsx",
  output: "046_jsx_test.tsx.out",
});

itest!(_047_jsx {
  args: "run --quiet --reload 047_jsx_test.jsx",
  output: "047_jsx_test.jsx.out",
});

itest!(_048_media_types_jsx {
  args: "run  --reload 048_media_types_jsx.ts",
  output: "048_media_types_jsx.ts.out",
  http_server: true,
});

itest!(_052_no_remote_flag {
  args: "run --reload --no-remote http://127.0.0.1:4545/019_media_types.ts",
  output: "052_no_remote_flag.out",
  exit_code: 1,
  http_server: true,
});

itest!(_056_make_temp_file_write_perm {
  args:
    "run --quiet --allow-read --allow-write=./subdir/ 056_make_temp_file_write_perm.ts",
  output: "056_make_temp_file_write_perm.out",
});

itest!(_058_tasks_microtasks_close {
  args: "run --quiet 058_tasks_microtasks_close.ts",
  output: "058_tasks_microtasks_close.ts.out",
});

itest!(_059_fs_relative_path_perm {
  args: "run 059_fs_relative_path_perm.ts",
  output: "059_fs_relative_path_perm.ts.out",
  exit_code: 1,
});

itest!(_070_location {
  args: "run --location https://foo/bar?baz#bat 070_location.ts",
  output: "070_location.ts.out",
});

itest!(_071_location_unset {
  args: "run 071_location_unset.ts",
  output: "071_location_unset.ts.out",
});

itest!(_072_location_relative_fetch {
  args: "run --location http://127.0.0.1:4545/ --allow-net 072_location_relative_fetch.ts",
  output: "072_location_relative_fetch.ts.out",
  http_server: true,
});

// tests the serialization of webstorage (both localStorage and sessionStorage)
itest!(webstorage_serialization {
  args: "run webstorage/serialization.ts",
  output: "webstorage/serialization.ts.out",
});

// tests to ensure that when `--location` is set, all code shares the same
// localStorage cache based on the origin of the location URL.
#[test]
fn webstorage_location_shares_origin() {
  let deno_dir = util::new_deno_dir();

  let mut deno_cmd = util::deno_cmd_with_deno_dir(deno_dir.path());
  let output = deno_cmd
    .current_dir(util::testdata_path())
    .arg("run")
    .arg("--location")
    .arg("https://example.com/a.ts")
    .arg("webstorage/fixture.ts")
    .stdout(std::process::Stdio::piped())
    .spawn()
    .unwrap()
    .wait_with_output()
    .unwrap();
  assert!(output.status.success());
  assert_eq!(output.stdout, b"Storage { length: 0 }\n");

  let mut deno_cmd = util::deno_cmd_with_deno_dir(deno_dir.path());
  let output = deno_cmd
    .current_dir(util::testdata_path())
    .arg("run")
    .arg("--location")
    .arg("https://example.com/b.ts")
    .arg("webstorage/logger.ts")
    .stdout(std::process::Stdio::piped())
    .spawn()
    .unwrap()
    .wait_with_output()
    .unwrap();
  assert!(output.status.success());
  assert_eq!(output.stdout, b"Storage { length: 1, hello: \"deno\" }\n");
}

// test to ensure that when a --config file is set, but no --location, that
// storage persists against unique configuration files.
#[test]
fn webstorage_config_file() {
  let deno_dir = util::new_deno_dir();

  let mut deno_cmd = util::deno_cmd_with_deno_dir(deno_dir.path());
  let output = deno_cmd
    .current_dir(util::testdata_path())
    .arg("run")
    .arg("--config")
    .arg("webstorage/config_a.jsonc")
    .arg("webstorage/fixture.ts")
    .stdout(std::process::Stdio::piped())
    .spawn()
    .unwrap()
    .wait_with_output()
    .unwrap();
  assert!(output.status.success());
  assert_eq!(output.stdout, b"Storage { length: 0 }\n");

  let mut deno_cmd = util::deno_cmd_with_deno_dir(deno_dir.path());
  let output = deno_cmd
    .current_dir(util::testdata_path())
    .arg("run")
    .arg("--config")
    .arg("webstorage/config_b.jsonc")
    .arg("webstorage/logger.ts")
    .stdout(std::process::Stdio::piped())
    .spawn()
    .unwrap()
    .wait_with_output()
    .unwrap();
  assert!(output.status.success());
  assert_eq!(output.stdout, b"Storage { length: 0 }\n");

  let mut deno_cmd = util::deno_cmd_with_deno_dir(deno_dir.path());
  let output = deno_cmd
    .current_dir(util::testdata_path())
    .arg("run")
    .arg("--config")
    .arg("webstorage/config_a.jsonc")
    .arg("webstorage/logger.ts")
    .stdout(std::process::Stdio::piped())
    .spawn()
    .unwrap()
    .wait_with_output()
    .unwrap();
  assert!(output.status.success());
  assert_eq!(output.stdout, b"Storage { length: 1, hello: \"deno\" }\n");
}

// tests to ensure `--config` does not effect persisted storage when a
// `--location` is provided.
#[test]
fn webstorage_location_precedes_config() {
  let deno_dir = util::new_deno_dir();

  let mut deno_cmd = util::deno_cmd_with_deno_dir(deno_dir.path());
  let output = deno_cmd
    .current_dir(util::testdata_path())
    .arg("run")
    .arg("--location")
    .arg("https://example.com/a.ts")
    .arg("--config")
    .arg("webstorage/config_a.jsonc")
    .arg("webstorage/fixture.ts")
    .stdout(std::process::Stdio::piped())
    .spawn()
    .unwrap()
    .wait_with_output()
    .unwrap();
  assert!(output.status.success());
  assert_eq!(output.stdout, b"Storage { length: 0 }\n");

  let mut deno_cmd = util::deno_cmd_with_deno_dir(deno_dir.path());
  let output = deno_cmd
    .current_dir(util::testdata_path())
    .arg("run")
    .arg("--location")
    .arg("https://example.com/b.ts")
    .arg("--config")
    .arg("webstorage/config_b.jsonc")
    .arg("webstorage/logger.ts")
    .stdout(std::process::Stdio::piped())
    .spawn()
    .unwrap()
    .wait_with_output()
    .unwrap();
  assert!(output.status.success());
  assert_eq!(output.stdout, b"Storage { length: 1, hello: \"deno\" }\n");
}

// test to ensure that when there isn't a configuration or location, that the
// main module is used to determine how to persist storage data.
#[test]
fn webstorage_main_module() {
  let deno_dir = util::new_deno_dir();

  let mut deno_cmd = util::deno_cmd_with_deno_dir(deno_dir.path());
  let output = deno_cmd
    .current_dir(util::testdata_path())
    .arg("run")
    .arg("webstorage/fixture.ts")
    .stdout(std::process::Stdio::piped())
    .spawn()
    .unwrap()
    .wait_with_output()
    .unwrap();
  assert!(output.status.success());
  assert_eq!(output.stdout, b"Storage { length: 0 }\n");

  let mut deno_cmd = util::deno_cmd_with_deno_dir(deno_dir.path());
  let output = deno_cmd
    .current_dir(util::testdata_path())
    .arg("run")
    .arg("webstorage/logger.ts")
    .stdout(std::process::Stdio::piped())
    .spawn()
    .unwrap()
    .wait_with_output()
    .unwrap();
  assert!(output.status.success());
  assert_eq!(output.stdout, b"Storage { length: 0 }\n");

  let mut deno_cmd = util::deno_cmd_with_deno_dir(deno_dir.path());
  let output = deno_cmd
    .current_dir(util::testdata_path())
    .arg("run")
    .arg("webstorage/fixture.ts")
    .stdout(std::process::Stdio::piped())
    .spawn()
    .unwrap()
    .wait_with_output()
    .unwrap();
  assert!(output.status.success());
  assert_eq!(output.stdout, b"Storage { length: 1, hello: \"deno\" }\n");
}

itest!(_075_import_local_query_hash {
  args: "run 075_import_local_query_hash.ts",
  output: "075_import_local_query_hash.ts.out",
});

itest!(_077_fetch_empty {
  args: "run -A 077_fetch_empty.ts",
  output: "077_fetch_empty.ts.out",
  exit_code: 1,
});

itest!(_078_unload_on_exit {
  args: "run 078_unload_on_exit.ts",
  output: "078_unload_on_exit.ts.out",
  exit_code: 1,
});

itest!(_079_location_authentication {
  args: "run --location https://foo:bar@baz/qux 079_location_authentication.ts",
  output: "079_location_authentication.ts.out",
});

itest!(_080_deno_emit_permissions {
  args: "run --unstable 080_deno_emit_permissions.ts",
  output: "080_deno_emit_permissions.ts.out",
  exit_code: 1,
});

itest!(_081_location_relative_fetch_redirect {
    args: "run --location http://127.0.0.1:4546/ --allow-net 081_location_relative_fetch_redirect.ts",
    output: "081_location_relative_fetch_redirect.ts.out",
    http_server: true,
  });

itest!(_082_prepare_stack_trace_throw {
  args: "run 082_prepare_stack_trace_throw.js",
  output: "082_prepare_stack_trace_throw.js.out",
  exit_code: 1,
});

#[test]
fn _083_legacy_external_source_map() {
  let _g = util::http_server();
  let deno_dir = TempDir::new().unwrap();
  let module_url =
    url::Url::parse("http://localhost:4545/083_legacy_external_source_map.ts")
      .unwrap();
  // Write a faulty old external source map.
  let faulty_map_path = deno_dir.path().join("gen/http/localhost_PORT4545/9576bd5febd0587c5c4d88d57cb3ac8ebf2600c529142abe3baa9a751d20c334.js.map");
  std::fs::create_dir_all(faulty_map_path.parent().unwrap()).unwrap();
  std::fs::write(faulty_map_path, "{\"version\":3,\"file\":\"\",\"sourceRoot\":\"\",\"sources\":[\"http://localhost:4545/083_legacy_external_source_map.ts\"],\"names\":[],\"mappings\":\";AAAA,MAAM,IAAI,KAAK,CAAC,KAAK,CAAC,CAAC\"}").unwrap();
  let output = Command::new(util::deno_exe_path())
    .env("DENO_DIR", deno_dir.path())
    .current_dir(util::testdata_path())
    .arg("run")
    .arg(module_url.to_string())
    .output()
    .unwrap();
  // Before https://github.com/denoland/deno/issues/6965 was fixed, the faulty
  // old external source map would cause a panic while formatting the error
  // and the exit code would be 101. The external source map should be ignored
  // in favor of the inline one.
  assert_eq!(output.status.code(), Some(1));
  let out = std::str::from_utf8(&output.stdout).unwrap();
  assert_eq!(out, "");
}

itest!(_085_dynamic_import_async_error {
  args: "run --allow-read 085_dynamic_import_async_error.ts",
  output: "085_dynamic_import_async_error.ts.out",
});

itest!(_086_dynamic_import_already_rejected {
  args: "run --allow-read 086_dynamic_import_already_rejected.ts",
  output: "086_dynamic_import_already_rejected.ts.out",
});

itest!(_087_no_check_imports_not_used_as_values {
    args: "run --config preserve_imports.tsconfig.json --no-check 087_no_check_imports_not_used_as_values.ts",
    output: "087_no_check_imports_not_used_as_values.ts.out",
  });

itest!(_088_dynamic_import_already_evaluating {
  args: "run --allow-read 088_dynamic_import_already_evaluating.ts",
  output: "088_dynamic_import_already_evaluating.ts.out",
});

itest!(_089_run_allow_list {
  args: "run --allow-run=curl 089_run_allow_list.ts",
  output: "089_run_allow_list.ts.out",
});

#[test]
fn _090_run_permissions_request() {
  let args = "run --quiet 090_run_permissions_request.ts";
  use util::PtyData::*;
  util::test_pty2(args, vec![
    Output("⚠️  ️Deno requests run access to \"ls\". Run again with --allow-run to bypass this prompt.\r\n   Allow? [y/n (y = yes allow, n = no deny)]"),
    Input("y\n"),
    Output("⚠️  ️Deno requests run access to \"cat\". Run again with --allow-run to bypass this prompt.\r\n   Allow? [y/n (y = yes allow, n = no deny)]"),
    Input("n\n"),
    Output("granted\r\n"),
    Output("prompt\r\n"),
    Output("denied\r\n"),
  ]);
}

itest!(_091_use_define_for_class_fields {
  args: "run 091_use_define_for_class_fields.ts",
  output: "091_use_define_for_class_fields.ts.out",
  exit_code: 1,
});

itest!(_092_import_map_unmapped_bare_specifier {
  args: "run --import-map import_maps/import_map.json 092_import_map_unmapped_bare_specifier.ts",
  output: "092_import_map_unmapped_bare_specifier.ts.out",
  exit_code: 1,
});

itest!(js_import_detect {
  args: "run --quiet --reload js_import_detect.ts",
  output: "js_import_detect.ts.out",
  exit_code: 0,
});

itest!(blob_gc_finalization {
  args: "run blob_gc_finalization.js",
  output: "blob_gc_finalization.js.out",
  exit_code: 0,
});

itest!(fetch_response_finalization {
  args: "run --v8-flags=--expose-gc --allow-net fetch_response_finalization.js",
  output: "fetch_response_finalization.js.out",
  http_server: true,
  exit_code: 0,
});

itest!(import_type {
  args: "run --reload import_type.ts",
  output: "import_type.ts.out",
});

itest!(import_type_no_check {
  args: "run --reload --no-check import_type.ts",
  output: "import_type.ts.out",
});

itest!(private_field_presence {
  args: "run --reload private_field_presence.ts",
  output: "private_field_presence.ts.out",
});

itest!(private_field_presence_no_check {
  args: "run --reload --no-check private_field_presence.ts",
  output: "private_field_presence.ts.out",
});

itest!(lock_write_requires_lock {
  args: "run --lock-write some_file.ts",
  output: "lock_write_requires_lock.out",
  exit_code: 1,
});

itest!(lock_write_fetch {
  args:
    "run --quiet --allow-read --allow-write --allow-env --allow-run lock_write_fetch.ts",
  output: "lock_write_fetch.ts.out",
  http_server: true,
  exit_code: 0,
});

itest!(lock_check_ok {
  args:
    "run --lock=lock_check_ok.json http://127.0.0.1:4545/003_relative_import.ts",
  output: "003_relative_import.ts.out",
  http_server: true,
});

itest!(lock_check_ok2 {
  args: "run --lock=lock_check_ok2.json 019_media_types.ts",
  output: "019_media_types.ts.out",
  http_server: true,
});

itest!(lock_dynamic_imports {
  args: "run --lock=lock_dynamic_imports.json --allow-read --allow-net http://127.0.0.1:4545/013_dynamic_import.ts",
  output: "lock_dynamic_imports.out",
  exit_code: 10,
  http_server: true,
});

itest!(lock_check_err {
  args: "run --lock=lock_check_err.json http://127.0.0.1:4545/003_relative_import.ts",
  output: "lock_check_err.out",
  exit_code: 10,
  http_server: true,
});

itest!(lock_check_err2 {
  args: "run --lock=lock_check_err2.json 019_media_types.ts",
  output: "lock_check_err2.out",
  exit_code: 10,
  http_server: true,
});

itest!(mts_dmts_mjs {
  args: "run subdir/import.mts",
  output: "mts_dmts_mjs.out",
});

itest!(mts_dmts_mjs_no_check {
  args: "run --no-check subdir/import.mts",
  output: "mts_dmts_mjs.out",
});

itest!(async_error {
  exit_code: 1,
  args: "run --reload async_error.ts",
  output: "async_error.ts.out",
});

itest!(config {
  args: "run --reload --config config.tsconfig.json config.ts",
  exit_code: 1,
  output: "config.ts.out",
});

itest!(config_types {
  args:
    "run --reload --quiet --config config_types.tsconfig.json config_types.ts",
  output: "config_types.ts.out",
});

itest!(config_types_remote {
    http_server: true,
    args: "run --reload --quiet --config config_types_remote.tsconfig.json config_types.ts",
    output: "config_types.ts.out",
  });

itest!(empty_typescript {
  args: "run --reload subdir/empty.ts",
  output_str: Some("Check file:[WILDCARD]/subdir/empty.ts\n"),
});

itest!(error_001 {
  args: "run --reload error_001.ts",
  exit_code: 1,
  output: "error_001.ts.out",
});

itest!(error_002 {
  args: "run --reload error_002.ts",
  exit_code: 1,
  output: "error_002.ts.out",
});

itest!(error_003_typescript {
  args: "run --reload error_003_typescript.ts",
  exit_code: 1,
  output: "error_003_typescript.ts.out",
});

// Supposing that we've already attempted to run error_003_typescript.ts
// we want to make sure that JS wasn't emitted. Running again without reload flag
// should result in the same output.
// https://github.com/denoland/deno/issues/2436
itest!(error_003_typescript2 {
  args: "run error_003_typescript.ts",
  exit_code: 1,
  output: "error_003_typescript.ts.out",
});

itest!(error_004_missing_module {
  args: "run --reload error_004_missing_module.ts",
  exit_code: 1,
  output: "error_004_missing_module.ts.out",
});

itest!(error_005_missing_dynamic_import {
  args: "run --reload --allow-read --quiet error_005_missing_dynamic_import.ts",
  exit_code: 1,
  output: "error_005_missing_dynamic_import.ts.out",
});

itest!(error_006_import_ext_failure {
  args: "run --reload error_006_import_ext_failure.ts",
  exit_code: 1,
  output: "error_006_import_ext_failure.ts.out",
});

itest!(error_007_any {
  args: "run --reload error_007_any.ts",
  exit_code: 1,
  output: "error_007_any.ts.out",
});

itest!(error_008_checkjs {
  args: "run --reload error_008_checkjs.js",
  exit_code: 1,
  output: "error_008_checkjs.js.out",
});

itest!(error_009_extensions_error {
  args: "run error_009_extensions_error.js",
  output: "error_009_extensions_error.js.out",
  exit_code: 1,
});

itest!(error_011_bad_module_specifier {
  args: "run --reload error_011_bad_module_specifier.ts",
  exit_code: 1,
  output: "error_011_bad_module_specifier.ts.out",
});

itest!(error_012_bad_dynamic_import_specifier {
  args: "run --reload error_012_bad_dynamic_import_specifier.ts",
  exit_code: 1,
  output: "error_012_bad_dynamic_import_specifier.ts.out",
});

itest!(error_013_missing_script {
  args: "run --reload missing_file_name",
  exit_code: 1,
  output: "error_013_missing_script.out",
});

itest!(error_014_catch_dynamic_import_error {
  args: "run  --reload --allow-read error_014_catch_dynamic_import_error.js",
  output: "error_014_catch_dynamic_import_error.js.out",
});

itest!(error_015_dynamic_import_permissions {
  args: "run --reload --quiet error_015_dynamic_import_permissions.js",
  output: "error_015_dynamic_import_permissions.out",
  exit_code: 1,
  http_server: true,
});

// We have an allow-net flag but not allow-read, it should still result in error.
itest!(error_016_dynamic_import_permissions2 {
  args: "run --reload --allow-net error_016_dynamic_import_permissions2.js",
  output: "error_016_dynamic_import_permissions2.out",
  exit_code: 1,
  http_server: true,
});

itest!(error_017_hide_long_source_ts {
  args: "run --reload error_017_hide_long_source_ts.ts",
  output: "error_017_hide_long_source_ts.ts.out",
  exit_code: 1,
});

itest!(error_018_hide_long_source_js {
  args: "run error_018_hide_long_source_js.js",
  output: "error_018_hide_long_source_js.js.out",
  exit_code: 1,
});

itest!(error_019_stack_function {
  args: "run error_019_stack_function.ts",
  output: "error_019_stack_function.ts.out",
  exit_code: 1,
});

itest!(error_020_stack_constructor {
  args: "run error_020_stack_constructor.ts",
  output: "error_020_stack_constructor.ts.out",
  exit_code: 1,
});

itest!(error_021_stack_method {
  args: "run error_021_stack_method.ts",
  output: "error_021_stack_method.ts.out",
  exit_code: 1,
});

itest!(error_022_stack_custom_error {
  args: "run error_022_stack_custom_error.ts",
  output: "error_022_stack_custom_error.ts.out",
  exit_code: 1,
});

itest!(error_023_stack_async {
  args: "run error_023_stack_async.ts",
  output: "error_023_stack_async.ts.out",
  exit_code: 1,
});

itest!(error_024_stack_promise_all {
  args: "run error_024_stack_promise_all.ts",
  output: "error_024_stack_promise_all.ts.out",
  exit_code: 1,
});

itest!(error_025_tab_indent {
  args: "run error_025_tab_indent",
  output: "error_025_tab_indent.out",
  exit_code: 1,
});

itest!(error_026_remote_import_error {
  args: "run error_026_remote_import_error.ts",
  output: "error_026_remote_import_error.ts.out",
  exit_code: 1,
  http_server: true,
});

itest!(error_for_await {
  args: "run --reload error_for_await.ts",
  output: "error_for_await.ts.out",
  exit_code: 1,
});

itest!(error_missing_module_named_import {
  args: "run --reload error_missing_module_named_import.ts",
  output: "error_missing_module_named_import.ts.out",
  exit_code: 1,
});

itest!(error_no_check {
  args: "run --reload --no-check error_no_check.ts",
  output: "error_no_check.ts.out",
  exit_code: 1,
});

itest!(error_syntax {
  args: "run --reload error_syntax.js",
  exit_code: 1,
  output: "error_syntax.js.out",
});

itest!(error_syntax_empty_trailing_line {
  args: "run --reload error_syntax_empty_trailing_line.mjs",
  exit_code: 1,
  output: "error_syntax_empty_trailing_line.mjs.out",
});

itest!(error_type_definitions {
  args: "run --reload error_type_definitions.ts",
  exit_code: 1,
  output: "error_type_definitions.ts.out",
});

itest!(error_local_static_import_from_remote_ts {
    args: "run --reload http://localhost:4545/error_local_static_import_from_remote.ts",
    exit_code: 1,
    http_server: true,
    output: "error_local_static_import_from_remote.ts.out",
  });

itest!(error_local_static_import_from_remote_js {
    args: "run --reload http://localhost:4545/error_local_static_import_from_remote.js",
    exit_code: 1,
    http_server: true,
    output: "error_local_static_import_from_remote.js.out",
  });

itest!(exit_error42 {
  exit_code: 42,
  args: "run --quiet --reload exit_error42.ts",
  output: "exit_error42.ts.out",
});

itest!(set_exit_code_0 {
  args: "run --no-check --unstable set_exit_code_0.ts",
  output: "empty.out",
  exit_code: 0,
});

itest!(set_exit_code_1 {
  args: "run --no-check --unstable set_exit_code_1.ts",
  output: "empty.out",
  exit_code: 42,
});

itest!(set_exit_code_2 {
  args: "run --no-check --unstable set_exit_code_2.ts",
  output: "empty.out",
  exit_code: 42,
});

itest!(set_exit_code_in_worker {
  args: "run --no-check --unstable --allow-read set_exit_code_in_worker.ts",
  output: "empty.out",
  exit_code: 42,
});

itest!(heapstats {
  args: "run --quiet --unstable --v8-flags=--expose-gc heapstats.js",
  output: "heapstats.js.out",
});

itest!(finalization_registry {
  args:
    "run --quiet --unstable --v8-flags=--expose-gc finalization_registry.js",
  output: "finalization_registry.js.out",
});

itest!(https_import {
  args: "run --quiet --reload --cert tls/RootCA.pem https_import.ts",
  output: "https_import.ts.out",
  http_server: true,
});

itest!(if_main {
  args: "run --quiet --reload if_main.ts",
  output: "if_main.ts.out",
});

itest!(import_meta {
  args: "run --quiet --reload import_meta.ts",
  output: "import_meta.ts.out",
});

itest!(main_module {
  args: "run --quiet --allow-read --reload main_module.ts",
  output: "main_module.ts.out",
});

itest!(no_check {
  args: "run --quiet --reload --no-check 006_url_imports.ts",
  output: "006_url_imports.ts.out",
  http_server: true,
});

itest!(no_check_decorators {
  args: "run --quiet --reload --no-check no_check_decorators.ts",
  output: "no_check_decorators.ts.out",
});

itest!(check_remote {
  args: "run --quiet --reload no_check_remote.ts",
  output: "no_check_remote.ts.disabled.out",
  exit_code: 1,
  http_server: true,
});

itest!(no_check_remote {
  args: "run --quiet --reload --no-check=remote no_check_remote.ts",
  output: "no_check_remote.ts.enabled.out",
  http_server: true,
});

itest!(runtime_decorators {
  args: "run --quiet --reload --no-check runtime_decorators.ts",
  output: "runtime_decorators.ts.out",
});

itest!(lib_dom_asynciterable {
  args: "run --quiet --unstable --reload lib_dom_asynciterable.ts",
  output: "lib_dom_asynciterable.ts.out",
});

itest!(lib_ref {
  args: "run --quiet --unstable --reload lib_ref.ts",
  output: "lib_ref.ts.out",
});

itest!(lib_runtime_api {
  args: "run --quiet --unstable --reload lib_runtime_api.ts",
  output: "lib_runtime_api.ts.out",
});

itest!(seed_random {
  args: "run --seed=100 seed_random.js",

  output: "seed_random.js.out",
});

itest!(type_definitions {
  args: "run --reload type_definitions.ts",
  output: "type_definitions.ts.out",
});

itest!(type_definitions_for_export {
  args: "run --reload type_definitions_for_export.ts",
  output: "type_definitions_for_export.ts.out",
  exit_code: 1,
});

itest!(type_directives_01 {
  args: "run --reload -L debug type_directives_01.ts",
  output: "type_directives_01.ts.out",
  http_server: true,
});

itest!(type_directives_02 {
  args: "run --reload -L debug type_directives_02.ts",
  output: "type_directives_02.ts.out",
});

itest!(type_directives_js_main {
  args: "run --reload -L debug type_directives_js_main.js",
  output: "type_directives_js_main.js.out",
  exit_code: 0,
});

itest!(type_directives_redirect {
  args: "run --reload type_directives_redirect.ts",
  output: "type_directives_redirect.ts.out",
  http_server: true,
});

itest!(type_headers_deno_types {
  args: "run --reload type_headers_deno_types.ts",
  output: "type_headers_deno_types.ts.out",
  http_server: true,
});

itest!(ts_type_imports {
  args: "run --reload ts_type_imports.ts",
  output: "ts_type_imports.ts.out",
  exit_code: 1,
});

itest!(ts_decorators {
  args: "run --reload -c tsconfig.decorators.json ts_decorators.ts",
  output: "ts_decorators.ts.out",
});

itest!(ts_type_only_import {
  args: "run --reload ts_type_only_import.ts",
  output: "ts_type_only_import.ts.out",
});

itest!(swc_syntax_error {
  args: "run --reload swc_syntax_error.ts",
  output: "swc_syntax_error.ts.out",
  exit_code: 1,
});

itest!(unbuffered_stderr {
  args: "run --reload unbuffered_stderr.ts",
  output: "unbuffered_stderr.ts.out",
});

itest!(unbuffered_stdout {
  args: "run --quiet --reload unbuffered_stdout.ts",
  output: "unbuffered_stdout.ts.out",
});

itest!(v8_flags_run {
  args: "run --v8-flags=--expose-gc v8_flags.js",
  output: "v8_flags.js.out",
});

itest!(v8_flags_unrecognized {
  args: "repl --v8-flags=--foo,bar,--trace-gc,-baz",
  output: "v8_flags_unrecognized.out",
  exit_code: 1,
});

itest!(v8_help {
  args: "repl --v8-flags=--help",
  output: "v8_help.out",
});

itest!(unsupported_dynamic_import_scheme {
  args: "eval import('xxx:')",
  output: "unsupported_dynamic_import_scheme.out",
  exit_code: 1,
});

itest!(wasm {
  args: "run --quiet wasm.ts",
  output: "wasm.ts.out",
});

itest!(wasm_shared {
  args: "run --quiet wasm_shared.ts",
  output: "wasm_shared.out",
});

itest!(wasm_async {
  args: "run wasm_async.js",
  output: "wasm_async.out",
});

itest!(wasm_unreachable {
  args: "run --allow-read wasm_unreachable.js",
  output: "wasm_unreachable.out",
  exit_code: 1,
});

itest!(wasm_url {
  args: "run --quiet --allow-net=localhost:4545 wasm_url.js",
  output: "wasm_url.out",
  exit_code: 1,
  http_server: true,
});

itest!(weakref {
  args: "run --quiet --reload weakref.ts",
  output: "weakref.ts.out",
});

itest!(top_level_await_order {
  args: "run --allow-read top_level_await_order.js",
  output: "top_level_await_order.out",
});

itest!(top_level_await_loop {
  args: "run --allow-read top_level_await_loop.js",
  output: "top_level_await_loop.out",
});

itest!(top_level_await_circular {
  args: "run --allow-read top_level_await_circular.js",
  output: "top_level_await_circular.out",
  exit_code: 1,
});

// Regression test for https://github.com/denoland/deno/issues/11238.
itest!(top_level_await_nested {
  args: "run --allow-read top_level_await_nested/main.js",
  output: "top_level_await_nested.out",
});

itest!(top_level_await_unresolved {
  args: "run top_level_await_unresolved.js",
  output: "top_level_await_unresolved.out",
  exit_code: 1,
});

itest!(top_level_await {
  args: "run --allow-read top_level_await.js",
  output: "top_level_await.out",
});

itest!(top_level_await_ts {
  args: "run --quiet --allow-read top_level_await.ts",
  output: "top_level_await.out",
});

itest!(top_level_for_await {
  args: "run --quiet top_level_for_await.js",
  output: "top_level_for_await.out",
});

itest!(top_level_for_await_ts {
  args: "run --quiet top_level_for_await.ts",
  output: "top_level_for_await.out",
});

itest!(unstable_disabled {
  args: "run --reload unstable.ts",
  exit_code: 1,
  output: "unstable_disabled.out",
});

itest!(unstable_enabled {
  args: "run --quiet --reload --unstable unstable.ts",
  output: "unstable_enabled.out",
});

itest!(unstable_disabled_js {
  args: "run --reload unstable.js",
  output: "unstable_disabled_js.out",
});

itest!(unstable_enabled_js {
  args: "run --quiet --reload --unstable unstable.ts",
  output: "unstable_enabled_js.out",
});

itest!(unstable_worker {
  args: "run --reload --unstable --quiet --allow-read unstable_worker.ts",
  output: "unstable_worker.ts.out",
});

itest!(_053_import_compression {
  args: "run --quiet --reload --allow-net 053_import_compression/main.ts",
  output: "053_import_compression.out",
  http_server: true,
});

itest!(disallow_http_from_https_js {
  args: "run --quiet --reload --cert tls/RootCA.pem https://localhost:5545/disallow_http_from_https.js",
  output: "disallow_http_from_https_js.out",
  http_server: true,
  exit_code: 1,
});

itest!(disallow_http_from_https_ts {
  args: "run --quiet --reload --cert tls/RootCA.pem https://localhost:5545/disallow_http_from_https.ts",
  output: "disallow_http_from_https_ts.out",
  http_server: true,
  exit_code: 1,
});

itest!(dynamic_import_conditional {
  args: "run --quiet --reload dynamic_import_conditional.js",
  output: "dynamic_import_conditional.js.out",
});

itest!(tsx_imports {
  args: "run --reload tsx_imports.ts",
  output: "tsx_imports.ts.out",
});

itest!(fix_dynamic_import_errors {
  args: "run --reload fix_dynamic_import_errors.js",
  output: "fix_dynamic_import_errors.js.out",
});

itest!(fix_emittable_skipped {
  args: "run --reload fix_emittable_skipped.js",
  output: "fix_emittable_skipped.ts.out",
});

itest!(fix_exotic_specifiers {
  args: "run --quiet --reload fix_exotic_specifiers.ts",
  output: "fix_exotic_specifiers.ts.out",
});

itest!(fix_js_import_js {
  args: "run --quiet --reload fix_js_import_js.ts",
  output: "fix_js_import_js.ts.out",
});

itest!(fix_js_imports {
  args: "run --quiet --reload fix_js_imports.ts",
  output: "fix_js_imports.ts.out",
});

itest!(fix_tsc_file_exists {
  args: "run --quiet --reload tsc/test.js",
  output: "fix_tsc_file_exists.out",
});

itest!(fix_worker_dispatchevent {
  args: "run --quiet --reload fix_worker_dispatchevent.ts",
  output: "fix_worker_dispatchevent.ts.out",
});

itest!(es_private_fields {
  args: "run --quiet --reload es_private_fields.js",
  output: "es_private_fields.js.out",
});

itest!(cjs_imports {
  args: "run --quiet --reload cjs_imports.ts",
  output: "cjs_imports.ts.out",
});

itest!(ts_import_from_js {
  args: "run --quiet --reload ts_import_from_js.js",
  output: "ts_import_from_js.js.out",
  http_server: true,
});

itest!(jsx_import_from_ts {
  args: "run --quiet --reload jsx_import_from_ts.ts",
  output: "jsx_import_from_ts.ts.out",
});

itest!(jsx_import_source_pragma {
  args: "run --reload jsx_import_source_pragma.tsx",
  output: "jsx_import_source.out",
  http_server: true,
});

itest!(jsx_import_source_pragma_with_config {
  args: "run --reload --config jsx/deno-jsx.jsonc jsx_import_source_pragma.tsx",
  output: "jsx_import_source.out",
  http_server: true,
});

itest!(jsx_import_source_pragma_with_dev_config {
  args:
    "run --reload --config jsx/deno-jsxdev.jsonc jsx_import_source_pragma.tsx",
  output: "jsx_import_source_dev.out",
  http_server: true,
});

itest!(jsx_import_source_no_pragma {
  args:
    "run --reload --config jsx/deno-jsx.jsonc jsx_import_source_no_pragma.tsx",
  output: "jsx_import_source.out",
  http_server: true,
});

itest!(jsx_import_source_no_pragma_dev {
  args: "run --reload --config jsx/deno-jsxdev.jsonc jsx_import_source_no_pragma.tsx",
  output: "jsx_import_source_dev.out",
  http_server: true,
});

itest!(jsx_import_source_pragma_import_map {
  args: "run --reload --import-map jsx/import-map.json jsx_import_source_pragma_import_map.tsx",
  output: "jsx_import_source_import_map.out",
  http_server: true,
});

itest!(jsx_import_source_pragma_import_map_dev {
  args: "run --reload --import-map jsx/import-map.json --config jsx/deno-jsxdev-import-map.jsonc jsx_import_source_pragma_import_map.tsx",
  output: "jsx_import_source_import_map_dev.out",
  http_server: true,
});

itest!(jsx_import_source_import_map {
  args: "run --reload --import-map jsx/import-map.json --config jsx/deno-jsx-import-map.jsonc jsx_import_source_no_pragma.tsx",
  output: "jsx_import_source_import_map.out",
  http_server: true,
});

itest!(jsx_import_source_import_map_dev {
  args: "run --reload --import-map jsx/import-map.json --config jsx/deno-jsxdev-import-map.jsonc jsx_import_source_no_pragma.tsx",
  output: "jsx_import_source_import_map_dev.out",
  http_server: true,
});

itest!(jsx_import_source_pragma_no_check {
  args: "run --reload --no-check jsx_import_source_pragma.tsx",
  output: "jsx_import_source.out",
  http_server: true,
});

itest!(jsx_import_source_pragma_with_config_no_check {
  args: "run --reload --config jsx/deno-jsx.jsonc --no-check jsx_import_source_pragma.tsx",
  output: "jsx_import_source.out",
  http_server: true,
});

// itest!(jsx_import_source_pragma_with_dev_config_no_check {
//   args:
//     "run --reload --config jsx/deno-jsxdev.jsonc --no-check jsx_import_source_pragma.tsx",
//   output: "jsx_import_source_dev.out",
//   http_server: true,
// });

itest!(jsx_import_source_no_pragma_no_check {
  args:
    "run --reload --config jsx/deno-jsx.jsonc --no-check jsx_import_source_no_pragma.tsx",
  output: "jsx_import_source.out",
  http_server: true,
});

// itest!(jsx_import_source_no_pragma_dev_no_check {
//   args: "run --reload --config jsx/deno-jsxdev.jsonc --no-check jsx_import_source_no_pragma.tsx",
//   output: "jsx_import_source_dev.out",
//   http_server: true,
// });

itest!(jsx_import_source_pragma_import_map_no_check {
  args: "run --reload --import-map jsx/import-map.json --no-check jsx_import_source_pragma_import_map.tsx",
  output: "jsx_import_source_import_map.out",
  http_server: true,
});

// itest!(jsx_import_source_pragma_import_map_dev_no_check {
//   args: "run --reload --import-map jsx/import-map.json --config jsx/deno-jsxdev-import-map.jsonc --no-check jsx_import_source_pragma_import_map.tsx",
//   output: "jsx_import_source_import_map_dev.out",
//   http_server: true,
// });

itest!(jsx_import_source_import_map_no_check {
  args: "run --reload --import-map jsx/import-map.json --config jsx/deno-jsx-import-map.jsonc --no-check jsx_import_source_no_pragma.tsx",
  output: "jsx_import_source_import_map.out",
  http_server: true,
});

// itest!(jsx_import_source_import_map_dev_no_check {
//   args: "run --reload --import-map jsx/import-map.json --config jsx/deno-jsxdev-import-map.jsonc --no-check jsx_import_source_no_pragma.tsx",
//   output: "jsx_import_source_import_map_dev.out",
//   http_server: true,
// });

// TODO(#11128): Flaky. Re-enable later.
// itest!(single_compile_with_reload {
//   args: "run --reload --allow-read single_compile_with_reload.ts",
//   output: "single_compile_with_reload.ts.out",
// });

itest!(proto_exploit {
  args: "run proto_exploit.js",
  output: "proto_exploit.js.out",
});

itest!(reference_types {
  args: "run --reload --quiet reference_types.ts",
  output: "reference_types.ts.out",
});

itest!(references_types_remote {
  http_server: true,
  args: "run --reload --quiet reference_types_remote.ts",
  output: "reference_types_remote.ts.out",
});

itest!(import_data_url_error_stack {
  args: "run --quiet --reload import_data_url_error_stack.ts",
  output: "import_data_url_error_stack.ts.out",
  exit_code: 1,
});

itest!(import_data_url_import_relative {
  args: "run --quiet --reload import_data_url_import_relative.ts",
  output: "import_data_url_import_relative.ts.out",
  exit_code: 1,
});

itest!(import_data_url_import_map {
    args: "run --quiet --reload --import-map import_maps/import_map.json import_data_url.ts",
    output: "import_data_url.ts.out",
  });

itest!(import_data_url_imports {
  args: "run --quiet --reload import_data_url_imports.ts",
  output: "import_data_url_imports.ts.out",
  http_server: true,
});

itest!(import_data_url_jsx {
  args: "run --quiet --reload import_data_url_jsx.ts",
  output: "import_data_url_jsx.ts.out",
});

itest!(import_data_url {
  args: "run --quiet --reload import_data_url.ts",
  output: "import_data_url.ts.out",
});

itest!(import_dynamic_data_url {
  args: "run --quiet --reload import_dynamic_data_url.ts",
  output: "import_dynamic_data_url.ts.out",
});

itest!(import_blob_url_error_stack {
  args: "run --quiet --reload import_blob_url_error_stack.ts",
  output: "import_blob_url_error_stack.ts.out",
  exit_code: 1,
});

itest!(import_blob_url_import_relative {
  args: "run --quiet --reload import_blob_url_import_relative.ts",
  output: "import_blob_url_import_relative.ts.out",
  exit_code: 1,
});

itest!(import_blob_url_imports {
  args:
    "run --quiet --reload --allow-net=localhost:4545 import_blob_url_imports.ts",
  output: "import_blob_url_imports.ts.out",
  http_server: true,
});

itest!(import_blob_url_jsx {
  args: "run --quiet --reload import_blob_url_jsx.ts",
  output: "import_blob_url_jsx.ts.out",
});

itest!(import_blob_url {
  args: "run --quiet --reload import_blob_url.ts",
  output: "import_blob_url.ts.out",
});

itest!(import_file_with_colon {
  args: "run --quiet --reload import_file_with_colon.ts",
  output: "import_file_with_colon.ts.out",
  http_server: true,
});

itest!(import_extensionless {
  args: "run --quiet --reload import_extensionless.ts",
  output: "import_extensionless.ts.out",
  http_server: true,
});

itest!(classic_workers_event_loop {
  args:
    "run --enable-testing-features-do-not-use classic_workers_event_loop.js",
  output: "classic_workers_event_loop.js.out",
});

// FIXME(bartlomieju): disabled, because this test is very flaky on CI
// itest!(local_sources_not_cached_in_memory {
//   args: "run --allow-read --allow-write no_mem_cache.js",
//   output: "no_mem_cache.js.out",
// });

// This test checks that inline source map data is used. It uses a hand crafted
// source map that maps to a file that exists, but is not loaded into the module
// graph (inline_js_source_map_2.ts) (because there are no direct dependencies).
// Source line is not remapped because no inline source contents are included in
// the sourcemap and the file is not present in the dependency graph.
itest!(inline_js_source_map_2 {
  args: "run --quiet inline_js_source_map_2.js",
  output: "inline_js_source_map_2.js.out",
  exit_code: 1,
});

// This test checks that inline source map data is used. It uses a hand crafted
// source map that maps to a file that exists, but is not loaded into the module
// graph (inline_js_source_map_2.ts) (because there are no direct dependencies).
// Source line remapped using th inline source contents that are included in the
// inline source map.
itest!(inline_js_source_map_2_with_inline_contents {
  args: "run --quiet inline_js_source_map_2_with_inline_contents.js",
  output: "inline_js_source_map_2_with_inline_contents.js.out",
  exit_code: 1,
});

// This test checks that inline source map data is used. It uses a hand crafted
// source map that maps to a file that exists, and is loaded into the module
// graph because of a direct import statement (inline_js_source_map.ts). The
// source map was generated from an earlier version of this file, where the throw
// was not commented out. The source line is remapped using source contents that
// from the module graph.
itest!(inline_js_source_map_with_contents_from_graph {
  args: "run --quiet inline_js_source_map_with_contents_from_graph.js",
  output: "inline_js_source_map_with_contents_from_graph.js.out",
  exit_code: 1,
  http_server: true,
});

// This test ensures that a descriptive error is shown when we're unable to load
// the import map. Even though this tests only the `run` subcommand, we can be sure
// that the error message is similar for other subcommands as they all use
// `program_state.maybe_import_map` to access the import map underneath.
itest!(error_import_map_unable_to_load {
  args: "run --import-map=import_maps/does_not_exist.json import_maps/test.ts",
  output: "error_import_map_unable_to_load.out",
  exit_code: 1,
});

// Test that setting `self` in the main thread to some other value doesn't break
// the world.
itest!(replace_self {
  args: "run replace_self.js",
  output: "replace_self.js.out",
});

itest!(worker_event_handler_test {
  args: "run --quiet --reload --allow-read worker_event_handler_test.js",
  output: "worker_event_handler_test.js.out",
});

itest!(worker_close_race {
  args: "run --quiet --reload --allow-read worker_close_race.js",
  output: "worker_close_race.js.out",
});

itest!(worker_drop_handle_race {
  args: "run --quiet --reload --allow-read worker_drop_handle_race.js",
  output: "worker_drop_handle_race.js.out",
  exit_code: 1,
});

itest!(worker_close_nested {
  args: "run --quiet --reload --allow-read worker_close_nested.js",
  output: "worker_close_nested.js.out",
});

itest!(worker_message_before_close {
  args: "run --quiet --reload --allow-read worker_message_before_close.js",
  output: "worker_message_before_close.js.out",
});

itest!(worker_close_in_wasm_reactions {
  args: "run --quiet --reload --allow-read worker_close_in_wasm_reactions.js",
  output: "worker_close_in_wasm_reactions.js.out",
});

itest!(reference_types_error {
  args: "run --config checkjs.tsconfig.json reference_types_error.js",
  output: "reference_types_error.js.out",
  exit_code: 1,
});

itest!(reference_types_error_no_check {
  args: "run --no-check reference_types_error.js",
  output_str: Some(""),
});

itest!(jsx_import_source_error {
  args: "run --config jsx/deno-jsx-error.jsonc jsx_import_source_no_pragma.tsx",
  output: "jsx_import_source_error.out",
  exit_code: 1,
});

itest!(shebang_tsc {
  args: "run --quiet shebang.ts",
  output: "shebang.ts.out",
});

itest!(shebang_swc {
  args: "run --quiet --no-check shebang.ts",
  output: "shebang.ts.out",
});

itest!(shebang_with_json_imports_tsc {
  args: "run --quiet import_assertions/json_with_shebang.ts",
  output: "import_assertions/json_with_shebang.ts.out",
  exit_code: 1,
});

itest!(shebang_with_json_imports_swc {
  args: "run --quiet --no-check import_assertions/json_with_shebang.ts",
  output: "import_assertions/json_with_shebang.ts.out",
  exit_code: 1,
});

#[test]
fn no_validate_asm() {
  let output = util::deno_cmd()
    .current_dir(util::testdata_path())
    .arg("run")
    .arg("no_validate_asm.js")
    .stderr(std::process::Stdio::piped())
    .stdout(std::process::Stdio::piped())
    .spawn()
    .unwrap()
    .wait_with_output()
    .unwrap();
  assert!(output.status.success());
  assert!(output.stderr.is_empty());
  assert!(output.stdout.is_empty());
}

#[test]
fn exec_path() {
  let output = util::deno_cmd()
    .current_dir(util::testdata_path())
    .arg("run")
    .arg("--allow-read")
    .arg("exec_path.ts")
    .stdout(std::process::Stdio::piped())
    .spawn()
    .unwrap()
    .wait_with_output()
    .unwrap();
  assert!(output.status.success());
  let stdout_str = std::str::from_utf8(&output.stdout).unwrap().trim();
  let actual =
    std::fs::canonicalize(&std::path::Path::new(stdout_str)).unwrap();
  let expected = std::fs::canonicalize(util::deno_exe_path()).unwrap();
  assert_eq!(expected, actual);
}

#[cfg(windows)]
// Clippy suggests to remove the `NoStd` prefix from all variants. I disagree.
#[allow(clippy::enum_variant_names)]
enum WinProcConstraints {
  NoStdIn,
  NoStdOut,
  NoStdErr,
}

#[cfg(windows)]
fn run_deno_script_constrained(
  script_path: std::path::PathBuf,
  constraints: WinProcConstraints,
) -> Result<(), i64> {
  let file_path = "DenoWinRunner.ps1";
  let constraints = match constraints {
    WinProcConstraints::NoStdIn => "1",
    WinProcConstraints::NoStdOut => "2",
    WinProcConstraints::NoStdErr => "4",
  };
  let deno_exe_path = util::deno_exe_path()
    .into_os_string()
    .into_string()
    .unwrap();

  let deno_script_path = script_path.into_os_string().into_string().unwrap();

  let args = vec![&deno_exe_path[..], &deno_script_path[..], constraints];
  util::run_powershell_script_file(file_path, args)
}

#[cfg(windows)]
#[test]
fn should_not_panic_on_no_stdin() {
  let output = run_deno_script_constrained(
    util::testdata_path().join("echo.ts"),
    WinProcConstraints::NoStdIn,
  );
  output.unwrap();
}

#[cfg(windows)]
#[test]
fn should_not_panic_on_no_stdout() {
  let output = run_deno_script_constrained(
    util::testdata_path().join("echo.ts"),
    WinProcConstraints::NoStdOut,
  );
  output.unwrap();
}

#[cfg(windows)]
#[test]
fn should_not_panic_on_no_stderr() {
  let output = run_deno_script_constrained(
    util::testdata_path().join("echo.ts"),
    WinProcConstraints::NoStdErr,
  );
  output.unwrap();
}

#[cfg(not(windows))]
#[test]
fn should_not_panic_on_undefined_home_environment_variable() {
  let output = util::deno_cmd()
    .current_dir(util::testdata_path())
    .arg("run")
    .arg("echo.ts")
    .env_remove("HOME")
    .spawn()
    .unwrap()
    .wait_with_output()
    .unwrap();
  assert!(output.status.success());
}

#[test]
fn should_not_panic_on_undefined_deno_dir_environment_variable() {
  let output = util::deno_cmd()
    .current_dir(util::testdata_path())
    .arg("run")
    .arg("echo.ts")
    .env_remove("DENO_DIR")
    .spawn()
    .unwrap()
    .wait_with_output()
    .unwrap();
  assert!(output.status.success());
}

#[cfg(not(windows))]
#[test]
fn should_not_panic_on_undefined_deno_dir_and_home_environment_variables() {
  let output = util::deno_cmd()
    .current_dir(util::testdata_path())
    .arg("run")
    .arg("echo.ts")
    .env_remove("DENO_DIR")
    .env_remove("HOME")
    .spawn()
    .unwrap()
    .wait_with_output()
    .unwrap();
  assert!(output.status.success());
}

#[test]
fn rust_log() {
  // Without RUST_LOG the stderr is empty.
  let output = util::deno_cmd()
    .current_dir(util::testdata_path())
    .arg("run")
    .arg("001_hello.js")
    .stderr(std::process::Stdio::piped())
    .spawn()
    .unwrap()
    .wait_with_output()
    .unwrap();
  assert!(output.status.success());
  assert!(output.stderr.is_empty());

  // With RUST_LOG the stderr is not empty.
  let output = util::deno_cmd()
    .current_dir(util::testdata_path())
    .arg("run")
    .arg("001_hello.js")
    .env("RUST_LOG", "debug")
    .stderr(std::process::Stdio::piped())
    .spawn()
    .unwrap()
    .wait_with_output()
    .unwrap();
  assert!(output.status.success());
  assert!(!output.stderr.is_empty());
}

#[test]
fn dont_cache_on_check_fail() {
  let deno_dir = util::new_deno_dir();

  let mut deno_cmd = util::deno_cmd_with_deno_dir(deno_dir.path());
  let output = deno_cmd
    .current_dir(util::testdata_path())
    .arg("run")
    .arg("--reload")
    .arg("error_003_typescript.ts")
    .stderr(std::process::Stdio::piped())
    .spawn()
    .unwrap()
    .wait_with_output()
    .unwrap();
  assert!(!output.status.success());
  assert!(!output.stderr.is_empty());

  let mut deno_cmd = util::deno_cmd_with_deno_dir(deno_dir.path());
  let output = deno_cmd
    .current_dir(util::testdata_path())
    .arg("run")
    .arg("error_003_typescript.ts")
    .stderr(std::process::Stdio::piped())
    .spawn()
    .unwrap()
    .wait_with_output()
    .unwrap();
  assert!(!output.status.success());
  assert!(!output.stderr.is_empty());
}

mod permissions {
  use test_util as util;

  #[test]
  fn with_allow() {
    for permission in &util::PERMISSION_VARIANTS {
      let status = util::deno_cmd()
        .current_dir(&util::testdata_path())
        .arg("run")
        .arg(format!("--allow-{0}", permission))
        .arg("permission_test.ts")
        .arg(format!("{0}Required", permission))
        .spawn()
        .unwrap()
        .wait()
        .unwrap();
      assert!(status.success());
    }
  }

  #[test]
  fn without_allow() {
    for permission in &util::PERMISSION_VARIANTS {
      let (_, err) = util::run_and_collect_output(
        false,
        &format!("run permission_test.ts {0}Required", permission),
        None,
        None,
        false,
      );
      assert!(err.contains(util::PERMISSION_DENIED_PATTERN));
    }
  }

  #[test]
  fn rw_inside_project_dir() {
    const PERMISSION_VARIANTS: [&str; 2] = ["read", "write"];
    for permission in &PERMISSION_VARIANTS {
      let status = util::deno_cmd()
        .current_dir(&util::testdata_path())
        .arg("run")
        .arg(format!(
          "--allow-{0}={1}",
          permission,
          util::testdata_path()
            .into_os_string()
            .into_string()
            .unwrap()
        ))
        .arg("complex_permissions_test.ts")
        .arg(permission)
        .arg("complex_permissions_test.ts")
        .spawn()
        .unwrap()
        .wait()
        .unwrap();
      assert!(status.success());
    }
  }

  #[test]
  fn rw_outside_test_dir() {
    const PERMISSION_VARIANTS: [&str; 2] = ["read", "write"];
    for permission in &PERMISSION_VARIANTS {
      let (_, err) = util::run_and_collect_output(
        false,
        &format!(
          "run --allow-{0}={1} complex_permissions_test.ts {0} {2}",
          permission,
          util::testdata_path()
            .into_os_string()
            .into_string()
            .unwrap(),
          util::root_path()
            .join("Cargo.toml")
            .into_os_string()
            .into_string()
            .unwrap(),
        ),
        None,
        None,
        false,
      );
      assert!(err.contains(util::PERMISSION_DENIED_PATTERN));
    }
  }

  #[test]
  fn rw_inside_test_dir() {
    const PERMISSION_VARIANTS: [&str; 2] = ["read", "write"];
    for permission in &PERMISSION_VARIANTS {
      let status = util::deno_cmd()
        .current_dir(&util::testdata_path())
        .arg("run")
        .arg(format!(
          "--allow-{0}={1}",
          permission,
          util::testdata_path()
            .into_os_string()
            .into_string()
            .unwrap()
        ))
        .arg("complex_permissions_test.ts")
        .arg(permission)
        .arg("complex_permissions_test.ts")
        .spawn()
        .unwrap()
        .wait()
        .unwrap();
      assert!(status.success());
    }
  }

  #[test]
  fn rw_outside_test_and_js_dir() {
    const PERMISSION_VARIANTS: [&str; 2] = ["read", "write"];
    let test_dir = util::testdata_path()
      .into_os_string()
      .into_string()
      .unwrap();
    let js_dir = util::root_path()
      .join("js")
      .into_os_string()
      .into_string()
      .unwrap();
    for permission in &PERMISSION_VARIANTS {
      let (_, err) = util::run_and_collect_output(
        false,
        &format!(
          "run --allow-{0}={1},{2} complex_permissions_test.ts {0} {3}",
          permission,
          test_dir,
          js_dir,
          util::root_path()
            .join("Cargo.toml")
            .into_os_string()
            .into_string()
            .unwrap(),
        ),
        None,
        None,
        false,
      );
      assert!(err.contains(util::PERMISSION_DENIED_PATTERN));
    }
  }

  #[test]
  fn rw_inside_test_and_js_dir() {
    const PERMISSION_VARIANTS: [&str; 2] = ["read", "write"];
    let test_dir = util::testdata_path()
      .into_os_string()
      .into_string()
      .unwrap();
    let js_dir = util::root_path()
      .join("js")
      .into_os_string()
      .into_string()
      .unwrap();
    for permission in &PERMISSION_VARIANTS {
      let status = util::deno_cmd()
        .current_dir(&util::testdata_path())
        .arg("run")
        .arg(format!("--allow-{0}={1},{2}", permission, test_dir, js_dir))
        .arg("complex_permissions_test.ts")
        .arg(permission)
        .arg("complex_permissions_test.ts")
        .spawn()
        .unwrap()
        .wait()
        .unwrap();
      assert!(status.success());
    }
  }

  #[test]
  fn rw_relative() {
    const PERMISSION_VARIANTS: [&str; 2] = ["read", "write"];
    for permission in &PERMISSION_VARIANTS {
      let status = util::deno_cmd()
        .current_dir(&util::testdata_path())
        .arg("run")
        .arg(format!("--allow-{0}=.", permission))
        .arg("complex_permissions_test.ts")
        .arg(permission)
        .arg("complex_permissions_test.ts")
        .spawn()
        .unwrap()
        .wait()
        .unwrap();
      assert!(status.success());
    }
  }

  #[test]
  fn rw_no_prefix() {
    const PERMISSION_VARIANTS: [&str; 2] = ["read", "write"];
    for permission in &PERMISSION_VARIANTS {
      let status = util::deno_cmd()
        .current_dir(&util::testdata_path())
        .arg("run")
        .arg(format!("--allow-{0}=tls/../", permission))
        .arg("complex_permissions_test.ts")
        .arg(permission)
        .arg("complex_permissions_test.ts")
        .spawn()
        .unwrap()
        .wait()
        .unwrap();
      assert!(status.success());
    }
  }

  #[test]
  fn net_fetch_allow_localhost_4545() {
    let (_, err) = util::run_and_collect_output(
      true,
        "run --allow-net=localhost:4545 complex_permissions_test.ts netFetch http://localhost:4545/",
        None,
        None,
        true,
      );
    assert!(!err.contains(util::PERMISSION_DENIED_PATTERN));
  }

  #[test]
  fn net_fetch_allow_deno_land() {
    let (_, err) = util::run_and_collect_output(
      false,
        "run --allow-net=deno.land complex_permissions_test.ts netFetch http://localhost:4545/",
        None,
        None,
        true,
      );
    assert!(err.contains(util::PERMISSION_DENIED_PATTERN));
  }

  #[test]
  fn net_fetch_localhost_4545_fail() {
    let (_, err) = util::run_and_collect_output(
      false,
        "run --allow-net=localhost:4545 complex_permissions_test.ts netFetch http://localhost:4546/",
        None,
        None,
        true,
      );
    assert!(err.contains(util::PERMISSION_DENIED_PATTERN));
  }

  #[test]
  fn net_fetch_localhost() {
    let (_, err) = util::run_and_collect_output(
      true,
        "run --allow-net=localhost complex_permissions_test.ts netFetch http://localhost:4545/ http://localhost:4546/ http://localhost:4547/",
        None,
        None,
        true,
      );
    assert!(!err.contains(util::PERMISSION_DENIED_PATTERN));
  }

  #[test]
  fn net_connect_allow_localhost_ip_4555() {
    let (_, err) = util::run_and_collect_output(
      true,
        "run --allow-net=127.0.0.1:4545 complex_permissions_test.ts netConnect 127.0.0.1:4545",
        None,
        None,
        true,
      );
    assert!(!err.contains(util::PERMISSION_DENIED_PATTERN));
  }

  #[test]
  fn net_connect_allow_deno_land() {
    let (_, err) = util::run_and_collect_output(
      false,
        "run --allow-net=deno.land complex_permissions_test.ts netConnect 127.0.0.1:4546",
        None,
        None,
        true,
      );
    assert!(err.contains(util::PERMISSION_DENIED_PATTERN));
  }

  #[test]
  fn net_connect_allow_localhost_ip_4545_fail() {
    let (_, err) = util::run_and_collect_output(
      false,
        "run --allow-net=127.0.0.1:4545 complex_permissions_test.ts netConnect 127.0.0.1:4546",
        None,
        None,
        true,
      );
    assert!(err.contains(util::PERMISSION_DENIED_PATTERN));
  }

  #[test]
  fn net_connect_allow_localhost_ip() {
    let (_, err) = util::run_and_collect_output(
      true,
        "run --allow-net=127.0.0.1 complex_permissions_test.ts netConnect 127.0.0.1:4545 127.0.0.1:4546 127.0.0.1:4547",
        None,
        None,
        true,
      );
    assert!(!err.contains(util::PERMISSION_DENIED_PATTERN));
  }

  #[test]
  fn net_listen_allow_localhost_4555() {
    let (_, err) = util::run_and_collect_output(
      true,
        "run --allow-net=localhost:4558 complex_permissions_test.ts netListen localhost:4558",
        None,
        None,
        false,
      );
    assert!(!err.contains(util::PERMISSION_DENIED_PATTERN));
  }

  #[test]
  fn net_listen_allow_deno_land() {
    let (_, err) = util::run_and_collect_output(
      false,
        "run --allow-net=deno.land complex_permissions_test.ts netListen localhost:4545",
        None,
        None,
        false,
      );
    assert!(err.contains(util::PERMISSION_DENIED_PATTERN));
  }

  #[test]
  fn net_listen_allow_localhost_4555_fail() {
    let (_, err) = util::run_and_collect_output(
      false,
        "run --allow-net=localhost:4555 complex_permissions_test.ts netListen localhost:4556",
        None,
        None,
        false,
      );
    assert!(err.contains(util::PERMISSION_DENIED_PATTERN));
  }

  #[test]
  fn net_listen_allow_localhost() {
    // Port 4600 is chosen to not colide with those used by
    // target/debug/test_server
    let (_, err) = util::run_and_collect_output(
      true,
        "run --allow-net=localhost complex_permissions_test.ts netListen localhost:4600",
        None,
        None,
        false,
      );
    assert!(!err.contains(util::PERMISSION_DENIED_PATTERN));
  }

  #[test]
  fn _061_permissions_request() {
    let args = "run --quiet 061_permissions_request.ts";
    use util::PtyData::*;
    util::test_pty2(args, vec![
      Output("⚠️  ️Deno requests read access to \"foo\". Run again with --allow-read to bypass this prompt.\r\n   Allow? [y/n (y = yes allow, n = no deny)] "),
      Input("y\n"),
      Output("⚠️  ️Deno requests read access to \"bar\". Run again with --allow-read to bypass this prompt.\r\n   Allow? [y/n (y = yes allow, n = no deny)]"),
      Input("n\n"),
      Output("granted\r\n"),
      Output("prompt\r\n"),
      Output("denied\r\n"),
    ]);
  }

  #[test]
  fn _062_permissions_request_global() {
    let args = "run --quiet 062_permissions_request_global.ts";
    use util::PtyData::*;
    util::test_pty2(args, vec![
      Output("⚠️  ️Deno requests read access. Run again with --allow-read to bypass this prompt.\r\n   Allow? [y/n (y = yes allow, n = no deny)] "),
      Input("y\n"),
      Output("PermissionStatus { state: \"granted\", onchange: null }\r\n"),
      Output("PermissionStatus { state: \"granted\", onchange: null }\r\n"),
      Output("PermissionStatus { state: \"granted\", onchange: null }\r\n"),
    ]);
  }

  itest!(_063_permissions_revoke {
    args: "run --allow-read=foo,bar 063_permissions_revoke.ts",
    output: "063_permissions_revoke.ts.out",
  });

  itest!(_064_permissions_revoke_global {
    args: "run --allow-read=foo,bar 064_permissions_revoke_global.ts",
    output: "064_permissions_revoke_global.ts.out",
  });

  #[test]
  fn _066_prompt() {
    let args = "run --quiet --unstable 066_prompt.ts";
    use util::PtyData::*;
    util::test_pty2(
      args,
      vec![
        Output("What is your name? [Jane Doe] "),
        Input("John Doe\n"),
        Output("Your name is John Doe.\r\n"),
        Output("What is your name? [Jane Doe] "),
        Input("\n"),
        Output("Your name is Jane Doe.\r\n"),
        Output("Prompt "),
        Input("foo\n"),
        Output("Your input is foo.\r\n"),
        Output("Question 0 [y/N] "),
        Input("Y\n"),
        Output("Your answer is true\r\n"),
        Output("Question 1 [y/N] "),
        Input("N\n"),
        Output("Your answer is false\r\n"),
        Output("Question 2 [y/N] "),
        Input("yes\n"),
        Output("Your answer is false\r\n"),
        Output("Confirm [y/N] "),
        Input("\n"),
        Output("Your answer is false\r\n"),
        Output("What is Windows EOL? "),
        Input("windows\n"),
        Output("Your answer is \"windows\"\r\n"),
        Output("Hi [Enter] "),
        Input("\n"),
        Output("Alert [Enter] "),
        Input("\n"),
        Output("The end of test\r\n"),
        Output("What is EOF? "),
        Input("\n"),
        Output("Your answer is null\r\n"),
      ],
    );
  }

  itest!(dynamic_import_permissions_remote_remote {
    args: "run --quiet --reload --allow-net=localhost:4545 dynamic_import/permissions_remote_remote.ts",
    output: "dynamic_import/permissions_remote_remote.ts.out",
    http_server: true,
    exit_code: 1,
  });

  itest!(dynamic_import_permissions_data_remote {
    args: "run --quiet --reload --allow-net=localhost:4545 dynamic_import/permissions_data_remote.ts",
    output: "dynamic_import/permissions_data_remote.ts.out",
    http_server: true,
    exit_code: 1,
  });

  itest!(dynamic_import_permissions_blob_remote {
    args: "run --quiet --reload --allow-net=localhost:4545 dynamic_import/permissions_blob_remote.ts",
    output: "dynamic_import/permissions_blob_remote.ts.out",
    http_server: true,
    exit_code: 1,
  });

  itest!(dynamic_import_permissions_data_local {
    args: "run --quiet --reload --allow-net=localhost:4545 dynamic_import/permissions_data_local.ts",
    output: "dynamic_import/permissions_data_local.ts.out",
    http_server: true,
    exit_code: 1,
  });

  itest!(dynamic_import_permissions_blob_local {
    args: "run --quiet --reload --allow-net=localhost:4545 dynamic_import/permissions_blob_local.ts",
    output: "dynamic_import/permissions_blob_local.ts.out",
    http_server: true,
    exit_code: 1,
  });
}

itest!(tls_starttls {
  args: "run --quiet --reload --allow-net --allow-read --unstable --cert tls/RootCA.pem tls_starttls.js",
  output: "tls.out",
});

itest!(tls_connecttls {
  args: "run --quiet --reload --allow-net --allow-read --cert tls/RootCA.pem tls_connecttls.js",
  output: "tls.out",
});

itest!(byte_order_mark {
  args: "run --no-check byte_order_mark.ts",
  output: "byte_order_mark.out",
});

#[test]
fn issue9750() {
  use util::PtyData::*;
  util::test_pty2(
    "run --prompt issue9750.js",
    vec![
      Output("Enter 'yy':\r\n"),
      Input("yy\n"),
      Output("⚠️  ️Deno requests env access. Run again with --allow-env to bypass this prompt.\r\n   Allow? [y/n (y = yes allow, n = no deny)]"),
      Input("n\n"),
      Output("⚠️  ️Deno requests env access to \"SECRET\". Run again with --allow-env to bypass this prompt.\r\n   Allow? [y/n (y = yes allow, n = no deny)]"),
      Input("n\n"),
      Output("error: Uncaught (in promise) PermissionDenied: Requires env access to \"SECRET\", run again with the --allow-env flag\r\n"),
    ],
  );
}

// Regression test for https://github.com/denoland/deno/issues/11451.
itest!(dom_exception_formatting {
  args: "run dom_exception_formatting.ts",
  output: "dom_exception_formatting.ts.out",
  exit_code: 1,
});

itest!(long_data_url_formatting {
  args: "run long_data_url_formatting.ts",
  output: "long_data_url_formatting.ts.out",
  exit_code: 1,
});

itest!(eval_context_throw_with_conflicting_source {
  args: "run eval_context_throw_with_conflicting_source.ts",
  output: "eval_context_throw_with_conflicting_source.ts.out",
  exit_code: 1,
});

itest!(eval_context_throw_dom_exception {
  args: "run eval_context_throw_dom_exception.js",
  output: "eval_context_throw_dom_exception.js.out",
});

#[test]
fn issue12453() {
  let _g = util::http_server();
  let deno_dir = util::new_deno_dir();
  let mut deno_cmd = util::deno_cmd_with_deno_dir(deno_dir.path());
  let status = deno_cmd
    .current_dir(util::testdata_path())
    .arg("run")
    .arg("--unstable")
    .arg("--allow-net")
    .arg("issue12453.js")
    .spawn()
    .unwrap()
    .wait()
    .unwrap();
  assert!(status.success());
}

/// Regression test for https://github.com/denoland/deno/issues/12740.
#[test]
fn issue12740() {
  let mod_dir = TempDir::new().unwrap();
  let mod1_path = mod_dir.path().join("mod1.ts");
  let mod2_path = mod_dir.path().join("mod2.ts");
  let mut deno_cmd = util::deno_cmd();
  std::fs::write(&mod1_path, "").unwrap();
  let status = deno_cmd
    .current_dir(util::testdata_path())
    .arg("run")
    .arg(&mod1_path)
    .stderr(std::process::Stdio::null())
    .stdout(std::process::Stdio::null())
    .spawn()
    .unwrap()
    .wait()
    .unwrap();
  assert!(status.success());
  std::fs::write(&mod1_path, "export { foo } from \"./mod2.ts\";").unwrap();
  std::fs::write(&mod2_path, "(").unwrap();
  let status = deno_cmd
    .current_dir(util::testdata_path())
    .arg("run")
    .arg(&mod1_path)
    .stderr(std::process::Stdio::null())
    .stdout(std::process::Stdio::null())
    .spawn()
    .unwrap()
    .wait()
    .unwrap();
  assert!(!status.success());
}

/// Regression test for https://github.com/denoland/deno/issues/12807.
#[test]
fn issue12807() {
  let mod_dir = TempDir::new().unwrap();
  let mod1_path = mod_dir.path().join("mod1.ts");
  let mod2_path = mod_dir.path().join("mod2.ts");
  let mut deno_cmd = util::deno_cmd();
  // With a fresh `DENO_DIR`, run a module with a dependency and a type error.
  std::fs::write(&mod1_path, "import './mod2.ts'; Deno.exit('0');").unwrap();
  std::fs::write(&mod2_path, "console.log('Hello, world!');").unwrap();
  let status = deno_cmd
    .current_dir(util::testdata_path())
    .arg("run")
    .arg(&mod1_path)
    .stderr(std::process::Stdio::null())
    .stdout(std::process::Stdio::null())
    .spawn()
    .unwrap()
    .wait()
    .unwrap();
  assert!(!status.success());
  // Fix the type error and run again.
  std::fs::write(&mod1_path, "import './mod2.ts'; Deno.exit(0);").unwrap();
  let status = deno_cmd
    .current_dir(util::testdata_path())
    .arg("run")
    .arg(&mod1_path)
    .stderr(std::process::Stdio::null())
    .stdout(std::process::Stdio::null())
    .spawn()
    .unwrap()
    .wait()
    .unwrap();
  assert!(status.success());
}

itest!(issue_13562 {
  args: "run issue13562.ts",
  output: "issue13562.ts.out",
});

itest!(import_assertions_static_import {
  args: "run --allow-read import_assertions/static_import.ts",
  output: "import_assertions/static_import.out",
});

itest!(import_assertions_static_export {
  args: "run --allow-read import_assertions/static_export.ts",
  output: "import_assertions/static_export.out",
});

itest!(import_assertions_static_error {
  args: "run --allow-read import_assertions/static_error.ts",
  output: "import_assertions/static_error.out",
  exit_code: 1,
});

itest!(import_assertions_dynamic_import {
  args: "run --allow-read import_assertions/dynamic_import.ts",
  output: "import_assertions/dynamic_import.out",
});

itest!(import_assertions_dynamic_error {
  args: "run --allow-read import_assertions/dynamic_error.ts",
  output: "import_assertions/dynamic_error.out",
  exit_code: 1,
});

itest!(import_assertions_type_check {
  args: "run --allow-read import_assertions/type_check.ts",
  output: "import_assertions/type_check.out",
  exit_code: 1,
});

itest!(delete_window {
  args: "run delete_window.js",
  output_str: Some("true\n"),
});

itest!(colors_without_global_this {
  args: "run colors_without_globalThis.js",
  output_str: Some("true\n"),
});

itest!(config_auto_discovered_for_local_script {
  args: "run --quiet run/with_config/frontend_work.ts",
  output_str: Some("ok\n"),
});

itest!(config_not_auto_discovered_for_remote_script {
  args: "run --quiet http://127.0.0.1:4545/run/with_config/server_side_work.ts",
  output_str: Some("ok\n"),
  http_server: true,
});

itest!(wasm_streaming_panic_test {
  args: "run wasm_streaming_panic_test.js",
  output: "wasm_streaming_panic_test.js.out",
  exit_code: 1,
});

// Regression test for https://github.com/denoland/deno/issues/13897.
itest!(fetch_async_error_stack {
  args: "run --quiet -A fetch_async_error_stack.ts",
  output: "fetch_async_error_stack.ts.out",
  exit_code: 1,
});

<<<<<<< HEAD
itest!(report_error {
  args: "run --quiet report_error.ts",
  output: "report_error.ts.out",
  exit_code: 1,
});

itest!(report_error_handled {
  args: "run --quiet report_error_handled.ts",
  output: "report_error_handled.ts.out",
=======
itest!(unstable_ffi_1 {
  args: "run unstable_ffi_1.js",
  output: "unstable_ffi_1.js.out",
  exit_code: 70,
});

itest!(unstable_ffi_2 {
  args: "run unstable_ffi_2.js",
  output: "unstable_ffi_2.js.out",
  exit_code: 70,
});

itest!(unstable_ffi_3 {
  args: "run unstable_ffi_3.js",
  output: "unstable_ffi_3.js.out",
  exit_code: 70,
});

itest!(unstable_ffi_4 {
  args: "run unstable_ffi_4.js",
  output: "unstable_ffi_4.js.out",
  exit_code: 70,
});

itest!(unstable_ffi_5 {
  args: "run unstable_ffi_5.js",
  output: "unstable_ffi_5.js.out",
  exit_code: 70,
});

itest!(unstable_ffi_6 {
  args: "run unstable_ffi_6.js",
  output: "unstable_ffi_6.js.out",
  exit_code: 70,
});

itest!(unstable_ffi_7 {
  args: "run unstable_ffi_7.js",
  output: "unstable_ffi_7.js.out",
  exit_code: 70,
});

itest!(unstable_ffi_8 {
  args: "run unstable_ffi_8.js",
  output: "unstable_ffi_8.js.out",
  exit_code: 70,
});

itest!(unstable_ffi_9 {
  args: "run unstable_ffi_9.js",
  output: "unstable_ffi_9.js.out",
  exit_code: 70,
});

itest!(unstable_ffi_10 {
  args: "run unstable_ffi_10.js",
  output: "unstable_ffi_10.js.out",
  exit_code: 70,
});

itest!(unstable_ffi_11 {
  args: "run unstable_ffi_11.js",
  output: "unstable_ffi_11.js.out",
  exit_code: 70,
});

itest!(unstable_ffi_12 {
  args: "run unstable_ffi_12.js",
  output: "unstable_ffi_12.js.out",
  exit_code: 70,
});

itest!(unstable_ffi_13 {
  args: "run unstable_ffi_13.js",
  output: "unstable_ffi_13.js.out",
  exit_code: 70,
});

itest!(unstable_ffi_14 {
  args: "run unstable_ffi_14.js",
  output: "unstable_ffi_14.js.out",
  exit_code: 70,
});

itest!(unstable_ffi_15 {
  args: "run unstable_ffi_15.js",
  output: "unstable_ffi_15.js.out",
  exit_code: 70,
>>>>>>> 5a6a1eeb
});<|MERGE_RESOLUTION|>--- conflicted
+++ resolved
@@ -2524,17 +2524,6 @@
   exit_code: 1,
 });
 
-<<<<<<< HEAD
-itest!(report_error {
-  args: "run --quiet report_error.ts",
-  output: "report_error.ts.out",
-  exit_code: 1,
-});
-
-itest!(report_error_handled {
-  args: "run --quiet report_error_handled.ts",
-  output: "report_error_handled.ts.out",
-=======
 itest!(unstable_ffi_1 {
   args: "run unstable_ffi_1.js",
   output: "unstable_ffi_1.js.out",
@@ -2623,5 +2612,15 @@
   args: "run unstable_ffi_15.js",
   output: "unstable_ffi_15.js.out",
   exit_code: 70,
->>>>>>> 5a6a1eeb
+});
+
+itest!(report_error {
+  args: "run --quiet report_error.ts",
+  output: "report_error.ts.out",
+  exit_code: 1,
+});
+
+itest!(report_error_handled {
+  args: "run --quiet report_error_handled.ts",
+  output: "report_error_handled.ts.out",
 });