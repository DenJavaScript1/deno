--- conflicted
+++ resolved
@@ -2672,13 +2672,6 @@
   args: "run unstable_ffi_15.js",
   output: "unstable_ffi_15.js.out",
   exit_code: 70,
-<<<<<<< HEAD
-});
-
-itest!(allow_run_allowlist_resolution {
-  args: "run --quiet -A allow_run_allowlist_resolution.ts",
-  output: "allow_run_allowlist_resolution.ts.out",
-=======
   envs: vec![("DENO_FUTURE_CHECK".to_string(), "1".to_string())],
 });
 
@@ -2720,5 +2713,9 @@
 itest!(set_timeout_error_handled {
   args: "run --quiet set_timeout_error_handled.ts",
   output: "set_timeout_error_handled.ts.out",
->>>>>>> 4d18f558
+});
+
+itest!(allow_run_allowlist_resolution {
+  args: "run --quiet -A allow_run_allowlist_resolution.ts",
+  output: "allow_run_allowlist_resolution.ts.out",
 });