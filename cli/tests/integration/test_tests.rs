// Copyright 2018-2021 the Deno authors. All rights reserved. MIT license.

use crate::itest;
use test_util as util;

#[test]
fn no_color() {
  let (out, _) = util::run_and_collect_output(
    false,
    "test test/no_color.ts",
    None,
    Some(vec![("NO_COLOR".to_owned(), "true".to_owned())]),
    false,
  );
  // ANSI escape codes should be stripped.
  assert!(out.contains("test success ... ok"));
  assert!(out.contains("test fail ... FAILED"));
  assert!(out.contains("test ignored ... ignored"));
  assert!(out.contains("test result: FAILED. 1 passed; 1 failed; 1 ignored; 0 measured; 0 filtered out"));
}

itest!(meta {
  args: "test test/meta.ts",
  exit_code: 0,
  output: "test/meta.out",
});

itest!(pass {
  args: "test test/pass.ts",
  exit_code: 0,
  output: "test/pass.out",
});

itest!(ignore {
  args: "test test/ignore.ts",
  exit_code: 0,
  output: "test/ignore.out",
});

itest!(ignore_permissions {
  args: "test --unstable test/ignore_permissions.ts",
  exit_code: 0,
  output: "test/ignore_permissions.out",
});

itest!(fail {
  args: "test test/fail.ts",
  exit_code: 1,
  output: "test/fail.out",
});

itest!(doc {
  args: "test --doc --allow-all test/doc.ts",
  exit_code: 1,
  output: "test/doc.out",
});

itest!(markdown {
  args: "test --doc --allow-all test/markdown.md",
  exit_code: 1,
  output: "test/markdown.out",
});

itest!(text {
  args: "test --doc --allow-all test/text.md",
  exit_code: 0,
  output: "test/text.out",
});

itest!(quiet {
  args: "test --quiet test/quiet.ts",
  exit_code: 0,
  output: "test/quiet.out",
});

itest!(fail_fast {
  args: "test --fail-fast test/fail_fast.ts",
  exit_code: 1,
  output: "test/fail_fast.out",
});

itest!(only {
  args: "test test/only.ts",
  exit_code: 1,
  output: "test/only.out",
});

itest!(no_check {
  args: "test --no-check test/no_check.ts",
  exit_code: 1,
  output: "test/no_check.out",
});

itest!(no_run {
  args: "test --unstable --no-run test/no_run.ts",
  output: "test/no_run.out",
  exit_code: 1,
});

itest!(allow_all {
  args: "test --unstable --allow-all test/allow_all.ts",
  exit_code: 0,
  output: "test/allow_all.out",
});

itest!(allow_none {
  args: "test --unstable test/allow_none.ts",
  exit_code: 1,
  output: "test/allow_none.out",
});

itest!(exit_sanitizer {
  args: "test test/exit_sanitizer.ts",
  output: "test/exit_sanitizer.out",
  exit_code: 1,
});

itest!(clear_timeout {
  args: "test test/clear_timeout.ts",
  exit_code: 0,
  output: "test/clear_timeout.out",
});

itest!(finally_timeout {
  args: "test test/finally_timeout.ts",
  exit_code: 1,
  output: "test/finally_timeout.out",
});

itest!(unresolved_promise {
  args: "test test/unresolved_promise.ts",
  exit_code: 1,
  output: "test/unresolved_promise.out",
});

itest!(unhandled_rejection {
  args: "test test/unhandled_rejection.ts",
  exit_code: 1,
  output: "test/unhandled_rejection.out",
});

<<<<<<< HEAD
itest!(interval {
  args: "test test/interval.ts",
  exit_code: 0,
  output: "test/interval.out",
=======
itest!(filter {
  args: "test --filter=foo test/filter",
  exit_code: 0,
  output: "test/filter.out",
>>>>>>> 370c5013
});

itest!(shuffle {
  args: "test --shuffle test/shuffle",
  exit_code: 0,
  output_str: Some("[WILDCARD]"),
});

itest!(shuffle_with_seed {
  args: "test --shuffle=42 test/shuffle",
  exit_code: 0,
  output: "test/shuffle.out",
});<|MERGE_RESOLUTION|>--- conflicted
+++ resolved
@@ -139,17 +139,16 @@
   output: "test/unhandled_rejection.out",
 });
 
-<<<<<<< HEAD
 itest!(interval {
   args: "test test/interval.ts",
   exit_code: 0,
   output: "test/interval.out",
-=======
+});
+
 itest!(filter {
   args: "test --filter=foo test/filter",
   exit_code: 0,
   output: "test/filter.out",
->>>>>>> 370c5013
 });
 
 itest!(shuffle {
