// Copyright 2018-2022 the Deno authors. All rights reserved. MIT license.

use std::process::Stdio;
use test_util as util;
use util::assert_contains;
use util::http_server;

// NOTE: See how to make test npm packages at ../testdata/npm/README.md

itest!(esm_module {
  args: "run --allow-read --allow-env --unstable npm/esm/main.js",
  output: "npm/esm/main.out",
  envs: env_vars(),
  http_server: true,
});

itest!(esm_module_eval {
  args_vec: vec![
    "eval",
    "--unstable",
    "import chalk from 'npm:chalk@5'; console.log(chalk.green('chalk esm loads'));",
  ],
  output: "npm/esm/main.out",
  envs: env_vars(),
  http_server: true,
});

itest!(esm_module_deno_test {
  args: "test --allow-read --allow-env --unstable npm/esm/test.js",
  output: "npm/esm/test.out",
  envs: env_vars(),
  http_server: true,
});

itest!(esm_import_cjs_default {
  args: "run --allow-read --allow-env --unstable --quiet --check=all npm/esm_import_cjs_default/main.ts",
  output: "npm/esm_import_cjs_default/main.out",
  envs: env_vars(),
  http_server: true,
});

itest!(cjs_with_deps {
  args: "run --allow-read --allow-env --unstable npm/cjs_with_deps/main.js",
  output: "npm/cjs_with_deps/main.out",
  envs: env_vars(),
  http_server: true,
});

itest!(cjs_sub_path {
  args: "run --allow-read --unstable npm/cjs_sub_path/main.js",
  output: "npm/cjs_sub_path/main.out",
  envs: env_vars(),
  http_server: true,
});

itest!(cjs_local_global_decls {
  args: "run --allow-read --unstable npm/cjs_local_global_decls/main.ts",
  output: "npm/cjs_local_global_decls/main.out",
  envs: env_vars(),
  http_server: true,
});

itest!(cjs_reexport_collision {
  args: "run --unstable -A --quiet npm/cjs_reexport_collision/main.ts",
  output: "npm/cjs_reexport_collision/main.out",
  envs: env_vars(),
  http_server: true,
});

itest!(cjs_this_in_exports {
  args: "run --allow-read --unstable --quiet npm/cjs_this_in_exports/main.js",
  output: "npm/cjs_this_in_exports/main.out",
  envs: env_vars(),
  http_server: true,
  exit_code: 1,
});

itest!(translate_cjs_to_esm {
  args: "run --unstable -A --quiet npm/translate_cjs_to_esm/main.js",
  output: "npm/translate_cjs_to_esm/main.out",
  envs: env_vars(),
  http_server: true,
});

itest!(compare_globals {
  args: "run --allow-read --unstable --check=all npm/compare_globals/main.ts",
  output: "npm/compare_globals/main.out",
  envs: env_vars(),
  http_server: true,
});

itest!(conditional_exports {
  args: "run --allow-read --unstable npm/conditional_exports/main.js",
  output: "npm/conditional_exports/main.out",
  envs: env_vars(),
  http_server: true,
});

itest!(dual_cjs_esm {
  args: "run --unstable -A --quiet npm/dual_cjs_esm/main.ts",
  output: "npm/dual_cjs_esm/main.out",
  envs: env_vars(),
  http_server: true,
});

itest!(child_process_fork_test {
  args: "run --unstable -A --quiet npm/child_process_fork_test/main.ts",
  output: "npm/child_process_fork_test/main.out",
  envs: env_vars(),
  http_server: true,
});

itest!(cjs_module_export_assignment {
  args: "run -A --unstable --quiet --check=all npm/cjs_module_export_assignment/main.ts",
  output: "npm/cjs_module_export_assignment/main.out",
  envs: env_vars(),
  http_server: true,
});

itest!(cjs_module_export_assignment_number {
  args: "run -A --unstable --quiet --check=all npm/cjs_module_export_assignment_number/main.ts",
  output: "npm/cjs_module_export_assignment_number/main.out",
  envs: env_vars(),
  http_server: true,
});

// FIXME(bartlomieju): npm: specifiers are not handled in dynamic imports
// at the moment
// itest!(dynamic_import {
//   args: "run --allow-read --allow-env --unstable npm/dynamic_import/main.ts",
//   output: "npm/dynamic_import/main.out",
//   envs: env_vars(),
//   http_server: true,
// });

itest!(env_var_re_export_dev {
  args: "run --allow-read --allow-env --unstable --quiet npm/env_var_re_export/main.js",
  output_str: Some("dev\n"),
  envs: env_vars(),
  http_server: true,
});

itest!(env_var_re_export_prod {
  args: "run --allow-read --allow-env --unstable --quiet npm/env_var_re_export/main.js",
  output_str: Some("prod\n"),
  envs: {
    let mut vars = env_vars();
    vars.push(("NODE_ENV".to_string(), "production".to_string()));
    vars
  },
  http_server: true,
});

itest!(cached_only {
  args: "run --cached-only --unstable npm/cached_only/main.ts",
  output: "npm/cached_only/main.out",
  envs: env_vars(),
  exit_code: 1,
});

itest!(no_unstable {
  args: "run npm/no_unstable/main.ts",
  output: "npm/no_unstable/main.out",
  envs: env_vars(),
  exit_code: 1,
});

itest!(import_map {
  args: "run --allow-read --allow-env --unstable --import-map npm/import_map/import_map.json npm/import_map/main.js",
  output: "npm/import_map/main.out",
  envs: env_vars(),
  http_server: true,
});

itest!(lock_file {
  args: "run --allow-read --allow-env --unstable --lock npm/lock_file/lock.json npm/lock_file/main.js",
  output: "npm/lock_file/main.out",
  envs: env_vars(),
  http_server: true,
  exit_code: 10,
});

itest!(sub_paths {
  args: "run --unstable -A --quiet npm/sub_paths/main.jsx",
  output: "npm/sub_paths/main.out",
  envs: env_vars(),
  http_server: true,
});

itest!(tarball_with_global_header {
  args: "run --unstable -A --quiet npm/tarball_with_global_header/main.js",
  output: "npm/tarball_with_global_header/main.out",
  envs: env_vars(),
  http_server: true,
});

itest!(nonexistent_file {
  args: "run --unstable -A --quiet npm/nonexistent_file/main.js",
  output: "npm/nonexistent_file/main.out",
  envs: env_vars(),
  http_server: true,
  exit_code: 1,
});

itest!(invalid_package_name {
  args: "run --unstable -A --quiet npm/invalid_package_name/main.js",
  output: "npm/invalid_package_name/main.out",
  envs: env_vars(),
  exit_code: 1,
});

itest!(require_json {
  args: "run --unstable -A --quiet npm/require_json/main.js",
  output: "npm/require_json/main.out",
  envs: env_vars(),
  http_server: true,
});

itest!(error_version_after_subpath {
  args: "run --unstable -A --quiet npm/error_version_after_subpath/main.js",
  output: "npm/error_version_after_subpath/main.out",
  envs: env_vars(),
  http_server: true,
  exit_code: 1,
});

itest!(deno_cache {
  args: "cache --unstable --reload npm:chalk npm:mkdirp",
  output: "npm/deno_cache.out",
  envs: env_vars(),
  http_server: true,
});

itest!(check_all {
  args: "check --unstable --remote npm/check_errors/main.ts",
  output: "npm/check_errors/main_all.out",
  envs: env_vars(),
  http_server: true,
  exit_code: 1,
});

itest!(check_local {
  args: "check --unstable npm/check_errors/main.ts",
  output: "npm/check_errors/main_local.out",
  envs: env_vars(),
  http_server: true,
  exit_code: 1,
});

itest!(types_ambient_module {
  args: "check --unstable --quiet npm/types_ambient_module/main.ts",
  output: "npm/types_ambient_module/main.out",
  envs: env_vars(),
  http_server: true,
  exit_code: 1,
});

itest!(types_ambient_module_import_map {
  args: "check --unstable --quiet --import-map=npm/types_ambient_module/import_map.json npm/types_ambient_module/main_import_map.ts",
  output: "npm/types_ambient_module/main_import_map.out",
  envs: env_vars(),
  http_server: true,
  exit_code: 1,
});

#[test]
fn parallel_downloading() {
  let (out, _err) = util::run_and_collect_output_with_args(
    true,
    vec![
      "run",
      "--allow-read",
      "--unstable",
      "--allow-env",
      "npm/cjs_with_deps/main.js",
    ],
    None,
    // don't use the sync env var
    Some(env_vars_no_sync_download()),
    true,
  );
  assert!(out.contains("chalk cjs loads"));
}

#[test]
fn cached_only_after_first_run() {
  let _server = http_server();

  let deno_dir = util::new_deno_dir();

  let deno = util::deno_cmd_with_deno_dir(&deno_dir)
    .current_dir(util::testdata_path())
    .arg("run")
    .arg("--unstable")
    .arg("--allow-read")
    .arg("--allow-env")
    .arg("npm/cached_only_after_first_run/main1.ts")
    .env("NO_COLOR", "1")
    .envs(env_vars())
    .stdout(Stdio::piped())
    .stderr(Stdio::piped())
    .spawn()
    .unwrap();
  let output = deno.wait_with_output().unwrap();
  let stderr = String::from_utf8_lossy(&output.stderr);
  let stdout = String::from_utf8_lossy(&output.stdout);
  assert_contains!(stderr, "Download");
  assert_contains!(stdout, "createChalk: chalk");
  assert!(output.status.success());

  let deno = util::deno_cmd_with_deno_dir(&deno_dir)
    .current_dir(util::testdata_path())
    .arg("run")
    .arg("--unstable")
    .arg("--allow-read")
    .arg("--allow-env")
    .arg("--cached-only")
    .arg("npm/cached_only_after_first_run/main2.ts")
    .env("NO_COLOR", "1")
    .envs(env_vars())
    .stdout(Stdio::piped())
    .stderr(Stdio::piped())
    .spawn()
    .unwrap();
  let output = deno.wait_with_output().unwrap();
  let stderr = String::from_utf8_lossy(&output.stderr);
  let stdout = String::from_utf8_lossy(&output.stdout);
  assert_contains!(
    stderr,
    "An npm specifier not found in cache: \"ansi-styles\", --cached-only is specified."
  );
  assert!(stdout.is_empty());
  assert!(!output.status.success());

  let deno = util::deno_cmd_with_deno_dir(&deno_dir)
    .current_dir(util::testdata_path())
    .arg("run")
    .arg("--unstable")
    .arg("--allow-read")
    .arg("--allow-env")
    .arg("--cached-only")
    .arg("npm/cached_only_after_first_run/main1.ts")
    .env("NO_COLOR", "1")
    .envs(env_vars())
    .stdout(Stdio::piped())
    .stderr(Stdio::piped())
    .spawn()
    .unwrap();

  let output = deno.wait_with_output().unwrap();
  let stderr = String::from_utf8_lossy(&output.stderr);
  let stdout = String::from_utf8_lossy(&output.stdout);
  assert!(output.status.success());
  assert!(stderr.is_empty());
  assert_contains!(stdout, "createChalk: chalk");
}

#[test]
fn reload_flag() {
  let _server = http_server();

  let deno_dir = util::new_deno_dir();

  let deno = util::deno_cmd_with_deno_dir(&deno_dir)
    .current_dir(util::testdata_path())
    .arg("run")
    .arg("--unstable")
    .arg("--allow-read")
    .arg("--allow-env")
    .arg("npm/reload/main.ts")
    .env("NO_COLOR", "1")
    .envs(env_vars())
    .stdout(Stdio::piped())
    .stderr(Stdio::piped())
    .spawn()
    .unwrap();
  let output = deno.wait_with_output().unwrap();
  let stderr = String::from_utf8_lossy(&output.stderr);
  let stdout = String::from_utf8_lossy(&output.stdout);
  assert_contains!(stderr, "Download");
  assert_contains!(stdout, "createChalk: chalk");
  assert!(output.status.success());

  let deno = util::deno_cmd_with_deno_dir(&deno_dir)
    .current_dir(util::testdata_path())
    .arg("run")
    .arg("--unstable")
    .arg("--allow-read")
    .arg("--allow-env")
    .arg("--reload")
    .arg("npm/reload/main.ts")
    .env("NO_COLOR", "1")
    .envs(env_vars())
    .stdout(Stdio::piped())
    .stderr(Stdio::piped())
    .spawn()
    .unwrap();
  let output = deno.wait_with_output().unwrap();
  let stderr = String::from_utf8_lossy(&output.stderr);
  let stdout = String::from_utf8_lossy(&output.stdout);
  assert_contains!(stderr, "Download");
  assert_contains!(stdout, "createChalk: chalk");
  assert!(output.status.success());

  let deno = util::deno_cmd_with_deno_dir(&deno_dir)
    .current_dir(util::testdata_path())
    .arg("run")
    .arg("--unstable")
    .arg("--allow-read")
    .arg("--allow-env")
    .arg("--reload=npm:")
    .arg("npm/reload/main.ts")
    .env("NO_COLOR", "1")
    .envs(env_vars())
    .stdout(Stdio::piped())
    .stderr(Stdio::piped())
    .spawn()
    .unwrap();
  let output = deno.wait_with_output().unwrap();
  let stderr = String::from_utf8_lossy(&output.stderr);
  let stdout = String::from_utf8_lossy(&output.stdout);
  assert_contains!(stderr, "Download");
  assert_contains!(stdout, "createChalk: chalk");
  assert!(output.status.success());

  let deno = util::deno_cmd_with_deno_dir(&deno_dir)
    .current_dir(util::testdata_path())
    .arg("run")
    .arg("--unstable")
    .arg("--allow-read")
    .arg("--allow-env")
    .arg("--reload=npm:chalk")
    .arg("npm/reload/main.ts")
    .env("NO_COLOR", "1")
    .envs(env_vars())
    .stdout(Stdio::piped())
    .stderr(Stdio::piped())
    .spawn()
    .unwrap();
  let output = deno.wait_with_output().unwrap();
  let stderr = String::from_utf8_lossy(&output.stderr);
  let stdout = String::from_utf8_lossy(&output.stdout);
  assert_contains!(stderr, "Download");
  assert_contains!(stdout, "createChalk: chalk");
  assert!(output.status.success());

  let deno = util::deno_cmd_with_deno_dir(&deno_dir)
    .current_dir(util::testdata_path())
    .arg("run")
    .arg("--unstable")
    .arg("--allow-read")
    .arg("--allow-env")
    .arg("--reload=npm:foobar")
    .arg("npm/reload/main.ts")
    .env("NO_COLOR", "1")
    .envs(env_vars())
    .stdout(Stdio::piped())
    .stderr(Stdio::piped())
    .spawn()
    .unwrap();
  let output = deno.wait_with_output().unwrap();
  let stderr = String::from_utf8_lossy(&output.stderr);
  let stdout = String::from_utf8_lossy(&output.stdout);
  assert!(stderr.is_empty());
  assert_contains!(stdout, "createChalk: chalk");
  assert!(output.status.success());
}

#[test]
fn no_npm_after_first_run() {
  let _server = http_server();

  let deno_dir = util::new_deno_dir();

  let deno = util::deno_cmd_with_deno_dir(&deno_dir)
    .current_dir(util::testdata_path())
    .arg("run")
    .arg("--unstable")
    .arg("--allow-read")
    .arg("--allow-env")
    .arg("--no-npm")
    .arg("npm/no_npm_after_first_run/main1.ts")
    .env("NO_COLOR", "1")
    .envs(env_vars())
    .stdout(Stdio::piped())
    .stderr(Stdio::piped())
    .spawn()
    .unwrap();
  let output = deno.wait_with_output().unwrap();
  let stderr = String::from_utf8_lossy(&output.stderr);
  let stdout = String::from_utf8_lossy(&output.stdout);
  assert_contains!(
    stderr,
    "Following npm specifiers were requested: \"chalk@5\"; but --no-npm is specified."
  );
  assert!(stdout.is_empty());
  assert!(!output.status.success());

  let deno = util::deno_cmd_with_deno_dir(&deno_dir)
    .current_dir(util::testdata_path())
    .arg("run")
    .arg("--unstable")
    .arg("--allow-read")
    .arg("--allow-env")
    .arg("npm/no_npm_after_first_run/main1.ts")
    .env("NO_COLOR", "1")
    .envs(env_vars())
    .stdout(Stdio::piped())
    .stderr(Stdio::piped())
    .spawn()
    .unwrap();
  let output = deno.wait_with_output().unwrap();
  let stderr = String::from_utf8_lossy(&output.stderr);
  let stdout = String::from_utf8_lossy(&output.stdout);
  assert_contains!(stderr, "Download");
  assert_contains!(stdout, "createChalk: chalk");
  assert!(output.status.success());

  let deno = util::deno_cmd_with_deno_dir(&deno_dir)
    .current_dir(util::testdata_path())
    .arg("run")
    .arg("--unstable")
    .arg("--allow-read")
    .arg("--allow-env")
    .arg("--no-npm")
    .arg("npm/no_npm_after_first_run/main1.ts")
    .env("NO_COLOR", "1")
    .envs(env_vars())
    .stdout(Stdio::piped())
    .stderr(Stdio::piped())
    .spawn()
    .unwrap();
  let output = deno.wait_with_output().unwrap();
  let stderr = String::from_utf8_lossy(&output.stderr);
  let stdout = String::from_utf8_lossy(&output.stdout);
  assert_contains!(
    stderr,
    "Following npm specifiers were requested: \"chalk@5\"; but --no-npm is specified."
  );
  assert!(stdout.is_empty());
  assert!(!output.status.success());
}

#[test]
fn deno_run_cjs_module() {
  let _server = http_server();

  let deno_dir = util::new_deno_dir();

  let deno = util::deno_cmd_with_deno_dir(&deno_dir)
    .current_dir(deno_dir.path())
    .arg("run")
    .arg("--unstable")
    .arg("--allow-read")
    .arg("--allow-env")
    .arg("--allow-write")
    .arg("npm:mkdirp@1.0.4")
    .arg("test_dir")
    .env("NO_COLOR", "1")
    .envs(env_vars())
    .spawn()
    .unwrap();
  let output = deno.wait_with_output().unwrap();
  assert!(output.status.success());

  assert!(deno_dir.path().join("test_dir").exists());
}

itest!(deno_run_cowsay {
  args: "run --unstable -A --quiet npm:cowsay@1.5.0 Hello",
  output: "npm/deno_run_cowsay.out",
  envs: env_vars_no_sync_download(),
  http_server: true,
});

itest!(deno_run_cowsay_explicit {
  args: "run --unstable -A --quiet npm:cowsay@1.5.0/cowsay Hello",
  output: "npm/deno_run_cowsay.out",
  envs: env_vars_no_sync_download(),
  http_server: true,
});

itest!(deno_run_cowthink {
  args: "run --unstable -A --quiet npm:cowsay@1.5.0/cowthink Hello",
  output: "npm/deno_run_cowthink.out",
  envs: env_vars_no_sync_download(),
  http_server: true,
});

itest!(deno_run_bin_esm {
  args: "run --unstable -A --quiet npm:@denotest/bin/cli-esm this is a test",
  output: "npm/deno_run_esm.out",
  envs: env_vars(),
  http_server: true,
});

itest!(deno_run_bin_no_ext {
  args: "run --unstable -A --quiet npm:@denotest/bin/cli-no-ext this is a test",
  output: "npm/deno_run_no_ext.out",
  envs: env_vars(),
  http_server: true,
});

itest!(deno_run_bin_cjs {
  args: "run --unstable -A --quiet npm:@denotest/bin/cli-cjs this is a test",
  output: "npm/deno_run_cjs.out",
  envs: env_vars(),
  http_server: true,
});

itest!(deno_run_non_existent {
  args: "run --unstable npm:mkdirp@0.5.125",
  output: "npm/deno_run_non_existent.out",
  envs: env_vars(),
  http_server: true,
  exit_code: 1,
});

itest!(builtin_module_module {
  args: "run --allow-read --quiet --unstable npm/builtin_module_module/main.js",
  output: "npm/builtin_module_module/main.out",
  envs: env_vars(),
  http_server: true,
});

itest!(node_modules_dir_require_added_node_modules_folder {
  args:
    "run --unstable --node-modules-dir -A --quiet $TESTDATA/npm/require_added_nm_folder/main.js",
  output: "npm/require_added_nm_folder/main.out",
  envs: env_vars(),
  http_server: true,
  exit_code: 0,
  temp_cwd: true,
});

itest!(node_modules_dir_with_deps {
  args: "run --allow-read --allow-env --unstable --node-modules-dir $TESTDATA/npm/cjs_with_deps/main.js",
  output: "npm/cjs_with_deps/main.out",
  envs: env_vars(),
  http_server: true,
  temp_cwd: true,
});

#[test]
fn node_modules_dir_cache() {
  let _server = http_server();

  let deno_dir = util::new_deno_dir();

  let deno = util::deno_cmd_with_deno_dir(&deno_dir)
    .current_dir(deno_dir.path())
    .arg("cache")
    .arg("--unstable")
    .arg("--node-modules-dir")
    .arg("--quiet")
    .arg(util::testdata_path().join("npm/dual_cjs_esm/main.ts"))
    .envs(env_vars())
    .spawn()
    .unwrap();
  let output = deno.wait_with_output().unwrap();
  assert!(output.status.success());

  let node_modules = deno_dir.path().join("node_modules");
  assert!(node_modules
    .join(
      ".deno/@denotest+dual-cjs-esm@1.0.0/node_modules/@denotest/dual-cjs-esm"
    )
    .exists());
  assert!(node_modules.join("@denotest/dual-cjs-esm").exists());

  // now try deleting the folder with the package source in the npm cache dir
  let package_global_cache_dir = deno_dir
    .path()
    .join("npm")
    .join("localhost_4545")
    .join("npm")
    .join("registry")
    .join("@denotest")
    .join("dual-cjs-esm")
    .join("1.0.0");
  assert!(package_global_cache_dir.exists());
  std::fs::remove_dir_all(&package_global_cache_dir).unwrap();

  // run the output, and it shouldn't bother recreating the directory
  // because it already has everything cached locally in the node_modules folder
  let deno = util::deno_cmd_with_deno_dir(&deno_dir)
    .current_dir(deno_dir.path())
    .arg("run")
    .arg("--unstable")
    .arg("--node-modules-dir")
    .arg("--quiet")
    .arg("-A")
    .arg(util::testdata_path().join("npm/dual_cjs_esm/main.ts"))
    .envs(env_vars())
    .spawn()
    .unwrap();
  let output = deno.wait_with_output().unwrap();
  assert!(output.status.success());

  // this won't exist, but actually the parent directory
  // will because it still re-downloads the registry information
  assert!(!package_global_cache_dir.exists());
}

#[test]
fn ensure_registry_files_local() {
  // ensures the registry files all point at local tarballs
  let registry_dir_path = util::testdata_path().join("npm").join("registry");
  for entry in std::fs::read_dir(&registry_dir_path).unwrap() {
    let entry = entry.unwrap();
    if entry.metadata().unwrap().is_dir() {
      let registry_json_path = registry_dir_path
        .join(entry.file_name())
        .join("registry.json");
      if registry_json_path.exists() {
        let file_text = std::fs::read_to_string(&registry_json_path).unwrap();
        if file_text.contains("https://registry.npmjs.org/") {
          panic!(
            "file {} contained a reference to the npm registry",
            registry_json_path.display(),
          );
        }
      }
    }
  }
}

itest!(compile_errors {
  args: "compile -A --quiet --unstable npm/esm/main.js",
  output_str: Some("error: npm specifiers have not yet been implemented for deno compile (https://github.com/denoland/deno/issues/15960). Found: npm:chalk@5\n"),
  exit_code: 1,
  envs: env_vars(),
  http_server: true,
});

itest!(info_chalk_display {
  args: "info --quiet --unstable npm/cjs_with_deps/main.js",
  output: "npm/cjs_with_deps/main_info.out",
  exit_code: 0,
  envs: env_vars(),
  http_server: true,
});

itest!(info_chalk_display_node_modules_dir {
  args: "info --quiet --unstable --node-modules-dir $TESTDATA/npm/cjs_with_deps/main.js",
  output: "npm/cjs_with_deps/main_info.out",
  exit_code: 0,
  envs: env_vars(),
  http_server: true,
  temp_cwd: true,
});

itest!(info_chalk_json {
  args: "info --quiet --unstable --json npm/cjs_with_deps/main.js",
  output: "npm/cjs_with_deps/main_info_json.out",
  exit_code: 0,
  envs: env_vars(),
  http_server: true,
});

itest!(info_chalk_json_node_modules_dir {
  args: "info --quiet --unstable --node-modules-dir --json $TESTDATA/npm/cjs_with_deps/main.js",
  output: "npm/cjs_with_deps/main_info_json.out",
  exit_code: 0,
  envs: env_vars(),
  http_server: true,
  temp_cwd: true,
});

itest!(info_cli_chalk_display {
  args: "info --quiet --unstable npm:chalk@4",
  output: "npm/info/chalk.out",
  exit_code: 0,
  envs: env_vars(),
  http_server: true,
});

itest!(info_cli_chalk_json {
  args: "info --quiet --unstable --json npm:chalk@4",
  output: "npm/info/chalk_json.out",
  exit_code: 0,
  envs: env_vars(),
  http_server: true,
});

#[test]
fn lock_file_missing_top_level_package() {
  let _server = http_server();

  let deno_dir = util::new_deno_dir();
  let temp_dir = util::TempDir::new();

  // write empty config file
<<<<<<< HEAD
  std::fs::write(temp_dir.path().join("deno.json"), "{}").unwrap();
=======
  temp_dir.write("deno.json", "{}");
>>>>>>> 5e4e324c

  // Lock file that is automatically picked up has been intentionally broken,
  // by removing "cowsay" package from it. This test ensures that npm resolver
  // snapshot can be successfully hydrated in such situation
  let lock_file_content = r#"{
    "version": "2",
    "remote": {},
    "npm": {
      "specifiers": { "cowsay": "cowsay@1.5.0" },
      "packages": {
        "ansi-regex@3.0.1": {
          "integrity": "sha512-+O9Jct8wf++lXxxFc4hc8LsjaSq0HFzzL7cVsw8pRDIPdjKD2mT4ytDZlLuSBZ4cLKZFXIrMGO7DbQCtMJJMKw==",
          "dependencies": {}
        },
        "ansi-regex@5.0.1": {
          "integrity": "sha512-quJQXlTSUGL2LH9SUXo8VwsY4soanhgo6LNSm84E1LBcE8s3O0wpdiRzyR9z/ZZJMlMWv37qOOb9pdJlMUEKFQ==",
          "dependencies": {}
        },
        "ansi-styles@4.3.0": {
          "integrity": "sha512-zbB9rCJAT1rbjiVDb2hqKFHNYLxgtk8NURxZ3IZwD3F6NtxbXZQCnnSi1Lkx+IDohdPlFp222wVALIheZJQSEg==",
          "dependencies": { "color-convert": "color-convert@2.0.1" }
        },
        "camelcase@5.3.1": {
          "integrity": "sha512-L28STB170nwWS63UjtlEOE3dldQApaJXZkOI1uMFfzf3rRuPegHaHesyee+YxQ+W6SvRDQV6UrdOdRiR153wJg==",
          "dependencies": {}
        },
        "cliui@6.0.0": {
          "integrity": "sha512-t6wbgtoCXvAzst7QgXxJYqPt0usEfbgQdftEPbLL/cvv6HPE5VgvqCuAIDR0NgU52ds6rFwqrgakNLrHEjCbrQ==",
          "dependencies": {
            "string-width": "string-width@4.2.3",
            "strip-ansi": "strip-ansi@6.0.1",
            "wrap-ansi": "wrap-ansi@6.2.0"
          }
        },
        "color-convert@2.0.1": {
          "integrity": "sha512-RRECPsj7iu/xb5oKYcsFHSppFNnsj/52OVTRKb4zP5onXwVF3zVmmToNcOfGC+CRDpfK/U584fMg38ZHCaElKQ==",
          "dependencies": { "color-name": "color-name@1.1.4" }
        },
        "color-name@1.1.4": {
          "integrity": "sha512-dOy+3AuW3a2wNbZHIuMZpTcgjGuLU/uBL/ubcZF9OXbDo8ff4O8yVp5Bf0efS8uEoYo5q4Fx7dY9OgQGXgAsQA==",
          "dependencies": {}
        },
        "decamelize@1.2.0": {
          "integrity": "sha512-z2S+W9X73hAUUki+N+9Za2lBlun89zigOyGrsax+KUQ6wKW4ZoWpEYBkGhQjwAjjDCkWxhY0VKEhk8wzY7F5cA==",
          "dependencies": {}
        },
        "emoji-regex@8.0.0": {
          "integrity": "sha512-MSjYzcWNOA0ewAHpz0MxpYFvwg6yjy1NG3xteoqz644VCo/RPgnr1/GGt+ic3iJTzQ8Eu3TdM14SawnVUmGE6A==",
          "dependencies": {}
        },
        "find-up@4.1.0": {
          "integrity": "sha512-PpOwAdQ/YlXQ2vj8a3h8IipDuYRi3wceVQQGYWxNINccq40Anw7BlsEXCMbt1Zt+OLA6Fq9suIpIWD0OsnISlw==",
          "dependencies": {
            "locate-path": "locate-path@5.0.0",
            "path-exists": "path-exists@4.0.0"
          }
        },
        "get-caller-file@2.0.5": {
          "integrity": "sha512-DyFP3BM/3YHTQOCUL/w0OZHR0lpKeGrxotcHWcqNEdnltqFwXVfhEBQ94eIo34AfQpo0rGki4cyIiftY06h2Fg==",
          "dependencies": {}
        },
        "get-stdin@8.0.0": {
          "integrity": "sha512-sY22aA6xchAzprjyqmSEQv4UbAAzRN0L2dQB0NlN5acTTK9Don6nhoc3eAbUnpZiCANAMfd/+40kVdKfFygohg==",
          "dependencies": {}
        },
        "is-fullwidth-code-point@2.0.0": {
          "integrity": "sha512-VHskAKYM8RfSFXwee5t5cbN5PZeq1Wrh6qd5bkyiXIf6UQcN6w/A0eXM9r6t8d+GYOh+o6ZhiEnb88LN/Y8m2w==",
          "dependencies": {}
        },
        "is-fullwidth-code-point@3.0.0": {
          "integrity": "sha512-zymm5+u+sCsSWyD9qNaejV3DFvhCKclKdizYaJUuHA83RLjb7nSuGnddCHGv0hk+KY7BMAlsWeK4Ueg6EV6XQg==",
          "dependencies": {}
        },
        "locate-path@5.0.0": {
          "integrity": "sha512-t7hw9pI+WvuwNJXwk5zVHpyhIqzg2qTlklJOf0mVxGSbe3Fp2VieZcduNYjaLDoy6p9uGpQEGWG87WpMKlNq8g==",
          "dependencies": { "p-locate": "p-locate@4.1.0" }
        },
        "p-limit@2.3.0": {
          "integrity": "sha512-//88mFWSJx8lxCzwdAABTJL2MyWB12+eIY7MDL2SqLmAkeKU9qxRvWuSyTjm3FUmpBEMuFfckAIqEaVGUDxb6w==",
          "dependencies": { "p-try": "p-try@2.2.0" }
        },
        "p-locate@4.1.0": {
          "integrity": "sha512-R79ZZ/0wAxKGu3oYMlz8jy/kbhsNrS7SKZ7PxEHBgJ5+F2mtFW2fK2cOtBh1cHYkQsbzFV7I+EoRKe6Yt0oK7A==",
          "dependencies": { "p-limit": "p-limit@2.3.0" }
        },
        "p-try@2.2.0": {
          "integrity": "sha512-R4nPAVTAU0B9D35/Gk3uJf/7XYbQcyohSKdvAxIRSNghFl4e71hVoGnBNQz9cWaXxO2I10KTC+3jMdvvoKw6dQ==",
          "dependencies": {}
        },
        "path-exists@4.0.0": {
          "integrity": "sha512-ak9Qy5Q7jYb2Wwcey5Fpvg2KoAc/ZIhLSLOSBmRmygPsGwkVVt0fZa0qrtMz+m6tJTAHfZQ8FnmB4MG4LWy7/w==",
          "dependencies": {}
        },
        "require-directory@2.1.1": {
          "integrity": "sha512-fGxEI7+wsG9xrvdjsrlmL22OMTTiHRwAMroiEeMgq8gzoLC/PQr7RsRDSTLUg/bZAZtF+TVIkHc6/4RIKrui+Q==",
          "dependencies": {}
        },
        "require-main-filename@2.0.0": {
          "integrity": "sha512-NKN5kMDylKuldxYLSUfrbo5Tuzh4hd+2E8NPPX02mZtn1VuREQToYe/ZdlJy+J3uCpfaiGF05e7B8W0iXbQHmg==",
          "dependencies": {}
        },
        "set-blocking@2.0.0": {
          "integrity": "sha512-KiKBS8AnWGEyLzofFfmvKwpdPzqiy16LvQfK3yv/fVH7Bj13/wl3JSR1J+rfgRE9q7xUJK4qvgS8raSOeLUehw==",
          "dependencies": {}
        },
        "string-width@2.1.1": {
          "integrity": "sha512-nOqH59deCq9SRHlxq1Aw85Jnt4w6KvLKqWVik6oA9ZklXLNIOlqg4F2yrT1MVaTjAqvVwdfeZ7w7aCvJD7ugkw==",
          "dependencies": {
            "is-fullwidth-code-point": "is-fullwidth-code-point@2.0.0",
            "strip-ansi": "strip-ansi@4.0.0"
          }
        },
        "string-width@4.2.3": {
          "integrity": "sha512-wKyQRQpjJ0sIp62ErSZdGsjMJWsap5oRNihHhu6G7JVO/9jIB6UyevL+tXuOqrng8j/cxKTWyWUwvSTriiZz/g==",
          "dependencies": {
            "emoji-regex": "emoji-regex@8.0.0",
            "is-fullwidth-code-point": "is-fullwidth-code-point@3.0.0",
            "strip-ansi": "strip-ansi@6.0.1"
          }
        },
        "strip-ansi@4.0.0": {
          "integrity": "sha512-4XaJ2zQdCzROZDivEVIDPkcQn8LMFSa8kj8Gxb/Lnwzv9A8VctNZ+lfivC/sV3ivW8ElJTERXZoPBRrZKkNKow==",
          "dependencies": { "ansi-regex": "ansi-regex@3.0.1" }
        },
        "strip-ansi@6.0.1": {
          "integrity": "sha512-Y38VPSHcqkFrCpFnQ9vuSXmquuv5oXOKpGeT6aGrr3o3Gc9AlVa6JBfUSOCnbxGGZF+/0ooI7KrPuUSztUdU5A==",
          "dependencies": { "ansi-regex": "ansi-regex@5.0.1" }
        },
        "strip-final-newline@2.0.0": {
          "integrity": "sha512-BrpvfNAE3dcvq7ll3xVumzjKjZQ5tI1sEUIKr3Uoks0XUl45St3FlatVqef9prk4jRDzhW6WZg+3bk93y6pLjA==",
          "dependencies": {}
        },
        "which-module@2.0.0": {
          "integrity": "sha512-B+enWhmw6cjfVC7kS8Pj9pCrKSc5txArRyaYGe088shv/FGWH+0Rjx/xPgtsWfsUtS27FkP697E4DDhgrgoc0Q==",
          "dependencies": {}
        },
        "wrap-ansi@6.2.0": {
          "integrity": "sha512-r6lPcBGxZXlIcymEu7InxDMhdW0KDxpLgoFLcguasxCaJ/SOIZwINatK9KY/tf+ZrlywOKU0UDj3ATXUBfxJXA==",
          "dependencies": {
            "ansi-styles": "ansi-styles@4.3.0",
            "string-width": "string-width@4.2.3",
            "strip-ansi": "strip-ansi@6.0.1"
          }
        },
        "y18n@4.0.3": {
          "integrity": "sha512-JKhqTOwSrqNA1NY5lSztJ1GrBiUodLMmIZuLiDaMRJ+itFd+ABVE8XBjOvIWL+rSqNDC74LCSFmlb/U4UZ4hJQ==",
          "dependencies": {}
        },
        "yargs-parser@18.1.3": {
          "integrity": "sha512-o50j0JeToy/4K6OZcaQmW6lyXXKhq7csREXcDwk2omFPJEwUNOVtJKvmDr9EI1fAJZUyZcRF7kxGBWmRXudrCQ==",
          "dependencies": {
            "camelcase": "camelcase@5.3.1",
            "decamelize": "decamelize@1.2.0"
          }
        },
        "yargs@15.4.1": {
          "integrity": "sha512-aePbxDmcYW++PaqBsJ+HYUFwCdv4LVvdnhBy78E57PIor8/OVvhMrADFFEDh8DHDFRv/O9i3lPhsENjO7QX0+A==",
          "dependencies": {
            "cliui": "cliui@6.0.0",
            "decamelize": "decamelize@1.2.0",
            "find-up": "find-up@4.1.0",
            "get-caller-file": "get-caller-file@2.0.5",
            "require-directory": "require-directory@2.1.1",
            "require-main-filename": "require-main-filename@2.0.0",
            "set-blocking": "set-blocking@2.0.0",
            "string-width": "string-width@4.2.3",
            "which-module": "which-module@2.0.0",
            "y18n": "y18n@4.0.3",
            "yargs-parser": "yargs-parser@18.1.3"
          }
        }
      }
    }
  }
  "#;
<<<<<<< HEAD
  std::fs::write(temp_dir.path().join("deno.lock"), lock_file_content).unwrap();
=======
  temp_dir.write("deno.lock", lock_file_content);
>>>>>>> 5e4e324c
  let main_contents = r#"
  import cowsay from "npm:cowsay";
  console.log(cowsay);
  "#;
<<<<<<< HEAD
  std::fs::write(temp_dir.path().join("main.ts"), main_contents).unwrap();
=======
  temp_dir.write("main.ts", main_contents);
>>>>>>> 5e4e324c

  let deno = util::deno_cmd_with_deno_dir(&deno_dir)
    .current_dir(temp_dir.path())
    .arg("run")
    .arg("--unstable")
<<<<<<< HEAD
=======
    .arg("--quiet")
    .arg("--lock")
    .arg("deno.lock")
>>>>>>> 5e4e324c
    .arg("-A")
    .arg("main.ts")
    .envs(env_vars())
    .stdout(Stdio::piped())
    .stderr(Stdio::piped())
    .spawn()
    .unwrap();
  let output = deno.wait_with_output().unwrap();
<<<<<<< HEAD
  assert!(output.status.success());

  let stdout = String::from_utf8(output.stdout).unwrap();
  assert!(
    stdout.contains("{ say: [Function], think: [Function], list: [Function] }")
  );
}

#[test]
fn auto_discover_lock_file() {
  let _server = http_server();

  let deno_dir = util::new_deno_dir();
  let temp_dir = util::TempDir::new();

  // write empty config file
  std::fs::write(temp_dir.path().join("deno.json"), "{ \"tasks\": {} }")
    .unwrap();

  // write a lock file with borked integrity
  let lock_file_content = r#"{
    "version": "2",
    "remote": {},
    "npm": {
      "specifiers": { "cowsay@1.5.0": "cowsay@1.5.0" },
      "packages": {
        "cowsay@1.5.0": {
          "integrity": "foobar",
          "dependencies": {
            "get-stdin": "get-stdin@8.0.0",
            "string-width": "string-width@2.1.1",
            "strip-final-newline": "strip-final-newline@2.0.0",
            "yargs": "yargs@15.4.1"
          }
        }
      }
    }
  }"#;
  std::fs::write(temp_dir.path().join("deno.lock"), lock_file_content).unwrap();

  let deno = util::deno_cmd_with_deno_dir(&deno_dir)
    .current_dir(temp_dir.path())
    .arg("run")
    .arg("--unstable")
    .arg("-A")
    .arg("npm:cowsay@1.5.0")
    .arg("Hello")
    .envs(env_vars())
    .stdout(Stdio::piped())
    .stderr(Stdio::piped())
    .spawn()
    .unwrap();
  let output = deno.wait_with_output().unwrap();
  assert!(!output.status.success());
  assert_eq!(output.status.code(), Some(10));

  let stderr = String::from_utf8(output.stderr).unwrap();
  assert!(
    stderr.contains("Integrity check failed for npm package: \"cowsay@1.5.0\"")
=======
  assert!(!output.status.success());

  let stderr = String::from_utf8(output.stderr).unwrap();
  assert_eq!(
    stderr,
    "error: the lockfile (deno.lock) is corrupt. You can recreate it with --lock-write\n"
>>>>>>> 5e4e324c
  );
}

fn env_vars_no_sync_download() -> Vec<(String, String)> {
  vec![
    ("DENO_NODE_COMPAT_URL".to_string(), util::std_file_url()),
    ("DENO_NPM_REGISTRY".to_string(), util::npm_registry_url()),
    ("NO_COLOR".to_string(), "1".to_string()),
  ]
}

fn env_vars() -> Vec<(String, String)> {
  let mut env_vars = env_vars_no_sync_download();
  env_vars.push((
    // make downloads determinstic
    "DENO_UNSTABLE_NPM_SYNC_DOWNLOAD".to_string(),
    "1".to_string(),
  ));
  env_vars
}<|MERGE_RESOLUTION|>--- conflicted
+++ resolved
@@ -791,11 +791,7 @@
   let temp_dir = util::TempDir::new();
 
   // write empty config file
-<<<<<<< HEAD
-  std::fs::write(temp_dir.path().join("deno.json"), "{}").unwrap();
-=======
   temp_dir.write("deno.json", "{}");
->>>>>>> 5e4e324c
 
   // Lock file that is automatically picked up has been intentionally broken,
   // by removing "cowsay" package from it. This test ensures that npm resolver
@@ -971,31 +967,20 @@
     }
   }
   "#;
-<<<<<<< HEAD
-  std::fs::write(temp_dir.path().join("deno.lock"), lock_file_content).unwrap();
-=======
   temp_dir.write("deno.lock", lock_file_content);
->>>>>>> 5e4e324c
   let main_contents = r#"
   import cowsay from "npm:cowsay";
   console.log(cowsay);
   "#;
-<<<<<<< HEAD
-  std::fs::write(temp_dir.path().join("main.ts"), main_contents).unwrap();
-=======
   temp_dir.write("main.ts", main_contents);
->>>>>>> 5e4e324c
 
   let deno = util::deno_cmd_with_deno_dir(&deno_dir)
     .current_dir(temp_dir.path())
     .arg("run")
     .arg("--unstable")
-<<<<<<< HEAD
-=======
     .arg("--quiet")
     .arg("--lock")
     .arg("deno.lock")
->>>>>>> 5e4e324c
     .arg("-A")
     .arg("main.ts")
     .envs(env_vars())
@@ -1004,12 +989,12 @@
     .spawn()
     .unwrap();
   let output = deno.wait_with_output().unwrap();
-<<<<<<< HEAD
-  assert!(output.status.success());
-
-  let stdout = String::from_utf8(output.stdout).unwrap();
-  assert!(
-    stdout.contains("{ say: [Function], think: [Function], list: [Function] }")
+  assert!(!output.status.success());
+
+  let stderr = String::from_utf8(output.stderr).unwrap();
+  assert_eq!(
+    stderr,
+    "error: the lockfile (deno.lock) is corrupt. You can recreate it with --lock-write\n"
   );
 }
 
@@ -1064,14 +1049,6 @@
   let stderr = String::from_utf8(output.stderr).unwrap();
   assert!(
     stderr.contains("Integrity check failed for npm package: \"cowsay@1.5.0\"")
-=======
-  assert!(!output.status.success());
-
-  let stderr = String::from_utf8(output.stderr).unwrap();
-  assert_eq!(
-    stderr,
-    "error: the lockfile (deno.lock) is corrupt. You can recreate it with --lock-write\n"
->>>>>>> 5e4e324c
   );
 }
 
