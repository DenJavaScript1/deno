--- conflicted
+++ resolved
@@ -513,7 +513,205 @@
   assertEquals(result.byteLength, 128 / 8);
 });
 
-<<<<<<< HEAD
+unitTest(async function testHkdfDeriveBitsWithLargeKeySize() {
+  const key = await crypto.subtle.importKey(
+    "raw",
+    new Uint8Array([0x00]),
+    "HKDF",
+    false,
+    ["deriveBits"],
+  );
+  assertRejects(
+    () =>
+      crypto.subtle.deriveBits(
+        {
+          name: "HKDF",
+          hash: "SHA-1",
+          salt: new Uint8Array(),
+          info: new Uint8Array(),
+        },
+        key,
+        ((20 * 255) << 3) + 8,
+      ),
+    DOMException,
+    "The length provided for HKDF is too large",
+  );
+});
+
+unitTest(async function testDeriveKey() {
+  // Test deriveKey
+  const rawKey = await crypto.getRandomValues(new Uint8Array(16));
+  const key = await crypto.subtle.importKey(
+    "raw",
+    rawKey,
+    "PBKDF2",
+    false,
+    ["deriveKey", "deriveBits"],
+  );
+
+  const salt = await crypto.getRandomValues(new Uint8Array(16));
+  const derivedKey = await crypto.subtle.deriveKey(
+    {
+      name: "PBKDF2",
+      salt,
+      iterations: 1000,
+      hash: "SHA-256",
+    },
+    key,
+    { name: "HMAC", hash: "SHA-256" },
+    true,
+    ["sign"],
+  );
+
+  assert(derivedKey instanceof CryptoKey);
+  assertEquals(derivedKey.type, "secret");
+  assertEquals(derivedKey.extractable, true);
+  assertEquals(derivedKey.usages, ["sign"]);
+
+  const algorithm = derivedKey.algorithm as HmacKeyAlgorithm;
+  assertEquals(algorithm.name, "HMAC");
+  assertEquals(algorithm.hash.name, "SHA-256");
+  assertEquals(algorithm.length, 256);
+});
+
+unitTest(async function testAesCbcEncryptDecrypt() {
+  const key = await crypto.subtle.generateKey(
+    { name: "AES-CBC", length: 128 },
+    true,
+    ["encrypt", "decrypt"],
+  );
+
+  const iv = await crypto.getRandomValues(new Uint8Array(16));
+  const encrypted = await crypto.subtle.encrypt(
+    {
+      name: "AES-CBC",
+      iv,
+    },
+    key as CryptoKey,
+    new Uint8Array([1, 2, 3, 4, 5, 6]),
+  );
+
+  assert(encrypted instanceof ArrayBuffer);
+  assertEquals(encrypted.byteLength, 16);
+
+  const decrypted = await crypto.subtle.decrypt(
+    {
+      name: "AES-CBC",
+      iv,
+    },
+    key as CryptoKey,
+    encrypted,
+  );
+
+  assert(decrypted instanceof ArrayBuffer);
+  assertEquals(decrypted.byteLength, 6);
+  assertEquals(new Uint8Array(decrypted), new Uint8Array([1, 2, 3, 4, 5, 6]));
+});
+
+// TODO(@littledivy): Enable WPT when we have importKey support
+unitTest(async function testECDH() {
+  const namedCurve = "P-256";
+  const keyPair = await crypto.subtle.generateKey(
+    {
+      name: "ECDH",
+      namedCurve,
+    },
+    true,
+    ["deriveBits"],
+  );
+
+  const derivedKey = await crypto.subtle.deriveBits(
+    {
+      name: "ECDH",
+      public: keyPair.publicKey,
+    },
+    keyPair.privateKey,
+    256,
+  );
+
+  assert(derivedKey instanceof ArrayBuffer);
+  assertEquals(derivedKey.byteLength, 256 / 8);
+});
+
+unitTest(async function testWrapKey() {
+  // Test wrapKey
+  const key = await crypto.subtle.generateKey(
+    {
+      name: "RSA-OAEP",
+      modulusLength: 4096,
+      publicExponent: new Uint8Array([1, 0, 1]),
+      hash: "SHA-256",
+    },
+    true,
+    ["wrapKey", "unwrapKey"],
+  );
+
+  const hmacKey = await crypto.subtle.generateKey(
+    {
+      name: "HMAC",
+      hash: "SHA-256",
+      length: 128,
+    },
+    true,
+    ["sign"],
+  );
+
+  const wrappedKey = await crypto.subtle.wrapKey(
+    "raw",
+    hmacKey,
+    key.publicKey,
+    {
+      name: "RSA-OAEP",
+      label: new Uint8Array(8),
+    },
+  );
+
+  assert(wrappedKey instanceof ArrayBuffer);
+  assertEquals(wrappedKey.byteLength, 512);
+});
+
+// Doesn't need to cover all cases.
+// Only for testing types.
+unitTest(async function testAesKeyGen() {
+  const key = await crypto.subtle.generateKey(
+    {
+      name: "AES-GCM",
+      length: 256,
+    },
+    true,
+    ["encrypt", "decrypt"],
+  );
+
+  assert(key);
+  assertEquals(key.type, "secret");
+  assertEquals(key.extractable, true);
+  assertEquals(key.usages, ["encrypt", "decrypt"]);
+  const algorithm = key.algorithm as AesKeyAlgorithm;
+  assertEquals(algorithm.name, "AES-GCM");
+  assertEquals(algorithm.length, 256);
+});
+
+unitTest(async function testDecryptWithInvalidIntializationVector() {
+  const data = new Uint8Array([42, 42, 42, 42]);
+  const key = await crypto.subtle.generateKey(
+    { name: "AES-CBC", length: 256 },
+    true,
+    ["encrypt", "decrypt"],
+  );
+  const initVector = crypto.getRandomValues(new Uint8Array(16));
+  const encrypted = await crypto.subtle.encrypt(
+    { name: "AES-CBC", iv: initVector },
+    key,
+    data,
+  );
+  const initVector2 = crypto.getRandomValues(new Uint8Array(16));
+  assertRejects(async () => {
+    await crypto.subtle.decrypt(
+      { name: "AES-CBC", iv: initVector2 },
+      key,
+      encrypted,
+    );
+  }, DOMException);
 const jwtRSAKeys = {
   "2048": {
     size: 2048,
@@ -712,205 +910,4 @@
       assertEquals(new Uint8Array(decrypted), plainText);
     }
   }
-=======
-unitTest(async function testHkdfDeriveBitsWithLargeKeySize() {
-  const key = await crypto.subtle.importKey(
-    "raw",
-    new Uint8Array([0x00]),
-    "HKDF",
-    false,
-    ["deriveBits"],
-  );
-  assertRejects(
-    () =>
-      crypto.subtle.deriveBits(
-        {
-          name: "HKDF",
-          hash: "SHA-1",
-          salt: new Uint8Array(),
-          info: new Uint8Array(),
-        },
-        key,
-        ((20 * 255) << 3) + 8,
-      ),
-    DOMException,
-    "The length provided for HKDF is too large",
-  );
-});
-
-unitTest(async function testDeriveKey() {
-  // Test deriveKey
-  const rawKey = await crypto.getRandomValues(new Uint8Array(16));
-  const key = await crypto.subtle.importKey(
-    "raw",
-    rawKey,
-    "PBKDF2",
-    false,
-    ["deriveKey", "deriveBits"],
-  );
-
-  const salt = await crypto.getRandomValues(new Uint8Array(16));
-  const derivedKey = await crypto.subtle.deriveKey(
-    {
-      name: "PBKDF2",
-      salt,
-      iterations: 1000,
-      hash: "SHA-256",
-    },
-    key,
-    { name: "HMAC", hash: "SHA-256" },
-    true,
-    ["sign"],
-  );
-
-  assert(derivedKey instanceof CryptoKey);
-  assertEquals(derivedKey.type, "secret");
-  assertEquals(derivedKey.extractable, true);
-  assertEquals(derivedKey.usages, ["sign"]);
-
-  const algorithm = derivedKey.algorithm as HmacKeyAlgorithm;
-  assertEquals(algorithm.name, "HMAC");
-  assertEquals(algorithm.hash.name, "SHA-256");
-  assertEquals(algorithm.length, 256);
-});
-
-unitTest(async function testAesCbcEncryptDecrypt() {
-  const key = await crypto.subtle.generateKey(
-    { name: "AES-CBC", length: 128 },
-    true,
-    ["encrypt", "decrypt"],
-  );
-
-  const iv = await crypto.getRandomValues(new Uint8Array(16));
-  const encrypted = await crypto.subtle.encrypt(
-    {
-      name: "AES-CBC",
-      iv,
-    },
-    key as CryptoKey,
-    new Uint8Array([1, 2, 3, 4, 5, 6]),
-  );
-
-  assert(encrypted instanceof ArrayBuffer);
-  assertEquals(encrypted.byteLength, 16);
-
-  const decrypted = await crypto.subtle.decrypt(
-    {
-      name: "AES-CBC",
-      iv,
-    },
-    key as CryptoKey,
-    encrypted,
-  );
-
-  assert(decrypted instanceof ArrayBuffer);
-  assertEquals(decrypted.byteLength, 6);
-  assertEquals(new Uint8Array(decrypted), new Uint8Array([1, 2, 3, 4, 5, 6]));
-});
-
-// TODO(@littledivy): Enable WPT when we have importKey support
-unitTest(async function testECDH() {
-  const namedCurve = "P-256";
-  const keyPair = await crypto.subtle.generateKey(
-    {
-      name: "ECDH",
-      namedCurve,
-    },
-    true,
-    ["deriveBits"],
-  );
-
-  const derivedKey = await crypto.subtle.deriveBits(
-    {
-      name: "ECDH",
-      public: keyPair.publicKey,
-    },
-    keyPair.privateKey,
-    256,
-  );
-
-  assert(derivedKey instanceof ArrayBuffer);
-  assertEquals(derivedKey.byteLength, 256 / 8);
-});
-
-unitTest(async function testWrapKey() {
-  // Test wrapKey
-  const key = await crypto.subtle.generateKey(
-    {
-      name: "RSA-OAEP",
-      modulusLength: 4096,
-      publicExponent: new Uint8Array([1, 0, 1]),
-      hash: "SHA-256",
-    },
-    true,
-    ["wrapKey", "unwrapKey"],
-  );
-
-  const hmacKey = await crypto.subtle.generateKey(
-    {
-      name: "HMAC",
-      hash: "SHA-256",
-      length: 128,
-    },
-    true,
-    ["sign"],
-  );
-
-  const wrappedKey = await crypto.subtle.wrapKey(
-    "raw",
-    hmacKey,
-    key.publicKey,
-    {
-      name: "RSA-OAEP",
-      label: new Uint8Array(8),
-    },
-  );
-
-  assert(wrappedKey instanceof ArrayBuffer);
-  assertEquals(wrappedKey.byteLength, 512);
-});
-
-// Doesn't need to cover all cases.
-// Only for testing types.
-unitTest(async function testAesKeyGen() {
-  const key = await crypto.subtle.generateKey(
-    {
-      name: "AES-GCM",
-      length: 256,
-    },
-    true,
-    ["encrypt", "decrypt"],
-  );
-
-  assert(key);
-  assertEquals(key.type, "secret");
-  assertEquals(key.extractable, true);
-  assertEquals(key.usages, ["encrypt", "decrypt"]);
-  const algorithm = key.algorithm as AesKeyAlgorithm;
-  assertEquals(algorithm.name, "AES-GCM");
-  assertEquals(algorithm.length, 256);
-});
-
-unitTest(async function testDecryptWithInvalidIntializationVector() {
-  const data = new Uint8Array([42, 42, 42, 42]);
-  const key = await crypto.subtle.generateKey(
-    { name: "AES-CBC", length: 256 },
-    true,
-    ["encrypt", "decrypt"],
-  );
-  const initVector = crypto.getRandomValues(new Uint8Array(16));
-  const encrypted = await crypto.subtle.encrypt(
-    { name: "AES-CBC", iv: initVector },
-    key,
-    data,
-  );
-  const initVector2 = crypto.getRandomValues(new Uint8Array(16));
-  assertRejects(async () => {
-    await crypto.subtle.decrypt(
-      { name: "AES-CBC", iv: initVector2 },
-      key,
-      encrypted,
-    );
-  }, DOMException);
->>>>>>> 2eae1ae6
 });