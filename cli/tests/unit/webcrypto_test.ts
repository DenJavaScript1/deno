--- conflicted
+++ resolved
@@ -1384,7 +1384,6 @@
     for (
       const hash of [/*"SHA-1", */ "SHA-256", "SHA-384" /*"SHA-512"*/]
     ) {
-<<<<<<< HEAD
       if (
         (hash == "SHA-256" && namedCurve != "P-256") ||
         (hash == "SHA-384" && namedCurve != "P-384")
@@ -1392,8 +1391,6 @@
         continue;
       }
 
-=======
->>>>>>> c40419b5
       const signatureECDSA = await subtle.sign(
         { name: "ECDSA", hash },
         privateKeyECDSA,
@@ -1414,13 +1411,7 @@
       publicKeyECDSA,
     );
 
-    assertEquals(new Uint8Array(expPublicKeySPKI), spki);
-
-    /*const expPrivateKeySPKI = await subtle.exportKey(
-      "spki",
-      privateKeyECDSA,
-    );
-    assertEquals(new Uint8Array(expPrivateKeySPKI), spki);*/
+    assertEquals(new Uint8Array(expPublicKeySPKI), spki);*/
   }
 });
 
