--- conflicted
+++ resolved
@@ -3717,7 +3717,6 @@
   return [new TextDecoder().decode(stdout), new TextDecoder().decode(stderr)];
 }
 
-<<<<<<< HEAD
 Deno.test("Deno.Server is not thenable", async () => {
   // deno-lint-ignore require-await
   async function serveTest() {
@@ -3728,7 +3727,7 @@
   const server = await serveTest();
   await server.shutdown();
 });
-=======
+
 Deno.test(
   {
     ignore: Deno.build.os === "windows",
@@ -3761,5 +3760,4 @@
     ac.abort();
     await server.finished;
   },
-);
->>>>>>> effb5e1c
+);