--- conflicted
+++ resolved
@@ -3,15 +3,14 @@
 
 // Note tests for Deno.setRaw is in integration tests.
 
-<<<<<<< HEAD
-unitTest(function getConsoleSizeFile(): void {
+unitTest(function consoleSizeFile(): void {
   const file = Deno.openSync("cli/tests/hello.txt");
   assertThrows(() => {
     Deno.getConsoleSize(file.rid);
   }, Deno.errors.Other);
 });
 
-unitTest(function getConsoleSizeError(): void {
+unitTest(function consoleSizeError(): void {
   let caught = false;
   try {
     // Absurdly large rid.
@@ -21,12 +20,6 @@
     assert(e instanceof Deno.errors.BadResource);
   }
   assert(caught);
-=======
-unitTest(function consoleSize(): void {
-  const consoleSize = Deno.consoleSize(Deno.stdout.rid);
-  assert(consoleSize.columns >= 0);
-  assert(consoleSize.rows >= 0);
->>>>>>> 0a9814e8
 });
 
 unitTest({ perms: { read: true } }, function isatty(): void {
