--- conflicted
+++ resolved
@@ -81,7 +81,6 @@
   },
 );
 
-<<<<<<< HEAD
 Deno.test({
   name: "makeTempDirSyncSymlinkToDotDot",
   fn() {
@@ -110,10 +109,7 @@
   },
 });
 
-unitTest({ perms: { write: true } }, function makeTempFileSyncSuccess() {
-=======
 unitTest({ permissions: { write: true } }, function makeTempFileSyncSuccess() {
->>>>>>> 80a9a37d
   const file1 = Deno.makeTempFileSync({ prefix: "hello", suffix: "world" });
   const file2 = Deno.makeTempFileSync({ prefix: "hello", suffix: "world" });
   // Check that both dirs are different.
