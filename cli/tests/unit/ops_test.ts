// Copyright 2018-2024 the Deno authors. All rights reserved. MIT license.

<<<<<<< HEAD
const EXPECTED_OP_COUNT = 44;
=======
const EXPECTED_OP_COUNT = 16;
>>>>>>> edab1bb9

Deno.test(function checkExposedOps() {
  // @ts-ignore TS doesn't allow to index with symbol
  const core = Deno[Deno.internal].core;
  const opNames = Object.keys(core.ops);

  if (opNames.length !== EXPECTED_OP_COUNT) {
    throw new Error(
      `Expected ${EXPECTED_OP_COUNT} ops, but got ${opNames.length}:\n${
        opNames.join("\n")
      }`,
    );
  }
});<|MERGE_RESOLUTION|>--- conflicted
+++ resolved
@@ -1,10 +1,6 @@
 // Copyright 2018-2024 the Deno authors. All rights reserved. MIT license.
 
-<<<<<<< HEAD
-const EXPECTED_OP_COUNT = 44;
-=======
-const EXPECTED_OP_COUNT = 16;
->>>>>>> edab1bb9
+const EXPECTED_OP_COUNT = 15;
 
 Deno.test(function checkExposedOps() {
   // @ts-ignore TS doesn't allow to index with symbol
