// Copyright 2018-2022 the Deno authors. All rights reserved. MIT license.
import {
  assert,
  assertEquals,
  assertNotEquals,
  assertRejects,
  assertThrows,
  deferred,
  delay,
  execCode,
  execCode2,
} from "./test_util.ts";
import { join } from "../../../test_util/std/path/mod.ts";

let isCI: boolean;
try {
  isCI = Deno.env.get("CI") !== undefined;
} catch {
  isCI = true;
}

Deno.test({ permissions: { net: true } }, function netTcpListenClose() {
  const listener = Deno.listen({ hostname: "127.0.0.1", port: 3500 });
  assert(listener.addr.transport === "tcp");
  assertEquals(listener.addr.hostname, "127.0.0.1");
  assertEquals(listener.addr.port, 3500);
  assertNotEquals(listener.rid, 0);
  listener.close();
});

Deno.test(
  {
    permissions: { net: true },
  },
  function netUdpListenClose() {
    const socket = Deno.listenDatagram({
      hostname: "127.0.0.1",
      port: 3500,
      transport: "udp",
    });
    assert(socket.addr.transport === "udp");
    assertEquals(socket.addr.hostname, "127.0.0.1");
    assertEquals(socket.addr.port, 3500);
    socket.close();
  },
);

function tmpUnixSocketPath(): string {
  const folder = Deno.makeTempDirSync();
  return join(folder, "socket");
}

Deno.test(
  {
    ignore: Deno.build.os === "windows",
    permissions: { read: true, write: true },
  },
  function netUnixListenClose() {
    const filePath = tmpUnixSocketPath();
    const socket = Deno.listen({
      path: filePath,
      transport: "unix",
    });
    assert(socket.addr.transport === "unix");
    assertEquals(socket.addr.path, filePath);
    socket.close();
  },
);

Deno.test(
  {
    ignore: Deno.build.os === "windows",
    permissions: { read: true, write: true },
  },
  function netUnixPacketListenClose() {
    const filePath = tmpUnixSocketPath();
    const socket = Deno.listenDatagram({
      path: filePath,
      transport: "unixpacket",
    });
    assert(socket.addr.transport === "unixpacket");
    assertEquals(socket.addr.path, filePath);
    socket.close();
  },
);

Deno.test(
  {
    ignore: Deno.build.os === "windows",
    permissions: { read: true, write: false },
  },
  function netUnixListenWritePermission() {
    assertThrows(() => {
      const filePath = tmpUnixSocketPath();
      const socket = Deno.listen({
        path: filePath,
        transport: "unix",
      });
      assert(socket.addr.transport === "unix");
      assertEquals(socket.addr.path, filePath);
      socket.close();
    }, Deno.errors.PermissionDenied);
  },
);

Deno.test(
  {
    ignore: Deno.build.os === "windows",
    permissions: { read: true, write: false },
  },
  function netUnixPacketListenWritePermission() {
    assertThrows(() => {
      const filePath = tmpUnixSocketPath();
      const socket = Deno.listenDatagram({
        path: filePath,
        transport: "unixpacket",
      });
      assert(socket.addr.transport === "unixpacket");
      assertEquals(socket.addr.path, filePath);
      socket.close();
    }, Deno.errors.PermissionDenied);
  },
);

Deno.test(
  {
    permissions: { net: true },
  },
  async function netTcpCloseWhileAccept() {
    const listener = Deno.listen({ port: 4501 });
    const p = listener.accept();
    listener.close();
    // TODO(piscisaureus): the error type should be `Interrupted` here, which
    // gets thrown, but then ext/net catches it and rethrows `BadResource`.
    await assertRejects(
      () => p,
      Deno.errors.BadResource,
      "Listener has been closed",
    );
  },
);

Deno.test(
  {
    ignore: Deno.build.os === "windows",
    permissions: { read: true, write: true },
  },
  async function netUnixCloseWhileAccept() {
    const filePath = tmpUnixSocketPath();
    const listener = Deno.listen({
      path: filePath,
      transport: "unix",
    });
    const p = listener.accept();
    listener.close();
    await assertRejects(
      () => p,
      Deno.errors.BadResource,
      "Listener has been closed",
    );
  },
);

Deno.test(
  { permissions: { net: true } },
  async function netTcpConcurrentAccept() {
    const listener = Deno.listen({ port: 4510 });
    let acceptErrCount = 0;
    const checkErr = (e: Error) => {
      if (e.message === "Listener has been closed") {
        assertEquals(acceptErrCount, 1);
      } else if (e.message === "Another accept task is ongoing") {
        acceptErrCount++;
      } else {
        throw new Error("Unexpected error message");
      }
    };
    const p = listener.accept().catch(checkErr);
    const p1 = listener.accept().catch(checkErr);
    await Promise.race([p, p1]);
    listener.close();
    await Promise.all([p, p1]);
    assertEquals(acceptErrCount, 1);
  },
);

Deno.test(
  {
    ignore: Deno.build.os === "windows",
    permissions: { read: true, write: true },
  },
  async function netUnixConcurrentAccept() {
    const filePath = tmpUnixSocketPath();
    const listener = Deno.listen({ transport: "unix", path: filePath });
    let acceptErrCount = 0;
    const checkErr = (e: Error) => {
      if (e.message === "Listener has been closed") {
        assertEquals(acceptErrCount, 1);
      } else if (e instanceof Deno.errors.Busy) { // "Listener already in use"
        acceptErrCount++;
      } else {
        throw e;
      }
    };
    const p = listener.accept().catch(checkErr);
    const p1 = listener.accept().catch(checkErr);
    await Promise.race([p, p1]);
    listener.close();
    await Promise.all([p, p1]);
    assertEquals(acceptErrCount, 1);
  },
);

Deno.test({ permissions: { net: true } }, async function netTcpDialListen() {
  const listener = Deno.listen({ port: 3500 });
  listener.accept().then(
    async (conn) => {
      assert(conn.remoteAddr != null);
      assert(conn.localAddr.transport === "tcp");
      assertEquals(conn.localAddr.hostname, "127.0.0.1");
      assertEquals(conn.localAddr.port, 3500);
      await conn.write(new Uint8Array([1, 2, 3]));
      conn.close();
    },
  );

  const conn = await Deno.connect({ hostname: "127.0.0.1", port: 3500 });
  assert(conn.remoteAddr.transport === "tcp");
  assertEquals(conn.remoteAddr.hostname, "127.0.0.1");
  assertEquals(conn.remoteAddr.port, 3500);
  assert(conn.localAddr != null);
  const buf = new Uint8Array(1024);
  const readResult = await conn.read(buf);
  assertEquals(3, readResult);
  assertEquals(1, buf[0]);
  assertEquals(2, buf[1]);
  assertEquals(3, buf[2]);
  assert(conn.rid > 0);

  assert(readResult !== null);

  const readResult2 = await conn.read(buf);
  assertEquals(readResult2, null);

  listener.close();
  conn.close();
});

Deno.test({ permissions: { net: true } }, async function netTcpSetNoDelay() {
  const listener = Deno.listen({ port: 3500 });
  listener.accept().then(
    async (conn) => {
      assert(conn.remoteAddr != null);
      assert(conn.localAddr.transport === "tcp");
      assertEquals(conn.localAddr.hostname, "127.0.0.1");
      assertEquals(conn.localAddr.port, 3500);
      await conn.write(new Uint8Array([1, 2, 3]));
      conn.close();
    },
  );

  const conn = await Deno.connect({ hostname: "127.0.0.1", port: 3500 });
  conn.setNoDelay(true);
  assert(conn.remoteAddr.transport === "tcp");
  assertEquals(conn.remoteAddr.hostname, "127.0.0.1");
  assertEquals(conn.remoteAddr.port, 3500);
  assert(conn.localAddr != null);
  const buf = new Uint8Array(1024);
  const readResult = await conn.read(buf);
  assertEquals(3, readResult);
  assertEquals(1, buf[0]);
  assertEquals(2, buf[1]);
  assertEquals(3, buf[2]);
  assert(conn.rid > 0);

  assert(readResult !== null);

  const readResult2 = await conn.read(buf);
  assertEquals(readResult2, null);

  listener.close();
  conn.close();
});

Deno.test({ permissions: { net: true } }, async function netTcpSetKeepAlive() {
  const listener = Deno.listen({ port: 3500 });
  listener.accept().then(
    async (conn) => {
      assert(conn.remoteAddr != null);
      assert(conn.localAddr.transport === "tcp");
      assertEquals(conn.localAddr.hostname, "127.0.0.1");
      assertEquals(conn.localAddr.port, 3500);
      await conn.write(new Uint8Array([1, 2, 3]));
      conn.close();
    },
  );

  const conn = await Deno.connect({ hostname: "127.0.0.1", port: 3500 });
  conn.setKeepAlive(true);
  assert(conn.remoteAddr.transport === "tcp");
  assertEquals(conn.remoteAddr.hostname, "127.0.0.1");
  assertEquals(conn.remoteAddr.port, 3500);
  assert(conn.localAddr != null);
  const buf = new Uint8Array(1024);
  const readResult = await conn.read(buf);
  assertEquals(3, readResult);
  assertEquals(1, buf[0]);
  assertEquals(2, buf[1]);
  assertEquals(3, buf[2]);
  assert(conn.rid > 0);

  assert(readResult !== null);

  const readResult2 = await conn.read(buf);
  assertEquals(readResult2, null);

  listener.close();
  conn.close();
});

Deno.test(
  {
    ignore: Deno.build.os === "windows",
    permissions: { read: true, write: true },
  },
  async function netUnixDialListen() {
    const filePath = tmpUnixSocketPath();
    const listener = Deno.listen({ path: filePath, transport: "unix" });
    listener.accept().then(
      async (conn) => {
        assert(conn.remoteAddr != null);
        assert(conn.localAddr.transport === "unix");
        assertEquals(conn.localAddr.path, filePath);
        await conn.write(new Uint8Array([1, 2, 3]));
        conn.close();
      },
    );
    const conn = await Deno.connect({ path: filePath, transport: "unix" });
    assert(conn.remoteAddr.transport === "unix");
    assertEquals(conn.remoteAddr.path, filePath);
    assert(conn.remoteAddr != null);
    const buf = new Uint8Array(1024);
    const readResult = await conn.read(buf);
    assertEquals(3, readResult);
    assertEquals(1, buf[0]);
    assertEquals(2, buf[1]);
    assertEquals(3, buf[2]);
    assert(conn.rid > 0);

    assert(readResult !== null);

    const readResult2 = await conn.read(buf);
    assertEquals(readResult2, null);

    listener.close();
    conn.close();
  },
);

Deno.test(
  { permissions: { net: true } },
  async function netUdpSendReceive() {
    const alice = Deno.listenDatagram({ port: 3500, transport: "udp" });
    assert(alice.addr.transport === "udp");
    assertEquals(alice.addr.port, 3500);
    assertEquals(alice.addr.hostname, "127.0.0.1");

    const bob = Deno.listenDatagram({ port: 4501, transport: "udp" });
    assert(bob.addr.transport === "udp");
    assertEquals(bob.addr.port, 4501);
    assertEquals(bob.addr.hostname, "127.0.0.1");

    const sent = new Uint8Array([1, 2, 3]);
    const byteLength = await alice.send(sent, bob.addr);

    assertEquals(byteLength, 3);

    const [recvd, remote] = await bob.receive();
    assert(remote.transport === "udp");
    assertEquals(remote.port, 3500);
    assertEquals(recvd.length, 3);
    assertEquals(1, recvd[0]);
    assertEquals(2, recvd[1]);
    assertEquals(3, recvd[2]);
    alice.close();
    bob.close();
  },
);

Deno.test(
  { permissions: { net: true }, ignore: true },
  async function netUdpSendReceiveBroadcast() {
    // Must bind sender to an address that can send to the broadcast address on MacOS.
    // Macos will give us error 49 when sending the broadcast packet if we omit hostname here.
    const alice = Deno.listenDatagram({
      port: 3500,
      transport: "udp",
      hostname: "0.0.0.0",
    });

    const bob = Deno.listenDatagram({
      port: 4501,
      transport: "udp",
      hostname: "0.0.0.0",
    });
    assert(bob.addr.transport === "udp");
    assertEquals(bob.addr.port, 4501);
    assertEquals(bob.addr.hostname, "0.0.0.0");

    const broadcastAddr = { ...bob.addr, hostname: "255.255.255.255" };

    const sent = new Uint8Array([1, 2, 3]);
    const byteLength = await alice.send(sent, broadcastAddr);

    assertEquals(byteLength, 3);
    const [recvd, remote] = await bob.receive();
    assert(remote.transport === "udp");
    assertEquals(remote.port, 3500);
    assertEquals(recvd.length, 3);
    assertEquals(1, recvd[0]);
    assertEquals(2, recvd[1]);
    assertEquals(3, recvd[2]);
    alice.close();
    bob.close();
  },
);

Deno.test(
  { permissions: { net: true } },
  async function netUdpConcurrentSendReceive() {
    const socket = Deno.listenDatagram({ port: 3500, transport: "udp" });
    assert(socket.addr.transport === "udp");
    assertEquals(socket.addr.port, 3500);
    assertEquals(socket.addr.hostname, "127.0.0.1");

    const recvPromise = socket.receive();

    const sendBuf = new Uint8Array([1, 2, 3]);
    const sendLen = await socket.send(sendBuf, socket.addr);
    assertEquals(sendLen, 3);

    const [recvBuf, _recvAddr] = await recvPromise;
    assertEquals(recvBuf.length, 3);
    assertEquals(1, recvBuf[0]);
    assertEquals(2, recvBuf[1]);
    assertEquals(3, recvBuf[2]);

    socket.close();
  },
);

Deno.test(
  { permissions: { net: true } },
  async function netUdpBorrowMutError() {
    const socket = Deno.listenDatagram({
      port: 4501,
      transport: "udp",
    });
    // Panic happened on second send: BorrowMutError
    const a = socket.send(new Uint8Array(), socket.addr);
    const b = socket.send(new Uint8Array(), socket.addr);
    await Promise.all([a, b]);
    socket.close();
  },
);

Deno.test(
  {
    ignore: Deno.build.os === "windows",
    permissions: { read: true, write: true },
  },
  async function netUnixPacketSendReceive() {
    const aliceFilePath = tmpUnixSocketPath();
    const alice = Deno.listenDatagram({
      path: aliceFilePath,
      transport: "unixpacket",
    });
    assert(alice.addr.transport === "unixpacket");
    assertEquals(alice.addr.path, aliceFilePath);

    const bobFilePath = tmpUnixSocketPath();
    const bob = Deno.listenDatagram({
      path: bobFilePath,
      transport: "unixpacket",
    });
    assert(bob.addr.transport === "unixpacket");
    assertEquals(bob.addr.path, bobFilePath);

    const sent = new Uint8Array([1, 2, 3]);
    const byteLength = await alice.send(sent, bob.addr);
    assertEquals(byteLength, 3);

    const [recvd, remote] = await bob.receive();
    assert(remote.transport === "unixpacket");
    assertEquals(remote.path, aliceFilePath);
    assertEquals(recvd.length, 3);
    assertEquals(1, recvd[0]);
    assertEquals(2, recvd[1]);
    assertEquals(3, recvd[2]);
    alice.close();
    bob.close();
  },
);

// TODO(lucacasonato): support concurrent reads and writes on unixpacket sockets
Deno.test(
  { ignore: true, permissions: { read: true, write: true } },
  async function netUnixPacketConcurrentSendReceive() {
    const filePath = tmpUnixSocketPath();
    const socket = Deno.listenDatagram({
      path: filePath,
      transport: "unixpacket",
    });
    assert(socket.addr.transport === "unixpacket");
    assertEquals(socket.addr.path, filePath);

    const recvPromise = socket.receive();

    const sendBuf = new Uint8Array([1, 2, 3]);
    const sendLen = await socket.send(sendBuf, socket.addr);
    assertEquals(sendLen, 3);

    const [recvBuf, _recvAddr] = await recvPromise;
    assertEquals(recvBuf.length, 3);
    assertEquals(1, recvBuf[0]);
    assertEquals(2, recvBuf[1]);
    assertEquals(3, recvBuf[2]);

    socket.close();
  },
);

Deno.test(
  { permissions: { net: true } },
  async function netTcpListenIteratorBreakClosesResource() {
    async function iterate(listener: Deno.Listener) {
      let i = 0;

      for await (const conn of listener) {
        conn.close();
        i++;

        if (i > 1) {
          break;
        }
      }
    }

    const addr = { hostname: "127.0.0.1", port: 8888 };
    const listener = Deno.listen(addr);
    const iteratePromise = iterate(listener);

    await delay(100);
    const conn1 = await Deno.connect(addr);
    conn1.close();
    const conn2 = await Deno.connect(addr);
    conn2.close();

    await iteratePromise;
  },
);

Deno.test(
  { permissions: { net: true } },
  async function netTcpListenCloseWhileIterating() {
    const listener = Deno.listen({ port: 8001 });
    const nextWhileClosing = listener[Symbol.asyncIterator]().next();
    listener.close();
    assertEquals(await nextWhileClosing, { value: undefined, done: true });

    const nextAfterClosing = listener[Symbol.asyncIterator]().next();
    assertEquals(await nextAfterClosing, { value: undefined, done: true });
  },
);

Deno.test(
  { permissions: { net: true } },
  async function netUdpListenCloseWhileIterating() {
    const socket = Deno.listenDatagram({ port: 8000, transport: "udp" });
    const nextWhileClosing = socket[Symbol.asyncIterator]().next();
    socket.close();
    assertEquals(await nextWhileClosing, { value: undefined, done: true });

    const nextAfterClosing = socket[Symbol.asyncIterator]().next();
    assertEquals(await nextAfterClosing, { value: undefined, done: true });
  },
);

Deno.test(
  {
    ignore: Deno.build.os === "windows",
    permissions: { read: true, write: true },
  },
  async function netUnixListenCloseWhileIterating() {
    const filePath = tmpUnixSocketPath();
    const socket = Deno.listen({ path: filePath, transport: "unix" });
    const nextWhileClosing = socket[Symbol.asyncIterator]().next();
    socket.close();
    assertEquals(await nextWhileClosing, { value: undefined, done: true });

    const nextAfterClosing = socket[Symbol.asyncIterator]().next();
    assertEquals(await nextAfterClosing, { value: undefined, done: true });
  },
);

Deno.test(
  {
    ignore: Deno.build.os === "windows",
    permissions: { read: true, write: true },
  },
  async function netUnixPacketListenCloseWhileIterating() {
    const filePath = tmpUnixSocketPath();
    const socket = Deno.listenDatagram({
      path: filePath,
      transport: "unixpacket",
    });
    const nextWhileClosing = socket[Symbol.asyncIterator]().next();
    socket.close();
    assertEquals(await nextWhileClosing, { value: undefined, done: true });

    const nextAfterClosing = socket[Symbol.asyncIterator]().next();
    assertEquals(await nextAfterClosing, { value: undefined, done: true });
  },
);

Deno.test(
  { permissions: { net: true } },
  async function netListenAsyncIterator() {
    const addr = { hostname: "127.0.0.1", port: 3500 };
    const listener = Deno.listen(addr);
    const runAsyncIterator = async () => {
      for await (const conn of listener) {
        await conn.write(new Uint8Array([1, 2, 3]));
        conn.close();
      }
    };
    runAsyncIterator();
    const conn = await Deno.connect(addr);
    const buf = new Uint8Array(1024);
    const readResult = await conn.read(buf);
    assertEquals(3, readResult);
    assertEquals(1, buf[0]);
    assertEquals(2, buf[1]);
    assertEquals(3, buf[2]);
    assert(conn.rid > 0);

    assert(readResult !== null);

    const readResult2 = await conn.read(buf);
    assertEquals(readResult2, null);

    listener.close();
    conn.close();
  },
);

Deno.test(
  {
    permissions: { net: true },
  },
  async function netCloseWriteSuccess() {
    const addr = { hostname: "127.0.0.1", port: 3500 };
    const listener = Deno.listen(addr);
    const closeDeferred = deferred();
    listener.accept().then(async (conn) => {
      await conn.write(new Uint8Array([1, 2, 3]));
      await closeDeferred;
      conn.close();
    });
    const conn = await Deno.connect(addr);
    conn.closeWrite(); // closing write
    const buf = new Uint8Array(1024);
    // Check read not impacted
    const readResult = await conn.read(buf);
    assertEquals(3, readResult);
    assertEquals(1, buf[0]);
    assertEquals(2, buf[1]);
    assertEquals(3, buf[2]);
    // Verify that the write end of the socket is closed.
    // TODO(piscisaureus): assert that thrown error is of a specific type.
    await assertRejects(async () => {
      await conn.write(new Uint8Array([1, 2, 3]));
    });
    closeDeferred.resolve();
    listener.close();
    conn.close();
  },
);

Deno.test(
  {
    // https://github.com/denoland/deno/issues/11580
    ignore: Deno.build.os === "darwin" && isCI,
    permissions: { net: true },
  },
  async function netHangsOnClose() {
    let acceptedConn: Deno.Conn;

    async function iteratorReq(listener: Deno.Listener) {
      const p = new Uint8Array(10);
      const conn = await listener.accept();
      acceptedConn = conn;

      try {
        while (true) {
          const nread = await conn.read(p);
          if (nread === null) {
            break;
          }
          await conn.write(new Uint8Array([1, 2, 3]));
        }
      } catch (err) {
        assert(err);
        assert(err instanceof Deno.errors.Interrupted);
      }
    }

    const addr = { hostname: "127.0.0.1", port: 3500 };
    const listener = Deno.listen(addr);
    const listenerPromise = iteratorReq(listener);
    const connectionPromise = (async () => {
      const conn = await Deno.connect(addr);
      await conn.write(new Uint8Array([1, 2, 3, 4]));
      const buf = new Uint8Array(10);
      await conn.read(buf);
      conn!.close();
      acceptedConn!.close();
      listener.close();
    })();

    await Promise.all([
      listenerPromise,
      connectionPromise,
    ]);
  },
);

Deno.test(
  {
    permissions: { net: true },
  },
  function netExplicitUndefinedHostname() {
    const listener = Deno.listen({ hostname: undefined, port: 8080 });
    assertEquals((listener.addr as Deno.NetAddr).hostname, "0.0.0.0");
    listener.close();
  },
);

Deno.test(
  {
    ignore: Deno.build.os !== "linux",
    permissions: { read: true, write: true },
  },
  function netUnixAbstractPathShouldNotPanic() {
    const listener = Deno.listen({
      path: "\0aaa",
      transport: "unix",
    });
    assert("not panic");
    listener.close();
  },
);

Deno.test({ permissions: { net: true } }, async function whatwgStreams() {
  (async () => {
    const listener = Deno.listen({ hostname: "127.0.0.1", port: 3500 });
    const conn = await listener.accept();
    await conn.readable.pipeTo(conn.writable);
    listener.close();
  })();

  const conn = await Deno.connect({ hostname: "127.0.0.1", port: 3500 });
  const reader = conn.readable.getReader();
  const writer = conn.writable.getWriter();
  const encoder = new TextEncoder();
  const decoder = new TextDecoder();
  const data = encoder.encode("Hello World");

  await writer.write(data);
  const { value, done } = await reader.read();
  assert(!done);
  assertEquals(decoder.decode(value), "Hello World");
  await reader.cancel();
});

Deno.test(
  { permissions: { read: true } },
  async function readableStreamTextEncoderPipe() {
    const filename = "cli/tests/testdata/assets/hello.txt";
    const file = await Deno.open(filename);
    const readable = file.readable.pipeThrough(new TextDecoderStream());
    const chunks = [];
    for await (const chunk of readable) {
      chunks.push(chunk);
    }
    assertEquals(chunks.length, 1);
    assertEquals(chunks[0].length, 12);
  },
);

Deno.test(
  { permissions: { read: true, write: true } },
  async function writableStream() {
    const path = await Deno.makeTempFile();
    const file = await Deno.open(path, { write: true });
    assert(file.writable instanceof WritableStream);
    const readable = new ReadableStream({
      start(controller) {
        controller.enqueue(new TextEncoder().encode("hello "));
        controller.enqueue(new TextEncoder().encode("world!"));
        controller.close();
      },
    });
    await readable.pipeTo(file.writable);
    const res = await Deno.readTextFile(path);
    assertEquals(res, "hello world!");
  },
);

Deno.test(
  { permissions: { read: true, run: true } },
  async function netListenUnref() {
    const [statusCode, _output] = await execCode(`
      async function main() {
        const listener = Deno.listen({ port: 3500 });
        listener.unref();
        await listener.accept(); // This doesn't block the program from exiting
      }
      main();
    `);
    assertEquals(statusCode, 0);
  },
);

Deno.test(
  { permissions: { read: true, run: true } },
  async function netListenUnref() {
    const [statusCode, _output] = await execCode(`
      async function main() {
        const listener = Deno.listen({ port: 3500 });
        await listener.accept();
        listener.unref();
        await listener.accept(); // The program exits here
        throw new Error(); // The program doesn't reach here
      }
      main();
      const conn = await Deno.connect({ port: 3500 });
      conn.close();
    `);
    assertEquals(statusCode, 0);
  },
);

Deno.test(
  { permissions: { read: true, run: true, net: true } },
  async function netListenUnrefAndRef() {
    const p = execCode2(`
      async function main() {
        const listener = Deno.listen({ port: 3500 });
        listener.unref();
        listener.ref(); // This restores 'ref' state of listener
        console.log("started");
        await listener.accept();
        console.log("accepted")
      }
      main();
    `);
<<<<<<< HEAD
    let err;
    for (let i = 0; i < 10; i++) {
      err = undefined;
      try {
        const conn = await Deno.connect({ port: 3500 });
        conn.close();
        break;
      } catch (newErr) {
        err = newErr;
      }
      await delay(100);
    }
    if (err) {
      console.log("Test timed out.");
      throw err;
    }
    const [statusCode, output] = await p;
=======
    await p.waitStdoutText("started");
    const conn = await Deno.connect({ port: 3500 });
    conn.close();
    const [statusCode, output] = await p.finished();
>>>>>>> 1a472ad0
    assertEquals(statusCode, 0);
    assertEquals(output.trim(), "started\naccepted");
  },
);

Deno.test(
  { permissions: { net: true } },
  async function netListenUnrefConcurrentAccept() {
    const timer = setTimeout(() => {}, 1000);
    const listener = Deno.listen({ port: 3500 });
    listener.accept().catch(() => {});
    listener.unref();
    // Unref'd listener still causes Busy error
    // on concurrent accept calls.
    await assertRejects(async () => {
      await listener.accept(); // The program exits here
    }, Deno.errors.Busy);
    listener.close();
    clearTimeout(timer);
  },
);

Deno.test({
  ignore: Deno.build.os === "windows",
  permissions: { read: true, write: true },
}, function netUnixListenAddrAlreadyInUse() {
  const filePath = tmpUnixSocketPath();
  const listener = Deno.listen({ path: filePath, transport: "unix" });
  assertThrows(
    () => {
      Deno.listen({ path: filePath, transport: "unix" });
    },
    Deno.errors.AddrInUse,
  );
  listener.close();
});

Deno.test({ permissions: { net: true } }, async function netTcpReuseAddr() {
  const listener1 = Deno.listen({
    hostname: "127.0.0.1",
    port: 3500,
  });
  listener1.accept().then(
    (conn) => {
      conn.close();
    },
  );

  const conn1 = await Deno.connect({ hostname: "127.0.0.1", port: 3500 });
  const buf1 = new Uint8Array(1024);
  await conn1.read(buf1);
  listener1.close();
  conn1.close();

  const listener2 = Deno.listen({
    hostname: "127.0.0.1",
    port: 3500,
  });

  listener2.accept().then(
    (conn) => {
      conn.close();
    },
  );

  const conn2 = await Deno.connect({ hostname: "127.0.0.1", port: 3500 });
  const buf2 = new Uint8Array(1024);
  await conn2.read(buf2);

  listener2.close();
  conn2.close();
});

Deno.test(
  { permissions: { net: true } },
  async function netUdpReuseAddr() {
    const sender = Deno.listenDatagram({
      port: 4002,
      transport: "udp",
    });
    const listener1 = Deno.listenDatagram({
      port: 4000,
      transport: "udp",
      reuseAddress: true,
    });
    const listener2 = Deno.listenDatagram({
      port: 4000,
      transport: "udp",
      reuseAddress: true,
    });

    const sent = new Uint8Array([1, 2, 3]);
    await sender.send(sent, listener1.addr);
    await Promise.any([listener1.receive(), listener2.receive()]).then(
      ([recvd, remote]) => {
        assert(remote.transport === "udp");
        assertEquals(recvd.length, 3);
        assertEquals(1, recvd[0]);
        assertEquals(2, recvd[1]);
        assertEquals(3, recvd[2]);
      },
    );
    sender.close();
    listener1.close();
    listener2.close();
  },
);

Deno.test(
  { permissions: { net: true } },
  function netUdpNoReuseAddr() {
    let listener1;
    try {
      listener1 = Deno.listenDatagram({
        port: 4001,
        transport: "udp",
        reuseAddress: false,
      });
    } catch (err) {
      assert(err);
      assert(err instanceof Deno.errors.AddrInUse); // AddrInUse from previous test
    }

    assertThrows(() => {
      Deno.listenDatagram({
        port: 4001,
        transport: "udp",
        reuseAddress: false,
      });
    }, Deno.errors.AddrInUse);
    if (typeof listener1 !== "undefined") {
      listener1.close();
    }
  },
);

Deno.test({
  ignore: Deno.build.os !== "linux",
  permissions: { net: true },
}, async function netTcpListenReusePort() {
  const port = 4003;
  const listener1 = Deno.listen({ port, reusePort: true });
  const listener2 = Deno.listen({ port, reusePort: true });
  let p1;
  let p2;
  let listener1Recv = false;
  let listener2Recv = false;
  while (!listener1Recv || !listener2Recv) {
    if (!p1) {
      p1 = listener1.accept().then((conn) => {
        conn.close();
        listener1Recv = true;
        p1 = undefined;
      }).catch(() => {});
    }
    if (!p2) {
      p2 = listener2.accept().then((conn) => {
        conn.close();
        listener2Recv = true;
        p2 = undefined;
      }).catch(() => {});
    }
    const conn = await Deno.connect({ port });
    conn.close();
    await Promise.race([p1, p2]);
  }
  listener1.close();
  listener2.close();
});

Deno.test({
  ignore: Deno.build.os === "linux",
  permissions: { net: true },
}, function netTcpListenReusePortDoesNothing() {
  const listener1 = Deno.listen({ port: 4003, reusePort: true });
  assertThrows(() => {
    Deno.listen({ port: 4003, reusePort: true });
  }, Deno.errors.AddrInUse);
  listener1.close();
});<|MERGE_RESOLUTION|>--- conflicted
+++ resolved
@@ -865,30 +865,10 @@
       }
       main();
     `);
-<<<<<<< HEAD
-    let err;
-    for (let i = 0; i < 10; i++) {
-      err = undefined;
-      try {
-        const conn = await Deno.connect({ port: 3500 });
-        conn.close();
-        break;
-      } catch (newErr) {
-        err = newErr;
-      }
-      await delay(100);
-    }
-    if (err) {
-      console.log("Test timed out.");
-      throw err;
-    }
-    const [statusCode, output] = await p;
-=======
     await p.waitStdoutText("started");
     const conn = await Deno.connect({ port: 3500 });
     conn.close();
     const [statusCode, output] = await p.finished();
->>>>>>> 1a472ad0
     assertEquals(statusCode, 0);
     assertEquals(output.trim(), "started\naccepted");
   },
