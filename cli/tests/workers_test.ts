--- conflicted
+++ resolved
@@ -385,7 +385,6 @@
   },
 });
 
-<<<<<<< HEAD
 Deno.test({
   name: "Worker post undefined",
   fn: async function (): Promise<void> {
@@ -409,7 +408,8 @@
     worker.postMessage(undefined);
     await promise;
   },
-=======
+});
+
 Deno.test("Worker inherits permissions", async function () {
   const promise = deferred();
   const worker = new Worker(
@@ -638,5 +638,4 @@
   worker.postMessage(null);
   await promise;
   worker.terminate();
->>>>>>> eaabef30
 });