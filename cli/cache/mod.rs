--- conflicted
+++ resolved
@@ -287,27 +287,6 @@
     .boxed()
   }
 
-<<<<<<< HEAD
-  fn load_no_cache(
-    &mut self,
-    specifier: &deno_ast::ModuleSpecifier,
-    is_dynamic: bool,
-  ) -> deno_emit::LoadFuture {
-    // todo: actually implement this
-    self.load(specifier, is_dynamic)
-  }
-
-  fn load_from_cache(
-    &mut self,
-    specifier: &deno_ast::ModuleSpecifier,
-    is_dynamic: bool,
-  ) -> deno_emit::LoadFuture {
-    // todo: actually implement this
-    self.load(specifier, is_dynamic)
-  }
-
-=======
->>>>>>> a9cc4631
   fn cache_module_info(
     &mut self,
     specifier: &ModuleSpecifier,
