// Copyright 2018-2023 the Deno authors. All rights reserved. MIT license.

use crate::errors::get_error_class_name;
use crate::file_fetcher::FileFetcher;
use crate::npm;

use deno_core::futures;
use deno_core::futures::FutureExt;
use deno_core::ModuleSpecifier;
use deno_graph::source::CacheInfo;
use deno_graph::source::LoadFuture;
use deno_graph::source::LoadResponse;
use deno_graph::source::Loader;
use deno_runtime::permissions::PermissionsContainer;
use std::sync::Arc;

mod check;
mod common;
mod deno_dir;
mod disk_cache;
mod emit;
mod http_cache;
mod incremental;
mod node;
mod parsed_source;

pub use check::TypeCheckCache;
pub use common::FastInsecureHasher;
pub use deno_dir::DenoDir;
pub use disk_cache::DiskCache;
pub use emit::EmitCache;
pub use http_cache::CachedUrlMetadata;
pub use http_cache::HttpCache;
pub use incremental::IncrementalCache;
pub use node::NodeAnalysisCache;
pub use parsed_source::ParsedSourceCache;

/// Permissions used to save a file in the disk caches.
pub const CACHE_PERM: u32 = 0o644;

/// A "wrapper" for the FileFetcher and DiskCache for the Deno CLI that provides
/// a concise interface to the DENO_DIR when building module graphs.
pub struct FetchCacher {
  emit_cache: EmitCache,
  dynamic_permissions: PermissionsContainer,
  file_fetcher: Arc<FileFetcher>,
  root_permissions: PermissionsContainer,
}

impl FetchCacher {
  pub fn new(
    emit_cache: EmitCache,
    file_fetcher: Arc<FileFetcher>,
    root_permissions: PermissionsContainer,
    dynamic_permissions: PermissionsContainer,
  ) -> Self {
    Self {
      emit_cache,
      dynamic_permissions,
      file_fetcher,
      root_permissions,
    }
  }
}

impl Loader for FetchCacher {
  fn get_cache_info(&self, specifier: &ModuleSpecifier) -> Option<CacheInfo> {
    if specifier.scheme() == "npm" {
      return None;
    }

    let local = self.file_fetcher.get_local_path(specifier)?;
    if local.is_file() {
      let emit = self
        .emit_cache
        .get_emit_filepath(specifier)
        .filter(|p| p.is_file());
      Some(CacheInfo {
        local: Some(local),
        emit,
        map: None,
      })
    } else {
      None
    }
  }

  fn load(
    &mut self,
    specifier: &ModuleSpecifier,
    is_dynamic: bool,
  ) -> LoadFuture {
    if specifier.scheme() == "npm" {
      return Box::pin(futures::future::ready(
        match npm::NpmPackageReference::from_specifier(specifier) {
          Ok(_) => Ok(Some(deno_graph::source::LoadResponse::External {
            specifier: specifier.clone(),
          })),
          Err(err) => Err(err),
        },
      ));
    }

<<<<<<< HEAD
    let specifier = if specifier.scheme() == "node" {
      match crate::node::resolve_builtin_node_module(
        specifier.as_str().strip_prefix("node:").unwrap(),
      ) {
        Ok(specifier) => specifier,
        Err(err) => return Box::pin(futures::future::ready(Err(err))),
      }
    } else {
      specifier.clone()
    };

    let mut permissions = if is_dynamic {
=======
    let specifier = specifier.clone();
    let permissions = if is_dynamic {
>>>>>>> 71ea4ef2
      self.dynamic_permissions.clone()
    } else {
      self.root_permissions.clone()
    };
    let file_fetcher = self.file_fetcher.clone();

    async move {
      file_fetcher
        .fetch(&specifier, permissions)
        .await
        .map_or_else(
          |err| {
            if let Some(err) = err.downcast_ref::<std::io::Error>() {
              if err.kind() == std::io::ErrorKind::NotFound {
                return Ok(None);
              }
            } else if get_error_class_name(&err) == "NotFound" {
              return Ok(None);
            }
            Err(err)
          },
          |file| {
            Ok(Some(LoadResponse::Module {
              specifier: file.specifier,
              maybe_headers: file.maybe_headers,
              content: file.source,
            }))
          },
        )
    }
    .boxed()
  }
}<|MERGE_RESOLUTION|>--- conflicted
+++ resolved
@@ -101,7 +101,6 @@
       ));
     }
 
-<<<<<<< HEAD
     let specifier = if specifier.scheme() == "node" {
       match crate::node::resolve_builtin_node_module(
         specifier.as_str().strip_prefix("node:").unwrap(),
@@ -113,11 +112,7 @@
       specifier.clone()
     };
 
-    let mut permissions = if is_dynamic {
-=======
-    let specifier = specifier.clone();
     let permissions = if is_dynamic {
->>>>>>> 71ea4ef2
       self.dynamic_permissions.clone()
     } else {
       self.root_permissions.clone()
