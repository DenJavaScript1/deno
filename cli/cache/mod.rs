--- conflicted
+++ resolved
@@ -52,12 +52,8 @@
 impl FetchCacher {
   pub fn new(
     emit_cache: EmitCache,
-<<<<<<< HEAD
-    file_fetcher: FileFetcher,
+    file_fetcher: Arc<FileFetcher>,
     file_header_overrides: HashMap<ModuleSpecifier, HashMap<String, String>>,
-=======
-    file_fetcher: Arc<FileFetcher>,
->>>>>>> 90c03812
     root_permissions: PermissionsContainer,
     dynamic_permissions: PermissionsContainer,
   ) -> Self {
