// Copyright 2018-2020 the Deno authors. All rights reserved. MIT license.

use clap::App;
use clap::AppSettings;
use clap::Arg;
use clap::ArgMatches;
use clap::ArgSettings;
use clap::SubCommand;
use log::Level;
use std::net::SocketAddr;
use std::path::PathBuf;

/// Creates vector of strings, Vec<String>
macro_rules! svec {
    ($($x:expr),*) => (vec![$($x.to_string()),*]);
}

#[derive(Clone, Debug, PartialEq)]
pub enum DenoSubcommand {
  Bundle {
    source_file: String,
    out_file: Option<PathBuf>,
  },
  Completions {
    buf: Box<[u8]>,
  },
  Doc {
    private: bool,
    json: bool,
    source_file: Option<String>,
    filter: Option<String>,
  },
  Eval {
    print: bool,
    code: String,
    as_typescript: bool,
  },
  Cache {
    files: Vec<String>,
  },
  Fmt {
    check: bool,
    files: Vec<String>,
    ignore: Vec<String>,
  },
  Info {
    json: bool,
    file: Option<String>,
  },
  Install {
    module_url: String,
    args: Vec<String>,
    name: Option<String>,
    root: Option<PathBuf>,
    force: bool,
  },
  Lint {
    files: Vec<String>,
    ignore: Vec<String>,
    rules: bool,
    json: bool,
  },
  Repl,
  Run {
    script: String,
  },
  Test {
    fail_fast: bool,
    quiet: bool,
    allow_none: bool,
    include: Option<Vec<String>>,
    filter: Option<String>,
  },
  Types,
  Upgrade {
    dry_run: bool,
    force: bool,
    version: Option<String>,
    output: Option<PathBuf>,
    ca_file: Option<String>,
  },
}

impl Default for DenoSubcommand {
  fn default() -> DenoSubcommand {
    DenoSubcommand::Repl
  }
}

#[derive(Clone, Debug, PartialEq, Default)]
pub struct Flags {
  /// Vector of CLI arguments - these are user script arguments, all Deno
  /// specific flags are removed.
  pub argv: Vec<String>,
  pub subcommand: DenoSubcommand,

  pub allow_env: bool,
  pub allow_hrtime: bool,
  pub allow_net: bool,
  pub allow_plugin: bool,
  pub allow_read: bool,
  pub allow_run: bool,
  pub allow_write: bool,
  pub cache_blocklist: Vec<String>,
  pub ca_file: Option<String>,
  pub cached_only: bool,
  pub config_path: Option<String>,
  pub coverage: bool,
  pub ignore: Vec<String>,
  pub import_map_path: Option<String>,
  pub inspect: Option<SocketAddr>,
  pub inspect_brk: Option<SocketAddr>,
  pub lock: Option<PathBuf>,
  pub lock_write: bool,
  pub log_level: Option<Level>,
  pub net_allowlist: Vec<String>,
  pub no_check: bool,
  pub no_prompts: bool,
  pub no_remote: bool,
  pub read_allowlist: Vec<PathBuf>,
  pub reload: bool,
  pub repl: bool,
  pub seed: Option<u64>,
  pub unstable: bool,
  pub v8_flags: Option<Vec<String>>,
  pub version: bool,
  pub watch: bool,
  pub write_allowlist: Vec<PathBuf>,
}

fn join_paths(allowlist: &[PathBuf], d: &str) -> String {
  allowlist
    .iter()
    .map(|path| path.to_str().unwrap().to_string())
    .collect::<Vec<String>>()
    .join(d)
}

impl Flags {
  /// Return list of permission arguments that are equivalent
  /// to the ones used to create `self`.
  pub fn to_permission_args(&self) -> Vec<String> {
    let mut args = vec![];

    if !self.read_allowlist.is_empty() {
      let s = format!("--allow-read={}", join_paths(&self.read_allowlist, ","));
      args.push(s);
    }

    if self.allow_read {
      args.push("--allow-read".to_string());
    }

    if !self.write_allowlist.is_empty() {
      let s =
        format!("--allow-write={}", join_paths(&self.write_allowlist, ","));
      args.push(s);
    }

    if self.allow_write {
      args.push("--allow-write".to_string());
    }

    if !self.net_allowlist.is_empty() {
      let s = format!("--allow-net={}", self.net_allowlist.join(","));
      args.push(s);
    }

    if self.allow_net {
      args.push("--allow-net".to_string());
    }

    if self.allow_env {
      args.push("--allow-env".to_string());
    }

    if self.allow_run {
      args.push("--allow-run".to_string());
    }

    if self.allow_plugin {
      args.push("--allow-plugin".to_string());
    }

    if self.allow_hrtime {
      args.push("--allow-hrtime".to_string());
    }

    args
  }
}

static ENV_VARIABLES_HELP: &str = "ENVIRONMENT VARIABLES:
    DENO_DIR             Set the cache directory
    DENO_INSTALL_ROOT    Set deno install's output directory
                         (defaults to $HOME/.deno/bin)
    DENO_CERT            Load certificate authority from PEM encoded file
    NO_COLOR             Set to disable color
    HTTP_PROXY           Proxy address for HTTP requests
                         (module downloads, fetch)
    HTTPS_PROXY          Proxy address for HTTPS requests
                         (module downloads, fetch)
    NO_PROXY             Comma-separated list of hosts which do not use a proxy
                         (module downloads, fetch)";

static DENO_HELP: &str = "A secure JavaScript and TypeScript runtime

Docs: https://deno.land/manual
Modules: https://deno.land/std/ https://deno.land/x/
Bugs: https://github.com/denoland/deno/issues

To start the REPL:
  deno

To execute a script:
  deno run https://deno.land/std/examples/welcome.ts

To evaluate code in the shell:
  deno eval \"console.log(30933 + 404)\"
";

lazy_static! {
  static ref LONG_VERSION: String = format!(
    "{}\nv8 {}\ntypescript {}",
    crate::version::DENO,
    crate::version::v8(),
    crate::version::TYPESCRIPT
  );
}

/// Main entry point for parsing deno's command line flags.
/// Exits the process on error.
pub fn flags_from_vec(args: Vec<String>) -> Flags {
  match flags_from_vec_safe(args) {
    Ok(flags) => flags,
    Err(err) => err.exit(),
  }
}

/// Same as flags_from_vec but does not exit on error.
pub fn flags_from_vec_safe(args: Vec<String>) -> clap::Result<Flags> {
  let app = clap_root();
  let matches = app.get_matches_from_safe(args)?;

  let mut flags = Flags::default();

  if matches.is_present("unstable") {
    flags.unstable = true;
  }
  if matches.is_present("log-level") {
    flags.log_level = match matches.value_of("log-level").unwrap() {
      "debug" => Some(Level::Debug),
      "info" => Some(Level::Info),
      _ => unreachable!(),
    };
  }
  if matches.is_present("quiet") {
    flags.log_level = Some(Level::Error);
  }

  if let Some(m) = matches.subcommand_matches("run") {
    run_parse(&mut flags, m);
  } else if let Some(m) = matches.subcommand_matches("fmt") {
    fmt_parse(&mut flags, m);
  } else if let Some(m) = matches.subcommand_matches("types") {
    types_parse(&mut flags, m);
  } else if let Some(m) = matches.subcommand_matches("cache") {
    cache_parse(&mut flags, m);
  } else if let Some(m) = matches.subcommand_matches("info") {
    info_parse(&mut flags, m);
  } else if let Some(m) = matches.subcommand_matches("eval") {
    eval_parse(&mut flags, m);
  } else if let Some(m) = matches.subcommand_matches("repl") {
    repl_parse(&mut flags, m);
  } else if let Some(m) = matches.subcommand_matches("bundle") {
    bundle_parse(&mut flags, m);
  } else if let Some(m) = matches.subcommand_matches("install") {
    install_parse(&mut flags, m);
  } else if let Some(m) = matches.subcommand_matches("completions") {
    completions_parse(&mut flags, m);
  } else if let Some(m) = matches.subcommand_matches("test") {
    test_parse(&mut flags, m);
  } else if let Some(m) = matches.subcommand_matches("upgrade") {
    upgrade_parse(&mut flags, m);
  } else if let Some(m) = matches.subcommand_matches("doc") {
    doc_parse(&mut flags, m);
  } else if let Some(m) = matches.subcommand_matches("lint") {
    lint_parse(&mut flags, m);
  } else {
    repl_parse(&mut flags, &matches);
  }

  Ok(flags)
}

fn clap_root<'a, 'b>() -> App<'a, 'b> {
  clap::App::new("deno")
    .bin_name("deno")
    .global_settings(&[
      AppSettings::UnifiedHelpMessage,
      AppSettings::ColorNever,
      AppSettings::VersionlessSubcommands,
    ])
    // Disable clap's auto-detection of terminal width
    .set_term_width(0)
    // Disable each subcommand having its own version.
    .version(crate::version::DENO)
    .long_version(LONG_VERSION.as_str())
    .arg(
      Arg::with_name("unstable")
        .long("unstable")
        .help("Enable unstable features and APIs")
        .global(true),
    )
    .arg(
      Arg::with_name("log-level")
        .short("L")
        .long("log-level")
        .help("Set log level")
        .takes_value(true)
        .possible_values(&["debug", "info"])
        .global(true),
    )
    .arg(
      Arg::with_name("quiet")
        .short("q")
        .long("quiet")
        .help("Suppress diagnostic output")
        .long_help(
          "Suppress diagnostic output
By default, subcommands print human-readable diagnostic messages to stderr.
If the flag is set, restrict these messages to errors.",
        )
        .global(true),
    )
    .subcommand(bundle_subcommand())
    .subcommand(cache_subcommand())
    .subcommand(completions_subcommand())
    .subcommand(doc_subcommand())
    .subcommand(eval_subcommand())
    .subcommand(fmt_subcommand())
    .subcommand(info_subcommand())
    .subcommand(install_subcommand())
    .subcommand(lint_subcommand())
    .subcommand(repl_subcommand())
    .subcommand(run_subcommand())
    .subcommand(test_subcommand())
    .subcommand(types_subcommand())
    .subcommand(upgrade_subcommand())
    .long_about(DENO_HELP)
    .after_help(ENV_VARIABLES_HELP)
}

fn types_parse(flags: &mut Flags, _matches: &clap::ArgMatches) {
  flags.subcommand = DenoSubcommand::Types;
}

fn fmt_parse(flags: &mut Flags, matches: &clap::ArgMatches) {
  let files = match matches.values_of("files") {
    Some(f) => f.map(String::from).collect(),
    None => vec![],
  };
  let ignore = match matches.values_of("ignore") {
    Some(f) => f.map(String::from).collect(),
    None => vec![],
  };
  flags.subcommand = DenoSubcommand::Fmt {
    check: matches.is_present("check"),
    files,
    ignore,
  }
}

fn install_parse(flags: &mut Flags, matches: &clap::ArgMatches) {
  runtime_args_parse(flags, matches, true);

  let root = if matches.is_present("root") {
    let install_root = matches.value_of("root").unwrap();
    Some(PathBuf::from(install_root))
  } else {
    None
  };

  let force = matches.is_present("force");
  let name = matches.value_of("name").map(|s| s.to_string());
  let cmd_values = matches.values_of("cmd").unwrap();
  let mut cmd = vec![];
  for value in cmd_values {
    cmd.push(value.to_string());
  }

  let module_url = cmd[0].to_string();
  let args = cmd[1..].to_vec();

  flags.subcommand = DenoSubcommand::Install {
    name,
    module_url,
    args,
    root,
    force,
  };
}

fn bundle_parse(flags: &mut Flags, matches: &clap::ArgMatches) {
<<<<<<< HEAD
  // TODO(nayeemrmn): Replace the next couple lines with `compile_args_parse()`
  // once `deno bundle --no-check` is supported.
  import_map_arg_parse(flags, matches);
  no_remote_arg_parse(flags, matches);
  config_arg_parse(flags, matches);
  reload_arg_parse(flags, matches);
  lock_args_parse(flags, matches);
  ca_file_arg_parse(flags, matches);
=======
  compile_args_parse(flags, matches);
>>>>>>> d9ae7401

  let source_file = matches.value_of("source_file").unwrap().to_string();

  let out_file = if let Some(out_file) = matches.value_of("out_file") {
    flags.allow_write = true;
    Some(PathBuf::from(out_file))
  } else {
    None
  };

  flags.subcommand = DenoSubcommand::Bundle {
    source_file,
    out_file,
  };
}

fn completions_parse(flags: &mut Flags, matches: &clap::ArgMatches) {
  let shell: &str = matches.value_of("shell").unwrap();
  let mut buf: Vec<u8> = vec![];
  use std::str::FromStr;
  clap_root().gen_completions_to(
    "deno",
    clap::Shell::from_str(shell).unwrap(),
    &mut buf,
  );

  flags.subcommand = DenoSubcommand::Completions {
    buf: buf.into_boxed_slice(),
  };
}

fn repl_parse(flags: &mut Flags, matches: &clap::ArgMatches) {
  runtime_args_parse(flags, matches, false);
  flags.repl = true;
  flags.subcommand = DenoSubcommand::Repl;
  flags.allow_net = true;
  flags.allow_env = true;
  flags.allow_run = true;
  flags.allow_read = true;
  flags.allow_write = true;
  flags.allow_plugin = true;
  flags.allow_hrtime = true;
}

fn eval_parse(flags: &mut Flags, matches: &clap::ArgMatches) {
  runtime_args_parse(flags, matches, false);
  flags.allow_net = true;
  flags.allow_env = true;
  flags.allow_run = true;
  flags.allow_read = true;
  flags.allow_write = true;
  flags.allow_plugin = true;
  flags.allow_hrtime = true;
  let code = matches.value_of("code").unwrap().to_string();
  let as_typescript = matches.is_present("ts");
  let print = matches.is_present("print");
  flags.subcommand = DenoSubcommand::Eval {
    print,
    code,
    as_typescript,
  }
}

fn info_parse(flags: &mut Flags, matches: &clap::ArgMatches) {
  reload_arg_parse(flags, matches);
  import_map_arg_parse(flags, matches);
  ca_file_arg_parse(flags, matches);
  let json = matches.is_present("json");
  flags.subcommand = DenoSubcommand::Info {
    file: matches.value_of("file").map(|f| f.to_string()),
    json,
  };
}

fn cache_parse(flags: &mut Flags, matches: &clap::ArgMatches) {
  compile_args_parse(flags, matches);
  let files = matches
    .values_of("file")
    .unwrap()
    .map(String::from)
    .collect();
  flags.subcommand = DenoSubcommand::Cache { files };
}

fn lock_args_parse(flags: &mut Flags, matches: &clap::ArgMatches) {
  if matches.is_present("lock") {
    let lockfile = matches.value_of("lock").unwrap();
    flags.lock = Some(PathBuf::from(lockfile));
  }
  if matches.is_present("lock-write") {
    flags.lock_write = true;
  }
}

fn compile_args<'a, 'b>(app: App<'a, 'b>) -> App<'a, 'b> {
  app
    .arg(import_map_arg())
    .arg(no_remote_arg())
    .arg(config_arg())
    .arg(no_check_arg())
    .arg(reload_arg())
    .arg(lock_arg())
    .arg(lock_write_arg())
    .arg(ca_file_arg())
}

fn compile_args_parse(flags: &mut Flags, matches: &clap::ArgMatches) {
  import_map_arg_parse(flags, matches);
  no_remote_arg_parse(flags, matches);
  config_arg_parse(flags, matches);
  no_check_arg_parse(flags, matches);
  reload_arg_parse(flags, matches);
  lock_args_parse(flags, matches);
  ca_file_arg_parse(flags, matches);
}

fn runtime_args<'a, 'b>(app: App<'a, 'b>, include_perms: bool) -> App<'a, 'b> {
  let app = inspect_args(compile_args(app));
  let app = if include_perms {
    permission_args(app)
  } else {
    app
  };
  app
    .arg(cached_only_arg())
    .arg(v8_flags_arg())
    .arg(seed_arg())
}

fn runtime_args_parse(
  flags: &mut Flags,
  matches: &clap::ArgMatches,
  include_perms: bool,
) {
  compile_args_parse(flags, matches);
  cached_only_arg_parse(flags, matches);
  if include_perms {
    permission_args_parse(flags, matches);
  }
  v8_flags_arg_parse(flags, matches);
  seed_arg_parse(flags, matches);
  inspect_arg_parse(flags, matches);
}

fn run_parse(flags: &mut Flags, matches: &clap::ArgMatches) {
  runtime_args_parse(flags, matches, true);

  let mut script: Vec<String> = matches
    .values_of("script_arg")
    .unwrap()
    .map(String::from)
    .collect();
  assert!(!script.is_empty());
  let script_args = script.split_off(1);
  let script = script[0].to_string();
  for v in script_args {
    flags.argv.push(v);
  }

  flags.watch = matches.is_present("watch");
  flags.subcommand = DenoSubcommand::Run { script };
}

fn test_parse(flags: &mut Flags, matches: &clap::ArgMatches) {
  runtime_args_parse(flags, matches, true);

  let failfast = matches.is_present("failfast");
  let allow_none = matches.is_present("allow_none");
  let quiet = matches.is_present("quiet");
  let filter = matches.value_of("filter").map(String::from);
  let coverage = matches.is_present("coverage");

  if coverage {
    flags.coverage = true;
  }

  let include = if matches.is_present("files") {
    let files: Vec<String> = matches
      .values_of("files")
      .unwrap()
      .map(String::from)
      .collect();
    Some(files)
  } else {
    None
  };

  flags.subcommand = DenoSubcommand::Test {
    fail_fast: failfast,
    quiet,
    include,
    filter,
    allow_none,
  };
}

fn upgrade_parse(flags: &mut Flags, matches: &clap::ArgMatches) {
  ca_file_arg_parse(flags, matches);

  let dry_run = matches.is_present("dry-run");
  let force = matches.is_present("force");
  let version = matches.value_of("version").map(|s| s.to_string());
  let output = if matches.is_present("output") {
    let install_root = matches.value_of("output").unwrap();
    Some(PathBuf::from(install_root))
  } else {
    None
  };
  let ca_file = matches.value_of("cert").map(|s| s.to_string());
  flags.subcommand = DenoSubcommand::Upgrade {
    dry_run,
    force,
    version,
    output,
    ca_file,
  };
}

fn doc_parse(flags: &mut Flags, matches: &clap::ArgMatches) {
  import_map_arg_parse(flags, matches);
  reload_arg_parse(flags, matches);

  let source_file = matches.value_of("source_file").map(String::from);
  let private = matches.is_present("private");
  let json = matches.is_present("json");
  let filter = matches.value_of("filter").map(String::from);
  flags.subcommand = DenoSubcommand::Doc {
    source_file,
    json,
    filter,
    private,
  };
}

fn lint_parse(flags: &mut Flags, matches: &clap::ArgMatches) {
  let files = match matches.values_of("files") {
    Some(f) => f.map(String::from).collect(),
    None => vec![],
  };
  let ignore = match matches.values_of("ignore") {
    Some(f) => f.map(String::from).collect(),
    None => vec![],
  };
  let rules = matches.is_present("rules");
  let json = matches.is_present("json");
  flags.subcommand = DenoSubcommand::Lint {
    files,
    rules,
    ignore,
    json,
  };
}

fn types_subcommand<'a, 'b>() -> App<'a, 'b> {
  SubCommand::with_name("types")
    .about("Print runtime TypeScript declarations")
    .long_about(
      "Print runtime TypeScript declarations.
  deno types > lib.deno.d.ts

The declaration file could be saved and used for typing information.",
    )
}

fn fmt_subcommand<'a, 'b>() -> App<'a, 'b> {
  SubCommand::with_name("fmt")
    .about("Format source files")
    .long_about(
      "Auto-format JavaScript/TypeScript source code.
  deno fmt
  deno fmt myfile1.ts myfile2.ts
  deno fmt --check

Format stdin and write to stdout:
  cat file.ts | deno fmt -

Ignore formatting code by preceding it with an ignore comment:
  // deno-fmt-ignore

Ignore formatting a file by adding an ignore comment at the top of the file:
  // deno-fmt-ignore-file",
    )
    .arg(
      Arg::with_name("check")
        .long("check")
        .help("Check if the source files are formatted")
        .takes_value(false),
    )
    .arg(
      Arg::with_name("ignore")
        .long("ignore")
        .requires("unstable")
        .takes_value(true)
        .use_delimiter(true)
        .require_equals(true)
        .help("Ignore formatting particular source files. Use with --unstable"),
    )
    .arg(
      Arg::with_name("files")
        .takes_value(true)
        .multiple(true)
        .required(false),
    )
}

fn repl_subcommand<'a, 'b>() -> App<'a, 'b> {
  runtime_args(SubCommand::with_name("repl"), false)
    .about("Read Eval Print Loop")
}

fn install_subcommand<'a, 'b>() -> App<'a, 'b> {
  runtime_args(SubCommand::with_name("install"), true)
        .setting(AppSettings::TrailingVarArg)
        .arg(
          Arg::with_name("cmd")
            .required(true)
            .multiple(true)
            .allow_hyphen_values(true))
        .arg(
          Arg::with_name("name")
          .long("name")
          .short("n")
          .help("Executable file name")
          .takes_value(true)
          .required(false))
        .arg(
          Arg::with_name("root")
            .long("root")
            .help("Installation root")
            .takes_value(true)
            .multiple(false))
        .arg(
          Arg::with_name("force")
            .long("force")
            .short("f")
            .help("Forcefully overwrite existing installation")
            .takes_value(false))
        .about("Install script as an executable")
        .long_about(
"Installs a script as an executable in the installation root's bin directory.
  deno install --allow-net --allow-read https://deno.land/std/http/file_server.ts
  deno install https://deno.land/std/examples/colors.ts

To change the executable name, use -n/--name:
  deno install --allow-net --allow-read -n serve https://deno.land/std/http/file_server.ts

The executable name is inferred by default:
  - Attempt to take the file stem of the URL path. The above example would
    become 'file_server'.
  - If the file stem is something generic like 'main', 'mod', 'index' or 'cli',
    and the path has no parent, take the file name of the parent path. Otherwise
    settle with the generic name.
  - If the resulting name has an '@...' suffix, strip it.

To change the installation root, use --root:
  deno install --allow-net --allow-read --root /usr/local https://deno.land/std/http/file_server.ts

The installation root is determined, in order of precedence:
  - --root option
  - DENO_INSTALL_ROOT environment variable
  - $HOME/.deno

These must be added to the path manually if required.")
}

fn bundle_subcommand<'a, 'b>() -> App<'a, 'b> {
<<<<<<< HEAD
  SubCommand::with_name("bundle")
    // TODO(nayeemrmn): Replace the next couple lines with `compile_args()` once
    // `deno bundle --no-check` is supported.
    .arg(import_map_arg())
    .arg(no_remote_arg())
    .arg(config_arg())
    .arg(reload_arg())
    .arg(lock_arg())
    .arg(lock_write_arg())
    .arg(ca_file_arg())
=======
  compile_args(SubCommand::with_name("bundle"))
>>>>>>> d9ae7401
    .arg(
      Arg::with_name("source_file")
        .takes_value(true)
        .required(true),
    )
    .arg(Arg::with_name("out_file").takes_value(true).required(false))
    .about("Bundle module and dependencies into single file")
    .long_about(
      "Output a single JavaScript file with all dependencies.
  deno bundle https://deno.land/std/examples/colors.ts colors.bundle.js

If no output file is given, the output is written to standard output:
  deno bundle https://deno.land/std/examples/colors.ts",
    )
}

fn completions_subcommand<'a, 'b>() -> App<'a, 'b> {
  SubCommand::with_name("completions")
    .setting(AppSettings::DisableHelpSubcommand)
    .arg(
      Arg::with_name("shell")
        .possible_values(&clap::Shell::variants())
        .required(true),
    )
    .about("Generate shell completions")
    .long_about(
      "Output shell completion script to standard output.
  deno completions bash > /usr/local/etc/bash_completion.d/deno.bash
  source /usr/local/etc/bash_completion.d/deno.bash",
    )
}

fn eval_subcommand<'a, 'b>() -> App<'a, 'b> {
  runtime_args(SubCommand::with_name("eval"), false)
    .about("Eval script")
    .long_about(
      "Evaluate JavaScript from the command line.
  deno eval \"console.log('hello world')\"

To evaluate as TypeScript:
  deno eval -T \"const v: string = 'hello'; console.log(v)\"

This command has implicit access to all permissions (--allow-all).",
    )
    .arg(
      Arg::with_name("ts")
        .long("ts")
        .short("T")
        .help("Treat eval input as TypeScript")
        .takes_value(false)
        .multiple(false),
    )
    .arg(
      Arg::with_name("print")
        .long("print")
        .short("p")
        .help("print result to stdout")
        .takes_value(false)
        .multiple(false),
    )
    .arg(Arg::with_name("code").takes_value(true).required(true))
}

fn info_subcommand<'a, 'b>() -> App<'a, 'b> {
  SubCommand::with_name("info")
    .about("Show info about cache or info related to source file")
    .long_about(
      "Information about a module or the cache directories.

Get information about a module:
  deno info https://deno.land/std/http/file_server.ts

The following information is shown:

local: Local path of the file.
type: JavaScript, TypeScript, or JSON.
compiled: Local path of compiled source code. (TypeScript only.)
map: Local path of source map. (TypeScript only.)
deps: Dependency tree of the source file.

Without any additional arguments, 'deno info' shows:

DENO_DIR: Directory containing Deno-managed files.
Remote modules cache: Subdirectory containing downloaded remote modules.
TypeScript compiler cache: Subdirectory containing TS compiler output.",
    )
    .arg(Arg::with_name("file").takes_value(true).required(false))
    .arg(reload_arg().requires("file"))
    .arg(ca_file_arg())
    // TODO(lucacasonato): remove for 2.0
    .arg(no_check_arg().hidden(true))
    .arg(import_map_arg())
    .arg(
      Arg::with_name("json")
        .long("json")
        .help("Outputs the information in JSON format")
        .takes_value(false),
    )
}

fn cache_subcommand<'a, 'b>() -> App<'a, 'b> {
  compile_args(SubCommand::with_name("cache"))
    .arg(
      Arg::with_name("file")
        .takes_value(true)
        .required(true)
        .min_values(1),
    )
    .about("Cache the dependencies")
    .long_about(
      "Cache and compile remote dependencies recursively.

Download and compile a module with all of its static dependencies and save them
in the local cache, without running any code:
  deno cache https://deno.land/std/http/file_server.ts

Future runs of this module will trigger no downloads or compilation unless
--reload is specified.",
    )
}

fn upgrade_subcommand<'a, 'b>() -> App<'a, 'b> {
  SubCommand::with_name("upgrade")
    .about("Upgrade deno executable to given version")
    .long_about(
      "Upgrade deno executable to the given version.
Defaults to latest.

The version is downloaded from
https://github.com/denoland/deno/releases
and is used to replace the current executable.

If you want to not replace the current Deno executable but instead download an
update to a different location, use the --output flag
  deno upgrade --output $HOME/my_deno",
    )
    .arg(
      Arg::with_name("version")
        .long("version")
        .help("The version to upgrade to")
        .takes_value(true),
    )
    .arg(
      Arg::with_name("output")
        .long("output")
        .help("The path to output the updated version to")
        .takes_value(true),
    )
    .arg(
      Arg::with_name("dry-run")
        .long("dry-run")
        .help("Perform all checks without replacing old exe"),
    )
    .arg(
      Arg::with_name("force")
        .long("force")
        .short("f")
        .help("Replace current exe even if not out-of-date"),
    )
    .arg(ca_file_arg())
}

fn doc_subcommand<'a, 'b>() -> App<'a, 'b> {
  SubCommand::with_name("doc")
    .about("Show documentation for a module")
    .long_about(
      "Show documentation for a module.

Output documentation to standard output:
    deno doc ./path/to/module.ts

Output private documentation to standard output:
    deno doc --private ./path/to/module.ts

Output documentation in JSON format:
    deno doc --json ./path/to/module.ts

Target a specific symbol:
    deno doc ./path/to/module.ts MyClass.someField

Show documentation for runtime built-ins:
    deno doc
    deno doc --builtin Deno.Listener",
    )
    .arg(import_map_arg())
    .arg(reload_arg())
    .arg(
      Arg::with_name("json")
        .long("json")
        .help("Output documentation in JSON format")
        .takes_value(false),
    )
    .arg(
      Arg::with_name("private")
        .long("private")
        .help("Output private documentation")
        .takes_value(false),
    )
    // TODO(nayeemrmn): Make `--builtin` a proper option. Blocked by
    // https://github.com/clap-rs/clap/issues/1794. Currently `--builtin` is
    // just a possible value of `source_file` so leading hyphens must be
    // enabled.
    .setting(clap::AppSettings::AllowLeadingHyphen)
    .arg(Arg::with_name("source_file").takes_value(true))
    .arg(
      Arg::with_name("filter")
        .help("Dot separated path to symbol")
        .takes_value(true)
        .required(false)
        .conflicts_with("json")
        .conflicts_with("pretty"),
    )
}

fn lint_subcommand<'a, 'b>() -> App<'a, 'b> {
  SubCommand::with_name("lint")
    .about("Lint source files")
    .long_about(
      "Lint JavaScript/TypeScript source code.
  deno lint --unstable
  deno lint --unstable myfile1.ts myfile2.js

Print result as JSON:
  deno lint --unstable --json

Read from stdin:
  cat file.ts | deno lint --unstable -
  cat file.ts | deno lint --unstable --json -

List available rules:
  deno lint --unstable --rules

Ignore diagnostics on the next line by preceding it with an ignore comment and
rule name:
  // deno-lint-ignore no-explicit-any

  // deno-lint-ignore require-await no-empty

Names of rules to ignore must be specified after ignore comment.

ESLint ignore comments are also supported:
  // eslint-disable-next-line @typescrit-eslint/no-explicit-any no-empty

Ignore linting a file by adding an ignore comment at the top of the file:
  // deno-lint-ignore-file
",
    )
    .arg(
      Arg::with_name("rules")
        .long("rules")
        .help("List available rules"),
    )
    .arg(
      Arg::with_name("ignore")
        .long("ignore")
        .requires("unstable")
        .takes_value(true)
        .use_delimiter(true)
        .require_equals(true)
        .help("Ignore linting particular source files"),
    )
    .arg(
      Arg::with_name("json")
        .long("json")
        .help("Output lint result in JSON format")
        .takes_value(false),
    )
    .arg(
      Arg::with_name("files")
        .takes_value(true)
        .multiple(true)
        .required(false),
    )
}

fn permission_args<'a, 'b>(app: App<'a, 'b>) -> App<'a, 'b> {
  app
    .arg(
      Arg::with_name("allow-read")
        .long("allow-read")
        .min_values(0)
        .takes_value(true)
        .use_delimiter(true)
        .require_equals(true)
        .help("Allow file system read access"),
    )
    .arg(
      Arg::with_name("allow-write")
        .long("allow-write")
        .min_values(0)
        .takes_value(true)
        .use_delimiter(true)
        .require_equals(true)
        .help("Allow file system write access"),
    )
    .arg(
      Arg::with_name("allow-net")
        .long("allow-net")
        .min_values(0)
        .takes_value(true)
        .use_delimiter(true)
        .require_equals(true)
        .help("Allow network access")
        .validator(crate::flags_allow_net::validator),
    )
    .arg(
      Arg::with_name("allow-env")
        .long("allow-env")
        .help("Allow environment access"),
    )
    .arg(
      Arg::with_name("allow-run")
        .long("allow-run")
        .help("Allow running subprocesses"),
    )
    .arg(
      Arg::with_name("allow-plugin")
        .long("allow-plugin")
        .help("Allow loading plugins"),
    )
    .arg(
      Arg::with_name("allow-hrtime")
        .long("allow-hrtime")
        .help("Allow high resolution time measurement"),
    )
    .arg(
      Arg::with_name("allow-all")
        .short("A")
        .long("allow-all")
        .help("Allow all permissions"),
    )
}

fn run_subcommand<'a, 'b>() -> App<'a, 'b> {
  runtime_args(SubCommand::with_name("run"), true)
    .arg(watch_arg())
    .setting(AppSettings::TrailingVarArg)
    .arg(script_arg())
    .about("Run a program given a filename or url to the module. Use '-' as a filename to read from stdin.")
    .long_about(
	  "Run a program given a filename or url to the module.

By default all programs are run in sandbox without access to disk, network or
ability to spawn subprocesses.
  deno run https://deno.land/std/examples/welcome.ts

Grant all permissions:
  deno run -A https://deno.land/std/http/file_server.ts

Grant permission to read from disk and listen to network:
  deno run --allow-read --allow-net https://deno.land/std/http/file_server.ts

Grant permission to read allow-listed files from disk:
  deno run --allow-read=/etc https://deno.land/std/http/file_server.ts

Deno allows specifying the filename '-' to read the file from stdin.
  curl https://deno.land/std/examples/welcome.ts | target/debug/deno run -",
    )
}

fn test_subcommand<'a, 'b>() -> App<'a, 'b> {
  runtime_args(SubCommand::with_name("test"), true)
    .arg(
      Arg::with_name("failfast")
        .long("failfast")
        .help("Stop on first error")
        .takes_value(false),
    )
    .arg(
      Arg::with_name("allow_none")
        .long("allow-none")
        .help("Don't return error code if no test files are found")
        .takes_value(false),
    )
    .arg(
      Arg::with_name("filter")
        .set(ArgSettings::AllowLeadingHyphen)
        .long("filter")
        .takes_value(true)
        .help("Run tests with this string or pattern in the test name"),
    )
    .arg(
      Arg::with_name("coverage")
        .long("coverage")
        .takes_value(false)
        .requires("unstable")
        .conflicts_with("inspect")
        .conflicts_with("inspect-brk")
        .help("Collect coverage information"),
    )
    .arg(
      Arg::with_name("files")
        .help("List of file names to run")
        .takes_value(true)
        .multiple(true),
    )
    .about("Run tests")
    .long_about(
      "Run tests using Deno's built-in test runner.

Evaluate the given modules, run all tests declared with 'Deno.test()' and
report results to standard output:
  deno test src/fetch_test.ts src/signal_test.ts

Directory arguments are expanded to all contained files matching the glob
{*_,*.,}test.{js,mjs,ts,jsx,tsx}:
  deno test src/",
    )
}

fn script_arg<'a, 'b>() -> Arg<'a, 'b> {
  Arg::with_name("script_arg")
    .multiple(true)
    .required(true)
    .help("Script arg")
    .value_name("SCRIPT_ARG")
}

fn lock_arg<'a, 'b>() -> Arg<'a, 'b> {
  Arg::with_name("lock")
    .long("lock")
    .value_name("FILE")
    .help("Check the specified lock file")
    .takes_value(true)
}

fn lock_write_arg<'a, 'b>() -> Arg<'a, 'b> {
  Arg::with_name("lock-write")
    .long("lock-write")
    .requires("lock")
    .help("Write lock file (use with --lock)")
}

fn config_arg<'a, 'b>() -> Arg<'a, 'b> {
  Arg::with_name("config")
    .short("c")
    .long("config")
    .value_name("FILE")
    .help("Load tsconfig.json configuration file")
    .takes_value(true)
}

fn config_arg_parse(flags: &mut Flags, matches: &ArgMatches) {
  flags.config_path = matches.value_of("config").map(ToOwned::to_owned);
}

fn ca_file_arg<'a, 'b>() -> Arg<'a, 'b> {
  Arg::with_name("cert")
    .long("cert")
    .value_name("FILE")
    .help("Load certificate authority from PEM encoded file")
    .takes_value(true)
}

fn ca_file_arg_parse(flags: &mut Flags, matches: &clap::ArgMatches) {
  flags.ca_file = matches.value_of("cert").map(ToOwned::to_owned);
}

fn inspect_args<'a, 'b>(app: App<'a, 'b>) -> App<'a, 'b> {
  app
    .arg(
      Arg::with_name("inspect")
        .long("inspect")
        .value_name("HOST:PORT")
        .help("activate inspector on host:port (default: 127.0.0.1:9229)")
        .min_values(0)
        .max_values(1)
        .require_equals(true)
        .takes_value(true)
        .validator(inspect_arg_validate),
    )
    .arg(
      Arg::with_name("inspect-brk")
        .long("inspect-brk")
        .value_name("HOST:PORT")
        .help(
          "activate inspector on host:port and break at start of user script",
        )
        .min_values(0)
        .max_values(1)
        .require_equals(true)
        .takes_value(true)
        .validator(inspect_arg_validate),
    )
}

fn inspect_arg_validate(val: String) -> Result<(), String> {
  match val.parse::<SocketAddr>() {
    Ok(_) => Ok(()),
    Err(e) => Err(e.to_string()),
  }
}

fn inspect_arg_parse(flags: &mut Flags, matches: &clap::ArgMatches) {
  let default = || "127.0.0.1:9229".parse::<SocketAddr>().unwrap();
  flags.inspect = if matches.is_present("inspect") {
    if let Some(host) = matches.value_of("inspect") {
      Some(host.parse().unwrap())
    } else {
      Some(default())
    }
  } else {
    None
  };
  flags.inspect_brk = if matches.is_present("inspect-brk") {
    if let Some(host) = matches.value_of("inspect-brk") {
      Some(host.parse().unwrap())
    } else {
      Some(default())
    }
  } else {
    None
  };
}

fn reload_arg<'a, 'b>() -> Arg<'a, 'b> {
  Arg::with_name("reload")
    .short("r")
    .min_values(0)
    .takes_value(true)
    .use_delimiter(true)
    .require_equals(true)
    .long("reload")
    .help("Reload source code cache (recompile TypeScript)")
    .value_name("CACHE_BLOCKLIST")
    .long_help(
      "Reload source code cache (recompile TypeScript)
--reload
  Reload everything
--reload=https://deno.land/std
  Reload only standard modules
--reload=https://deno.land/std/fs/utils.ts,https://deno.land/std/fmt/colors.ts
  Reloads specific modules",
    )
}

fn reload_arg_parse(flags: &mut Flags, matches: &ArgMatches) {
  if let Some(cache_bl) = matches.values_of("reload") {
    let raw_cache_blocklist: Vec<String> =
      cache_bl.map(std::string::ToString::to_string).collect();
    if raw_cache_blocklist.is_empty() {
      flags.reload = true;
    } else {
      flags.cache_blocklist = resolve_urls(raw_cache_blocklist);
      debug!("cache blocklist: {:#?}", &flags.cache_blocklist);
      flags.reload = false;
    }
  }
}

fn import_map_arg<'a, 'b>() -> Arg<'a, 'b> {
  Arg::with_name("import-map")
    .long("import-map")
    .alias("importmap")
    .value_name("FILE")
    .requires("unstable")
    .help("UNSTABLE: Load import map file")
    .long_help(
      "UNSTABLE:
Load import map file
Docs: https://deno.land/manual/linking_to_external_code/import_maps
Specification: https://wicg.github.io/import-maps/
Examples: https://github.com/WICG/import-maps#the-import-map",
    )
    .takes_value(true)
}

fn import_map_arg_parse(flags: &mut Flags, matches: &clap::ArgMatches) {
  flags.import_map_path = matches.value_of("import-map").map(ToOwned::to_owned);
}

fn v8_flags_arg<'a, 'b>() -> Arg<'a, 'b> {
  Arg::with_name("v8-flags")
    .long("v8-flags")
    .takes_value(true)
    .use_delimiter(true)
    .require_equals(true)
    .help("Set V8 command line options (for help: --v8-flags=--help)")
}

fn v8_flags_arg_parse(flags: &mut Flags, matches: &ArgMatches) {
  if let Some(v8_flags) = matches.values_of("v8-flags") {
    let s: Vec<String> = v8_flags.map(String::from).collect();
    flags.v8_flags = Some(s);
  }
}

fn watch_arg<'a, 'b>() -> Arg<'a, 'b> {
  Arg::with_name("watch")
    .requires("unstable")
    .long("watch")
    .conflicts_with("inspect")
    .conflicts_with("inspect-brk")
    .help("Watch for file changes and restart process automatically")
    .long_help(
      "Watch for file changes and restart process automatically.
Only local files from entry point module graph are watched.",
    )
}

fn seed_arg<'a, 'b>() -> Arg<'a, 'b> {
  Arg::with_name("seed")
    .long("seed")
    .value_name("NUMBER")
    .help("Seed Math.random()")
    .takes_value(true)
    .validator(|val: String| match val.parse::<u64>() {
      Ok(_) => Ok(()),
      Err(_) => Err("Seed should be a number".to_string()),
    })
}

fn seed_arg_parse(flags: &mut Flags, matches: &ArgMatches) {
  if matches.is_present("seed") {
    let seed_string = matches.value_of("seed").unwrap();
    let seed = seed_string.parse::<u64>().unwrap();
    flags.seed = Some(seed);

    let v8_seed_flag = format!("--random-seed={}", seed);

    match flags.v8_flags {
      Some(ref mut v8_flags) => {
        v8_flags.push(v8_seed_flag);
      }
      None => {
        flags.v8_flags = Some(svec![v8_seed_flag]);
      }
    }
  }
}

fn cached_only_arg<'a, 'b>() -> Arg<'a, 'b> {
  Arg::with_name("cached-only")
    .long("cached-only")
    .help("Require that remote dependencies are already cached")
}

fn cached_only_arg_parse(flags: &mut Flags, matches: &ArgMatches) {
  if matches.is_present("cached-only") {
    flags.cached_only = true;
  }
}

fn no_check_arg<'a, 'b>() -> Arg<'a, 'b> {
  Arg::with_name("no-check")
    .long("no-check")
    .help("Skip type checking modules")
}

fn no_check_arg_parse(flags: &mut Flags, matches: &clap::ArgMatches) {
  if matches.is_present("no-check") {
    flags.no_check = true;
  }
}

fn no_remote_arg<'a, 'b>() -> Arg<'a, 'b> {
  Arg::with_name("no-remote")
    .long("no-remote")
    .help("Do not resolve remote modules")
}

fn no_remote_arg_parse(flags: &mut Flags, matches: &clap::ArgMatches) {
  if matches.is_present("no-remote") {
    flags.no_remote = true;
  }
}

fn permission_args_parse(flags: &mut Flags, matches: &clap::ArgMatches) {
  if let Some(read_wl) = matches.values_of("allow-read") {
    let read_allowlist: Vec<PathBuf> = read_wl.map(PathBuf::from).collect();

    if read_allowlist.is_empty() {
      flags.allow_read = true;
    } else {
      flags.read_allowlist = read_allowlist;
    }
  }

  if let Some(write_wl) = matches.values_of("allow-write") {
    let write_allowlist: Vec<PathBuf> = write_wl.map(PathBuf::from).collect();

    if write_allowlist.is_empty() {
      flags.allow_write = true;
    } else {
      flags.write_allowlist = write_allowlist;
    }
  }

  if let Some(net_wl) = matches.values_of("allow-net") {
    let raw_net_allowlist: Vec<String> =
      net_wl.map(std::string::ToString::to_string).collect();
    if raw_net_allowlist.is_empty() {
      flags.allow_net = true;
    } else {
      flags.net_allowlist =
        crate::flags_allow_net::parse(raw_net_allowlist).unwrap();
      debug!("net allowlist: {:#?}", &flags.net_allowlist);
    }
  }

  if matches.is_present("allow-env") {
    flags.allow_env = true;
  }
  if matches.is_present("allow-run") {
    flags.allow_run = true;
  }
  if matches.is_present("allow-plugin") {
    flags.allow_plugin = true;
  }
  if matches.is_present("allow-hrtime") {
    flags.allow_hrtime = true;
  }
  if matches.is_present("allow-all") {
    flags.allow_read = true;
    flags.allow_env = true;
    flags.allow_net = true;
    flags.allow_run = true;
    flags.allow_read = true;
    flags.allow_write = true;
    flags.allow_plugin = true;
    flags.allow_hrtime = true;
  }
}

// TODO(ry) move this to utility module and add test.
/// Strips fragment part of URL. Panics on bad URL.
pub fn resolve_urls(urls: Vec<String>) -> Vec<String> {
  use deno_core::url::Url;
  let mut out: Vec<String> = vec![];
  for urlstr in urls.iter() {
    use std::str::FromStr;
    let result = Url::from_str(urlstr);
    if result.is_err() {
      panic!("Bad Url: {}", urlstr);
    }
    let mut url = result.unwrap();
    url.set_fragment(None);
    let mut full_url = String::from(url.as_str());
    if full_url.len() > 1 && full_url.ends_with('/') {
      full_url.pop();
    }
    out.push(full_url);
  }
  out
}

#[cfg(test)]
mod tests {
  use super::*;

  #[test]
  fn global_flags() {
    #[rustfmt::skip]
    let r = flags_from_vec_safe(svec!["deno", "--unstable", "--log-level", "debug", "--quiet", "run", "script.ts"]);
    let flags = r.unwrap();
    assert_eq!(
      flags,
      Flags {
        subcommand: DenoSubcommand::Run {
          script: "script.ts".to_string(),
        },
        unstable: true,
        log_level: Some(Level::Error),
        ..Flags::default()
      }
    );
    #[rustfmt::skip]
    let r2 = flags_from_vec_safe(svec!["deno", "run", "--unstable", "--log-level", "debug", "--quiet", "script.ts"]);
    let flags2 = r2.unwrap();
    assert_eq!(flags2, flags);
  }

  #[test]
  fn upgrade() {
    let r =
      flags_from_vec_safe(svec!["deno", "upgrade", "--dry-run", "--force"]);
    let flags = r.unwrap();
    assert_eq!(
      flags,
      Flags {
        subcommand: DenoSubcommand::Upgrade {
          force: true,
          dry_run: true,
          version: None,
          output: None,
          ca_file: None,
        },
        ..Flags::default()
      }
    );
  }

  #[test]
  fn version() {
    let r = flags_from_vec_safe(svec!["deno", "--version"]);
    assert_eq!(r.unwrap_err().kind, clap::ErrorKind::VersionDisplayed);
    let r = flags_from_vec_safe(svec!["deno", "-V"]);
    assert_eq!(r.unwrap_err().kind, clap::ErrorKind::VersionDisplayed);
  }

  #[test]
  fn run_reload() {
    let r = flags_from_vec_safe(svec!["deno", "run", "-r", "script.ts"]);
    let flags = r.unwrap();
    assert_eq!(
      flags,
      Flags {
        subcommand: DenoSubcommand::Run {
          script: "script.ts".to_string(),
        },
        reload: true,
        ..Flags::default()
      }
    );
  }

  #[test]
  fn run_watch() {
    let r = flags_from_vec_safe(svec![
      "deno",
      "run",
      "--unstable",
      "--watch",
      "script.ts"
    ]);
    let flags = r.unwrap();
    assert_eq!(
      flags,
      Flags {
        subcommand: DenoSubcommand::Run {
          script: "script.ts".to_string(),
        },
        watch: true,
        unstable: true,
        ..Flags::default()
      }
    );
  }

  #[test]
  fn run_reload_allow_write() {
    let r = flags_from_vec_safe(svec![
      "deno",
      "run",
      "-r",
      "--allow-write",
      "script.ts"
    ]);
    assert_eq!(
      r.unwrap(),
      Flags {
        reload: true,
        subcommand: DenoSubcommand::Run {
          script: "script.ts".to_string(),
        },
        allow_write: true,
        ..Flags::default()
      }
    );
  }

  #[test]
  fn run_v8_flags() {
    let r = flags_from_vec_safe(svec![
      "deno",
      "run",
      "--v8-flags=--help",
      "script.ts"
    ]);
    assert_eq!(
      r.unwrap(),
      Flags {
        subcommand: DenoSubcommand::Run {
          script: "script.ts".to_string(),
        },
        v8_flags: Some(svec!["--help"]),
        ..Flags::default()
      }
    );

    let r = flags_from_vec_safe(svec![
      "deno",
      "run",
      "--v8-flags=--expose-gc,--gc-stats=1",
      "script.ts"
    ]);
    assert_eq!(
      r.unwrap(),
      Flags {
        subcommand: DenoSubcommand::Run {
          script: "script.ts".to_string(),
        },
        v8_flags: Some(svec!["--expose-gc", "--gc-stats=1"]),
        ..Flags::default()
      }
    );
  }

  #[test]
  fn script_args() {
    let r = flags_from_vec_safe(svec![
      "deno",
      "run",
      "--allow-net",
      "gist.ts",
      "--title",
      "X"
    ]);
    assert_eq!(
      r.unwrap(),
      Flags {
        subcommand: DenoSubcommand::Run {
          script: "gist.ts".to_string(),
        },
        argv: svec!["--title", "X"],
        allow_net: true,
        ..Flags::default()
      }
    );
  }

  #[test]
  fn allow_all() {
    let r = flags_from_vec_safe(svec!["deno", "run", "--allow-all", "gist.ts"]);
    assert_eq!(
      r.unwrap(),
      Flags {
        subcommand: DenoSubcommand::Run {
          script: "gist.ts".to_string(),
        },
        allow_net: true,
        allow_env: true,
        allow_run: true,
        allow_read: true,
        allow_write: true,
        allow_plugin: true,
        allow_hrtime: true,
        ..Flags::default()
      }
    );
  }

  #[test]
  fn allow_read() {
    let r =
      flags_from_vec_safe(svec!["deno", "run", "--allow-read", "gist.ts"]);
    assert_eq!(
      r.unwrap(),
      Flags {
        subcommand: DenoSubcommand::Run {
          script: "gist.ts".to_string(),
        },
        allow_read: true,
        ..Flags::default()
      }
    );
  }

  #[test]
  fn allow_hrtime() {
    let r =
      flags_from_vec_safe(svec!["deno", "run", "--allow-hrtime", "gist.ts"]);
    assert_eq!(
      r.unwrap(),
      Flags {
        subcommand: DenoSubcommand::Run {
          script: "gist.ts".to_string(),
        },
        allow_hrtime: true,
        ..Flags::default()
      }
    );
  }

  #[test]
  fn double_hyphen() {
    // notice that flags passed after double dash will not
    // be parsed to Flags but instead forwarded to
    // script args as Deno.args
    let r = flags_from_vec_safe(svec![
      "deno",
      "run",
      "--allow-write",
      "script.ts",
      "--",
      "-D",
      "--allow-net"
    ]);
    assert_eq!(
      r.unwrap(),
      Flags {
        subcommand: DenoSubcommand::Run {
          script: "script.ts".to_string(),
        },
        argv: svec!["--", "-D", "--allow-net"],
        allow_write: true,
        ..Flags::default()
      }
    );
  }

  #[test]
  fn fmt() {
    let r =
      flags_from_vec_safe(svec!["deno", "fmt", "script_1.ts", "script_2.ts"]);
    assert_eq!(
      r.unwrap(),
      Flags {
        subcommand: DenoSubcommand::Fmt {
          ignore: vec![],
          check: false,
          files: vec!["script_1.ts".to_string(), "script_2.ts".to_string()],
        },
        ..Flags::default()
      }
    );

    let r = flags_from_vec_safe(svec!["deno", "fmt", "--check"]);
    assert_eq!(
      r.unwrap(),
      Flags {
        subcommand: DenoSubcommand::Fmt {
          ignore: vec![],
          check: true,
          files: vec![],
        },
        ..Flags::default()
      }
    );

    let r = flags_from_vec_safe(svec!["deno", "fmt"]);
    assert_eq!(
      r.unwrap(),
      Flags {
        subcommand: DenoSubcommand::Fmt {
          ignore: vec![],
          check: false,
          files: vec![],
        },
        ..Flags::default()
      }
    );
  }

  #[test]
  fn lint() {
    let r = flags_from_vec_safe(svec![
      "deno",
      "lint",
      "--unstable",
      "script_1.ts",
      "script_2.ts"
    ]);
    assert_eq!(
      r.unwrap(),
      Flags {
        subcommand: DenoSubcommand::Lint {
          files: vec!["script_1.ts".to_string(), "script_2.ts".to_string()],
          rules: false,
          json: false,
          ignore: vec![],
        },
        unstable: true,
        ..Flags::default()
      }
    );

    let r = flags_from_vec_safe(svec![
      "deno",
      "lint",
      "--unstable",
      "--ignore=script_1.ts,script_2.ts"
    ]);
    assert_eq!(
      r.unwrap(),
      Flags {
        subcommand: DenoSubcommand::Lint {
          files: vec![],
          rules: false,
          json: false,
          ignore: svec!["script_1.ts", "script_2.ts"],
        },
        unstable: true,
        ..Flags::default()
      }
    );

    let r = flags_from_vec_safe(svec!["deno", "lint", "--unstable", "--rules"]);
    assert_eq!(
      r.unwrap(),
      Flags {
        subcommand: DenoSubcommand::Lint {
          files: vec![],
          rules: true,
          json: false,
          ignore: vec![],
        },
        unstable: true,
        ..Flags::default()
      }
    );

    let r = flags_from_vec_safe(svec![
      "deno",
      "lint",
      "--unstable",
      "--json",
      "script_1.ts"
    ]);
    assert_eq!(
      r.unwrap(),
      Flags {
        subcommand: DenoSubcommand::Lint {
          files: vec!["script_1.ts".to_string()],
          rules: false,
          json: true,
          ignore: vec![],
        },
        unstable: true,
        ..Flags::default()
      }
    );
  }

  #[test]
  fn types() {
    let r = flags_from_vec_safe(svec!["deno", "types"]);
    assert_eq!(
      r.unwrap(),
      Flags {
        subcommand: DenoSubcommand::Types,
        ..Flags::default()
      }
    );
  }

  #[test]
  fn cache() {
    let r = flags_from_vec_safe(svec!["deno", "cache", "script.ts"]);
    assert_eq!(
      r.unwrap(),
      Flags {
        subcommand: DenoSubcommand::Cache {
          files: svec!["script.ts"],
        },
        ..Flags::default()
      }
    );
  }

  #[test]
  fn info() {
    let r = flags_from_vec_safe(svec!["deno", "info", "script.ts"]);
    assert_eq!(
      r.unwrap(),
      Flags {
        subcommand: DenoSubcommand::Info {
          json: false,
          file: Some("script.ts".to_string()),
        },
        ..Flags::default()
      }
    );

    let r = flags_from_vec_safe(svec!["deno", "info", "--reload", "script.ts"]);
    assert_eq!(
      r.unwrap(),
      Flags {
        subcommand: DenoSubcommand::Info {
          json: false,
          file: Some("script.ts".to_string()),
        },
        reload: true,
        ..Flags::default()
      }
    );

    let r = flags_from_vec_safe(svec!["deno", "info", "--json", "script.ts"]);
    assert_eq!(
      r.unwrap(),
      Flags {
        subcommand: DenoSubcommand::Info {
          json: true,
          file: Some("script.ts".to_string()),
        },
        ..Flags::default()
      }
    );

    let r = flags_from_vec_safe(svec!["deno", "info"]);
    assert_eq!(
      r.unwrap(),
      Flags {
        subcommand: DenoSubcommand::Info {
          json: false,
          file: None
        },
        ..Flags::default()
      }
    );

    let r = flags_from_vec_safe(svec!["deno", "info", "--json"]);
    assert_eq!(
      r.unwrap(),
      Flags {
        subcommand: DenoSubcommand::Info {
          json: true,
          file: None
        },
        ..Flags::default()
      }
    );
  }

  #[test]
  fn tsconfig() {
    let r = flags_from_vec_safe(svec![
      "deno",
      "run",
      "-c",
      "tsconfig.json",
      "script.ts"
    ]);
    assert_eq!(
      r.unwrap(),
      Flags {
        subcommand: DenoSubcommand::Run {
          script: "script.ts".to_string(),
        },
        config_path: Some("tsconfig.json".to_owned()),
        ..Flags::default()
      }
    );
  }

  #[test]
  fn eval() {
    let r =
      flags_from_vec_safe(svec!["deno", "eval", "'console.log(\"hello\")'"]);
    assert_eq!(
      r.unwrap(),
      Flags {
        subcommand: DenoSubcommand::Eval {
          print: false,
          code: "'console.log(\"hello\")'".to_string(),
          as_typescript: false,
        },
        allow_net: true,
        allow_env: true,
        allow_run: true,
        allow_read: true,
        allow_write: true,
        allow_plugin: true,
        allow_hrtime: true,
        ..Flags::default()
      }
    );
  }

  #[test]
  fn eval_p() {
    let r = flags_from_vec_safe(svec!["deno", "eval", "-p", "1+2"]);
    assert_eq!(
      r.unwrap(),
      Flags {
        subcommand: DenoSubcommand::Eval {
          print: true,
          code: "1+2".to_string(),
          as_typescript: false,
        },
        allow_net: true,
        allow_env: true,
        allow_run: true,
        allow_read: true,
        allow_write: true,
        allow_plugin: true,
        allow_hrtime: true,
        ..Flags::default()
      }
    );
  }

  #[test]
  fn eval_typescript() {
    let r = flags_from_vec_safe(svec![
      "deno",
      "eval",
      "-T",
      "'console.log(\"hello\")'"
    ]);
    assert_eq!(
      r.unwrap(),
      Flags {
        subcommand: DenoSubcommand::Eval {
          print: false,
          code: "'console.log(\"hello\")'".to_string(),
          as_typescript: true,
        },
        allow_net: true,
        allow_env: true,
        allow_run: true,
        allow_read: true,
        allow_write: true,
        allow_plugin: true,
        allow_hrtime: true,
        ..Flags::default()
      }
    );
  }

  #[test]
  fn eval_with_flags() {
    #[rustfmt::skip]
    let r = flags_from_vec_safe(svec!["deno", "eval", "--unstable", "--import-map", "import_map.json", "--no-remote", "--config", "tsconfig.json", "--no-check", "--reload", "--lock", "lock.json", "--lock-write", "--cert", "example.crt", "--cached-only", "--v8-flags=--help", "--seed", "1", "--inspect=127.0.0.1:9229", "42"]);
    assert_eq!(
      r.unwrap(),
      Flags {
        subcommand: DenoSubcommand::Eval {
          print: false,
          code: "42".to_string(),
          as_typescript: false,
        },
        unstable: true,
        import_map_path: Some("import_map.json".to_string()),
        no_remote: true,
        config_path: Some("tsconfig.json".to_string()),
        no_check: true,
        reload: true,
        lock: Some(PathBuf::from("lock.json")),
        lock_write: true,
        ca_file: Some("example.crt".to_string()),
        cached_only: true,
        v8_flags: Some(svec!["--help", "--random-seed=1"]),
        seed: Some(1),
        inspect: Some("127.0.0.1:9229".parse().unwrap()),
        allow_net: true,
        allow_env: true,
        allow_run: true,
        allow_read: true,
        allow_write: true,
        allow_plugin: true,
        allow_hrtime: true,
        ..Flags::default()
      }
    );
  }

  #[test]
  fn repl() {
    let r = flags_from_vec_safe(svec!["deno"]);
    assert_eq!(
      r.unwrap(),
      Flags {
        repl: true,
        subcommand: DenoSubcommand::Repl,
        allow_net: true,
        allow_env: true,
        allow_run: true,
        allow_read: true,
        allow_write: true,
        allow_plugin: true,
        allow_hrtime: true,
        ..Flags::default()
      }
    );
  }

  #[test]
  fn repl_with_flags() {
    #[rustfmt::skip]
    let r = flags_from_vec_safe(svec!["deno", "repl", "--unstable", "--import-map", "import_map.json", "--no-remote", "--config", "tsconfig.json", "--no-check", "--reload", "--lock", "lock.json", "--lock-write", "--cert", "example.crt", "--cached-only", "--v8-flags=--help", "--seed", "1", "--inspect=127.0.0.1:9229"]);
    assert_eq!(
      r.unwrap(),
      Flags {
        repl: true,
        subcommand: DenoSubcommand::Repl,
        unstable: true,
        import_map_path: Some("import_map.json".to_string()),
        no_remote: true,
        config_path: Some("tsconfig.json".to_string()),
        no_check: true,
        reload: true,
        lock: Some(PathBuf::from("lock.json")),
        lock_write: true,
        ca_file: Some("example.crt".to_string()),
        cached_only: true,
        v8_flags: Some(svec!["--help", "--random-seed=1"]),
        seed: Some(1),
        inspect: Some("127.0.0.1:9229".parse().unwrap()),
        allow_net: true,
        allow_env: true,
        allow_run: true,
        allow_read: true,
        allow_write: true,
        allow_plugin: true,
        allow_hrtime: true,
        ..Flags::default()
      }
    );
  }

  #[test]
  fn allow_read_allowlist() {
    use tempfile::TempDir;
    let temp_dir = TempDir::new().expect("tempdir fail").path().to_path_buf();

    let r = flags_from_vec_safe(svec![
      "deno",
      "run",
      format!("--allow-read=.,{}", temp_dir.to_str().unwrap()),
      "script.ts"
    ]);
    assert_eq!(
      r.unwrap(),
      Flags {
        allow_read: false,
        read_allowlist: vec![PathBuf::from("."), temp_dir],
        subcommand: DenoSubcommand::Run {
          script: "script.ts".to_string(),
        },
        ..Flags::default()
      }
    );
  }

  #[test]
  fn allow_write_allowlist() {
    use tempfile::TempDir;
    let temp_dir = TempDir::new().expect("tempdir fail").path().to_path_buf();

    let r = flags_from_vec_safe(svec![
      "deno",
      "run",
      format!("--allow-write=.,{}", temp_dir.to_str().unwrap()),
      "script.ts"
    ]);
    assert_eq!(
      r.unwrap(),
      Flags {
        allow_write: false,
        write_allowlist: vec![PathBuf::from("."), temp_dir],
        subcommand: DenoSubcommand::Run {
          script: "script.ts".to_string(),
        },
        ..Flags::default()
      }
    );
  }

  #[test]
  fn allow_net_allowlist() {
    let r = flags_from_vec_safe(svec![
      "deno",
      "run",
      "--allow-net=127.0.0.1",
      "script.ts"
    ]);
    assert_eq!(
      r.unwrap(),
      Flags {
        subcommand: DenoSubcommand::Run {
          script: "script.ts".to_string(),
        },
        allow_net: false,
        net_allowlist: svec!["127.0.0.1"],
        ..Flags::default()
      }
    );
  }

  #[test]
  fn bundle() {
    let r = flags_from_vec_safe(svec!["deno", "bundle", "source.ts"]);
    assert_eq!(
      r.unwrap(),
      Flags {
        subcommand: DenoSubcommand::Bundle {
          source_file: "source.ts".to_string(),
          out_file: None,
        },
        ..Flags::default()
      }
    );
  }

  #[test]
  fn bundle_with_config() {
    let r = flags_from_vec_safe(svec![
      "deno",
      "bundle",
      "--no-remote",
      "--config",
      "tsconfig.json",
      "source.ts",
      "bundle.js"
    ]);
    assert_eq!(
      r.unwrap(),
      Flags {
        subcommand: DenoSubcommand::Bundle {
          source_file: "source.ts".to_string(),
          out_file: Some(PathBuf::from("bundle.js")),
        },
        allow_write: true,
        no_remote: true,
        config_path: Some("tsconfig.json".to_owned()),
        ..Flags::default()
      }
    );
  }

  #[test]
  fn bundle_with_output() {
    let r =
      flags_from_vec_safe(svec!["deno", "bundle", "source.ts", "bundle.js"]);
    assert_eq!(
      r.unwrap(),
      Flags {
        subcommand: DenoSubcommand::Bundle {
          source_file: "source.ts".to_string(),
          out_file: Some(PathBuf::from("bundle.js")),
        },
        allow_write: true,
        ..Flags::default()
      }
    );
  }

  #[test]
  fn bundle_with_lock() {
    let r = flags_from_vec_safe(svec![
      "deno",
      "bundle",
      "--lock-write",
      "--lock=lock.json",
      "source.ts"
    ]);
    assert_eq!(
      r.unwrap(),
      Flags {
        subcommand: DenoSubcommand::Bundle {
          source_file: "source.ts".to_string(),
          out_file: None,
        },
        lock_write: true,
        lock: Some(PathBuf::from("lock.json")),
        ..Flags::default()
      }
    );
  }

  #[test]
  fn bundle_with_reload() {
    let r =
      flags_from_vec_safe(svec!["deno", "bundle", "--reload", "source.ts"]);
    assert_eq!(
      r.unwrap(),
      Flags {
        reload: true,
        subcommand: DenoSubcommand::Bundle {
          source_file: "source.ts".to_string(),
          out_file: None,
        },
        ..Flags::default()
      }
    );
  }

  #[test]
<<<<<<< HEAD
  fn run_import_map() {
=======
  fn bundle_nocheck() {
    let r =
      flags_from_vec_safe(svec!["deno", "bundle", "--no-check", "script.ts"])
        .unwrap();
    assert_eq!(
      r,
      Flags {
        subcommand: DenoSubcommand::Bundle {
          source_file: "script.ts".to_string(),
          out_file: None,
        },
        no_check: true,
        ..Flags::default()
      }
    );
  }

  #[test]
  fn run_importmap() {
>>>>>>> d9ae7401
    let r = flags_from_vec_safe(svec![
      "deno",
      "run",
      "--unstable",
      "--import-map=import_map.json",
      "script.ts"
    ]);
    assert_eq!(
      r.unwrap(),
      Flags {
        subcommand: DenoSubcommand::Run {
          script: "script.ts".to_string(),
        },
        unstable: true,
        import_map_path: Some("import_map.json".to_owned()),
        ..Flags::default()
      }
    );
  }

  #[test]
  fn info_import_map() {
    let r = flags_from_vec_safe(svec![
      "deno",
      "info",
      "--unstable",
      "--import-map=import_map.json",
      "script.ts"
    ]);
    assert_eq!(
      r.unwrap(),
      Flags {
        subcommand: DenoSubcommand::Info {
          file: Some("script.ts".to_string()),
          json: false,
        },
        unstable: true,
        import_map_path: Some("import_map.json".to_owned()),
        ..Flags::default()
      }
    );
  }

  #[test]
  fn cache_import_map() {
    let r = flags_from_vec_safe(svec![
      "deno",
      "cache",
      "--unstable",
      "--import-map=import_map.json",
      "script.ts"
    ]);
    assert_eq!(
      r.unwrap(),
      Flags {
        subcommand: DenoSubcommand::Cache {
          files: svec!["script.ts"],
        },
        unstable: true,
        import_map_path: Some("import_map.json".to_owned()),
        ..Flags::default()
      }
    );
  }

  #[test]
  fn doc_import_map() {
    let r = flags_from_vec_safe(svec![
      "deno",
      "doc",
      "--unstable",
      "--import-map=import_map.json",
      "script.ts"
    ]);
    assert_eq!(
      r.unwrap(),
      Flags {
        subcommand: DenoSubcommand::Doc {
          source_file: Some("script.ts".to_owned()),
          private: false,
          json: false,
          filter: None,
        },
        unstable: true,
        import_map_path: Some("import_map.json".to_owned()),
        ..Flags::default()
      }
    );
  }

  #[test]
  fn cache_multiple() {
    let r =
      flags_from_vec_safe(svec!["deno", "cache", "script.ts", "script_two.ts"]);
    assert_eq!(
      r.unwrap(),
      Flags {
        subcommand: DenoSubcommand::Cache {
          files: svec!["script.ts", "script_two.ts"],
        },
        ..Flags::default()
      }
    );
  }

  #[test]
  fn run_seed() {
    let r =
      flags_from_vec_safe(svec!["deno", "run", "--seed", "250", "script.ts"]);
    assert_eq!(
      r.unwrap(),
      Flags {
        subcommand: DenoSubcommand::Run {
          script: "script.ts".to_string(),
        },
        seed: Some(250 as u64),
        v8_flags: Some(svec!["--random-seed=250"]),
        ..Flags::default()
      }
    );
  }

  #[test]
  fn run_seed_with_v8_flags() {
    let r = flags_from_vec_safe(svec![
      "deno",
      "run",
      "--seed",
      "250",
      "--v8-flags=--expose-gc",
      "script.ts"
    ]);
    assert_eq!(
      r.unwrap(),
      Flags {
        subcommand: DenoSubcommand::Run {
          script: "script.ts".to_string(),
        },
        seed: Some(250 as u64),
        v8_flags: Some(svec!["--expose-gc", "--random-seed=250"]),
        ..Flags::default()
      }
    );
  }

  #[test]
  fn install() {
    let r = flags_from_vec_safe(svec![
      "deno",
      "install",
      "https://deno.land/std/examples/colors.ts"
    ]);
    assert_eq!(
      r.unwrap(),
      Flags {
        subcommand: DenoSubcommand::Install {
          name: None,
          module_url: "https://deno.land/std/examples/colors.ts".to_string(),
          args: vec![],
          root: None,
          force: false,
        },
        ..Flags::default()
      }
    );
  }

  #[test]
  fn install_with_flags() {
    #[rustfmt::skip]
    let r = flags_from_vec_safe(svec!["deno", "install", "--unstable", "--import-map", "import_map.json", "--no-remote", "--config", "tsconfig.json", "--no-check", "--reload", "--lock", "lock.json", "--lock-write", "--cert", "example.crt", "--cached-only", "--allow-read", "--allow-net", "--v8-flags=--help", "--seed", "1", "--inspect=127.0.0.1:9229", "--name", "file_server", "--root", "/foo", "--force", "https://deno.land/std/http/file_server.ts", "foo", "bar"]);
    assert_eq!(
      r.unwrap(),
      Flags {
        subcommand: DenoSubcommand::Install {
          name: Some("file_server".to_string()),
          module_url: "https://deno.land/std/http/file_server.ts".to_string(),
          args: svec!["foo", "bar"],
          root: Some(PathBuf::from("/foo")),
          force: true,
        },
        unstable: true,
        import_map_path: Some("import_map.json".to_string()),
        no_remote: true,
        config_path: Some("tsconfig.json".to_string()),
        no_check: true,
        reload: true,
        lock: Some(PathBuf::from("lock.json")),
        lock_write: true,
        ca_file: Some("example.crt".to_string()),
        cached_only: true,
        v8_flags: Some(svec!["--help", "--random-seed=1"]),
        seed: Some(1),
        inspect: Some("127.0.0.1:9229".parse().unwrap()),
        allow_net: true,
        allow_read: true,
        ..Flags::default()
      }
    );
  }

  #[test]
  fn log_level() {
    let r = flags_from_vec_safe(svec![
      "deno",
      "run",
      "--log-level=debug",
      "script.ts"
    ]);
    assert_eq!(
      r.unwrap(),
      Flags {
        subcommand: DenoSubcommand::Run {
          script: "script.ts".to_string(),
        },
        log_level: Some(Level::Debug),
        ..Flags::default()
      }
    );
  }

  #[test]
  fn quiet() {
    let r = flags_from_vec_safe(svec!["deno", "run", "-q", "script.ts"]);
    assert_eq!(
      r.unwrap(),
      Flags {
        subcommand: DenoSubcommand::Run {
          script: "script.ts".to_string(),
        },
        log_level: Some(Level::Error),
        ..Flags::default()
      }
    );
  }

  #[test]
  fn completions() {
    let r = flags_from_vec_safe(svec!["deno", "completions", "bash"]).unwrap();

    match r.subcommand {
      DenoSubcommand::Completions { buf } => assert!(!buf.is_empty()),
      _ => unreachable!(),
    }
  }

  #[test]
  fn run_with_args() {
    let r = flags_from_vec_safe(svec![
      "deno",
      "run",
      "script.ts",
      "--allow-read",
      "--allow-net"
    ]);
    assert_eq!(
      r.unwrap(),
      Flags {
        subcommand: DenoSubcommand::Run {
          script: "script.ts".to_string(),
        },
        argv: svec!["--allow-read", "--allow-net"],
        ..Flags::default()
      }
    );
    let r = flags_from_vec_safe(svec![
      "deno",
      "run",
      "--allow-read",
      "script.ts",
      "--allow-net",
      "-r",
      "--help",
      "--foo",
      "bar"
    ]);
    assert_eq!(
      r.unwrap(),
      Flags {
        subcommand: DenoSubcommand::Run {
          script: "script.ts".to_string(),
        },
        allow_read: true,
        argv: svec!["--allow-net", "-r", "--help", "--foo", "bar"],
        ..Flags::default()
      }
    );

    let r =
      flags_from_vec_safe(svec!["deno", "run", "script.ts", "foo", "bar"]);
    assert_eq!(
      r.unwrap(),
      Flags {
        subcommand: DenoSubcommand::Run {
          script: "script.ts".to_string(),
        },
        argv: svec!["foo", "bar"],
        ..Flags::default()
      }
    );
    let r = flags_from_vec_safe(svec!["deno", "run", "script.ts", "-"]);
    assert_eq!(
      r.unwrap(),
      Flags {
        subcommand: DenoSubcommand::Run {
          script: "script.ts".to_string(),
        },
        argv: svec!["-"],
        ..Flags::default()
      }
    );

    let r =
      flags_from_vec_safe(svec!["deno", "run", "script.ts", "-", "foo", "bar"]);
    assert_eq!(
      r.unwrap(),
      Flags {
        subcommand: DenoSubcommand::Run {
          script: "script.ts".to_string(),
        },
        argv: svec!["-", "foo", "bar"],
        ..Flags::default()
      }
    );
  }

  #[test]
  fn no_check() {
    let r =
      flags_from_vec_safe(svec!["deno", "run", "--no-check", "script.ts"]);
    assert_eq!(
      r.unwrap(),
      Flags {
        subcommand: DenoSubcommand::Run {
          script: "script.ts".to_string(),
        },
        no_check: true,
        ..Flags::default()
      }
    );
  }

  #[test]
  fn no_remote() {
    let r =
      flags_from_vec_safe(svec!["deno", "run", "--no-remote", "script.ts"]);
    assert_eq!(
      r.unwrap(),
      Flags {
        subcommand: DenoSubcommand::Run {
          script: "script.ts".to_string(),
        },
        no_remote: true,
        ..Flags::default()
      }
    );
  }

  #[test]
  fn cached_only() {
    let r =
      flags_from_vec_safe(svec!["deno", "run", "--cached-only", "script.ts"]);
    assert_eq!(
      r.unwrap(),
      Flags {
        subcommand: DenoSubcommand::Run {
          script: "script.ts".to_string(),
        },
        cached_only: true,
        ..Flags::default()
      }
    );
  }

  #[test]
  fn allow_net_allowlist_with_ports() {
    let r = flags_from_vec_safe(svec![
      "deno",
      "run",
      "--allow-net=deno.land,:8000,:4545",
      "script.ts"
    ]);
    assert_eq!(
      r.unwrap(),
      Flags {
        subcommand: DenoSubcommand::Run {
          script: "script.ts".to_string(),
        },
        net_allowlist: svec![
          "deno.land",
          "0.0.0.0:8000",
          "127.0.0.1:8000",
          "localhost:8000",
          "0.0.0.0:4545",
          "127.0.0.1:4545",
          "localhost:4545"
        ],
        ..Flags::default()
      }
    );
  }

  #[test]
  fn allow_net_allowlist_with_ipv6_address() {
    let r = flags_from_vec_safe(svec![
      "deno",
      "run",
      "--allow-net=deno.land,deno.land:80,::,127.0.0.1,[::1],1.2.3.4:5678,:5678,[::1]:8080",
      "script.ts"
    ]);
    assert_eq!(
      r.unwrap(),
      Flags {
        subcommand: DenoSubcommand::Run {
          script: "script.ts".to_string(),
        },
        net_allowlist: svec![
          "deno.land",
          "deno.land:80",
          "::",
          "127.0.0.1",
          "[::1]",
          "1.2.3.4:5678",
          "0.0.0.0:5678",
          "127.0.0.1:5678",
          "localhost:5678",
          "[::1]:8080"
        ],
        ..Flags::default()
      }
    );
  }

  #[test]
  fn lock_write() {
    let r = flags_from_vec_safe(svec![
      "deno",
      "run",
      "--lock-write",
      "--lock=lock.json",
      "script.ts"
    ]);
    assert_eq!(
      r.unwrap(),
      Flags {
        subcommand: DenoSubcommand::Run {
          script: "script.ts".to_string(),
        },
        lock_write: true,
        lock: Some(PathBuf::from("lock.json")),
        ..Flags::default()
      }
    );
  }

  #[test]
  fn test_with_allow_net() {
    let r = flags_from_vec_safe(svec![
      "deno",
      "test",
      "--allow-net",
      "--allow-none",
      "dir1/",
      "dir2/"
    ]);
    assert_eq!(
      r.unwrap(),
      Flags {
        subcommand: DenoSubcommand::Test {
          fail_fast: false,
          filter: None,
          allow_none: true,
          quiet: false,
          include: Some(svec!["dir1/", "dir2/"]),
        },
        allow_net: true,
        ..Flags::default()
      }
    );
  }

  #[test]
  fn test_filter() {
    let r = flags_from_vec_safe(svec!["deno", "test", "--filter=foo", "dir1"]);
    assert_eq!(
      r.unwrap(),
      Flags {
        subcommand: DenoSubcommand::Test {
          fail_fast: false,
          allow_none: false,
          quiet: false,
          filter: Some("foo".to_string()),
          include: Some(svec!["dir1"]),
        },
        ..Flags::default()
      }
    );
  }

  #[test]
  fn test_filter_leading_hyphen() {
    let r =
      flags_from_vec_safe(svec!["deno", "test", "--filter", "- foo", "dir1"]);
    assert_eq!(
      r.unwrap(),
      Flags {
        subcommand: DenoSubcommand::Test {
          fail_fast: false,
          allow_none: false,
          quiet: false,
          filter: Some("- foo".to_string()),
          include: Some(svec!["dir1"]),
        },
        ..Flags::default()
      }
    );
  }

  #[test]
  fn test_coverage() {
    let r = flags_from_vec_safe(svec![
      "deno",
      "test",
      "--unstable",
      "--coverage",
      "dir1"
    ]);
    assert_eq!(
      r.unwrap(),
      Flags {
        subcommand: DenoSubcommand::Test {
          fail_fast: false,
          allow_none: false,
          quiet: false,
          filter: None,
          include: Some(svec!["dir1"]),
        },
        coverage: true,
        unstable: true,
        ..Flags::default()
      }
    );
  }

  #[test]
  fn run_with_cafile() {
    let r = flags_from_vec_safe(svec![
      "deno",
      "run",
      "--cert",
      "example.crt",
      "script.ts"
    ]);
    assert_eq!(
      r.unwrap(),
      Flags {
        subcommand: DenoSubcommand::Run {
          script: "script.ts".to_string(),
        },
        ca_file: Some("example.crt".to_owned()),
        ..Flags::default()
      }
    );
  }

  #[test]
  fn bundle_with_cafile() {
    let r = flags_from_vec_safe(svec![
      "deno",
      "bundle",
      "--cert",
      "example.crt",
      "source.ts"
    ]);
    assert_eq!(
      r.unwrap(),
      Flags {
        subcommand: DenoSubcommand::Bundle {
          source_file: "source.ts".to_string(),
          out_file: None,
        },
        ca_file: Some("example.crt".to_owned()),
        ..Flags::default()
      }
    );
  }

  #[test]
  fn upgrade_with_ca_file() {
    let r =
      flags_from_vec_safe(svec!["deno", "upgrade", "--cert", "example.crt"]);
    assert_eq!(
      r.unwrap(),
      Flags {
        subcommand: DenoSubcommand::Upgrade {
          force: false,
          dry_run: false,
          version: None,
          output: None,
          ca_file: Some("example.crt".to_owned()),
        },
        ca_file: Some("example.crt".to_owned()),
        ..Flags::default()
      }
    );
  }

  #[test]
  fn cache_with_cafile() {
    let r = flags_from_vec_safe(svec![
      "deno",
      "cache",
      "--cert",
      "example.crt",
      "script.ts",
      "script_two.ts"
    ]);
    assert_eq!(
      r.unwrap(),
      Flags {
        subcommand: DenoSubcommand::Cache {
          files: svec!["script.ts", "script_two.ts"],
        },
        ca_file: Some("example.crt".to_owned()),
        ..Flags::default()
      }
    );
  }

  #[test]
  fn info_with_cafile() {
    let r = flags_from_vec_safe(svec![
      "deno",
      "info",
      "--cert",
      "example.crt",
      "https://example.com"
    ]);
    assert_eq!(
      r.unwrap(),
      Flags {
        subcommand: DenoSubcommand::Info {
          json: false,
          file: Some("https://example.com".to_string()),
        },
        ca_file: Some("example.crt".to_owned()),
        ..Flags::default()
      }
    );
  }

  #[test]
  fn doc() {
    let r =
      flags_from_vec_safe(svec!["deno", "doc", "--json", "path/to/module.ts"]);
    assert_eq!(
      r.unwrap(),
      Flags {
        subcommand: DenoSubcommand::Doc {
          private: false,
          json: true,
          source_file: Some("path/to/module.ts".to_string()),
          filter: None,
        },
        ..Flags::default()
      }
    );

    let r = flags_from_vec_safe(svec![
      "deno",
      "doc",
      "path/to/module.ts",
      "SomeClass.someField"
    ]);
    assert_eq!(
      r.unwrap(),
      Flags {
        subcommand: DenoSubcommand::Doc {
          private: false,
          json: false,
          source_file: Some("path/to/module.ts".to_string()),
          filter: Some("SomeClass.someField".to_string()),
        },
        ..Flags::default()
      }
    );

    let r = flags_from_vec_safe(svec!["deno", "doc"]);
    assert_eq!(
      r.unwrap(),
      Flags {
        subcommand: DenoSubcommand::Doc {
          private: false,
          json: false,
          source_file: None,
          filter: None,
        },
        ..Flags::default()
      }
    );

    let r =
      flags_from_vec_safe(svec!["deno", "doc", "--builtin", "Deno.Listener"]);
    assert_eq!(
      r.unwrap(),
      Flags {
        subcommand: DenoSubcommand::Doc {
          private: false,
          json: false,
          source_file: Some("--builtin".to_string()),
          filter: Some("Deno.Listener".to_string()),
        },
        ..Flags::default()
      }
    );

    let r = flags_from_vec_safe(svec![
      "deno",
      "doc",
      "--private",
      "path/to/module.js"
    ]);
    assert_eq!(
      r.unwrap(),
      Flags {
        subcommand: DenoSubcommand::Doc {
          private: true,
          json: false,
          source_file: Some("path/to/module.js".to_string()),
          filter: None,
        },
        ..Flags::default()
      }
    );
  }

  #[test]
  fn inspect_default_host() {
    let r = flags_from_vec_safe(svec!["deno", "run", "--inspect", "foo.js"]);
    assert_eq!(
      r.unwrap(),
      Flags {
        subcommand: DenoSubcommand::Run {
          script: "foo.js".to_string(),
        },
        inspect: Some("127.0.0.1:9229".parse().unwrap()),
        ..Flags::default()
      }
    );
  }
}<|MERGE_RESOLUTION|>--- conflicted
+++ resolved
@@ -402,18 +402,7 @@
 }
 
 fn bundle_parse(flags: &mut Flags, matches: &clap::ArgMatches) {
-<<<<<<< HEAD
-  // TODO(nayeemrmn): Replace the next couple lines with `compile_args_parse()`
-  // once `deno bundle --no-check` is supported.
-  import_map_arg_parse(flags, matches);
-  no_remote_arg_parse(flags, matches);
-  config_arg_parse(flags, matches);
-  reload_arg_parse(flags, matches);
-  lock_args_parse(flags, matches);
-  ca_file_arg_parse(flags, matches);
-=======
   compile_args_parse(flags, matches);
->>>>>>> d9ae7401
 
   let source_file = matches.value_of("source_file").unwrap().to_string();
 
@@ -780,20 +769,7 @@
 }
 
 fn bundle_subcommand<'a, 'b>() -> App<'a, 'b> {
-<<<<<<< HEAD
-  SubCommand::with_name("bundle")
-    // TODO(nayeemrmn): Replace the next couple lines with `compile_args()` once
-    // `deno bundle --no-check` is supported.
-    .arg(import_map_arg())
-    .arg(no_remote_arg())
-    .arg(config_arg())
-    .arg(reload_arg())
-    .arg(lock_arg())
-    .arg(lock_write_arg())
-    .arg(ca_file_arg())
-=======
   compile_args(SubCommand::with_name("bundle"))
->>>>>>> d9ae7401
     .arg(
       Arg::with_name("source_file")
         .takes_value(true)
@@ -2363,9 +2339,6 @@
   }
 
   #[test]
-<<<<<<< HEAD
-  fn run_import_map() {
-=======
   fn bundle_nocheck() {
     let r =
       flags_from_vec_safe(svec!["deno", "bundle", "--no-check", "script.ts"])
@@ -2384,8 +2357,7 @@
   }
 
   #[test]
-  fn run_importmap() {
->>>>>>> d9ae7401
+  fn run_import_map() {
     let r = flags_from_vec_safe(svec![
       "deno",
       "run",
