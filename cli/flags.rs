--- conflicted
+++ resolved
@@ -1199,14 +1199,11 @@
 fn script_arg<'a, 'b>() -> Arg<'a, 'b> {
   Arg::with_name("script_arg")
     .multiple(true)
-<<<<<<< HEAD
     .required(true)
     .default_value_ifs(&[
       ("v8-flags", Some("--help"), "_"),
       ("v8-flags", Some("-help"), "_"),
     ])
-=======
->>>>>>> acc20162
     .help("Script arg")
     .value_name("SCRIPT_ARG")
 }
