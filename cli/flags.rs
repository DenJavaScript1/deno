// Copyright 2018-2022 the Deno authors. All rights reserved. MIT license.

use clap::Arg;
use clap::ArgMatches;
use clap::ColorChoice;
use clap::Command;
use clap::ValueHint;
use deno_core::serde::Deserialize;
use deno_core::serde::Serialize;
use deno_core::url::Url;
use deno_runtime::permissions::PermissionsOptions;
use log::debug;
use log::Level;
use once_cell::sync::Lazy;
use std::env;
use std::net::SocketAddr;
use std::num::NonZeroU32;
use std::num::NonZeroU8;
use std::num::NonZeroUsize;
use std::path::PathBuf;
use std::str::FromStr;

static LONG_VERSION: Lazy<String> = Lazy::new(|| {
  format!(
    "{} ({}, {})\nv8 {}\ntypescript {}",
    crate::version::deno(),
    if crate::version::is_canary() {
      "canary"
    } else {
      env!("PROFILE")
    },
    env!("TARGET"),
    deno_core::v8_version(),
    crate::version::TYPESCRIPT
  )
});

#[derive(Clone, Debug, PartialEq, Deserialize, Serialize)]
pub struct BenchFlags {
  pub ignore: Vec<PathBuf>,
  pub include: Option<Vec<String>>,
  pub filter: Option<String>,
}

#[derive(Clone, Debug, PartialEq, Deserialize, Serialize)]
pub struct BundleFlags {
  pub source_file: String,
  pub out_file: Option<PathBuf>,
}

#[derive(Clone, Debug, PartialEq, Deserialize, Serialize)]
pub struct CacheFlags {
  pub files: Vec<String>,
}

#[derive(Clone, Debug, PartialEq, Deserialize, Serialize)]
pub struct CheckFlags {
  pub files: Vec<String>,
  pub remote: bool,
}

#[derive(Clone, Debug, PartialEq, Deserialize, Serialize)]
pub struct CompileFlags {
  pub source_file: String,
  pub output: Option<PathBuf>,
  pub args: Vec<String>,
  pub target: Option<String>,
}

#[derive(Clone, Debug, PartialEq, Deserialize, Serialize)]
pub struct CompletionsFlags {
  pub buf: Box<[u8]>,
}

#[derive(Clone, Debug, PartialEq, Deserialize, Serialize)]
pub struct CoverageFlags {
  pub files: Vec<PathBuf>,
  pub output: Option<PathBuf>,
  pub ignore: Vec<PathBuf>,
  pub include: Vec<String>,
  pub exclude: Vec<String>,
  pub lcov: bool,
}

#[derive(Clone, Debug, PartialEq, Deserialize, Serialize)]
pub struct DocFlags {
  pub private: bool,
  pub json: bool,
  pub source_file: Option<String>,
  pub filter: Option<String>,
}

#[derive(Clone, Debug, PartialEq, Deserialize, Serialize)]
pub struct EvalFlags {
  pub print: bool,
  pub code: String,
  pub ext: String,
}

#[derive(Clone, Debug, PartialEq, Deserialize, Serialize)]
pub struct FmtFlags {
  pub check: bool,
  pub files: Vec<PathBuf>,
  pub ignore: Vec<PathBuf>,
  pub ext: String,
  pub use_tabs: Option<bool>,
  pub line_width: Option<NonZeroU32>,
  pub indent_width: Option<NonZeroU8>,
  pub single_quote: Option<bool>,
  pub prose_wrap: Option<String>,
}

#[derive(Clone, Debug, PartialEq, Deserialize, Serialize)]
pub struct InfoFlags {
  pub json: bool,
  pub file: Option<String>,
}

#[derive(Clone, Debug, PartialEq, Deserialize, Serialize)]
pub struct InstallFlags {
  pub module_url: String,
  pub args: Vec<String>,
  pub name: Option<String>,
  pub root: Option<PathBuf>,
  pub force: bool,
}

#[derive(Clone, Debug, PartialEq, Deserialize, Serialize)]
pub struct UninstallFlags {
  pub name: String,
  pub root: Option<PathBuf>,
}

#[derive(Clone, Debug, PartialEq, Deserialize, Serialize)]
pub struct LintFlags {
  pub files: Vec<PathBuf>,
  pub ignore: Vec<PathBuf>,
  pub rules: bool,
  pub maybe_rules_tags: Option<Vec<String>>,
  pub maybe_rules_include: Option<Vec<String>>,
  pub maybe_rules_exclude: Option<Vec<String>>,
  pub json: bool,
}

#[derive(Clone, Debug, PartialEq, Deserialize, Serialize)]
pub struct ReplFlags {
  pub eval: Option<String>,
}

#[derive(Clone, Debug, PartialEq, Deserialize, Serialize)]
pub struct RunFlags {
  pub script: String,
}

#[derive(Clone, Debug, PartialEq, Deserialize, Serialize)]
pub struct TaskFlags {
  pub task: String,
}

#[derive(Clone, Debug, PartialEq, Deserialize, Serialize)]
pub struct TestFlags {
  pub ignore: Vec<PathBuf>,
  pub doc: bool,
  pub no_run: bool,
  pub fail_fast: Option<NonZeroUsize>,
  pub allow_none: bool,
  pub include: Option<Vec<String>>,
  pub filter: Option<String>,
  pub shuffle: Option<u64>,
  pub concurrent_jobs: NonZeroUsize,
  pub trace_ops: bool,
}

#[derive(Clone, Debug, PartialEq, Deserialize, Serialize)]
pub struct UpgradeFlags {
  pub dry_run: bool,
  pub force: bool,
  pub canary: bool,
  pub version: Option<String>,
  pub output: Option<PathBuf>,
  pub ca_file: Option<String>,
}

#[derive(Clone, Debug, PartialEq, Deserialize, Serialize)]
pub struct VendorFlags {
  pub specifiers: Vec<String>,
  pub output_path: Option<PathBuf>,
  pub force: bool,
}

#[derive(Clone, Debug, PartialEq, Deserialize, Serialize)]
pub enum DenoSubcommand {
  Bench(BenchFlags),
  Bundle(BundleFlags),
  Cache(CacheFlags),
  Check(CheckFlags),
  Compile(CompileFlags),
  Completions(CompletionsFlags),
  Coverage(CoverageFlags),
  Doc(DocFlags),
  Eval(EvalFlags),
  Fmt(FmtFlags),
  Info(InfoFlags),
  Install(InstallFlags),
  Uninstall(UninstallFlags),
  Lsp,
  Lint(LintFlags),
  Repl(ReplFlags),
  Run(RunFlags),
  Task(TaskFlags),
  Test(TestFlags),
  Types,
  Upgrade(UpgradeFlags),
  Vendor(VendorFlags),
}

impl Default for DenoSubcommand {
  fn default() -> DenoSubcommand {
    DenoSubcommand::Repl(ReplFlags { eval: None })
  }
}

#[derive(Debug, Clone, PartialEq)]
pub enum TypeCheckMode {
  /// Type check all modules. The default value.
  All,
  /// Skip type checking of all modules. Represents `--no-check` on the command
  /// line.
  None,
  /// Only type check local modules. Represents `--no-check=remote` on the
  /// command line.
  Local,
}

impl Default for TypeCheckMode {
  fn default() -> Self {
    Self::All
  }
}

// TODO(bartlomieju): remove once type checking is skipped by default (probably
// in 1.23)
#[derive(Debug, Clone, PartialEq)]
pub enum FutureTypeCheckMode {
  /// Type check all modules. The default value.
  All,
  /// Skip type checking of all modules. Represents `--no-check` on the command
  /// line.
  None,
  /// Only type check local modules. Represents `--no-check=remote` on the
  /// command line.
  Local,
}

impl Default for FutureTypeCheckMode {
  fn default() -> Self {
    Self::None
  }
}

#[derive(Clone, Debug, PartialEq, Default)]
pub struct Flags {
  /// Vector of CLI arguments - these are user script arguments, all Deno
  /// specific flags are removed.
  pub argv: Vec<String>,
  pub subcommand: DenoSubcommand,

  pub allow_all: bool,
  pub allow_env: Option<Vec<String>>,
  pub allow_hrtime: bool,
  pub allow_net: Option<Vec<String>>,
  pub allow_ffi: Option<Vec<PathBuf>>,
  pub allow_read: Option<Vec<PathBuf>>,
  pub allow_run: Option<Vec<String>>,
  pub allow_write: Option<Vec<PathBuf>>,
  pub ca_stores: Option<Vec<String>>,
  pub ca_file: Option<String>,
  pub cache_blocklist: Vec<String>,
  /// This is not exposed as an option in the CLI, it is used internally when
  /// the language server is configured with an explicit cache option.
  pub cache_path: Option<PathBuf>,
  pub cached_only: bool,
  pub type_check_mode: TypeCheckMode,
  // TODO(bartlomieju): should be removed in favor of `check`
  // once type checking is skipped by default
  pub future_type_check_mode: FutureTypeCheckMode,
  pub has_check_flag: bool,
  pub config_path: Option<String>,
  pub coverage_dir: Option<String>,
  pub enable_testing_features: bool,
  pub ignore: Vec<PathBuf>,
  pub import_map_path: Option<String>,
  pub inspect_brk: Option<SocketAddr>,
  pub inspect: Option<SocketAddr>,
  pub location: Option<Url>,
  pub lock_write: bool,
  pub lock: Option<PathBuf>,
  pub log_level: Option<Level>,
  pub no_remote: bool,
  /// If true, a list of Node built-in modules will be injected into
  /// the import map.
  pub compat: bool,
  pub no_prompt: bool,
  pub reload: bool,
  pub repl: bool,
  pub seed: Option<u64>,
  pub unstable: bool,
  pub unsafely_ignore_certificate_errors: Option<Vec<String>>,
  pub v8_flags: Vec<String>,
  pub version: bool,
  pub watch: Option<Vec<PathBuf>>,
  pub no_clear_screen: bool,
}

fn join_paths(allowlist: &[PathBuf], d: &str) -> String {
  allowlist
    .iter()
    .map(|path| path.to_str().unwrap().to_string())
    .collect::<Vec<String>>()
    .join(d)
}

impl Flags {
  /// Return list of permission arguments that are equivalent
  /// to the ones used to create `self`.
  pub fn to_permission_args(&self) -> Vec<String> {
    let mut args = vec![];

    if self.allow_all {
      args.push("--allow-all".to_string());
      return args;
    }

    match &self.allow_read {
      Some(read_allowlist) if read_allowlist.is_empty() => {
        args.push("--allow-read".to_string());
      }
      Some(read_allowlist) => {
        let s = format!("--allow-read={}", join_paths(read_allowlist, ","));
        args.push(s);
      }
      _ => {}
    }

    match &self.allow_write {
      Some(write_allowlist) if write_allowlist.is_empty() => {
        args.push("--allow-write".to_string());
      }
      Some(write_allowlist) => {
        let s = format!("--allow-write={}", join_paths(write_allowlist, ","));
        args.push(s);
      }
      _ => {}
    }

    match &self.allow_net {
      Some(net_allowlist) if net_allowlist.is_empty() => {
        args.push("--allow-net".to_string());
      }
      Some(net_allowlist) => {
        let s = format!("--allow-net={}", net_allowlist.join(","));
        args.push(s);
      }
      _ => {}
    }

    match &self.unsafely_ignore_certificate_errors {
      Some(ic_allowlist) if ic_allowlist.is_empty() => {
        args.push("--unsafely-ignore-certificate-errors".to_string());
      }
      Some(ic_allowlist) => {
        let s = format!(
          "--unsafely-ignore-certificate-errors={}",
          ic_allowlist.join(",")
        );
        args.push(s);
      }
      _ => {}
    }

    match &self.allow_env {
      Some(env_allowlist) if env_allowlist.is_empty() => {
        args.push("--allow-env".to_string());
      }
      Some(env_allowlist) => {
        let s = format!("--allow-env={}", env_allowlist.join(","));
        args.push(s);
      }
      _ => {}
    }

    match &self.allow_run {
      Some(run_allowlist) if run_allowlist.is_empty() => {
        args.push("--allow-run".to_string());
      }
      Some(run_allowlist) => {
        let s = format!("--allow-run={}", run_allowlist.join(","));
        args.push(s);
      }
      _ => {}
    }

    match &self.allow_ffi {
      Some(ffi_allowlist) if ffi_allowlist.is_empty() => {
        args.push("--allow-ffi".to_string());
      }
      Some(ffi_allowlist) => {
        let s = format!("--allow-ffi={}", join_paths(ffi_allowlist, ","));
        args.push(s);
      }
      _ => {}
    }

    if self.allow_hrtime {
      args.push("--allow-hrtime".to_string());
    }

    args
  }

  /// Extract path arguments for config search paths.
  /// If it returns Some(vec), the config should be discovered
  /// from the current dir after trying to discover from each entry in vec.
  /// If it returns None, the config file shouldn't be discovered at all.
  pub fn config_path_args(&self) -> Option<Vec<PathBuf>> {
    use DenoSubcommand::*;
    if let Fmt(FmtFlags { files, .. }) = &self.subcommand {
      Some(files.clone())
    } else if let Lint(LintFlags { files, .. }) = &self.subcommand {
      Some(files.clone())
    } else if let Run(RunFlags { script }) = &self.subcommand {
      if let Ok(module_specifier) = deno_core::resolve_url_or_path(script) {
        if module_specifier.scheme() == "file" {
          if let Ok(p) = module_specifier.to_file_path() {
            Some(vec![p])
          } else {
            Some(vec![])
          }
        } else {
          // When the entrypoint doesn't have file: scheme (it's the remote
          // script), then we don't auto discover config file.
          None
        }
      } else {
        Some(vec![])
      }
    } else {
      Some(vec![])
    }
  }

  pub fn permissions_options(&self) -> PermissionsOptions {
    PermissionsOptions {
      allow_env: self.allow_env.clone(),
      allow_hrtime: self.allow_hrtime,
      allow_net: self.allow_net.clone(),
      allow_ffi: self.allow_ffi.clone(),
      allow_read: self.allow_read.clone(),
      allow_run: self.allow_run.clone(),
      allow_write: self.allow_write.clone(),
      prompt: !self.no_prompt,
    }
  }
}

static ENV_VARIABLES_HELP: &str = r#"ENVIRONMENT VARIABLES:
    DENO_AUTH_TOKENS     A semi-colon separated list of bearer tokens and
                         hostnames to use when fetching remote modules from
                         private repositories
                         (e.g. "abcde12345@deno.land;54321edcba@github.com")
    DENO_TLS_CA_STORE    Comma-separated list of order dependent certificate
                         stores. Possible values: "system", "mozilla".
                         Defaults to "mozilla".
    DENO_CERT            Load certificate authority from PEM encoded file
    DENO_DIR             Set the cache directory
    DENO_INSTALL_ROOT    Set deno install's output directory
                         (defaults to $HOME/.deno/bin)
<<<<<<< HEAD
    DENO_NO_PROMPT       Set to disable permission prompts on access
                         (alternative to passing --no-prompt on invocation)
=======
    DENO_FUTURE_CHECK    Opt-in into new behavior of "deno run" that doesn't
                         perform type-checking by default.
>>>>>>> 47e8deea
    DENO_WEBGPU_TRACE    Directory to use for wgpu traces
    HTTP_PROXY           Proxy address for HTTP requests
                         (module downloads, fetch)
    HTTPS_PROXY          Proxy address for HTTPS requests
                         (module downloads, fetch)
    NO_COLOR             Set to disable color
    NO_PROXY             Comma-separated list of hosts which do not use a proxy
                         (module downloads, fetch)"#;

static DENO_HELP: &str = "A modern JavaScript and TypeScript runtime

Docs: https://deno.land/manual
Modules: https://deno.land/std/ https://deno.land/x/
Bugs: https://github.com/denoland/deno/issues

To start the REPL:

  deno

To execute a script:

  deno run https://deno.land/std/examples/welcome.ts

To evaluate code in the shell:

  deno eval \"console.log(30933 + 404)\"
";

/// Main entry point for parsing deno's command line flags.
pub fn flags_from_vec<I, T>(args: I) -> clap::Result<Flags>
where
  I: IntoIterator<Item = T>,
  T: Into<std::ffi::OsString> + Clone,
{
  let version = crate::version::deno();
  let app = clap_root(&version);
  let matches = app.clone().try_get_matches_from(args)?;

  let mut flags = Flags::default();

  if matches.is_present("unstable") {
    flags.unstable = true;
  }
  if matches.is_present("log-level") {
    flags.log_level = match matches.value_of("log-level").unwrap() {
      "debug" => Some(Level::Debug),
      "info" => Some(Level::Info),
      _ => unreachable!(),
    };
  }
  if matches.is_present("quiet") {
    flags.log_level = Some(Level::Error);
  }

  match matches.subcommand() {
    Some(("bench", m)) => bench_parse(&mut flags, m),
    Some(("bundle", m)) => bundle_parse(&mut flags, m),
    Some(("cache", m)) => cache_parse(&mut flags, m),
    Some(("check", m)) => check_parse(&mut flags, m),
    Some(("compile", m)) => compile_parse(&mut flags, m),
    Some(("completions", m)) => completions_parse(&mut flags, m, app),
    Some(("coverage", m)) => coverage_parse(&mut flags, m),
    Some(("doc", m)) => doc_parse(&mut flags, m),
    Some(("eval", m)) => eval_parse(&mut flags, m),
    Some(("fmt", m)) => fmt_parse(&mut flags, m),
    Some(("info", m)) => info_parse(&mut flags, m),
    Some(("install", m)) => install_parse(&mut flags, m),
    Some(("lint", m)) => lint_parse(&mut flags, m),
    Some(("lsp", m)) => lsp_parse(&mut flags, m),
    Some(("repl", m)) => repl_parse(&mut flags, m),
    Some(("run", m)) => run_parse(&mut flags, m),
    Some(("task", m)) => task_parse(&mut flags, m),
    Some(("test", m)) => test_parse(&mut flags, m),
    Some(("types", m)) => types_parse(&mut flags, m),
    Some(("uninstall", m)) => uninstall_parse(&mut flags, m),
    Some(("upgrade", m)) => upgrade_parse(&mut flags, m),
    Some(("vendor", m)) => vendor_parse(&mut flags, m),
    _ => handle_repl_flags(&mut flags, ReplFlags { eval: None }),
  }

  Ok(flags)
}

fn handle_repl_flags(flags: &mut Flags, repl_flags: ReplFlags) {
  flags.repl = true;
  flags.subcommand = DenoSubcommand::Repl(repl_flags);
  flags.allow_net = Some(vec![]);
  flags.allow_env = Some(vec![]);
  flags.allow_run = Some(vec![]);
  flags.allow_read = Some(vec![]);
  flags.allow_write = Some(vec![]);
  flags.allow_ffi = Some(vec![]);
  flags.allow_hrtime = true;
}

fn clap_root(version: &str) -> Command {
  clap::Command::new("deno")
    .bin_name("deno")
    .color(ColorChoice::Never)
    .max_term_width(80)
    .version(version)
    .long_version(LONG_VERSION.as_str())
    .arg(
      Arg::new("unstable")
        .long("unstable")
        .help("Enable unstable features and APIs")
        .global(true),
    )
    .arg(
      Arg::new("log-level")
        .short('L')
        .long("log-level")
        .help("Set log level")
        .hide(true)
        .takes_value(true)
        .possible_values(&["debug", "info"])
        .global(true),
    )
    .arg(
      Arg::new("quiet")
        .short('q')
        .long("quiet")
        .help("Suppress diagnostic output")
        .global(true),
    )
    .subcommand(bench_subcommand())
    .subcommand(bundle_subcommand())
    .subcommand(cache_subcommand())
    .subcommand(check_subcommand())
    .subcommand(compile_subcommand())
    .subcommand(completions_subcommand())
    .subcommand(coverage_subcommand())
    .subcommand(doc_subcommand())
    .subcommand(eval_subcommand())
    .subcommand(fmt_subcommand())
    .subcommand(info_subcommand())
    .subcommand(install_subcommand())
    .subcommand(uninstall_subcommand())
    .subcommand(lsp_subcommand())
    .subcommand(lint_subcommand())
    .subcommand(repl_subcommand())
    .subcommand(run_subcommand())
    .subcommand(task_subcommand())
    .subcommand(test_subcommand())
    .subcommand(types_subcommand())
    .subcommand(upgrade_subcommand())
    .subcommand(vendor_subcommand())
    .long_about(DENO_HELP)
    .after_help(ENV_VARIABLES_HELP)
}

fn bench_subcommand<'a>() -> Command<'a> {
  runtime_args(Command::new("bench"), true, false)
    .trailing_var_arg(true)
    .arg(
      Arg::new("ignore")
        .long("ignore")
        .takes_value(true)
        .use_value_delimiter(true)
        .require_equals(true)
        .help("Ignore files"),
    )
    .arg(
      Arg::new("filter")
        .allow_hyphen_values(true)
        .long("filter")
        .takes_value(true)
        .help("Run benchmarks with this string or pattern in the bench name"),
    )
    .arg(
      Arg::new("files")
        .help("List of file names to run")
        .takes_value(true)
        .multiple_values(true)
        .multiple_occurrences(true),
    )
    .arg(watch_arg(false))
    .arg(no_clear_screen_arg())
    .arg(script_arg().last(true))
    .about("Run benchmarks")
    .long_about(
      "Run benchmarks using Deno's built-in bench tool.

Evaluate the given modules, run all benches declared with 'Deno.bench()' \
and report results to standard output:

  deno bench src/fetch_bench.ts src/signal_bench.ts

Directory arguments are expanded to all contained files matching the \
glob {*_,*.,}bench.{js,mjs,ts,jsx,tsx}:

  deno bench src/",
    )
}

fn bundle_subcommand<'a>() -> Command<'a> {
  compile_args(Command::new("bundle"))
    .arg(
      Arg::new("source_file")
        .takes_value(true)
        .required(true)
        .value_hint(ValueHint::FilePath),
    )
    .arg(
      Arg::new("out_file")
        .takes_value(true)
        .required(false)
        .value_hint(ValueHint::FilePath),
    )
    .arg(watch_arg(false))
    .arg(no_clear_screen_arg())
    .about("Bundle module and dependencies into single file")
    .long_about(
      "Output a single JavaScript file with all dependencies.

  deno bundle https://deno.land/std/examples/colors.ts colors.bundle.js

If no output file is given, the output is written to standard output:

  deno bundle https://deno.land/std/examples/colors.ts",
    )
}

fn cache_subcommand<'a>() -> Command<'a> {
  compile_args(Command::new("cache"))
    .arg(
      Arg::new("file")
        .takes_value(true)
        .required(true)
        .min_values(1)
        .value_hint(ValueHint::FilePath),
    )
    .about("Cache the dependencies")
    .long_about(
      "Cache and compile remote dependencies recursively.

Download and compile a module with all of its static dependencies and save \
them in the local cache, without running any code:

  deno cache https://deno.land/std/http/file_server.ts

Future runs of this module will trigger no downloads or compilation unless \
--reload is specified.",
    )
}

fn check_subcommand<'a>() -> Command<'a> {
  compile_args_without_no_check(Command::new("check"))
  .arg(
    Arg::new("remote")
      .long("remote")
      .help("Type-check all modules, including remote")
    )
    .arg(
      Arg::new("file")
        .takes_value(true)
        .required(true)
        .min_values(1)
        .value_hint(ValueHint::FilePath),
    )
    .about("Type-check the dependencies")
    .long_about(
      "Download and type-check without execution.

  deno check https://deno.land/std/http/file_server.ts

Unless --reload is specified, this command will not re-download already cached dependencies.",
    )
}

fn compile_subcommand<'a>() -> Command<'a> {
  runtime_args(Command::new("compile"), true, false)
    .trailing_var_arg(true)
    .arg(script_arg().required(true))
    .arg(
      Arg::new("output")
        .long("output")
        .short('o')
        .help("Output file (defaults to $PWD/<inferred-name>)")
        .takes_value(true)
        .value_hint(ValueHint::FilePath),
    )
    .arg(
      Arg::new("target")
        .long("target")
        .help("Target OS architecture")
        .takes_value(true)
        .possible_values(&[
          "x86_64-unknown-linux-gnu",
          "x86_64-pc-windows-msvc",
          "x86_64-apple-darwin",
          "aarch64-apple-darwin",
        ]),
    )
    .about("UNSTABLE: Compile the script into a self contained executable")
    .long_about(
      "UNSTABLE: Compiles the given script into a self contained executable.

  deno compile -A https://deno.land/std/http/file_server.ts
  deno compile --output color_util https://deno.land/std/examples/colors.ts

Any flags passed which affect runtime behavior, such as '--unstable', \
'--allow-*', '--v8-flags', etc. are encoded into the output executable and \
used at runtime as if they were passed to a similar 'deno run' command.

The executable name is inferred by default: Attempt to take the file stem of \
the URL path. The above example would become 'file_server'. If the file stem \
is something generic like 'main', 'mod', 'index' or 'cli', and the path has no \
parent, take the file name of the parent path. Otherwise settle with the \
generic name. If the resulting name has an '@...' suffix, strip it.

Cross-compiling to different target architectures is supported using the \
`--target` flag. On the first invocation with deno will download proper \
binary and cache it in $DENO_DIR. The aarch64-apple-darwin target is not \
supported in canary.
",
    )
}

fn completions_subcommand<'a>() -> Command<'a> {
  Command::new("completions")
    .disable_help_subcommand(true)
    .arg(
      Arg::new("shell")
        .possible_values(&["bash", "fish", "powershell", "zsh", "fig"])
        .required(true),
    )
    .about("Generate shell completions")
    .long_about(
      "Output shell completion script to standard output.

  deno completions bash > /usr/local/etc/bash_completion.d/deno.bash
  source /usr/local/etc/bash_completion.d/deno.bash",
    )
}

fn coverage_subcommand<'a>() -> Command<'a> {
  Command::new("coverage")
    .about("Print coverage reports")
    .long_about(
      "Print coverage reports from coverage profiles.

Collect a coverage profile with deno test:

  deno test --coverage=cov_profile

Print a report to stdout:

  deno coverage cov_profile

Include urls that start with the file schema:

  deno coverage --include=\"^file:\" cov_profile

Exclude urls ending with test.ts and test.js:

  deno coverage --exclude=\"test\\.(ts|js)\" cov_profile

Include urls that start with the file schema and exclude files ending with \
test.ts and test.js, for an url to match it must match the include pattern and \
not match the exclude pattern:

  deno coverage --include=\"^file:\" --exclude=\"test\\.(ts|js)\" cov_profile

Write a report using the lcov format:

  deno coverage --lcov --output=cov.lcov cov_profile/

Generate html reports from lcov:

  genhtml -o html_cov cov.lcov
",
    )
    .arg(
      Arg::new("ignore")
        .long("ignore")
        .takes_value(true)
        .use_value_delimiter(true)
        .require_equals(true)
        .help("Ignore coverage files")
        .value_hint(ValueHint::AnyPath),
    )
    .arg(
      Arg::new("include")
        .long("include")
        .takes_value(true)
        .value_name("regex")
        .multiple_values(true)
        .multiple_occurrences(true)
        .require_equals(true)
        .default_value(r"^file:")
        .help("Include source files in the report"),
    )
    .arg(
      Arg::new("exclude")
        .long("exclude")
        .takes_value(true)
        .value_name("regex")
        .multiple_values(true)
        .multiple_occurrences(true)
        .require_equals(true)
        .default_value(r"test\.(js|mjs|ts|jsx|tsx)$")
        .help("Exclude source files from the report"),
    )
    .arg(
      Arg::new("lcov")
        .long("lcov")
        .help("Output coverage report in lcov format")
        .takes_value(false),
    )
    .arg(
      Arg::new("output")
        .requires("lcov")
        .long("output")
        .help("Output file (defaults to stdout) for lcov")
        .long_help(
          "Exports the coverage report in lcov format to the given file. \
    Filename should be passed along with '=' For example '--output=foo.lcov' \
    If no --output arg is specified then the report is written to stdout.",
        )
        .takes_value(true)
        .require_equals(true)
        .value_hint(ValueHint::FilePath),
    )
    .arg(
      Arg::new("files")
        .takes_value(true)
        .multiple_values(true)
        .multiple_occurrences(true)
        .required(true)
        .value_hint(ValueHint::AnyPath),
    )
}

fn doc_subcommand<'a>() -> Command<'a> {
  Command::new("doc")
    .about("Show documentation for a module")
    .long_about(
      "Show documentation for a module.

Output documentation to standard output:

    deno doc ./path/to/module.ts

Output private documentation to standard output:

    deno doc --private ./path/to/module.ts

Output documentation in JSON format:

    deno doc --json ./path/to/module.ts

Target a specific symbol:

    deno doc ./path/to/module.ts MyClass.someField

Show documentation for runtime built-ins:

    deno doc
    deno doc --builtin Deno.Listener",
    )
    .arg(import_map_arg())
    .arg(reload_arg())
    .arg(
      Arg::new("json")
        .long("json")
        .help("Output documentation in JSON format")
        .takes_value(false),
    )
    .arg(
      Arg::new("private")
        .long("private")
        .help("Output private documentation")
        .takes_value(false),
    )
    // TODO(nayeemrmn): Make `--builtin` a proper option. Blocked by
    // https://github.com/clap-rs/clap/issues/1794. Currently `--builtin` is
    // just a possible value of `source_file` so leading hyphens must be
    // enabled.
    .allow_hyphen_values(true)
    .arg(
      Arg::new("source_file")
        .takes_value(true)
        .value_hint(ValueHint::FilePath),
    )
    .arg(
      Arg::new("filter")
        .help("Dot separated path to symbol")
        .takes_value(true)
        .required(false)
        .conflicts_with("json"),
    )
}

fn eval_subcommand<'a>() -> Command<'a> {
  runtime_args(Command::new("eval"), false, true)
    .about("Eval script")
    .long_about(
      "Evaluate JavaScript from the command line.

  deno eval \"console.log('hello world')\"

To evaluate as TypeScript:

  deno eval --ext=ts \"const v: string = 'hello'; console.log(v)\"

This command has implicit access to all permissions (--allow-all).",
    )
    .arg(
      // TODO(@satyarohith): remove this argument in 2.0.
      Arg::new("ts")
        .long("ts")
        .short('T')
        .help("Treat eval input as TypeScript")
        .takes_value(false)
        .multiple_occurrences(false)
        .multiple_values(false)
        .hide(true),
    )
    .arg(
      Arg::new("ext")
        .long("ext")
        .help("Set standard input (stdin) content type")
        .takes_value(true)
        .default_value("js")
        .possible_values(&["ts", "tsx", "js", "jsx"]),
    )
    .arg(
      Arg::new("print")
        .long("print")
        .short('p')
        .help("print result to stdout")
        .takes_value(false)
        .multiple_occurrences(false)
        .multiple_values(false),
    )
    .arg(
      Arg::new("code_arg")
        .multiple_values(true)
        .multiple_occurrences(true)
        .help("Code arg")
        .value_name("CODE_ARG")
        .required(true),
    )
}

fn fmt_subcommand<'a>() -> Command<'a> {
  Command::new("fmt")
    .about("Format source files")
    .long_about(
      "Auto-format JavaScript, TypeScript, Markdown, and JSON files.

  deno fmt
  deno fmt myfile1.ts myfile2.ts
  deno fmt --check

Format stdin and write to stdout:

  cat file.ts | deno fmt -

Ignore formatting code by preceding it with an ignore comment:

  // deno-fmt-ignore

Ignore formatting a file by adding an ignore comment at the top of the file:

  // deno-fmt-ignore-file",
    )
    .arg(config_arg())
    .arg(
      Arg::new("check")
        .long("check")
        .help("Check if the source files are formatted")
        .takes_value(false),
    )
    .arg(
      Arg::new("ext")
        .long("ext")
        .help("Set standard input (stdin) content type")
        .takes_value(true)
        .default_value("ts")
        .possible_values(&["ts", "tsx", "js", "jsx", "md", "json", "jsonc"]),
    )
    .arg(
      Arg::new("ignore")
        .long("ignore")
        .takes_value(true)
        .use_value_delimiter(true)
        .require_equals(true)
        .help("Ignore formatting particular source files")
        .value_hint(ValueHint::AnyPath),
    )
    .arg(
      Arg::new("files")
        .takes_value(true)
        .multiple_values(true)
        .multiple_occurrences(true)
        .required(false)
        .value_hint(ValueHint::AnyPath),
    )
    .arg(watch_arg(false))
    .arg(no_clear_screen_arg())
    .arg(
      Arg::new("options-use-tabs")
        .long("options-use-tabs")
        .help("Use tabs instead of spaces for indentation. Defaults to false."),
    )
    .arg(
      Arg::new("options-line-width")
        .long("options-line-width")
        .help("Define maximum line width. Defaults to 80.")
        .takes_value(true)
        .validator(|val: &str| match val.parse::<NonZeroUsize>() {
          Ok(_) => Ok(()),
          Err(_) => {
            Err("options-line-width should be a non zero integer".to_string())
          }
        }),
    )
    .arg(
      Arg::new("options-indent-width")
        .long("options-indent-width")
        .help("Define indentation width. Defaults to 2.")
        .takes_value(true)
        .validator(|val: &str| match val.parse::<NonZeroUsize>() {
          Ok(_) => Ok(()),
          Err(_) => {
            Err("options-indent-width should be a non zero integer".to_string())
          }
        }),
    )
    .arg(
      Arg::new("options-single-quote")
        .long("options-single-quote")
        .help("Use single quotes. Defaults to false."),
    )
    .arg(
      Arg::new("options-prose-wrap")
        .long("options-prose-wrap")
        .takes_value(true)
        .possible_values(&["always", "never", "preserve"])
        .help("Define how prose should be wrapped. Defaults to always."),
    )
}

fn info_subcommand<'a>() -> Command<'a> {
  Command::new("info")
    .about("Show info about cache or info related to source file")
    .long_about(
      "Information about a module or the cache directories.

Get information about a module:

  deno info https://deno.land/std/http/file_server.ts

The following information is shown:

local: Local path of the file.
type: JavaScript, TypeScript, or JSON.
emit: Local path of compiled source code. (TypeScript only.)
dependencies: Dependency tree of the source file.

Without any additional arguments, 'deno info' shows:

DENO_DIR: Directory containing Deno-managed files.
Remote modules cache: Subdirectory containing downloaded remote modules.
TypeScript compiler cache: Subdirectory containing TS compiler output.",
    )
    .arg(Arg::new("file").takes_value(true).required(false).value_hint(ValueHint::FilePath))
    .arg(reload_arg().requires("file"))
    .arg(ca_file_arg())
    .arg(
      location_arg()
        .conflicts_with("file")
        .help("Show files used for origin bound APIs like the Web Storage API when running a script with '--location=<HREF>'")
    )
    // TODO(lucacasonato): remove for 2.0
    .arg(no_check_arg().hide(true))
    .arg(import_map_arg())
    .arg(
      Arg::new("json")
        .long("json")
        .help("UNSTABLE: Outputs the information in JSON format")
        .takes_value(false),
    )
}

fn install_subcommand<'a>() -> Command<'a> {
  runtime_args(Command::new("install"), true, true)
    .trailing_var_arg(true)
    .arg(Arg::new("cmd").required(true).multiple_values(true).value_hint(ValueHint::FilePath))
    .arg(
      Arg::new("name")
        .long("name")
        .short('n')
        .help("Executable file name")
        .takes_value(true)
        .required(false))
    .arg(
      Arg::new("root")
        .long("root")
        .help("Installation root")
        .takes_value(true)
        .multiple_occurrences(false)
        .multiple_values(false)
        .value_hint(ValueHint::DirPath))
    .arg(
      Arg::new("force")
        .long("force")
        .short('f')
        .help("Forcefully overwrite existing installation")
        .takes_value(false))
    .about("Install script as an executable")
    .long_about(
      "Installs a script as an executable in the installation root's bin directory.

  deno install --allow-net --allow-read https://deno.land/std/http/file_server.ts
  deno install https://deno.land/std/examples/colors.ts

To change the executable name, use -n/--name:

  deno install --allow-net --allow-read -n serve https://deno.land/std/http/file_server.ts

The executable name is inferred by default:
  - Attempt to take the file stem of the URL path. The above example would
    become 'file_server'.
  - If the file stem is something generic like 'main', 'mod', 'index' or 'cli',
    and the path has no parent, take the file name of the parent path. Otherwise
    settle with the generic name.
  - If the resulting name has an '@...' suffix, strip it.

To change the installation root, use --root:

  deno install --allow-net --allow-read --root /usr/local https://deno.land/std/http/file_server.ts

The installation root is determined, in order of precedence:
  - --root option
  - DENO_INSTALL_ROOT environment variable
  - $HOME/.deno

These must be added to the path manually if required.")
}

fn uninstall_subcommand<'a>() -> Command<'a> {
  Command::new("uninstall")
    .trailing_var_arg(true)
    .arg(
      Arg::new("name")
        .required(true)
        .multiple_occurrences(false)
        .allow_hyphen_values(true))
    .arg(
      Arg::new("root")
        .long("root")
        .help("Installation root")
        .takes_value(true)
        .multiple_occurrences(false)
        .value_hint(ValueHint::DirPath))
    .about("Uninstall a script previously installed with deno install")
    .long_about(
      "Uninstalls an executable script in the installation root's bin directory.

  deno uninstall serve

To change the installation root, use --root:

  deno uninstall --root /usr/local serve

The installation root is determined, in order of precedence:
  - --root option
  - DENO_INSTALL_ROOT environment variable
  - $HOME/.deno")
}

fn lsp_subcommand<'a>() -> Command<'a> {
  Command::new("lsp")
    .about("Start the language server")
    .long_about(
      "The 'deno lsp' subcommand provides a way for code editors and IDEs to
interact with Deno using the Language Server Protocol. Usually humans do not
use this subcommand directly. For example, 'deno lsp' can provide IDEs with
go-to-definition support and automatic code formatting.

How to connect various editors and IDEs to 'deno lsp':
https://deno.land/manual/getting_started/setup_your_environment#editors-and-ides")
}

fn lint_subcommand<'a>() -> Command<'a> {
  Command::new("lint")
    .about("Lint source files")
    .long_about(
      "Lint JavaScript/TypeScript source code.

  deno lint
  deno lint myfile1.ts myfile2.js

Print result as JSON:

  deno lint --json

Read from stdin:

  cat file.ts | deno lint -
  cat file.ts | deno lint --json -

List available rules:

  deno lint --rules

Ignore diagnostics on the next line by preceding it with an ignore comment and
rule name:

  // deno-lint-ignore no-explicit-any
  // deno-lint-ignore require-await no-empty

Names of rules to ignore must be specified after ignore comment.

Ignore linting a file by adding an ignore comment at the top of the file:

  // deno-lint-ignore-file
",
    )
    .arg(Arg::new("rules").long("rules").help("List available rules"))
    .arg(
      Arg::new("rules-tags")
        .long("rules-tags")
        .require_equals(true)
        .takes_value(true)
        .use_value_delimiter(true)
        .conflicts_with("rules")
        .help("Use set of rules with a tag"),
    )
    .arg(
      Arg::new("rules-include")
        .long("rules-include")
        .require_equals(true)
        .takes_value(true)
        .use_value_delimiter(true)
        .conflicts_with("rules")
        .help("Include lint rules"),
    )
    .arg(
      Arg::new("rules-exclude")
        .long("rules-exclude")
        .require_equals(true)
        .takes_value(true)
        .use_value_delimiter(true)
        .conflicts_with("rules")
        .help("Exclude lint rules"),
    )
    .arg(config_arg())
    .arg(
      Arg::new("ignore")
        .long("ignore")
        .takes_value(true)
        .use_value_delimiter(true)
        .require_equals(true)
        .help("Ignore linting particular source files")
        .value_hint(ValueHint::AnyPath),
    )
    .arg(
      Arg::new("json")
        .long("json")
        .help("Output lint result in JSON format")
        .takes_value(false),
    )
    .arg(
      Arg::new("files")
        .takes_value(true)
        .multiple_values(true)
        .multiple_occurrences(true)
        .required(false)
        .value_hint(ValueHint::AnyPath),
    )
    .arg(watch_arg(false))
    .arg(no_clear_screen_arg())
}

fn repl_subcommand<'a>() -> Command<'a> {
  runtime_args(Command::new("repl"), false, true)
    .about("Read Eval Print Loop")
    .arg(
      Arg::new("eval")
        .long("eval")
        .help("Evaluates the provided code when the REPL starts.")
        .takes_value(true)
        .value_name("code"),
    )
    .arg(unsafely_ignore_certificate_errors_arg())
}

fn run_subcommand<'a>() -> Command<'a> {
  runtime_args(Command::new("run"), true, true)
    .arg(
      watch_arg(true)
        .conflicts_with("inspect")
        .conflicts_with("inspect-brk"),
    )
    .arg(no_clear_screen_arg())
    .arg(check_arg())
    .trailing_var_arg(true)
    .arg(script_arg().required(true))
    .about("Run a JavaScript or TypeScript program")
    .long_about(
      "Run a JavaScript or TypeScript program

By default all programs are run in sandbox without access to disk, network or
ability to spawn subprocesses.

  deno run https://deno.land/std/examples/welcome.ts

Grant all permissions:

  deno run -A https://deno.land/std/http/file_server.ts

Grant permission to read from disk and listen to network:

  deno run --allow-read --allow-net https://deno.land/std/http/file_server.ts

Grant permission to read allow-listed files from disk:

  deno run --allow-read=/etc https://deno.land/std/http/file_server.ts

Specifying the filename '-' to read the file from stdin.

  curl https://deno.land/std/examples/welcome.ts | deno run -",
    )
}

fn task_subcommand<'a>() -> Command<'a> {
  Command::new("task")
    .trailing_var_arg(true)
    .arg(config_arg())
    .arg(Arg::new("task").help("Task to be executed"))
    .arg(
      Arg::new("task_args")
        .multiple_values(true)
        .multiple_occurrences(true)
        .help("Additional arguments passed to the task"),
    )
    .about("Run a task defined in the configuration file")
    .long_about(
      "Run a task defined in the configuration file

  deno task build",
    )
}

fn test_subcommand<'a>() -> Command<'a> {
  runtime_args(Command::new("test"), true, true)
    .trailing_var_arg(true)
    .arg(
      Arg::new("ignore")
        .long("ignore")
        .takes_value(true)
        .use_value_delimiter(true)
        .require_equals(true)
        .help("Ignore files")
        .value_hint(ValueHint::AnyPath),
    )
    .arg(
      Arg::new("no-run")
        .long("no-run")
        .help("Cache test modules, but don't run tests")
        .takes_value(false),
    )
    .arg(
      Arg::new("trace-ops")
        .long("trace-ops")
        .help("Enable tracing of async ops. Useful when debugging leaking ops in test, but impacts test execution time.")
        .takes_value(false),
    )
    .arg(
      Arg::new("doc")
        .long("doc")
        .help("UNSTABLE: type check code blocks")
        .takes_value(false),
    )
    .arg(
      Arg::new("fail-fast")
        .long("fail-fast")
        .alias("failfast")
        .help("Stop after N errors. Defaults to stopping after first failure.")
        .min_values(0)
        .required(false)
        .takes_value(true)
        .require_equals(true)
        .value_name("N")
        .validator(|val: &str| match val.parse::<NonZeroUsize>() {
          Ok(_) => Ok(()),
          Err(_) => Err("fail-fast should be a non zero integer".to_string()),
        }),
    )
    .arg(
      Arg::new("allow-none")
        .long("allow-none")
        .help("Don't return error code if no test files are found")
        .takes_value(false),
    )
    .arg(
      Arg::new("filter")
        .allow_hyphen_values(true)
        .long("filter")
        .takes_value(true)
        .help("Run tests with this string or pattern in the test name"),
    )
    .arg(
      Arg::new("shuffle")
        .long("shuffle")
        .value_name("NUMBER")
        .help("(UNSTABLE): Shuffle the order in which the tests are run")
        .min_values(0)
        .max_values(1)
        .require_equals(true)
        .takes_value(true)
        .validator(|val: &str| match val.parse::<u64>() {
          Ok(_) => Ok(()),
          Err(_) => Err("Shuffle seed should be a number".to_string()),
        }),
    )
    .arg(
      Arg::new("coverage")
        .long("coverage")
        .require_equals(true)
        .takes_value(true)
        .value_name("DIR")
        .conflicts_with("inspect")
        .conflicts_with("inspect-brk")
        .help("UNSTABLE: Collect coverage profile data into DIR"),
    )
    .arg(
      Arg::new("jobs")
        .short('j')
        .long("jobs")
        .help("Number of parallel workers, defaults to # of CPUs when no value is provided. Defaults to 1 when the option is not present.")
        .min_values(0)
        .max_values(1)
        .takes_value(true)
        .validator(|val: &str| match val.parse::<NonZeroUsize>() {
          Ok(_) => Ok(()),
          Err(_) => Err("jobs should be a non zero unsigned integer".to_string()),
        }),
    )
    .arg(
      Arg::new("files")
        .help("List of file names to run")
        .takes_value(true)
        .multiple_values(true)
        .multiple_occurrences(true)
        .value_hint(ValueHint::AnyPath),
    )
    .arg(
      watch_arg(false)
        .conflicts_with("no-run")
        .conflicts_with("coverage"),
    )
    .arg(no_clear_screen_arg())
    .arg(script_arg().last(true))
    .about("Run tests")
    .long_about(
      "Run tests using Deno's built-in test runner.

Evaluate the given modules, run all tests declared with 'Deno.test()' and
report results to standard output:

  deno test src/fetch_test.ts src/signal_test.ts

Directory arguments are expanded to all contained files matching the glob
{*_,*.,}test.{js,mjs,ts,jsx,tsx}:

  deno test src/",
    )
}

fn types_subcommand<'a>() -> Command<'a> {
  Command::new("types")
    .about("Print runtime TypeScript declarations")
    .long_about(
      "Print runtime TypeScript declarations.

  deno types > lib.deno.d.ts

The declaration file could be saved and used for typing information.",
    )
}

fn upgrade_subcommand<'a>() -> Command<'a> {
  Command::new("upgrade")
    .about("Upgrade deno executable to given version")
    .long_about(
      "Upgrade deno executable to the given version.
Defaults to latest.

The version is downloaded from
https://github.com/denoland/deno/releases
and is used to replace the current executable.

If you want to not replace the current Deno executable but instead download an
update to a different location, use the --output flag

  deno upgrade --output $HOME/my_deno",
    )
    .arg(
      Arg::new("version")
        .long("version")
        .help("The version to upgrade to")
        .takes_value(true),
    )
    .arg(
      Arg::new("output")
        .long("output")
        .help("The path to output the updated version to")
        .takes_value(true)
        .value_hint(ValueHint::FilePath),
    )
    .arg(
      Arg::new("dry-run")
        .long("dry-run")
        .help("Perform all checks without replacing old exe"),
    )
    .arg(
      Arg::new("force")
        .long("force")
        .short('f')
        .help("Replace current exe even if not out-of-date"),
    )
    .arg(
      Arg::new("canary")
        .long("canary")
        .help("Upgrade to canary builds"),
    )
    .arg(ca_file_arg())
}

fn vendor_subcommand<'a>() -> Command<'a> {
  Command::new("vendor")
    .about("Vendor remote modules into a local directory")
    .long_about(
      "Vendor remote modules into a local directory.

Analyzes the provided modules along with their dependencies, downloads
remote modules to the output directory, and produces an import map that
maps remote specifiers to the downloaded files.

  deno vendor main.ts
  deno run --import-map vendor/import_map.json main.ts

Remote modules and multiple modules may also be specified:

  deno vendor main.ts test.deps.ts https://deno.land/std/path/mod.ts",
    )
    .arg(
      Arg::new("specifiers")
        .takes_value(true)
        .multiple_values(true)
        .multiple_occurrences(true)
        .required(true),
    )
    .arg(
      Arg::new("output")
        .long("output")
        .help("The directory to output the vendored modules to")
        .takes_value(true)
        .value_hint(ValueHint::DirPath),
    )
    .arg(
      Arg::new("force")
        .long("force")
        .short('f')
        .help(
          "Forcefully overwrite conflicting files in existing output directory",
        )
        .takes_value(false),
    )
    .arg(config_arg())
    .arg(import_map_arg())
    .arg(lock_arg())
    .arg(reload_arg())
    .arg(ca_file_arg())
}

fn compile_args(app: Command) -> Command {
  app
    .arg(import_map_arg())
    .arg(no_remote_arg())
    .arg(config_arg())
    .arg(no_check_arg())
    .arg(reload_arg())
    .arg(lock_arg())
    .arg(lock_write_arg())
    .arg(ca_file_arg())
}

fn compile_args_without_no_check(app: Command) -> Command {
  app
    .arg(import_map_arg())
    .arg(no_remote_arg())
    .arg(config_arg())
    .arg(reload_arg())
    .arg(lock_arg())
    .arg(lock_write_arg())
    .arg(ca_file_arg())
}

fn permission_args(app: Command) -> Command {
  app
    .arg(
      Arg::new("allow-read")
        .long("allow-read")
        .min_values(0)
        .takes_value(true)
        .use_value_delimiter(true)
        .require_equals(true)
        .help("Allow file system read access")
        .value_hint(ValueHint::AnyPath),
    )
    .arg(
      Arg::new("allow-write")
        .long("allow-write")
        .min_values(0)
        .takes_value(true)
        .use_value_delimiter(true)
        .require_equals(true)
        .help("Allow file system write access")
        .value_hint(ValueHint::AnyPath),
    )
    .arg(
      Arg::new("allow-net")
        .long("allow-net")
        .min_values(0)
        .takes_value(true)
        .use_value_delimiter(true)
        .require_equals(true)
        .help("Allow network access")
        .validator(crate::flags_allow_net::validator),
    )
    .arg(unsafely_ignore_certificate_errors_arg())
    .arg(
      Arg::new("allow-env")
        .long("allow-env")
        .min_values(0)
        .takes_value(true)
        .use_value_delimiter(true)
        .require_equals(true)
        .help("Allow environment access")
        .validator(|keys| {
          for key in keys.split(',') {
            if key.is_empty() || key.contains(&['=', '\0'] as &[char]) {
              return Err(format!("invalid key \"{}\"", key));
            }
          }
          Ok(())
        }),
    )
    .arg(
      Arg::new("allow-run")
        .long("allow-run")
        .min_values(0)
        .takes_value(true)
        .use_value_delimiter(true)
        .require_equals(true)
        .help("Allow running subprocesses"),
    )
    .arg(
      Arg::new("allow-ffi")
        .long("allow-ffi")
        .min_values(0)
        .takes_value(true)
        .use_value_delimiter(true)
        .require_equals(true)
        .help("Allow loading dynamic libraries")
        .value_hint(ValueHint::AnyPath),
    )
    .arg(
      Arg::new("allow-hrtime")
        .long("allow-hrtime")
        .help("Allow high resolution time measurement"),
    )
    .arg(
      Arg::new("allow-all")
        .short('A')
        .long("allow-all")
        .help("Allow all permissions"),
    )
    .arg(Arg::new("prompt").long("prompt").hide(true).help(
      "deprecated: Fallback to prompt if required permission wasn't passed",
    ))
    .arg(
      Arg::new("no-prompt")
        .long("no-prompt")
        .help("Always throw if required permission wasn't passed"),
    )
}

fn runtime_args(
  app: Command,
  include_perms: bool,
  include_inspector: bool,
) -> Command {
  let app = compile_args(app);
  let app = if include_perms {
    permission_args(app)
  } else {
    app
  };
  let app = if include_inspector {
    inspect_args(app)
  } else {
    app
  };
  app
    .arg(cached_only_arg())
    .arg(location_arg())
    .arg(v8_flags_arg())
    .arg(seed_arg())
    .arg(enable_testing_features_arg())
    .arg(compat_arg())
}

fn inspect_args(app: Command) -> Command {
  app
    .arg(
      Arg::new("inspect")
        .long("inspect")
        .value_name("HOST:PORT")
        .help("Activate inspector on host:port (default: 127.0.0.1:9229)")
        .min_values(0)
        .max_values(1)
        .require_equals(true)
        .takes_value(true)
        .validator(inspect_arg_validate),
    )
    .arg(
      Arg::new("inspect-brk")
        .long("inspect-brk")
        .value_name("HOST:PORT")
        .help(
          "Activate inspector on host:port and break at start of user script",
        )
        .min_values(0)
        .max_values(1)
        .require_equals(true)
        .takes_value(true)
        .validator(inspect_arg_validate),
    )
}

fn import_map_arg<'a>() -> Arg<'a> {
  Arg::new("import-map")
    .long("import-map")
    .alias("importmap")
    .value_name("FILE")
    .help("Load import map file")
    .long_help(
      "Load import map file from local file or remote URL.
Docs: https://deno.land/manual/linking_to_external_code/import_maps
Specification: https://wicg.github.io/import-maps/
Examples: https://github.com/WICG/import-maps#the-import-map",
    )
    .takes_value(true)
    .value_hint(ValueHint::FilePath)
}

fn reload_arg<'a>() -> Arg<'a> {
  Arg::new("reload")
    .short('r')
    .min_values(0)
    .takes_value(true)
    .use_value_delimiter(true)
    .require_equals(true)
    .long("reload")
    .help("Reload source code cache (recompile TypeScript)")
    .value_name("CACHE_BLOCKLIST")
    .long_help(
      "Reload source code cache (recompile TypeScript)
--reload
  Reload everything
--reload=https://deno.land/std
  Reload only standard modules
--reload=https://deno.land/std/fs/utils.ts,https://deno.land/std/fmt/colors.ts
  Reloads specific modules",
    )
    .value_hint(ValueHint::FilePath)
}

fn ca_file_arg<'a>() -> Arg<'a> {
  Arg::new("cert")
    .long("cert")
    .value_name("FILE")
    .help("Load certificate authority from PEM encoded file")
    .takes_value(true)
    .value_hint(ValueHint::FilePath)
}

fn cached_only_arg<'a>() -> Arg<'a> {
  Arg::new("cached-only")
    .long("cached-only")
    .help("Require that remote dependencies are already cached")
}

fn location_arg<'a>() -> Arg<'a> {
  Arg::new("location")
    .long("location")
    .takes_value(true)
    .value_name("HREF")
    .validator(|href| {
      let url = Url::parse(href);
      if url.is_err() {
        return Err("Failed to parse URL".to_string());
      }
      let mut url = url.unwrap();
      if !["http", "https"].contains(&url.scheme()) {
        return Err("Expected protocol \"http\" or \"https\"".to_string());
      }
      url.set_username("").unwrap();
      url.set_password(None).unwrap();
      Ok(())
    })
    .help("Value of 'globalThis.location' used by some web APIs")
    .value_hint(ValueHint::Url)
}

fn enable_testing_features_arg<'a>() -> Arg<'a> {
  Arg::new("enable-testing-features-do-not-use")
    .long("enable-testing-features-do-not-use")
    .help("INTERNAL: Enable internal features used during integration testing")
    .hide(true)
}

fn v8_flags_arg<'a>() -> Arg<'a> {
  Arg::new("v8-flags")
    .long("v8-flags")
    .takes_value(true)
    .use_value_delimiter(true)
    .require_equals(true)
    .help("Set V8 command line options")
    .long_help("To see a list of all available flags use --v8-flags=--help.")
}

fn seed_arg<'a>() -> Arg<'a> {
  Arg::new("seed")
    .long("seed")
    .value_name("NUMBER")
    .help("Set the random number generator seed")
    .takes_value(true)
    .validator(|val| match val.parse::<u64>() {
      Ok(_) => Ok(()),
      Err(_) => Err("Seed should be a number".to_string()),
    })
}

fn compat_arg<'a>() -> Arg<'a> {
  Arg::new("compat")
    .long("compat")
    .requires("unstable")
    .help("UNSTABLE: Node compatibility mode.")
    .long_help("See https://deno.land/manual/node/compatibility_mode")
}

fn watch_arg<'a>(takes_files: bool) -> Arg<'a> {
  let arg = Arg::new("watch")
    .long("watch")
    .help("UNSTABLE: Watch for file changes and restart automatically");

  if takes_files {
    arg
      .value_name("FILES")
      .min_values(0)
      .takes_value(true)
      .use_value_delimiter(true)
      .require_equals(true)
      .long_help(
        "UNSTABLE: Watch for file changes and restart process automatically.
Local files from entry point module graph are watched by default.
Additional paths might be watched by passing them as arguments to this flag.",
      )
      .value_hint(ValueHint::AnyPath)
  } else {
    arg.long_help(
      "UNSTABLE: Watch for file changes and restart process automatically. \
      Only local files from entry point module graph are watched.",
    )
  }
}

fn no_clear_screen_arg<'a>() -> Arg<'a> {
  Arg::new("no-clear-screen")
    .requires("watch")
    .long("no-clear-screen")
    .help("Do not clear terminal screen when under watch mode")
}

fn no_check_arg<'a>() -> Arg<'a> {
  Arg::new("no-check")
    .takes_value(true)
    .require_equals(true)
    .min_values(0)
    .value_name("NO_CHECK_TYPE")
    .long("no-check")
    .help("Skip type checking modules")
    .long_help(
      "Skip type-checking. If the value of '--no-check=remote' is supplied, \
      diagnostic errors from remote modules will be ignored.",
    )
}

fn check_arg<'a>() -> Arg<'a> {
  Arg::new("check")
    .conflicts_with("no-check")
    .long("check")
    .takes_value(true)
    .require_equals(true)
    .min_values(0)
    .value_name("CHECK_TYPE")
    .help("Type check modules")
    .long_help(
      "Type check modules.
Currently this is a default behavior to type check modules, but in future releases
Deno will not automatically type check without the --check flag.

If the value of '--check=all' is supplied, diagnostic errors from remote modules
will be included.",
    )
}

fn script_arg<'a>() -> Arg<'a> {
  Arg::new("script_arg")
    .multiple_values(true)
    .multiple_occurrences(true)
    // NOTE: these defaults are provided
    // so `deno run --v8-flags=--help` works
    // without specifying file to run.
    .default_value_ifs(&[
      ("v8-flags", Some("--help"), Some("_")),
      ("v8-flags", Some("-help"), Some("_")),
    ])
    .help("Script arg")
    .value_name("SCRIPT_ARG")
    .value_hint(ValueHint::FilePath)
}

fn lock_arg<'a>() -> Arg<'a> {
  Arg::new("lock")
    .long("lock")
    .value_name("FILE")
    .help("Check the specified lock file")
    .takes_value(true)
    .value_hint(ValueHint::FilePath)
}

fn lock_write_arg<'a>() -> Arg<'a> {
  Arg::new("lock-write")
    .long("lock-write")
    .requires("lock")
    .help("Write lock file (use with --lock)")
}

fn config_arg<'a>() -> Arg<'a> {
  Arg::new("config")
    .short('c')
    .long("config")
    .value_name("FILE")
    .help("Specify the configuration file")
    .long_help(
      "The configuration file can be used to configure different aspects of \
      deno including TypeScript, linting, and code formatting. Typically the \
      configuration file will be called `deno.json` or `deno.jsonc` and \
      automatically detected; in that case this flag is not necessary. \
      See https://deno.land/manual/getting_started/configuration_file",
    )
    .takes_value(true)
    .value_hint(ValueHint::FilePath)
}

fn no_remote_arg<'a>() -> Arg<'a> {
  Arg::new("no-remote")
    .long("no-remote")
    .help("Do not resolve remote modules")
}

fn unsafely_ignore_certificate_errors_arg<'a>() -> Arg<'a> {
  Arg::new("unsafely-ignore-certificate-errors")
    .long("unsafely-ignore-certificate-errors")
    .min_values(0)
    .takes_value(true)
    .use_value_delimiter(true)
    .require_equals(true)
    .value_name("HOSTNAMES")
    .help("DANGER: Disables verification of TLS certificates")
    .validator(crate::flags_allow_net::validator)
}

fn bench_parse(flags: &mut Flags, matches: &clap::ArgMatches) {
  runtime_args_parse(flags, matches, true, false);

  // NOTE: `deno bench` always uses `--no-prompt`, tests shouldn't ever do
  // interactive prompts, unless done by user code
  flags.no_prompt = true;

  let ignore = match matches.values_of("ignore") {
    Some(f) => f.map(PathBuf::from).collect(),
    None => vec![],
  };

  let filter = matches.value_of("filter").map(String::from);

  if matches.is_present("script_arg") {
    let script_arg: Vec<String> = matches
      .values_of("script_arg")
      .unwrap()
      .map(String::from)
      .collect();

    for v in script_arg {
      flags.argv.push(v);
    }
  }

  let include = if matches.is_present("files") {
    let files: Vec<String> = matches
      .values_of("files")
      .unwrap()
      .map(String::from)
      .collect();
    Some(files)
  } else {
    None
  };

  watch_arg_parse(flags, matches, false);
  flags.subcommand = DenoSubcommand::Bench(BenchFlags {
    include,
    ignore,
    filter,
  });
}

fn bundle_parse(flags: &mut Flags, matches: &clap::ArgMatches) {
  compile_args_parse(flags, matches);

  let source_file = matches.value_of("source_file").unwrap().to_string();

  let out_file = if let Some(out_file) = matches.value_of("out_file") {
    flags.allow_write = Some(vec![]);
    Some(PathBuf::from(out_file))
  } else {
    None
  };

  watch_arg_parse(flags, matches, false);

  flags.subcommand = DenoSubcommand::Bundle(BundleFlags {
    source_file,
    out_file,
  });
}

fn cache_parse(flags: &mut Flags, matches: &clap::ArgMatches) {
  compile_args_parse(flags, matches);
  let files = matches
    .values_of("file")
    .unwrap()
    .map(String::from)
    .collect();
  flags.subcommand = DenoSubcommand::Cache(CacheFlags { files });
}

fn check_parse(flags: &mut Flags, matches: &clap::ArgMatches) {
  compile_args_without_no_check_parse(flags, matches);
  let files = matches
    .values_of("file")
    .unwrap()
    .map(String::from)
    .collect();
  let remote = matches.is_present("remote");
  flags.subcommand = DenoSubcommand::Check(CheckFlags { files, remote });
}

fn compile_parse(flags: &mut Flags, matches: &clap::ArgMatches) {
  runtime_args_parse(flags, matches, true, false);

  let mut script: Vec<String> = matches
    .values_of("script_arg")
    .unwrap()
    .map(String::from)
    .collect();
  assert!(!script.is_empty());
  let args = script.split_off(1);
  let source_file = script[0].to_string();
  let output = matches.value_of("output").map(PathBuf::from);
  let target = matches.value_of("target").map(String::from);

  flags.subcommand = DenoSubcommand::Compile(CompileFlags {
    source_file,
    output,
    args,
    target,
  });
}

fn completions_parse(
  flags: &mut Flags,
  matches: &clap::ArgMatches,
  mut app: clap::Command,
) {
  use clap_complete::generate;
  use clap_complete::shells::{Bash, Fish, PowerShell, Zsh};
  use clap_complete_fig::Fig;

  let mut buf: Vec<u8> = vec![];
  let name = "deno";

  match matches.value_of("shell").unwrap() {
    "bash" => generate(Bash, &mut app, name, &mut buf),
    "fish" => generate(Fish, &mut app, name, &mut buf),
    "powershell" => generate(PowerShell, &mut app, name, &mut buf),
    "zsh" => generate(Zsh, &mut app, name, &mut buf),
    "fig" => generate(Fig, &mut app, name, &mut buf),
    _ => unreachable!(),
  }

  flags.subcommand = DenoSubcommand::Completions(CompletionsFlags {
    buf: buf.into_boxed_slice(),
  });
}

fn coverage_parse(flags: &mut Flags, matches: &clap::ArgMatches) {
  let files = match matches.values_of("files") {
    Some(f) => f.map(PathBuf::from).collect(),
    None => vec![],
  };
  let ignore = match matches.values_of("ignore") {
    Some(f) => f.map(PathBuf::from).collect(),
    None => vec![],
  };
  let include = match matches.values_of("include") {
    Some(f) => f.map(String::from).collect(),
    None => vec![],
  };
  let exclude = match matches.values_of("exclude") {
    Some(f) => f.map(String::from).collect(),
    None => vec![],
  };
  let lcov = matches.is_present("lcov");
  let output = matches.value_of("output").map(PathBuf::from);
  flags.subcommand = DenoSubcommand::Coverage(CoverageFlags {
    files,
    output,
    ignore,
    include,
    exclude,
    lcov,
  });
}

fn doc_parse(flags: &mut Flags, matches: &clap::ArgMatches) {
  import_map_arg_parse(flags, matches);
  reload_arg_parse(flags, matches);

  let source_file = matches.value_of("source_file").map(String::from);
  let private = matches.is_present("private");
  let json = matches.is_present("json");
  let filter = matches.value_of("filter").map(String::from);
  flags.subcommand = DenoSubcommand::Doc(DocFlags {
    source_file,
    json,
    filter,
    private,
  });
}

fn eval_parse(flags: &mut Flags, matches: &clap::ArgMatches) {
  runtime_args_parse(flags, matches, false, true);
  flags.allow_net = Some(vec![]);
  flags.allow_env = Some(vec![]);
  flags.allow_run = Some(vec![]);
  flags.allow_read = Some(vec![]);
  flags.allow_write = Some(vec![]);
  flags.allow_ffi = Some(vec![]);
  flags.allow_hrtime = true;
  // TODO(@satyarohith): remove this flag in 2.0.
  let as_typescript = matches.is_present("ts");
  let ext = if as_typescript {
    "ts".to_string()
  } else {
    matches.value_of("ext").unwrap().to_string()
  };

  let print = matches.is_present("print");
  let mut code: Vec<String> = matches
    .values_of("code_arg")
    .unwrap()
    .map(String::from)
    .collect();
  assert!(!code.is_empty());
  let code_args = code.split_off(1);
  let code = code[0].to_string();
  for v in code_args {
    flags.argv.push(v);
  }
  flags.subcommand = DenoSubcommand::Eval(EvalFlags { print, code, ext });
}

fn fmt_parse(flags: &mut Flags, matches: &clap::ArgMatches) {
  config_arg_parse(flags, matches);
  watch_arg_parse(flags, matches, false);

  let files = match matches.values_of("files") {
    Some(f) => f.map(PathBuf::from).collect(),
    None => vec![],
  };
  let ignore = match matches.values_of("ignore") {
    Some(f) => f.map(PathBuf::from).collect(),
    None => vec![],
  };
  let ext = matches.value_of("ext").unwrap().to_string();

  let use_tabs = if matches.is_present("options-use-tabs") {
    Some(true)
  } else {
    None
  };
  let line_width = if matches.is_present("options-line-width") {
    Some(
      matches
        .value_of("options-line-width")
        .unwrap()
        .parse()
        .unwrap(),
    )
  } else {
    None
  };
  let indent_width = if matches.is_present("options-indent-width") {
    Some(
      matches
        .value_of("options-indent-width")
        .unwrap()
        .parse()
        .unwrap(),
    )
  } else {
    None
  };
  let single_quote = if matches.is_present("options-single-quote") {
    Some(true)
  } else {
    None
  };
  let prose_wrap = if matches.is_present("options-prose-wrap") {
    Some(matches.value_of("options-prose-wrap").unwrap().to_string())
  } else {
    None
  };

  flags.subcommand = DenoSubcommand::Fmt(FmtFlags {
    check: matches.is_present("check"),
    ext,
    files,
    ignore,
    use_tabs,
    line_width,
    indent_width,
    single_quote,
    prose_wrap,
  });
}

fn info_parse(flags: &mut Flags, matches: &clap::ArgMatches) {
  reload_arg_parse(flags, matches);
  import_map_arg_parse(flags, matches);
  location_arg_parse(flags, matches);
  ca_file_arg_parse(flags, matches);
  let json = matches.is_present("json");
  flags.subcommand = DenoSubcommand::Info(InfoFlags {
    file: matches.value_of("file").map(|f| f.to_string()),
    json,
  });
}

fn install_parse(flags: &mut Flags, matches: &clap::ArgMatches) {
  runtime_args_parse(flags, matches, true, true);

  let root = if matches.is_present("root") {
    let install_root = matches.value_of("root").unwrap();
    Some(PathBuf::from(install_root))
  } else {
    None
  };

  let force = matches.is_present("force");
  let name = matches.value_of("name").map(|s| s.to_string());
  let cmd_values = matches.values_of("cmd").unwrap();
  let mut cmd = vec![];
  for value in cmd_values {
    cmd.push(value.to_string());
  }

  let module_url = cmd[0].to_string();
  let args = cmd[1..].to_vec();

  flags.subcommand = DenoSubcommand::Install(InstallFlags {
    name,
    module_url,
    args,
    root,
    force,
  });
}

fn uninstall_parse(flags: &mut Flags, matches: &clap::ArgMatches) {
  let root = if matches.is_present("root") {
    let install_root = matches.value_of("root").unwrap();
    Some(PathBuf::from(install_root))
  } else {
    None
  };

  let name = matches.value_of("name").unwrap().to_string();
  flags.subcommand = DenoSubcommand::Uninstall(UninstallFlags { name, root });
}

fn lsp_parse(flags: &mut Flags, _matches: &clap::ArgMatches) {
  flags.subcommand = DenoSubcommand::Lsp;
}

fn lint_parse(flags: &mut Flags, matches: &clap::ArgMatches) {
  config_arg_parse(flags, matches);
  watch_arg_parse(flags, matches, false);
  let files = match matches.values_of("files") {
    Some(f) => f.map(PathBuf::from).collect(),
    None => vec![],
  };
  let ignore = match matches.values_of("ignore") {
    Some(f) => f.map(PathBuf::from).collect(),
    None => vec![],
  };
  let rules = matches.is_present("rules");
  let maybe_rules_tags = matches
    .values_of("rules-tags")
    .map(|f| f.map(String::from).collect());

  let maybe_rules_include = matches
    .values_of("rules-include")
    .map(|f| f.map(String::from).collect());

  let maybe_rules_exclude = matches
    .values_of("rules-exclude")
    .map(|f| f.map(String::from).collect());

  let json = matches.is_present("json");
  flags.subcommand = DenoSubcommand::Lint(LintFlags {
    files,
    rules,
    maybe_rules_tags,
    maybe_rules_include,
    maybe_rules_exclude,
    ignore,
    json,
  });
}

fn repl_parse(flags: &mut Flags, matches: &clap::ArgMatches) {
  // Use no-check by default for the REPL
  flags.type_check_mode = TypeCheckMode::None;
  runtime_args_parse(flags, matches, false, true);
  unsafely_ignore_certificate_errors_parse(flags, matches);
  handle_repl_flags(
    flags,
    ReplFlags {
      eval: matches.value_of("eval").map(ToOwned::to_owned),
    },
  );
}

fn run_parse(flags: &mut Flags, matches: &clap::ArgMatches) {
  runtime_args_parse(flags, matches, true, true);
  check_arg_parse(flags, matches);

  let mut script: Vec<String> = matches
    .values_of("script_arg")
    .unwrap()
    .map(String::from)
    .collect();
  assert!(!script.is_empty());
  let script_args = script.split_off(1);
  let script = script[0].to_string();
  for v in script_args {
    flags.argv.push(v);
  }

  watch_arg_parse(flags, matches, true);
  flags.subcommand = DenoSubcommand::Run(RunFlags { script });
}

fn task_parse(flags: &mut Flags, matches: &clap::ArgMatches) {
  config_arg_parse(flags, matches);

  let mut task_name = "".to_string();
  if let Some(task) = matches.value_of("task") {
    task_name = task.to_string();

    let task_args: Vec<String> = matches
      .values_of("task_args")
      .unwrap_or_default()
      .map(String::from)
      .collect();
    for v in task_args {
      flags.argv.push(v);
    }
  }

  flags.subcommand = DenoSubcommand::Task(TaskFlags { task: task_name });
}

fn test_parse(flags: &mut Flags, matches: &clap::ArgMatches) {
  runtime_args_parse(flags, matches, true, true);
  // NOTE: `deno test` always uses `--no-prompt`, tests shouldn't ever do
  // interactive prompts, unless done by user code
  flags.no_prompt = true;

  let ignore = match matches.values_of("ignore") {
    Some(f) => f.map(PathBuf::from).collect(),
    None => vec![],
  };

  let no_run = matches.is_present("no-run");
  let trace_ops = matches.is_present("trace-ops");
  let doc = matches.is_present("doc");
  let allow_none = matches.is_present("allow-none");
  let filter = matches.value_of("filter").map(String::from);

  let fail_fast = if matches.is_present("fail-fast") {
    if let Some(value) = matches.value_of("fail-fast") {
      Some(value.parse().unwrap())
    } else {
      Some(NonZeroUsize::new(1).unwrap())
    }
  } else {
    None
  };

  let shuffle = if matches.is_present("shuffle") {
    let value = if let Some(value) = matches.value_of("shuffle") {
      value.parse::<u64>().unwrap()
    } else {
      rand::random::<u64>()
    };

    Some(value)
  } else {
    None
  };

  if matches.is_present("script_arg") {
    let script_arg: Vec<String> = matches
      .values_of("script_arg")
      .unwrap()
      .map(String::from)
      .collect();

    for v in script_arg {
      flags.argv.push(v);
    }
  }

  let concurrent_jobs = if matches.is_present("jobs") {
    if let Some(value) = matches.value_of("jobs") {
      value.parse().unwrap()
    } else {
      std::thread::available_parallelism()
        .unwrap_or(NonZeroUsize::new(1).unwrap())
    }
  } else {
    NonZeroUsize::new(1).unwrap()
  };

  let include = if matches.is_present("files") {
    let files: Vec<String> = matches
      .values_of("files")
      .unwrap()
      .map(String::from)
      .collect();
    Some(files)
  } else {
    None
  };

  flags.coverage_dir = matches.value_of("coverage").map(String::from);
  watch_arg_parse(flags, matches, false);
  flags.subcommand = DenoSubcommand::Test(TestFlags {
    no_run,
    doc,
    fail_fast,
    include,
    ignore,
    filter,
    shuffle,
    allow_none,
    concurrent_jobs,
    trace_ops,
  });
}

fn types_parse(flags: &mut Flags, _matches: &clap::ArgMatches) {
  flags.subcommand = DenoSubcommand::Types;
}

fn upgrade_parse(flags: &mut Flags, matches: &clap::ArgMatches) {
  ca_file_arg_parse(flags, matches);

  let dry_run = matches.is_present("dry-run");
  let force = matches.is_present("force");
  let canary = matches.is_present("canary");
  let version = matches.value_of("version").map(|s| s.to_string());
  let output = if matches.is_present("output") {
    let install_root = matches.value_of("output").unwrap();
    Some(PathBuf::from(install_root))
  } else {
    None
  };
  let ca_file = matches.value_of("cert").map(|s| s.to_string());
  flags.subcommand = DenoSubcommand::Upgrade(UpgradeFlags {
    dry_run,
    force,
    canary,
    version,
    output,
    ca_file,
  });
}

fn vendor_parse(flags: &mut Flags, matches: &clap::ArgMatches) {
  ca_file_arg_parse(flags, matches);
  config_arg_parse(flags, matches);
  import_map_arg_parse(flags, matches);
  lock_arg_parse(flags, matches);
  reload_arg_parse(flags, matches);

  flags.subcommand = DenoSubcommand::Vendor(VendorFlags {
    specifiers: matches
      .values_of("specifiers")
      .map(|p| p.map(ToString::to_string).collect())
      .unwrap_or_default(),
    output_path: matches.value_of("output").map(PathBuf::from),
    force: matches.is_present("force"),
  });
}

fn compile_args_parse(flags: &mut Flags, matches: &clap::ArgMatches) {
  import_map_arg_parse(flags, matches);
  no_remote_arg_parse(flags, matches);
  config_arg_parse(flags, matches);
  no_check_arg_parse(flags, matches);
  reload_arg_parse(flags, matches);
  lock_args_parse(flags, matches);
  ca_file_arg_parse(flags, matches);
}

fn compile_args_without_no_check_parse(
  flags: &mut Flags,
  matches: &clap::ArgMatches,
) {
  import_map_arg_parse(flags, matches);
  no_remote_arg_parse(flags, matches);
  config_arg_parse(flags, matches);
  reload_arg_parse(flags, matches);
  lock_args_parse(flags, matches);
  ca_file_arg_parse(flags, matches);
}

fn permission_args_parse(flags: &mut Flags, matches: &clap::ArgMatches) {
  unsafely_ignore_certificate_errors_parse(flags, matches);
  if let Some(read_wl) = matches.values_of("allow-read") {
    let read_allowlist: Vec<PathBuf> = read_wl.map(PathBuf::from).collect();
    flags.allow_read = Some(read_allowlist);
  }

  if let Some(write_wl) = matches.values_of("allow-write") {
    let write_allowlist: Vec<PathBuf> = write_wl.map(PathBuf::from).collect();
    flags.allow_write = Some(write_allowlist);
  }

  if let Some(net_wl) = matches.values_of("allow-net") {
    let net_allowlist: Vec<String> =
      crate::flags_allow_net::parse(net_wl.map(ToString::to_string).collect())
        .unwrap();
    flags.allow_net = Some(net_allowlist);
  }

  if let Some(env_wl) = matches.values_of("allow-env") {
    let env_allowlist: Vec<String> = env_wl
      .map(|env: &str| {
        if cfg!(windows) {
          env.to_uppercase()
        } else {
          env.to_string()
        }
      })
      .collect();
    flags.allow_env = Some(env_allowlist);
    debug!("env allowlist: {:#?}", &flags.allow_env);
  }

  if let Some(run_wl) = matches.values_of("allow-run") {
    let run_allowlist: Vec<String> = run_wl.map(ToString::to_string).collect();
    flags.allow_run = Some(run_allowlist);
    debug!("run allowlist: {:#?}", &flags.allow_run);
  }

  if let Some(ffi_wl) = matches.values_of("allow-ffi") {
    let ffi_allowlist: Vec<PathBuf> = ffi_wl.map(PathBuf::from).collect();
    flags.allow_ffi = Some(ffi_allowlist);
    debug!("ffi allowlist: {:#?}", &flags.allow_ffi);
  }

  if matches.is_present("allow-hrtime") {
    flags.allow_hrtime = true;
  }
  if matches.is_present("allow-all") {
    flags.allow_all = true;
    flags.allow_read = Some(vec![]);
    flags.allow_env = Some(vec![]);
    flags.allow_net = Some(vec![]);
    flags.allow_run = Some(vec![]);
    flags.allow_write = Some(vec![]);
    flags.allow_ffi = Some(vec![]);
    flags.allow_hrtime = true;
  }
  #[cfg(not(test))]
  let has_no_prompt_env = env::var("DENO_NO_PROMPT") == Ok("1".to_string());
  #[cfg(test)]
  let has_no_prompt_env = false;
  if has_no_prompt_env || matches.is_present("no-prompt") {
    flags.no_prompt = true;
  }
}
fn unsafely_ignore_certificate_errors_parse(
  flags: &mut Flags,
  matches: &clap::ArgMatches,
) {
  if let Some(ic_wl) = matches.values_of("unsafely-ignore-certificate-errors") {
    let ic_allowlist: Vec<String> =
      crate::flags_allow_net::parse(ic_wl.map(ToString::to_string).collect())
        .unwrap();
    flags.unsafely_ignore_certificate_errors = Some(ic_allowlist);
  }
}
fn runtime_args_parse(
  flags: &mut Flags,
  matches: &clap::ArgMatches,
  include_perms: bool,
  include_inspector: bool,
) {
  compile_args_parse(flags, matches);
  cached_only_arg_parse(flags, matches);
  if include_perms {
    permission_args_parse(flags, matches);
  }
  if include_inspector {
    inspect_arg_parse(flags, matches);
  }
  location_arg_parse(flags, matches);
  v8_flags_arg_parse(flags, matches);
  seed_arg_parse(flags, matches);
  compat_arg_parse(flags, matches);
  enable_testing_features_arg_parse(flags, matches);
}

fn inspect_arg_parse(flags: &mut Flags, matches: &clap::ArgMatches) {
  let default = || "127.0.0.1:9229".parse::<SocketAddr>().unwrap();
  flags.inspect = if matches.is_present("inspect") {
    if let Some(host) = matches.value_of("inspect") {
      Some(host.parse().unwrap())
    } else {
      Some(default())
    }
  } else {
    None
  };
  flags.inspect_brk = if matches.is_present("inspect-brk") {
    if let Some(host) = matches.value_of("inspect-brk") {
      Some(host.parse().unwrap())
    } else {
      Some(default())
    }
  } else {
    None
  };
}

fn import_map_arg_parse(flags: &mut Flags, matches: &clap::ArgMatches) {
  flags.import_map_path = matches.value_of("import-map").map(ToOwned::to_owned);
}

fn reload_arg_parse(flags: &mut Flags, matches: &ArgMatches) {
  if let Some(cache_bl) = matches.values_of("reload") {
    let raw_cache_blocklist: Vec<String> =
      cache_bl.map(ToString::to_string).collect();
    if raw_cache_blocklist.is_empty() {
      flags.reload = true;
    } else {
      flags.cache_blocklist = resolve_urls(raw_cache_blocklist);
      debug!("cache blocklist: {:#?}", &flags.cache_blocklist);
      flags.reload = false;
    }
  }
}

fn ca_file_arg_parse(flags: &mut Flags, matches: &clap::ArgMatches) {
  flags.ca_file = matches.value_of("cert").map(ToOwned::to_owned);
}

fn enable_testing_features_arg_parse(
  flags: &mut Flags,
  matches: &clap::ArgMatches,
) {
  if matches.is_present("enable-testing-features-do-not-use") {
    flags.enable_testing_features = true
  }
}

fn cached_only_arg_parse(flags: &mut Flags, matches: &ArgMatches) {
  if matches.is_present("cached-only") {
    flags.cached_only = true;
  }
}

fn location_arg_parse(flags: &mut Flags, matches: &clap::ArgMatches) {
  flags.location = matches
    .value_of("location")
    .map(|href| Url::parse(href).unwrap());
}

fn v8_flags_arg_parse(flags: &mut Flags, matches: &ArgMatches) {
  if let Some(v8_flags) = matches.values_of("v8-flags") {
    flags.v8_flags = v8_flags.map(String::from).collect();
  }
}

fn seed_arg_parse(flags: &mut Flags, matches: &ArgMatches) {
  if matches.is_present("seed") {
    let seed_string = matches.value_of("seed").unwrap();
    let seed = seed_string.parse::<u64>().unwrap();
    flags.seed = Some(seed);

    flags.v8_flags.push(format!("--random-seed={}", seed));
  }
}

fn compat_arg_parse(flags: &mut Flags, matches: &ArgMatches) {
  if matches.is_present("compat") {
    flags.compat = true;
  }
}

fn no_check_arg_parse(flags: &mut Flags, matches: &clap::ArgMatches) {
  if let Some(cache_type) = matches.value_of("no-check") {
    match cache_type {
      "remote" => flags.type_check_mode = TypeCheckMode::Local,
      _ => debug!(
        "invalid value for 'no-check' of '{}' using default",
        cache_type
      ),
    }
  } else if matches.is_present("no-check") {
    flags.type_check_mode = TypeCheckMode::None;
  }
}

fn check_arg_parse(flags: &mut Flags, matches: &clap::ArgMatches) {
  flags.has_check_flag = matches.is_present("check");
  if let Some(cache_type) = matches.value_of("check") {
    match cache_type {
      "all" => flags.future_type_check_mode = FutureTypeCheckMode::All,
      _ => debug!(
        "invalid value for 'check' of '{}' using default",
        cache_type
      ),
    }
  } else if matches.is_present("check") {
    flags.future_type_check_mode = FutureTypeCheckMode::Local;
  }
}

fn lock_args_parse(flags: &mut Flags, matches: &clap::ArgMatches) {
  lock_arg_parse(flags, matches);
  if matches.is_present("lock-write") {
    flags.lock_write = true;
  }
}

fn lock_arg_parse(flags: &mut Flags, matches: &clap::ArgMatches) {
  if matches.is_present("lock") {
    let lockfile = matches.value_of("lock").unwrap();
    flags.lock = Some(PathBuf::from(lockfile));
  }
}

fn config_arg_parse(flags: &mut Flags, matches: &ArgMatches) {
  flags.config_path = matches.value_of("config").map(ToOwned::to_owned);
}

fn no_remote_arg_parse(flags: &mut Flags, matches: &clap::ArgMatches) {
  if matches.is_present("no-remote") {
    flags.no_remote = true;
  }
}

fn inspect_arg_validate(val: &str) -> Result<(), String> {
  match val.parse::<SocketAddr>() {
    Ok(_) => Ok(()),
    Err(e) => Err(e.to_string()),
  }
}

fn watch_arg_parse(
  flags: &mut Flags,
  matches: &clap::ArgMatches,
  allow_extra: bool,
) {
  if allow_extra {
    if let Some(f) = matches.values_of("watch") {
      flags.watch = Some(f.map(PathBuf::from).collect());
    }
  } else if matches.is_present("watch") {
    flags.watch = Some(vec![]);
  }

  if matches.is_present("no-clear-screen") {
    flags.no_clear_screen = true;
  }
}

// TODO(ry) move this to utility module and add test.
/// Strips fragment part of URL. Panics on bad URL.
pub fn resolve_urls(urls: Vec<String>) -> Vec<String> {
  let mut out: Vec<String> = vec![];
  for urlstr in urls.iter() {
    if let Ok(mut url) = Url::from_str(urlstr) {
      url.set_fragment(None);
      let mut full_url = String::from(url.as_str());
      if full_url.len() > 1 && full_url.ends_with('/') {
        full_url.pop();
      }
      out.push(full_url);
    } else {
      panic!("Bad Url: {}", urlstr);
    }
  }
  out
}

#[cfg(test)]
mod tests {
  use super::*;

  /// Creates vector of strings, Vec<String>
  macro_rules! svec {
    ($($x:expr),* $(,)?) => (vec![$($x.to_string()),*]);
  }

  #[test]
  fn global_flags() {
    #[rustfmt::skip]
    let r = flags_from_vec(svec!["deno", "--unstable", "--log-level", "debug", "--quiet", "run", "script.ts"]);
    let flags = r.unwrap();
    assert_eq!(
      flags,
      Flags {
        subcommand: DenoSubcommand::Run(RunFlags {
          script: "script.ts".to_string(),
        }),
        unstable: true,
        log_level: Some(Level::Error),
        ..Flags::default()
      }
    );
    #[rustfmt::skip]
    let r2 = flags_from_vec(svec!["deno", "run", "--unstable", "--log-level", "debug", "--quiet", "script.ts"]);
    let flags2 = r2.unwrap();
    assert_eq!(flags2, flags);
  }

  #[test]
  fn upgrade() {
    let r = flags_from_vec(svec!["deno", "upgrade", "--dry-run", "--force"]);
    let flags = r.unwrap();
    assert_eq!(
      flags,
      Flags {
        subcommand: DenoSubcommand::Upgrade(UpgradeFlags {
          force: true,
          dry_run: true,
          canary: false,
          version: None,
          output: None,
          ca_file: None,
        }),
        ..Flags::default()
      }
    );
  }

  #[test]
  fn version() {
    let r = flags_from_vec(svec!["deno", "--version"]);
    assert_eq!(r.unwrap_err().kind(), clap::ErrorKind::DisplayVersion);
    let r = flags_from_vec(svec!["deno", "-V"]);
    assert_eq!(r.unwrap_err().kind(), clap::ErrorKind::DisplayVersion);
  }

  #[test]
  fn run_reload() {
    let r = flags_from_vec(svec!["deno", "run", "-r", "script.ts"]);
    let flags = r.unwrap();
    assert_eq!(
      flags,
      Flags {
        subcommand: DenoSubcommand::Run(RunFlags {
          script: "script.ts".to_string(),
        }),
        reload: true,
        ..Flags::default()
      }
    );
  }

  #[test]
  fn run_watch() {
    let r = flags_from_vec(svec!["deno", "run", "--watch", "script.ts"]);
    let flags = r.unwrap();
    assert_eq!(
      flags,
      Flags {
        subcommand: DenoSubcommand::Run(RunFlags {
          script: "script.ts".to_string(),
        }),
        watch: Some(vec![]),
        ..Flags::default()
      }
    );
  }

  #[test]
  fn run_watch_with_external() {
    let r =
      flags_from_vec(svec!["deno", "run", "--watch=file1,file2", "script.ts"]);
    let flags = r.unwrap();
    assert_eq!(
      flags,
      Flags {
        subcommand: DenoSubcommand::Run(RunFlags {
          script: "script.ts".to_string(),
        }),
        watch: Some(vec![PathBuf::from("file1"), PathBuf::from("file2")]),
        ..Flags::default()
      }
    );
  }

  #[test]
  fn run_watch_with_no_clear_screen() {
    let r = flags_from_vec(svec![
      "deno",
      "run",
      "--watch",
      "--no-clear-screen",
      "script.ts"
    ]);

    let flags = r.unwrap();
    assert_eq!(
      flags,
      Flags {
        subcommand: DenoSubcommand::Run(RunFlags {
          script: "script.ts".to_string(),
        }),
        watch: Some(vec![]),
        no_clear_screen: true,
        ..Flags::default()
      }
    );
  }

  #[test]
  fn run_reload_allow_write() {
    let r =
      flags_from_vec(svec!["deno", "run", "-r", "--allow-write", "script.ts"]);
    assert_eq!(
      r.unwrap(),
      Flags {
        reload: true,
        subcommand: DenoSubcommand::Run(RunFlags {
          script: "script.ts".to_string(),
        }),
        allow_write: Some(vec![]),
        ..Flags::default()
      }
    );
  }

  #[test]
  fn run_v8_flags() {
    let r = flags_from_vec(svec!["deno", "run", "--v8-flags=--help"]);
    assert_eq!(
      r.unwrap(),
      Flags {
        subcommand: DenoSubcommand::Run(RunFlags {
          script: "_".to_string(),
        }),
        v8_flags: svec!["--help"],
        ..Flags::default()
      }
    );

    let r = flags_from_vec(svec![
      "deno",
      "run",
      "--v8-flags=--expose-gc,--gc-stats=1",
      "script.ts"
    ]);
    assert_eq!(
      r.unwrap(),
      Flags {
        subcommand: DenoSubcommand::Run(RunFlags {
          script: "script.ts".to_string(),
        }),
        v8_flags: svec!["--expose-gc", "--gc-stats=1"],
        ..Flags::default()
      }
    );
  }

  #[test]
  fn script_args() {
    let r = flags_from_vec(svec![
      "deno",
      "run",
      "--allow-net",
      "gist.ts",
      "--title",
      "X"
    ]);
    assert_eq!(
      r.unwrap(),
      Flags {
        subcommand: DenoSubcommand::Run(RunFlags {
          script: "gist.ts".to_string(),
        }),
        argv: svec!["--title", "X"],
        allow_net: Some(vec![]),
        ..Flags::default()
      }
    );
  }

  #[test]
  fn allow_all() {
    let r = flags_from_vec(svec!["deno", "run", "--allow-all", "gist.ts"]);
    assert_eq!(
      r.unwrap(),
      Flags {
        subcommand: DenoSubcommand::Run(RunFlags {
          script: "gist.ts".to_string(),
        }),
        allow_all: true,
        allow_net: Some(vec![]),
        allow_env: Some(vec![]),
        allow_run: Some(vec![]),
        allow_read: Some(vec![]),
        allow_write: Some(vec![]),
        allow_ffi: Some(vec![]),
        allow_hrtime: true,
        ..Flags::default()
      }
    );
  }

  #[test]
  fn allow_read() {
    let r = flags_from_vec(svec!["deno", "run", "--allow-read", "gist.ts"]);
    assert_eq!(
      r.unwrap(),
      Flags {
        subcommand: DenoSubcommand::Run(RunFlags {
          script: "gist.ts".to_string(),
        }),
        allow_read: Some(vec![]),
        ..Flags::default()
      }
    );
  }

  #[test]
  fn allow_hrtime() {
    let r = flags_from_vec(svec!["deno", "run", "--allow-hrtime", "gist.ts"]);
    assert_eq!(
      r.unwrap(),
      Flags {
        subcommand: DenoSubcommand::Run(RunFlags {
          script: "gist.ts".to_string(),
        }),
        allow_hrtime: true,
        ..Flags::default()
      }
    );
  }

  #[test]
  fn double_hyphen() {
    // notice that flags passed after double dash will not
    // be parsed to Flags but instead forwarded to
    // script args as Deno.args
    let r = flags_from_vec(svec![
      "deno",
      "run",
      "--allow-write",
      "script.ts",
      "--",
      "-D",
      "--allow-net"
    ]);
    assert_eq!(
      r.unwrap(),
      Flags {
        subcommand: DenoSubcommand::Run(RunFlags {
          script: "script.ts".to_string(),
        }),
        argv: svec!["--", "-D", "--allow-net"],
        allow_write: Some(vec![]),
        ..Flags::default()
      }
    );
  }

  #[test]
  fn fmt() {
    let r = flags_from_vec(svec!["deno", "fmt", "script_1.ts", "script_2.ts"]);
    assert_eq!(
      r.unwrap(),
      Flags {
        subcommand: DenoSubcommand::Fmt(FmtFlags {
          ignore: vec![],
          check: false,
          files: vec![
            PathBuf::from("script_1.ts"),
            PathBuf::from("script_2.ts")
          ],
          ext: "ts".to_string(),
          use_tabs: None,
          line_width: None,
          indent_width: None,
          single_quote: None,
          prose_wrap: None,
        }),
        ..Flags::default()
      }
    );

    let r = flags_from_vec(svec!["deno", "fmt", "--check"]);
    assert_eq!(
      r.unwrap(),
      Flags {
        subcommand: DenoSubcommand::Fmt(FmtFlags {
          ignore: vec![],
          check: true,
          files: vec![],
          ext: "ts".to_string(),
          use_tabs: None,
          line_width: None,
          indent_width: None,
          single_quote: None,
          prose_wrap: None,
        }),
        ..Flags::default()
      }
    );

    let r = flags_from_vec(svec!["deno", "fmt"]);
    assert_eq!(
      r.unwrap(),
      Flags {
        subcommand: DenoSubcommand::Fmt(FmtFlags {
          ignore: vec![],
          check: false,
          files: vec![],
          ext: "ts".to_string(),
          use_tabs: None,
          line_width: None,
          indent_width: None,
          single_quote: None,
          prose_wrap: None,
        }),
        ..Flags::default()
      }
    );

    let r = flags_from_vec(svec!["deno", "fmt", "--watch"]);
    assert_eq!(
      r.unwrap(),
      Flags {
        subcommand: DenoSubcommand::Fmt(FmtFlags {
          ignore: vec![],
          check: false,
          files: vec![],
          ext: "ts".to_string(),
          use_tabs: None,
          line_width: None,
          indent_width: None,
          single_quote: None,
          prose_wrap: None,
        }),
        watch: Some(vec![]),
        ..Flags::default()
      }
    );

    let r =
      flags_from_vec(svec!["deno", "fmt", "--watch", "--no-clear-screen"]);
    assert_eq!(
      r.unwrap(),
      Flags {
        subcommand: DenoSubcommand::Fmt(FmtFlags {
          ignore: vec![],
          check: false,
          files: vec![],
          ext: "ts".to_string(),
          use_tabs: None,
          line_width: None,
          indent_width: None,
          single_quote: None,
          prose_wrap: None,
        }),
        watch: Some(vec![]),
        no_clear_screen: true,
        ..Flags::default()
      }
    );

    let r = flags_from_vec(svec![
      "deno",
      "fmt",
      "--check",
      "--watch",
      "foo.ts",
      "--ignore=bar.js"
    ]);
    assert_eq!(
      r.unwrap(),
      Flags {
        subcommand: DenoSubcommand::Fmt(FmtFlags {
          ignore: vec![PathBuf::from("bar.js")],
          check: true,
          files: vec![PathBuf::from("foo.ts")],
          ext: "ts".to_string(),
          use_tabs: None,
          line_width: None,
          indent_width: None,
          single_quote: None,
          prose_wrap: None,
        }),
        watch: Some(vec![]),
        ..Flags::default()
      }
    );

    let r = flags_from_vec(svec!["deno", "fmt", "--config", "deno.jsonc"]);
    assert_eq!(
      r.unwrap(),
      Flags {
        subcommand: DenoSubcommand::Fmt(FmtFlags {
          ignore: vec![],
          check: false,
          files: vec![],
          ext: "ts".to_string(),
          use_tabs: None,
          line_width: None,
          indent_width: None,
          single_quote: None,
          prose_wrap: None,
        }),
        config_path: Some("deno.jsonc".to_string()),
        ..Flags::default()
      }
    );

    let r = flags_from_vec(svec![
      "deno",
      "fmt",
      "--config",
      "deno.jsonc",
      "--watch",
      "foo.ts"
    ]);
    assert_eq!(
      r.unwrap(),
      Flags {
        subcommand: DenoSubcommand::Fmt(FmtFlags {
          ignore: vec![],
          check: false,
          files: vec![PathBuf::from("foo.ts")],
          ext: "ts".to_string(),
          use_tabs: None,
          line_width: None,
          indent_width: None,
          single_quote: None,
          prose_wrap: None,
        }),
        config_path: Some("deno.jsonc".to_string()),
        watch: Some(vec![]),
        ..Flags::default()
      }
    );

    let r = flags_from_vec(svec![
      "deno",
      "fmt",
      "--options-use-tabs",
      "--options-line-width",
      "60",
      "--options-indent-width",
      "4",
      "--options-single-quote",
      "--options-prose-wrap",
      "never"
    ]);
    assert_eq!(
      r.unwrap(),
      Flags {
        subcommand: DenoSubcommand::Fmt(FmtFlags {
          ignore: vec![],
          check: false,
          files: vec![],
          ext: "ts".to_string(),
          use_tabs: Some(true),
          line_width: Some(NonZeroU32::new(60).unwrap()),
          indent_width: Some(NonZeroU8::new(4).unwrap()),
          single_quote: Some(true),
          prose_wrap: Some("never".to_string()),
        }),
        ..Flags::default()
      }
    );
  }

  #[test]
  fn lint() {
    let r = flags_from_vec(svec!["deno", "lint", "script_1.ts", "script_2.ts"]);
    assert_eq!(
      r.unwrap(),
      Flags {
        subcommand: DenoSubcommand::Lint(LintFlags {
          files: vec![
            PathBuf::from("script_1.ts"),
            PathBuf::from("script_2.ts")
          ],
          rules: false,
          maybe_rules_tags: None,
          maybe_rules_include: None,
          maybe_rules_exclude: None,
          json: false,
          ignore: vec![],
        }),
        ..Flags::default()
      }
    );

    let r = flags_from_vec(svec![
      "deno",
      "lint",
      "--watch",
      "script_1.ts",
      "script_2.ts"
    ]);
    assert_eq!(
      r.unwrap(),
      Flags {
        subcommand: DenoSubcommand::Lint(LintFlags {
          files: vec![
            PathBuf::from("script_1.ts"),
            PathBuf::from("script_2.ts")
          ],
          rules: false,
          maybe_rules_tags: None,
          maybe_rules_include: None,
          maybe_rules_exclude: None,
          json: false,
          ignore: vec![],
        }),
        watch: Some(vec![]),
        ..Flags::default()
      }
    );

    let r = flags_from_vec(svec![
      "deno",
      "lint",
      "--watch",
      "--no-clear-screen",
      "script_1.ts",
      "script_2.ts"
    ]);
    assert_eq!(
      r.unwrap(),
      Flags {
        subcommand: DenoSubcommand::Lint(LintFlags {
          files: vec![
            PathBuf::from("script_1.ts"),
            PathBuf::from("script_2.ts")
          ],
          rules: false,
          maybe_rules_tags: None,
          maybe_rules_include: None,
          maybe_rules_exclude: None,
          json: false,
          ignore: vec![],
        }),
        watch: Some(vec![]),
        no_clear_screen: true,
        ..Flags::default()
      }
    );

    let r =
      flags_from_vec(svec!["deno", "lint", "--ignore=script_1.ts,script_2.ts"]);
    assert_eq!(
      r.unwrap(),
      Flags {
        subcommand: DenoSubcommand::Lint(LintFlags {
          files: vec![],
          rules: false,
          maybe_rules_tags: None,
          maybe_rules_include: None,
          maybe_rules_exclude: None,
          json: false,
          ignore: vec![
            PathBuf::from("script_1.ts"),
            PathBuf::from("script_2.ts")
          ],
        }),
        ..Flags::default()
      }
    );

    let r = flags_from_vec(svec!["deno", "lint", "--rules"]);
    assert_eq!(
      r.unwrap(),
      Flags {
        subcommand: DenoSubcommand::Lint(LintFlags {
          files: vec![],
          rules: true,
          maybe_rules_tags: None,
          maybe_rules_include: None,
          maybe_rules_exclude: None,
          json: false,
          ignore: vec![],
        }),
        ..Flags::default()
      }
    );

    let r = flags_from_vec(svec![
      "deno",
      "lint",
      "--rules-tags=",
      "--rules-include=ban-untagged-todo,no-undef",
      "--rules-exclude=no-const-assign"
    ]);
    assert_eq!(
      r.unwrap(),
      Flags {
        subcommand: DenoSubcommand::Lint(LintFlags {
          files: vec![],
          rules: false,
          maybe_rules_tags: Some(svec![""]),
          maybe_rules_include: Some(svec!["ban-untagged-todo", "no-undef"]),
          maybe_rules_exclude: Some(svec!["no-const-assign"]),
          json: false,
          ignore: vec![],
        }),
        ..Flags::default()
      }
    );

    let r = flags_from_vec(svec!["deno", "lint", "--json", "script_1.ts"]);
    assert_eq!(
      r.unwrap(),
      Flags {
        subcommand: DenoSubcommand::Lint(LintFlags {
          files: vec![PathBuf::from("script_1.ts")],
          rules: false,
          maybe_rules_tags: None,
          maybe_rules_include: None,
          maybe_rules_exclude: None,
          json: true,
          ignore: vec![],
        }),
        ..Flags::default()
      }
    );

    let r = flags_from_vec(svec![
      "deno",
      "lint",
      "--config",
      "Deno.jsonc",
      "--json",
      "script_1.ts"
    ]);
    assert_eq!(
      r.unwrap(),
      Flags {
        subcommand: DenoSubcommand::Lint(LintFlags {
          files: vec![PathBuf::from("script_1.ts")],
          rules: false,
          maybe_rules_tags: None,
          maybe_rules_include: None,
          maybe_rules_exclude: None,
          json: true,
          ignore: vec![],
        }),
        config_path: Some("Deno.jsonc".to_string()),
        ..Flags::default()
      }
    );
  }

  #[test]
  fn types() {
    let r = flags_from_vec(svec!["deno", "types"]);
    assert_eq!(
      r.unwrap(),
      Flags {
        subcommand: DenoSubcommand::Types,
        ..Flags::default()
      }
    );
  }

  #[test]
  fn cache() {
    let r = flags_from_vec(svec!["deno", "cache", "script.ts"]);
    assert_eq!(
      r.unwrap(),
      Flags {
        subcommand: DenoSubcommand::Cache(CacheFlags {
          files: svec!["script.ts"],
        }),
        ..Flags::default()
      }
    );
  }

  #[test]
  fn check() {
    let r = flags_from_vec(svec!["deno", "check", "script.ts"]);
    assert_eq!(
      r.unwrap(),
      Flags {
        subcommand: DenoSubcommand::Check(CheckFlags {
          files: svec!["script.ts"],
          remote: false,
        }),
        ..Flags::default()
      }
    );

    let r = flags_from_vec(svec!["deno", "check", "--remote", "script.ts"]);
    assert_eq!(
      r.unwrap(),
      Flags {
        subcommand: DenoSubcommand::Check(CheckFlags {
          files: svec!["script.ts"],
          remote: true,
        }),
        ..Flags::default()
      }
    );
  }

  #[test]
  fn info() {
    let r = flags_from_vec(svec!["deno", "info", "script.ts"]);
    assert_eq!(
      r.unwrap(),
      Flags {
        subcommand: DenoSubcommand::Info(InfoFlags {
          json: false,
          file: Some("script.ts".to_string()),
        }),
        ..Flags::default()
      }
    );

    let r = flags_from_vec(svec!["deno", "info", "--reload", "script.ts"]);
    assert_eq!(
      r.unwrap(),
      Flags {
        subcommand: DenoSubcommand::Info(InfoFlags {
          json: false,
          file: Some("script.ts".to_string()),
        }),
        reload: true,
        ..Flags::default()
      }
    );

    let r = flags_from_vec(svec!["deno", "info", "--json", "script.ts"]);
    assert_eq!(
      r.unwrap(),
      Flags {
        subcommand: DenoSubcommand::Info(InfoFlags {
          json: true,
          file: Some("script.ts".to_string()),
        }),
        ..Flags::default()
      }
    );

    let r = flags_from_vec(svec!["deno", "info"]);
    assert_eq!(
      r.unwrap(),
      Flags {
        subcommand: DenoSubcommand::Info(InfoFlags {
          json: false,
          file: None
        }),
        ..Flags::default()
      }
    );

    let r = flags_from_vec(svec!["deno", "info", "--json"]);
    assert_eq!(
      r.unwrap(),
      Flags {
        subcommand: DenoSubcommand::Info(InfoFlags {
          json: true,
          file: None
        }),
        ..Flags::default()
      }
    );
  }

  #[test]
  fn tsconfig() {
    let r =
      flags_from_vec(svec!["deno", "run", "-c", "tsconfig.json", "script.ts"]);
    assert_eq!(
      r.unwrap(),
      Flags {
        subcommand: DenoSubcommand::Run(RunFlags {
          script: "script.ts".to_string(),
        }),
        config_path: Some("tsconfig.json".to_owned()),
        ..Flags::default()
      }
    );
  }

  #[test]
  fn eval() {
    let r = flags_from_vec(svec!["deno", "eval", "'console.log(\"hello\")'"]);
    assert_eq!(
      r.unwrap(),
      Flags {
        subcommand: DenoSubcommand::Eval(EvalFlags {
          print: false,
          code: "'console.log(\"hello\")'".to_string(),
          ext: "js".to_string(),
        }),
        allow_net: Some(vec![]),
        allow_env: Some(vec![]),
        allow_run: Some(vec![]),
        allow_read: Some(vec![]),
        allow_write: Some(vec![]),
        allow_ffi: Some(vec![]),
        allow_hrtime: true,
        ..Flags::default()
      }
    );
  }

  #[test]
  fn eval_p() {
    let r = flags_from_vec(svec!["deno", "eval", "-p", "1+2"]);
    assert_eq!(
      r.unwrap(),
      Flags {
        subcommand: DenoSubcommand::Eval(EvalFlags {
          print: true,
          code: "1+2".to_string(),
          ext: "js".to_string(),
        }),
        allow_net: Some(vec![]),
        allow_env: Some(vec![]),
        allow_run: Some(vec![]),
        allow_read: Some(vec![]),
        allow_write: Some(vec![]),
        allow_ffi: Some(vec![]),
        allow_hrtime: true,
        ..Flags::default()
      }
    );
  }

  #[test]
  fn eval_typescript() {
    let r =
      flags_from_vec(svec!["deno", "eval", "-T", "'console.log(\"hello\")'"]);
    assert_eq!(
      r.unwrap(),
      Flags {
        subcommand: DenoSubcommand::Eval(EvalFlags {
          print: false,
          code: "'console.log(\"hello\")'".to_string(),
          ext: "ts".to_string(),
        }),
        allow_net: Some(vec![]),
        allow_env: Some(vec![]),
        allow_run: Some(vec![]),
        allow_read: Some(vec![]),
        allow_write: Some(vec![]),
        allow_ffi: Some(vec![]),
        allow_hrtime: true,
        ..Flags::default()
      }
    );
  }

  #[test]
  fn eval_with_flags() {
    #[rustfmt::skip]
    let r = flags_from_vec(svec!["deno", "eval", "--import-map", "import_map.json", "--no-remote", "--config", "tsconfig.json", "--no-check", "--reload", "--lock", "lock.json", "--lock-write", "--cert", "example.crt", "--cached-only", "--location", "https:foo", "--v8-flags=--help", "--seed", "1", "--inspect=127.0.0.1:9229", "42"]);
    assert_eq!(
      r.unwrap(),
      Flags {
        subcommand: DenoSubcommand::Eval(EvalFlags {
          print: false,
          code: "42".to_string(),
          ext: "js".to_string(),
        }),
        import_map_path: Some("import_map.json".to_string()),
        no_remote: true,
        config_path: Some("tsconfig.json".to_string()),
        type_check_mode: TypeCheckMode::None,
        reload: true,
        lock: Some(PathBuf::from("lock.json")),
        lock_write: true,
        ca_file: Some("example.crt".to_string()),
        cached_only: true,
        location: Some(Url::parse("https://foo/").unwrap()),
        v8_flags: svec!["--help", "--random-seed=1"],
        seed: Some(1),
        inspect: Some("127.0.0.1:9229".parse().unwrap()),
        allow_net: Some(vec![]),
        allow_env: Some(vec![]),
        allow_run: Some(vec![]),
        allow_read: Some(vec![]),
        allow_write: Some(vec![]),
        allow_ffi: Some(vec![]),
        allow_hrtime: true,
        ..Flags::default()
      }
    );
  }

  #[test]
  fn eval_args() {
    let r = flags_from_vec(svec![
      "deno",
      "eval",
      "console.log(Deno.args)",
      "arg1",
      "arg2"
    ]);
    assert_eq!(
      r.unwrap(),
      Flags {
        subcommand: DenoSubcommand::Eval(EvalFlags {
          print: false,
          code: "console.log(Deno.args)".to_string(),
          ext: "js".to_string(),
        }),
        argv: svec!["arg1", "arg2"],
        allow_net: Some(vec![]),
        allow_env: Some(vec![]),
        allow_run: Some(vec![]),
        allow_read: Some(vec![]),
        allow_write: Some(vec![]),
        allow_ffi: Some(vec![]),
        allow_hrtime: true,
        ..Flags::default()
      }
    );
  }

  #[test]
  fn repl() {
    let r = flags_from_vec(svec!["deno"]);
    assert_eq!(
      r.unwrap(),
      Flags {
        repl: true,
        subcommand: DenoSubcommand::Repl(ReplFlags { eval: None }),
        allow_net: Some(vec![]),
        unsafely_ignore_certificate_errors: None,
        allow_env: Some(vec![]),
        allow_run: Some(vec![]),
        allow_read: Some(vec![]),
        allow_write: Some(vec![]),
        allow_ffi: Some(vec![]),
        allow_hrtime: true,
        ..Flags::default()
      }
    );
  }

  #[test]
  fn repl_with_flags() {
    #[rustfmt::skip]
    let r = flags_from_vec(svec!["deno", "repl", "--import-map", "import_map.json", "--no-remote", "--config", "tsconfig.json", "--no-check", "--reload", "--lock", "lock.json", "--lock-write", "--cert", "example.crt", "--cached-only", "--location", "https:foo", "--v8-flags=--help", "--seed", "1", "--inspect=127.0.0.1:9229", "--unsafely-ignore-certificate-errors"]);
    assert_eq!(
      r.unwrap(),
      Flags {
        repl: true,
        subcommand: DenoSubcommand::Repl(ReplFlags { eval: None }),
        import_map_path: Some("import_map.json".to_string()),
        no_remote: true,
        config_path: Some("tsconfig.json".to_string()),
        type_check_mode: TypeCheckMode::None,
        reload: true,
        lock: Some(PathBuf::from("lock.json")),
        lock_write: true,
        ca_file: Some("example.crt".to_string()),
        cached_only: true,
        location: Some(Url::parse("https://foo/").unwrap()),
        v8_flags: svec!["--help", "--random-seed=1"],
        seed: Some(1),
        inspect: Some("127.0.0.1:9229".parse().unwrap()),
        allow_net: Some(vec![]),
        allow_env: Some(vec![]),
        allow_run: Some(vec![]),
        allow_read: Some(vec![]),
        allow_write: Some(vec![]),
        allow_ffi: Some(vec![]),
        allow_hrtime: true,
        unsafely_ignore_certificate_errors: Some(vec![]),
        ..Flags::default()
      }
    );
  }

  #[test]
  fn repl_with_eval_flag() {
    #[rustfmt::skip]
    let r = flags_from_vec(svec!["deno", "repl", "--eval", "console.log('hello');"]);
    assert_eq!(
      r.unwrap(),
      Flags {
        repl: true,
        subcommand: DenoSubcommand::Repl(ReplFlags {
          eval: Some("console.log('hello');".to_string()),
        }),
        allow_net: Some(vec![]),
        allow_env: Some(vec![]),
        allow_run: Some(vec![]),
        allow_read: Some(vec![]),
        allow_write: Some(vec![]),
        allow_ffi: Some(vec![]),
        allow_hrtime: true,
        type_check_mode: TypeCheckMode::None,
        ..Flags::default()
      }
    );
  }

  #[test]
  fn allow_read_allowlist() {
    use test_util::TempDir;
    let temp_dir_guard = TempDir::new();
    let temp_dir = temp_dir_guard.path().to_path_buf();

    let r = flags_from_vec(svec![
      "deno",
      "run",
      format!("--allow-read=.,{}", temp_dir.to_str().unwrap()),
      "script.ts"
    ]);
    assert_eq!(
      r.unwrap(),
      Flags {
        allow_read: Some(vec![PathBuf::from("."), temp_dir]),
        subcommand: DenoSubcommand::Run(RunFlags {
          script: "script.ts".to_string(),
        }),
        ..Flags::default()
      }
    );
  }

  #[test]
  fn allow_write_allowlist() {
    use test_util::TempDir;
    let temp_dir_guard = TempDir::new();
    let temp_dir = temp_dir_guard.path().to_path_buf();

    let r = flags_from_vec(svec![
      "deno",
      "run",
      format!("--allow-write=.,{}", temp_dir.to_str().unwrap()),
      "script.ts"
    ]);
    assert_eq!(
      r.unwrap(),
      Flags {
        allow_write: Some(vec![PathBuf::from("."), temp_dir]),
        subcommand: DenoSubcommand::Run(RunFlags {
          script: "script.ts".to_string(),
        }),
        ..Flags::default()
      }
    );
  }

  #[test]
  fn allow_net_allowlist() {
    let r = flags_from_vec(svec![
      "deno",
      "run",
      "--allow-net=127.0.0.1",
      "script.ts"
    ]);
    assert_eq!(
      r.unwrap(),
      Flags {
        subcommand: DenoSubcommand::Run(RunFlags {
          script: "script.ts".to_string(),
        }),
        allow_net: Some(svec!["127.0.0.1"]),
        ..Flags::default()
      }
    );
  }

  #[test]
  fn allow_env_allowlist() {
    let r =
      flags_from_vec(svec!["deno", "run", "--allow-env=HOME", "script.ts"]);
    assert_eq!(
      r.unwrap(),
      Flags {
        subcommand: DenoSubcommand::Run(RunFlags {
          script: "script.ts".to_string(),
        }),
        allow_env: Some(svec!["HOME"]),
        ..Flags::default()
      }
    );
  }

  #[test]
  fn allow_env_allowlist_multiple() {
    let r = flags_from_vec(svec![
      "deno",
      "run",
      "--allow-env=HOME,PATH",
      "script.ts"
    ]);
    assert_eq!(
      r.unwrap(),
      Flags {
        subcommand: DenoSubcommand::Run(RunFlags {
          script: "script.ts".to_string(),
        }),
        allow_env: Some(svec!["HOME", "PATH"]),
        ..Flags::default()
      }
    );
  }

  #[test]
  fn allow_env_allowlist_validator() {
    let r =
      flags_from_vec(svec!["deno", "run", "--allow-env=HOME", "script.ts"]);
    assert!(r.is_ok());
    let r =
      flags_from_vec(svec!["deno", "run", "--allow-env=H=ME", "script.ts"]);
    assert!(r.is_err());
    let r =
      flags_from_vec(svec!["deno", "run", "--allow-env=H\0ME", "script.ts"]);
    assert!(r.is_err());
  }

  #[test]
  fn bundle() {
    let r = flags_from_vec(svec!["deno", "bundle", "source.ts"]);
    assert_eq!(
      r.unwrap(),
      Flags {
        subcommand: DenoSubcommand::Bundle(BundleFlags {
          source_file: "source.ts".to_string(),
          out_file: None,
        }),
        ..Flags::default()
      }
    );
  }

  #[test]
  fn bundle_with_config() {
    let r = flags_from_vec(svec![
      "deno",
      "bundle",
      "--no-remote",
      "--config",
      "tsconfig.json",
      "source.ts",
      "bundle.js"
    ]);
    assert_eq!(
      r.unwrap(),
      Flags {
        subcommand: DenoSubcommand::Bundle(BundleFlags {
          source_file: "source.ts".to_string(),
          out_file: Some(PathBuf::from("bundle.js")),
        }),
        allow_write: Some(vec![]),
        no_remote: true,
        config_path: Some("tsconfig.json".to_owned()),
        ..Flags::default()
      }
    );
  }

  #[test]
  fn bundle_with_output() {
    let r = flags_from_vec(svec!["deno", "bundle", "source.ts", "bundle.js"]);
    assert_eq!(
      r.unwrap(),
      Flags {
        subcommand: DenoSubcommand::Bundle(BundleFlags {
          source_file: "source.ts".to_string(),
          out_file: Some(PathBuf::from("bundle.js")),
        }),
        allow_write: Some(vec![]),
        ..Flags::default()
      }
    );
  }

  #[test]
  fn bundle_with_lock() {
    let r = flags_from_vec(svec![
      "deno",
      "bundle",
      "--lock-write",
      "--lock=lock.json",
      "source.ts"
    ]);
    assert_eq!(
      r.unwrap(),
      Flags {
        subcommand: DenoSubcommand::Bundle(BundleFlags {
          source_file: "source.ts".to_string(),
          out_file: None,
        }),
        lock_write: true,
        lock: Some(PathBuf::from("lock.json")),
        ..Flags::default()
      }
    );
  }

  #[test]
  fn bundle_with_reload() {
    let r = flags_from_vec(svec!["deno", "bundle", "--reload", "source.ts"]);
    assert_eq!(
      r.unwrap(),
      Flags {
        reload: true,
        subcommand: DenoSubcommand::Bundle(BundleFlags {
          source_file: "source.ts".to_string(),
          out_file: None,
        }),
        ..Flags::default()
      }
    );
  }

  #[test]
  fn bundle_nocheck() {
    let r = flags_from_vec(svec!["deno", "bundle", "--no-check", "script.ts"])
      .unwrap();
    assert_eq!(
      r,
      Flags {
        subcommand: DenoSubcommand::Bundle(BundleFlags {
          source_file: "script.ts".to_string(),
          out_file: None,
        }),
        type_check_mode: TypeCheckMode::None,
        ..Flags::default()
      }
    );
  }

  #[test]
  fn bundle_watch() {
    let r = flags_from_vec(svec!["deno", "bundle", "--watch", "source.ts"]);
    assert_eq!(
      r.unwrap(),
      Flags {
        subcommand: DenoSubcommand::Bundle(BundleFlags {
          source_file: "source.ts".to_string(),
          out_file: None,
        }),
        watch: Some(vec![]),
        ..Flags::default()
      }
    )
  }

  #[test]
  fn bundle_watch_with_no_clear_screen() {
    let r = flags_from_vec(svec![
      "deno",
      "bundle",
      "--watch",
      "--no-clear-screen",
      "source.ts"
    ]);
    assert_eq!(
      r.unwrap(),
      Flags {
        subcommand: DenoSubcommand::Bundle(BundleFlags {
          source_file: "source.ts".to_string(),
          out_file: None,
        }),
        watch: Some(vec![]),
        no_clear_screen: true,
        ..Flags::default()
      }
    )
  }

  #[test]
  fn run_import_map() {
    let r = flags_from_vec(svec![
      "deno",
      "run",
      "--import-map=import_map.json",
      "script.ts"
    ]);
    assert_eq!(
      r.unwrap(),
      Flags {
        subcommand: DenoSubcommand::Run(RunFlags {
          script: "script.ts".to_string(),
        }),
        import_map_path: Some("import_map.json".to_owned()),
        ..Flags::default()
      }
    );
  }

  #[test]
  fn info_import_map() {
    let r = flags_from_vec(svec![
      "deno",
      "info",
      "--import-map=import_map.json",
      "script.ts"
    ]);
    assert_eq!(
      r.unwrap(),
      Flags {
        subcommand: DenoSubcommand::Info(InfoFlags {
          file: Some("script.ts".to_string()),
          json: false,
        }),
        import_map_path: Some("import_map.json".to_owned()),
        ..Flags::default()
      }
    );
  }

  #[test]
  fn cache_import_map() {
    let r = flags_from_vec(svec![
      "deno",
      "cache",
      "--import-map=import_map.json",
      "script.ts"
    ]);
    assert_eq!(
      r.unwrap(),
      Flags {
        subcommand: DenoSubcommand::Cache(CacheFlags {
          files: svec!["script.ts"],
        }),
        import_map_path: Some("import_map.json".to_owned()),
        ..Flags::default()
      }
    );
  }

  #[test]
  fn doc_import_map() {
    let r = flags_from_vec(svec![
      "deno",
      "doc",
      "--import-map=import_map.json",
      "script.ts"
    ]);
    assert_eq!(
      r.unwrap(),
      Flags {
        subcommand: DenoSubcommand::Doc(DocFlags {
          source_file: Some("script.ts".to_owned()),
          private: false,
          json: false,
          filter: None,
        }),
        import_map_path: Some("import_map.json".to_owned()),
        ..Flags::default()
      }
    );
  }

  #[test]
  fn cache_multiple() {
    let r =
      flags_from_vec(svec!["deno", "cache", "script.ts", "script_two.ts"]);
    assert_eq!(
      r.unwrap(),
      Flags {
        subcommand: DenoSubcommand::Cache(CacheFlags {
          files: svec!["script.ts", "script_two.ts"],
        }),
        ..Flags::default()
      }
    );
  }

  #[test]
  fn run_seed() {
    let r = flags_from_vec(svec!["deno", "run", "--seed", "250", "script.ts"]);
    assert_eq!(
      r.unwrap(),
      Flags {
        subcommand: DenoSubcommand::Run(RunFlags {
          script: "script.ts".to_string(),
        }),
        seed: Some(250_u64),
        v8_flags: svec!["--random-seed=250"],
        ..Flags::default()
      }
    );
  }

  #[test]
  fn run_seed_with_v8_flags() {
    let r = flags_from_vec(svec![
      "deno",
      "run",
      "--seed",
      "250",
      "--v8-flags=--expose-gc",
      "script.ts"
    ]);
    assert_eq!(
      r.unwrap(),
      Flags {
        subcommand: DenoSubcommand::Run(RunFlags {
          script: "script.ts".to_string(),
        }),
        seed: Some(250_u64),
        v8_flags: svec!["--expose-gc", "--random-seed=250"],
        ..Flags::default()
      }
    );
  }

  #[test]
  fn install() {
    let r = flags_from_vec(svec![
      "deno",
      "install",
      "https://deno.land/std/examples/colors.ts"
    ]);
    assert_eq!(
      r.unwrap(),
      Flags {
        subcommand: DenoSubcommand::Install(InstallFlags {
          name: None,
          module_url: "https://deno.land/std/examples/colors.ts".to_string(),
          args: vec![],
          root: None,
          force: false,
        }),
        ..Flags::default()
      }
    );
  }

  #[test]
  fn install_with_flags() {
    #[rustfmt::skip]
    let r = flags_from_vec(svec!["deno", "install", "--import-map", "import_map.json", "--no-remote", "--config", "tsconfig.json", "--no-check", "--unsafely-ignore-certificate-errors", "--reload", "--lock", "lock.json", "--lock-write", "--cert", "example.crt", "--cached-only", "--allow-read", "--allow-net", "--v8-flags=--help", "--seed", "1", "--inspect=127.0.0.1:9229", "--name", "file_server", "--root", "/foo", "--force", "https://deno.land/std/http/file_server.ts", "foo", "bar"]);
    assert_eq!(
      r.unwrap(),
      Flags {
        subcommand: DenoSubcommand::Install(InstallFlags {
          name: Some("file_server".to_string()),
          module_url: "https://deno.land/std/http/file_server.ts".to_string(),
          args: svec!["foo", "bar"],
          root: Some(PathBuf::from("/foo")),
          force: true,
        }),
        import_map_path: Some("import_map.json".to_string()),
        no_remote: true,
        config_path: Some("tsconfig.json".to_string()),
        type_check_mode: TypeCheckMode::None,
        reload: true,
        lock: Some(PathBuf::from("lock.json")),
        lock_write: true,
        ca_file: Some("example.crt".to_string()),
        cached_only: true,
        v8_flags: svec!["--help", "--random-seed=1"],
        seed: Some(1),
        inspect: Some("127.0.0.1:9229".parse().unwrap()),
        allow_net: Some(vec![]),
        unsafely_ignore_certificate_errors: Some(vec![]),
        allow_read: Some(vec![]),
        ..Flags::default()
      }
    );
  }

  #[test]
  fn log_level() {
    let r =
      flags_from_vec(svec!["deno", "run", "--log-level=debug", "script.ts"]);
    assert_eq!(
      r.unwrap(),
      Flags {
        subcommand: DenoSubcommand::Run(RunFlags {
          script: "script.ts".to_string(),
        }),
        log_level: Some(Level::Debug),
        ..Flags::default()
      }
    );
  }

  #[test]
  fn quiet() {
    let r = flags_from_vec(svec!["deno", "run", "-q", "script.ts"]);
    assert_eq!(
      r.unwrap(),
      Flags {
        subcommand: DenoSubcommand::Run(RunFlags {
          script: "script.ts".to_string(),
        }),
        log_level: Some(Level::Error),
        ..Flags::default()
      }
    );
  }

  #[test]
  fn completions() {
    let r = flags_from_vec(svec!["deno", "completions", "zsh"]).unwrap();

    match r.subcommand {
      DenoSubcommand::Completions(CompletionsFlags { buf }) => {
        assert!(!buf.is_empty())
      }
      _ => unreachable!(),
    }
  }

  #[test]
  fn run_with_args() {
    let r = flags_from_vec(svec![
      "deno",
      "run",
      "script.ts",
      "--allow-read",
      "--allow-net"
    ]);
    assert_eq!(
      r.unwrap(),
      Flags {
        subcommand: DenoSubcommand::Run(RunFlags {
          script: "script.ts".to_string(),
        }),
        argv: svec!["--allow-read", "--allow-net"],
        ..Flags::default()
      }
    );
    let r = flags_from_vec(svec![
      "deno",
      "run",
      "--location",
      "https:foo",
      "--allow-read",
      "script.ts",
      "--allow-net",
      "-r",
      "--help",
      "--foo",
      "bar"
    ]);
    assert_eq!(
      r.unwrap(),
      Flags {
        subcommand: DenoSubcommand::Run(RunFlags {
          script: "script.ts".to_string(),
        }),
        location: Some(Url::parse("https://foo/").unwrap()),
        allow_read: Some(vec![]),
        argv: svec!["--allow-net", "-r", "--help", "--foo", "bar"],
        ..Flags::default()
      }
    );

    let r = flags_from_vec(svec!["deno", "run", "script.ts", "foo", "bar"]);
    assert_eq!(
      r.unwrap(),
      Flags {
        subcommand: DenoSubcommand::Run(RunFlags {
          script: "script.ts".to_string(),
        }),
        argv: svec!["foo", "bar"],
        ..Flags::default()
      }
    );
    let r = flags_from_vec(svec!["deno", "run", "script.ts", "-"]);
    assert_eq!(
      r.unwrap(),
      Flags {
        subcommand: DenoSubcommand::Run(RunFlags {
          script: "script.ts".to_string(),
        }),
        argv: svec!["-"],
        ..Flags::default()
      }
    );

    let r =
      flags_from_vec(svec!["deno", "run", "script.ts", "-", "foo", "bar"]);
    assert_eq!(
      r.unwrap(),
      Flags {
        subcommand: DenoSubcommand::Run(RunFlags {
          script: "script.ts".to_string(),
        }),
        argv: svec!["-", "foo", "bar"],
        ..Flags::default()
      }
    );
  }

  #[test]
  fn no_check() {
    let r = flags_from_vec(svec!["deno", "run", "--no-check", "script.ts"]);
    assert_eq!(
      r.unwrap(),
      Flags {
        subcommand: DenoSubcommand::Run(RunFlags {
          script: "script.ts".to_string(),
        }),
        type_check_mode: TypeCheckMode::None,
        ..Flags::default()
      }
    );
  }

  #[test]
  fn no_check_remote() {
    let r =
      flags_from_vec(svec!["deno", "run", "--no-check=remote", "script.ts"]);
    assert_eq!(
      r.unwrap(),
      Flags {
        subcommand: DenoSubcommand::Run(RunFlags {
          script: "script.ts".to_string(),
        }),
        type_check_mode: TypeCheckMode::Local,
        ..Flags::default()
      }
    );
  }

  #[test]
  fn repl_with_unsafely_ignore_certificate_errors() {
    let r = flags_from_vec(svec![
      "deno",
      "repl",
      "--eval",
      "console.log('hello');",
      "--unsafely-ignore-certificate-errors"
    ]);
    assert_eq!(
      r.unwrap(),
      Flags {
        repl: true,
        subcommand: DenoSubcommand::Repl(ReplFlags {
          eval: Some("console.log('hello');".to_string()),
        }),
        unsafely_ignore_certificate_errors: Some(vec![]),
        allow_net: Some(vec![]),
        allow_env: Some(vec![]),
        allow_run: Some(vec![]),
        allow_read: Some(vec![]),
        allow_write: Some(vec![]),
        allow_ffi: Some(vec![]),
        allow_hrtime: true,
        type_check_mode: TypeCheckMode::None,
        ..Flags::default()
      }
    );
  }

  #[test]
  fn run_with_unsafely_ignore_certificate_errors() {
    let r = flags_from_vec(svec![
      "deno",
      "run",
      "--unsafely-ignore-certificate-errors",
      "script.ts"
    ]);
    assert_eq!(
      r.unwrap(),
      Flags {
        subcommand: DenoSubcommand::Run(RunFlags {
          script: "script.ts".to_string(),
        }),
        unsafely_ignore_certificate_errors: Some(vec![]),
        ..Flags::default()
      }
    );
  }

  #[test]
  fn run_with_unsafely_treat_insecure_origin_as_secure_with_ipv6_address() {
    let r = flags_from_vec(svec![
      "deno",
      "run",
      "--unsafely-ignore-certificate-errors=deno.land,localhost,::,127.0.0.1,[::1],1.2.3.4",
      "script.ts"
    ]);
    assert_eq!(
      r.unwrap(),
      Flags {
        subcommand: DenoSubcommand::Run(RunFlags {
          script: "script.ts".to_string(),
        }),
        unsafely_ignore_certificate_errors: Some(svec![
          "deno.land",
          "localhost",
          "::",
          "127.0.0.1",
          "[::1]",
          "1.2.3.4"
        ]),
        ..Flags::default()
      }
    );
  }

  #[test]
  fn repl_with_unsafely_treat_insecure_origin_as_secure_with_ipv6_address() {
    let r = flags_from_vec(svec![
      "deno",
      "repl",
      "--unsafely-ignore-certificate-errors=deno.land,localhost,::,127.0.0.1,[::1],1.2.3.4"]);
    assert_eq!(
      r.unwrap(),
      Flags {
        repl: true,
        subcommand: DenoSubcommand::Repl(ReplFlags { eval: None }),
        unsafely_ignore_certificate_errors: Some(svec![
          "deno.land",
          "localhost",
          "::",
          "127.0.0.1",
          "[::1]",
          "1.2.3.4"
        ]),
        allow_net: Some(vec![]),
        allow_env: Some(vec![]),
        allow_run: Some(vec![]),
        allow_read: Some(vec![]),
        allow_write: Some(vec![]),
        allow_ffi: Some(vec![]),
        allow_hrtime: true,
        type_check_mode: TypeCheckMode::None,
        ..Flags::default()
      }
    );
  }

  #[test]
  fn no_remote() {
    let r = flags_from_vec(svec!["deno", "run", "--no-remote", "script.ts"]);
    assert_eq!(
      r.unwrap(),
      Flags {
        subcommand: DenoSubcommand::Run(RunFlags {
          script: "script.ts".to_string(),
        }),
        no_remote: true,
        ..Flags::default()
      }
    );
  }

  #[test]
  fn cached_only() {
    let r = flags_from_vec(svec!["deno", "run", "--cached-only", "script.ts"]);
    assert_eq!(
      r.unwrap(),
      Flags {
        subcommand: DenoSubcommand::Run(RunFlags {
          script: "script.ts".to_string(),
        }),
        cached_only: true,
        ..Flags::default()
      }
    );
  }

  #[test]
  fn allow_net_allowlist_with_ports() {
    let r = flags_from_vec(svec![
      "deno",
      "run",
      "--allow-net=deno.land,:8000,:4545",
      "script.ts"
    ]);
    assert_eq!(
      r.unwrap(),
      Flags {
        subcommand: DenoSubcommand::Run(RunFlags {
          script: "script.ts".to_string(),
        }),
        allow_net: Some(svec![
          "deno.land",
          "0.0.0.0:8000",
          "127.0.0.1:8000",
          "localhost:8000",
          "0.0.0.0:4545",
          "127.0.0.1:4545",
          "localhost:4545"
        ]),
        ..Flags::default()
      }
    );
  }

  #[test]
  fn allow_net_allowlist_with_ipv6_address() {
    let r = flags_from_vec(svec![
      "deno",
      "run",
      "--allow-net=deno.land,deno.land:80,::,127.0.0.1,[::1],1.2.3.4:5678,:5678,[::1]:8080",
      "script.ts"
    ]);
    assert_eq!(
      r.unwrap(),
      Flags {
        subcommand: DenoSubcommand::Run(RunFlags {
          script: "script.ts".to_string(),
        }),
        allow_net: Some(svec![
          "deno.land",
          "deno.land:80",
          "::",
          "127.0.0.1",
          "[::1]",
          "1.2.3.4:5678",
          "0.0.0.0:5678",
          "127.0.0.1:5678",
          "localhost:5678",
          "[::1]:8080"
        ]),
        ..Flags::default()
      }
    );
  }

  #[test]
  fn lock_write() {
    let r = flags_from_vec(svec![
      "deno",
      "run",
      "--lock-write",
      "--lock=lock.json",
      "script.ts"
    ]);
    assert_eq!(
      r.unwrap(),
      Flags {
        subcommand: DenoSubcommand::Run(RunFlags {
          script: "script.ts".to_string(),
        }),
        lock_write: true,
        lock: Some(PathBuf::from("lock.json")),
        ..Flags::default()
      }
    );
  }

  #[test]
  fn test_with_flags() {
    #[rustfmt::skip]
    let r = flags_from_vec(svec!["deno", "test", "--unstable", "--trace-ops", "--no-run", "--filter", "- foo", "--coverage=cov", "--location", "https:foo", "--allow-net", "--allow-none", "dir1/", "dir2/", "--", "arg1", "arg2"]);
    assert_eq!(
      r.unwrap(),
      Flags {
        subcommand: DenoSubcommand::Test(TestFlags {
          no_run: true,
          doc: false,
          fail_fast: None,
          filter: Some("- foo".to_string()),
          allow_none: true,
          include: Some(svec!["dir1/", "dir2/"]),
          ignore: vec![],
          shuffle: None,
          concurrent_jobs: NonZeroUsize::new(1).unwrap(),
          trace_ops: true,
        }),
        unstable: true,
        no_prompt: true,
        coverage_dir: Some("cov".to_string()),
        location: Some(Url::parse("https://foo/").unwrap()),
        allow_net: Some(vec![]),
        argv: svec!["arg1", "arg2"],
        ..Flags::default()
      }
    );
  }

  #[test]
  fn run_with_cafile() {
    let r = flags_from_vec(svec![
      "deno",
      "run",
      "--cert",
      "example.crt",
      "script.ts"
    ]);
    assert_eq!(
      r.unwrap(),
      Flags {
        subcommand: DenoSubcommand::Run(RunFlags {
          script: "script.ts".to_string(),
        }),
        ca_file: Some("example.crt".to_owned()),
        ..Flags::default()
      }
    );
  }

  #[test]
  fn run_with_enable_testing_features() {
    let r = flags_from_vec(svec![
      "deno",
      "run",
      "--enable-testing-features-do-not-use",
      "script.ts"
    ]);
    assert_eq!(
      r.unwrap(),
      Flags {
        subcommand: DenoSubcommand::Run(RunFlags {
          script: "script.ts".to_string(),
        }),
        enable_testing_features: true,
        ..Flags::default()
      }
    );
  }

  #[test]
  fn test_with_concurrent_jobs() {
    let r = flags_from_vec(svec!["deno", "test", "--jobs=4"]);
    assert_eq!(
      r.unwrap(),
      Flags {
        subcommand: DenoSubcommand::Test(TestFlags {
          no_run: false,
          doc: false,
          fail_fast: None,
          filter: None,
          allow_none: false,
          shuffle: None,
          include: None,
          ignore: vec![],
          concurrent_jobs: NonZeroUsize::new(4).unwrap(),
          trace_ops: false,
        }),
        no_prompt: true,
        ..Flags::default()
      }
    );

    let r = flags_from_vec(svec!["deno", "test", "--jobs=0"]);
    assert!(r.is_err());
  }

  #[test]
  fn test_with_fail_fast() {
    let r = flags_from_vec(svec!["deno", "test", "--fail-fast=3"]);
    assert_eq!(
      r.unwrap(),
      Flags {
        subcommand: DenoSubcommand::Test(TestFlags {
          no_run: false,
          doc: false,
          fail_fast: Some(NonZeroUsize::new(3).unwrap()),
          filter: None,
          allow_none: false,
          shuffle: None,
          include: None,
          ignore: vec![],
          concurrent_jobs: NonZeroUsize::new(1).unwrap(),
          trace_ops: false,
        }),
        no_prompt: true,
        ..Flags::default()
      }
    );

    let r = flags_from_vec(svec!["deno", "test", "--fail-fast=0"]);
    assert!(r.is_err());
  }

  #[test]
  fn test_with_enable_testing_features() {
    let r = flags_from_vec(svec![
      "deno",
      "test",
      "--enable-testing-features-do-not-use"
    ]);
    assert_eq!(
      r.unwrap(),
      Flags {
        subcommand: DenoSubcommand::Test(TestFlags {
          no_run: false,
          doc: false,
          fail_fast: None,
          filter: None,
          allow_none: false,
          shuffle: None,
          include: None,
          ignore: vec![],
          concurrent_jobs: NonZeroUsize::new(1).unwrap(),
          trace_ops: false,
        }),
        no_prompt: true,
        enable_testing_features: true,
        ..Flags::default()
      }
    );
  }

  #[test]
  fn test_shuffle() {
    let r = flags_from_vec(svec!["deno", "test", "--shuffle=1"]);
    assert_eq!(
      r.unwrap(),
      Flags {
        subcommand: DenoSubcommand::Test(TestFlags {
          no_run: false,
          doc: false,
          fail_fast: None,
          filter: None,
          allow_none: false,
          shuffle: Some(1),
          include: None,
          ignore: vec![],
          concurrent_jobs: NonZeroUsize::new(1).unwrap(),
          trace_ops: false,
        }),
        no_prompt: true,
        watch: None,
        ..Flags::default()
      }
    );
  }

  #[test]
  fn test_watch() {
    let r = flags_from_vec(svec!["deno", "test", "--watch"]);
    assert_eq!(
      r.unwrap(),
      Flags {
        subcommand: DenoSubcommand::Test(TestFlags {
          no_run: false,
          doc: false,
          fail_fast: None,
          filter: None,
          allow_none: false,
          shuffle: None,
          include: None,
          ignore: vec![],
          concurrent_jobs: NonZeroUsize::new(1).unwrap(),
          trace_ops: false,
        }),
        no_prompt: true,
        watch: Some(vec![]),
        ..Flags::default()
      }
    );
  }

  #[test]
  fn test_watch_with_no_clear_screen() {
    let r =
      flags_from_vec(svec!["deno", "test", "--watch", "--no-clear-screen"]);
    assert_eq!(
      r.unwrap(),
      Flags {
        subcommand: DenoSubcommand::Test(TestFlags {
          no_run: false,
          doc: false,
          fail_fast: None,
          filter: None,
          allow_none: false,
          shuffle: None,
          include: None,
          ignore: vec![],
          concurrent_jobs: NonZeroUsize::new(1).unwrap(),
          trace_ops: false,
        }),
        watch: Some(vec![]),
        no_clear_screen: true,
        no_prompt: true,
        ..Flags::default()
      }
    );
  }

  #[test]
  fn bundle_with_cafile() {
    let r = flags_from_vec(svec![
      "deno",
      "bundle",
      "--cert",
      "example.crt",
      "source.ts"
    ]);
    assert_eq!(
      r.unwrap(),
      Flags {
        subcommand: DenoSubcommand::Bundle(BundleFlags {
          source_file: "source.ts".to_string(),
          out_file: None,
        }),
        ca_file: Some("example.crt".to_owned()),
        ..Flags::default()
      }
    );
  }

  #[test]
  fn upgrade_with_ca_file() {
    let r = flags_from_vec(svec!["deno", "upgrade", "--cert", "example.crt"]);
    assert_eq!(
      r.unwrap(),
      Flags {
        subcommand: DenoSubcommand::Upgrade(UpgradeFlags {
          force: false,
          dry_run: false,
          canary: false,
          version: None,
          output: None,
          ca_file: Some("example.crt".to_owned()),
        }),
        ca_file: Some("example.crt".to_owned()),
        ..Flags::default()
      }
    );
  }

  #[test]
  fn cache_with_cafile() {
    let r = flags_from_vec(svec![
      "deno",
      "cache",
      "--cert",
      "example.crt",
      "script.ts",
      "script_two.ts"
    ]);
    assert_eq!(
      r.unwrap(),
      Flags {
        subcommand: DenoSubcommand::Cache(CacheFlags {
          files: svec!["script.ts", "script_two.ts"],
        }),
        ca_file: Some("example.crt".to_owned()),
        ..Flags::default()
      }
    );
  }

  #[test]
  fn info_with_cafile() {
    let r = flags_from_vec(svec![
      "deno",
      "info",
      "--cert",
      "example.crt",
      "https://example.com"
    ]);
    assert_eq!(
      r.unwrap(),
      Flags {
        subcommand: DenoSubcommand::Info(InfoFlags {
          json: false,
          file: Some("https://example.com".to_string()),
        }),
        ca_file: Some("example.crt".to_owned()),
        ..Flags::default()
      }
    );
  }

  #[test]
  fn doc() {
    let r = flags_from_vec(svec!["deno", "doc", "--json", "path/to/module.ts"]);
    assert_eq!(
      r.unwrap(),
      Flags {
        subcommand: DenoSubcommand::Doc(DocFlags {
          private: false,
          json: true,
          source_file: Some("path/to/module.ts".to_string()),
          filter: None,
        }),
        ..Flags::default()
      }
    );

    let r = flags_from_vec(svec![
      "deno",
      "doc",
      "path/to/module.ts",
      "SomeClass.someField"
    ]);
    assert_eq!(
      r.unwrap(),
      Flags {
        subcommand: DenoSubcommand::Doc(DocFlags {
          private: false,
          json: false,
          source_file: Some("path/to/module.ts".to_string()),
          filter: Some("SomeClass.someField".to_string()),
        }),
        ..Flags::default()
      }
    );

    let r = flags_from_vec(svec!["deno", "doc"]);
    assert_eq!(
      r.unwrap(),
      Flags {
        subcommand: DenoSubcommand::Doc(DocFlags {
          private: false,
          json: false,
          source_file: None,
          filter: None,
        }),
        ..Flags::default()
      }
    );

    let r = flags_from_vec(svec!["deno", "doc", "--builtin", "Deno.Listener"]);
    assert_eq!(
      r.unwrap(),
      Flags {
        subcommand: DenoSubcommand::Doc(DocFlags {
          private: false,
          json: false,
          source_file: Some("--builtin".to_string()),
          filter: Some("Deno.Listener".to_string()),
        }),
        ..Flags::default()
      }
    );

    let r =
      flags_from_vec(svec!["deno", "doc", "--private", "path/to/module.js"]);
    assert_eq!(
      r.unwrap(),
      Flags {
        subcommand: DenoSubcommand::Doc(DocFlags {
          private: true,
          json: false,
          source_file: Some("path/to/module.js".to_string()),
          filter: None,
        }),
        ..Flags::default()
      }
    );
  }

  #[test]
  fn inspect_default_host() {
    let r = flags_from_vec(svec!["deno", "run", "--inspect", "foo.js"]);
    assert_eq!(
      r.unwrap(),
      Flags {
        subcommand: DenoSubcommand::Run(RunFlags {
          script: "foo.js".to_string(),
        }),
        inspect: Some("127.0.0.1:9229".parse().unwrap()),
        ..Flags::default()
      }
    );
  }

  #[test]
  fn compile() {
    let r = flags_from_vec(svec![
      "deno",
      "compile",
      "https://deno.land/std/examples/colors.ts"
    ]);
    assert_eq!(
      r.unwrap(),
      Flags {
        subcommand: DenoSubcommand::Compile(CompileFlags {
          source_file: "https://deno.land/std/examples/colors.ts".to_string(),
          output: None,
          args: vec![],
          target: None,
        }),
        ..Flags::default()
      }
    );
  }

  #[test]
  fn compile_with_flags() {
    #[rustfmt::skip]
    let r = flags_from_vec(svec!["deno", "compile", "--import-map", "import_map.json", "--no-remote", "--config", "tsconfig.json", "--no-check", "--unsafely-ignore-certificate-errors", "--reload", "--lock", "lock.json", "--lock-write", "--cert", "example.crt", "--cached-only", "--location", "https:foo", "--allow-read", "--allow-net", "--v8-flags=--help", "--seed", "1", "--output", "colors", "https://deno.land/std/examples/colors.ts", "foo", "bar"]);
    assert_eq!(
      r.unwrap(),
      Flags {
        subcommand: DenoSubcommand::Compile(CompileFlags {
          source_file: "https://deno.land/std/examples/colors.ts".to_string(),
          output: Some(PathBuf::from("colors")),
          args: svec!["foo", "bar"],
          target: None,
        }),
        import_map_path: Some("import_map.json".to_string()),
        no_remote: true,
        config_path: Some("tsconfig.json".to_string()),
        type_check_mode: TypeCheckMode::None,
        reload: true,
        lock: Some(PathBuf::from("lock.json")),
        lock_write: true,
        ca_file: Some("example.crt".to_string()),
        cached_only: true,
        location: Some(Url::parse("https://foo/").unwrap()),
        allow_read: Some(vec![]),
        unsafely_ignore_certificate_errors: Some(vec![]),
        allow_net: Some(vec![]),
        v8_flags: svec!["--help", "--random-seed=1"],
        seed: Some(1),
        ..Flags::default()
      }
    );
  }

  #[test]
  fn coverage() {
    let r = flags_from_vec(svec!["deno", "coverage", "foo.json"]);
    assert_eq!(
      r.unwrap(),
      Flags {
        subcommand: DenoSubcommand::Coverage(CoverageFlags {
          files: vec![PathBuf::from("foo.json")],
          output: None,
          ignore: vec![],
          include: vec![r"^file:".to_string()],
          exclude: vec![r"test\.(js|mjs|ts|jsx|tsx)$".to_string()],
          lcov: false,
        }),
        ..Flags::default()
      }
    );
  }

  #[test]
  fn coverage_with_lcov_and_out_file() {
    let r = flags_from_vec(svec![
      "deno",
      "coverage",
      "--lcov",
      "--output=foo.lcov",
      "foo.json"
    ]);
    assert_eq!(
      r.unwrap(),
      Flags {
        subcommand: DenoSubcommand::Coverage(CoverageFlags {
          files: vec![PathBuf::from("foo.json")],
          ignore: vec![],
          include: vec![r"^file:".to_string()],
          exclude: vec![r"test\.(js|mjs|ts|jsx|tsx)$".to_string()],
          lcov: true,
          output: Some(PathBuf::from("foo.lcov")),
        }),
        ..Flags::default()
      }
    );
  }
  #[test]
  fn location_with_bad_scheme() {
    #[rustfmt::skip]
    let r = flags_from_vec(svec!["deno", "run", "--location", "foo:", "mod.ts"]);
    assert!(r.is_err());
    assert!(r
      .unwrap_err()
      .to_string()
      .contains("Expected protocol \"http\" or \"https\""));
  }

  #[test]
  fn compat() {
    let r =
      flags_from_vec(svec!["deno", "run", "--compat", "--unstable", "foo.js"]);
    assert_eq!(
      r.unwrap(),
      Flags {
        subcommand: DenoSubcommand::Run(RunFlags {
          script: "foo.js".to_string(),
        }),
        compat: true,
        unstable: true,
        ..Flags::default()
      }
    );
  }

  #[test]
  fn test_config_path_args() {
    let flags = flags_from_vec(svec!["deno", "run", "foo.js"]).unwrap();
    assert_eq!(
      flags.config_path_args(),
      Some(vec![std::env::current_dir().unwrap().join("foo.js")])
    );

    let flags =
      flags_from_vec(svec!["deno", "run", "https://example.com/foo.js"])
        .unwrap();
    assert_eq!(flags.config_path_args(), None);

    let flags =
      flags_from_vec(svec!["deno", "lint", "dir/a.js", "dir/b.js"]).unwrap();
    assert_eq!(
      flags.config_path_args(),
      Some(vec![PathBuf::from("dir/a.js"), PathBuf::from("dir/b.js")])
    );

    let flags = flags_from_vec(svec!["deno", "lint"]).unwrap();
    assert!(flags.config_path_args().unwrap().is_empty());

    let flags =
      flags_from_vec(svec!["deno", "fmt", "dir/a.js", "dir/b.js"]).unwrap();
    assert_eq!(
      flags.config_path_args(),
      Some(vec![PathBuf::from("dir/a.js"), PathBuf::from("dir/b.js")])
    );
  }

  #[test]
  fn test_no_clear_watch_flag_without_watch_flag() {
    let r = flags_from_vec(svec!["deno", "run", "--no-clear-screen", "foo.js"]);
    assert!(r.is_err());
    let error_message = r.unwrap_err().to_string();
    assert!(&error_message
      .contains("error: The following required arguments were not provided:"));
    assert!(&error_message.contains("--watch[=<FILES>...]"));
  }

  #[test]
  fn vendor_minimal() {
    let r = flags_from_vec(svec!["deno", "vendor", "mod.ts",]);
    assert_eq!(
      r.unwrap(),
      Flags {
        subcommand: DenoSubcommand::Vendor(VendorFlags {
          specifiers: svec!["mod.ts"],
          force: false,
          output_path: None,
        }),
        ..Flags::default()
      }
    );
  }

  #[test]
  fn vendor_all() {
    let r = flags_from_vec(svec![
      "deno",
      "vendor",
      "--config",
      "deno.json",
      "--import-map",
      "import_map.json",
      "--lock",
      "lock.json",
      "--force",
      "--output",
      "out_dir",
      "--reload",
      "mod.ts",
      "deps.test.ts",
    ]);
    assert_eq!(
      r.unwrap(),
      Flags {
        subcommand: DenoSubcommand::Vendor(VendorFlags {
          specifiers: svec!["mod.ts", "deps.test.ts"],
          force: true,
          output_path: Some(PathBuf::from("out_dir")),
        }),
        config_path: Some("deno.json".to_string()),
        import_map_path: Some("import_map.json".to_string()),
        lock: Some(PathBuf::from("lock.json")),
        reload: true,
        ..Flags::default()
      }
    );
  }

  #[test]
  fn task_subcommand() {
    let r =
      flags_from_vec(svec!["deno", "task", "build", "--", "hello", "world",]);
    assert_eq!(
      r.unwrap(),
      Flags {
        subcommand: DenoSubcommand::Task(TaskFlags {
          task: "build".to_string(),
        }),
        argv: svec!["hello", "world"],
        ..Flags::default()
      }
    );

    let r = flags_from_vec(svec!["deno", "task", "build"]);
    assert_eq!(
      r.unwrap(),
      Flags {
        subcommand: DenoSubcommand::Task(TaskFlags {
          task: "build".to_string(),
        }),
        ..Flags::default()
      }
    );
  }

  #[test]
  fn task_subcommand_empty() {
    let r = flags_from_vec(svec!["deno", "task",]);
    assert_eq!(
      r.unwrap(),
      Flags {
        subcommand: DenoSubcommand::Task(TaskFlags {
          task: "".to_string(),
        }),
        ..Flags::default()
      }
    );
  }

  #[test]
  fn task_subcommand_config() {
    let r = flags_from_vec(svec!["deno", "task", "--config", "deno.jsonc"]);
    assert_eq!(
      r.unwrap(),
      Flags {
        subcommand: DenoSubcommand::Task(TaskFlags {
          task: "".to_string(),
        }),
        config_path: Some("deno.jsonc".to_string()),
        ..Flags::default()
      }
    );
  }

  #[test]
  fn bench_with_flags() {
    let r = flags_from_vec(svec![
      "deno",
      "bench",
      "--unstable",
      "--filter",
      "- foo",
      "--location",
      "https:foo",
      "--allow-net",
      "dir1/",
      "dir2/",
      "--",
      "arg1",
      "arg2"
    ]);
    assert_eq!(
      r.unwrap(),
      Flags {
        subcommand: DenoSubcommand::Bench(BenchFlags {
          filter: Some("- foo".to_string()),
          include: Some(svec!["dir1/", "dir2/"]),
          ignore: vec![],
        }),
        unstable: true,
        location: Some(Url::parse("https://foo/").unwrap()),
        allow_net: Some(vec![]),
        no_prompt: true,
        argv: svec!["arg1", "arg2"],
        ..Flags::default()
      }
    );
  }

  #[test]
  fn run_with_check() {
    let r = flags_from_vec(svec!["deno", "run", "--check", "script.ts",]);
    assert_eq!(
      r.unwrap(),
      Flags {
        subcommand: DenoSubcommand::Run(RunFlags {
          script: "script.ts".to_string(),
        }),
        future_type_check_mode: FutureTypeCheckMode::Local,
        has_check_flag: true,
        ..Flags::default()
      }
    );

    let r = flags_from_vec(svec!["deno", "run", "--check=all", "script.ts",]);
    assert_eq!(
      r.unwrap(),
      Flags {
        subcommand: DenoSubcommand::Run(RunFlags {
          script: "script.ts".to_string(),
        }),
        future_type_check_mode: FutureTypeCheckMode::All,
        has_check_flag: true,
        ..Flags::default()
      }
    );

    let r = flags_from_vec(svec!["deno", "run", "--check=foo", "script.ts",]);
    assert_eq!(
      r.unwrap(),
      Flags {
        subcommand: DenoSubcommand::Run(RunFlags {
          script: "script.ts".to_string(),
        }),
        future_type_check_mode: FutureTypeCheckMode::None,
        has_check_flag: true,
        ..Flags::default()
      }
    );

    let r = flags_from_vec(svec![
      "deno",
      "run",
      "--no-check",
      "--check",
      "script.ts",
    ]);
    assert!(r.is_err());
  }
}<|MERGE_RESOLUTION|>--- conflicted
+++ resolved
@@ -475,13 +475,10 @@
     DENO_DIR             Set the cache directory
     DENO_INSTALL_ROOT    Set deno install's output directory
                          (defaults to $HOME/.deno/bin)
-<<<<<<< HEAD
     DENO_NO_PROMPT       Set to disable permission prompts on access
                          (alternative to passing --no-prompt on invocation)
-=======
     DENO_FUTURE_CHECK    Opt-in into new behavior of "deno run" that doesn't
                          perform type-checking by default.
->>>>>>> 47e8deea
     DENO_WEBGPU_TRACE    Directory to use for wgpu traces
     HTTP_PROXY           Proxy address for HTTP requests
                          (module downloads, fetch)
