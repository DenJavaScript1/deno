--- conflicted
+++ resolved
@@ -108,6 +108,9 @@
   pub files: Vec<PathBuf>,
   pub ignore: Vec<PathBuf>,
   pub rules: bool,
+  pub rules_tags: Vec<String>,
+  pub rules_include: Vec<String>,
+  pub rules_exclude: Vec<String>,
   pub json: bool,
 }
 
@@ -157,39 +160,10 @@
   Info(InfoFlags),
   Install(InstallFlags),
   Lsp,
-<<<<<<< HEAD
   Lint(LintFlags),
   Repl(ReplFlags),
   Run(RunFlags),
   Test(TestFlags),
-=======
-  Lint {
-    files: Vec<PathBuf>,
-    ignore: Vec<PathBuf>,
-    rules: bool,
-    rules_tags: Vec<String>,
-    rules_include: Vec<String>,
-    rules_exclude: Vec<String>,
-    json: bool,
-  },
-  Repl {
-    eval: Option<String>,
-  },
-  Run {
-    script: String,
-  },
-  Test {
-    ignore: Vec<PathBuf>,
-    doc: bool,
-    no_run: bool,
-    fail_fast: Option<NonZeroUsize>,
-    allow_none: bool,
-    include: Option<Vec<String>>,
-    filter: Option<String>,
-    shuffle: Option<u64>,
-    concurrent_jobs: NonZeroUsize,
-  },
->>>>>>> d93570a6
   Types,
   Upgrade(UpgradeFlags),
 }
@@ -2618,7 +2592,7 @@
           rules_exclude: vec![],
           json: false,
           ignore: vec![],
-        },
+        }),
         ..Flags::default()
       }
     );
@@ -2633,7 +2607,7 @@
     assert_eq!(
       r.unwrap(),
       Flags {
-        subcommand: DenoSubcommand::Lint {
+        subcommand: DenoSubcommand::Lint(LintFlags {
           files: vec![],
           rules: false,
           rules_tags: svec![""],
@@ -2658,7 +2632,7 @@
           rules_exclude: vec![],
           json: true,
           ignore: vec![],
-        },
+        }),
         ..Flags::default()
       }
     );
@@ -2674,7 +2648,7 @@
     assert_eq!(
       r.unwrap(),
       Flags {
-        subcommand: DenoSubcommand::Lint {
+        subcommand: DenoSubcommand::Lint(LintFlags {
           files: vec![PathBuf::from("script_1.ts")],
           rules: false,
           rules_tags: vec![],
@@ -2682,12 +2656,8 @@
           rules_exclude: vec![],
           json: true,
           ignore: vec![],
-<<<<<<< HEAD
-        }),
-=======
-        },
+        }),
         config_path: Some("Deno.jsonc".to_string()),
->>>>>>> d93570a6
         ..Flags::default()
       }
     );
