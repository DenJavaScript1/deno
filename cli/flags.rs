// Copyright 2018-2020 the Deno authors. All rights reserved. MIT license.
use crate::fs::resolve_from_cwd;
use clap::App;
use clap::AppSettings;
use clap::Arg;
use clap::ArgMatches;
use clap::SubCommand;
use log::Level;
use std::collections::HashSet;
use std::path::Path;

/// Creates vector of strings, Vec<String>
macro_rules! svec {
    ($($x:expr),*) => (vec![$($x.to_string()),*]);
}
/// Creates HashSet<String> from string literals
macro_rules! sset {
  ($($x:expr),*) => {{
    let _v = svec![$($x.to_string()),*];
    let hash_set: HashSet<String> = _v.iter().cloned().collect();
    hash_set
  }}
}

macro_rules! std_url {
  ($x:expr) => {
    concat!("https://deno.land/std@v0.29.0/", $x)
  };
}

<<<<<<< HEAD
/// Used for `deno fmt <files>...` subcommand
const PRETTIER_URL: &str = std_url!("prettier/main.ts");
=======
/// Used for `deno install...` subcommand
const INSTALLER_URL: &str = std_url!("installer/mod.ts");
>>>>>>> 8e3bc774
/// Used for `deno test...` subcommand
const TEST_RUNNER_URL: &str = std_url!("testing/runner.ts");

#[derive(Clone, Debug, PartialEq)]
pub enum DenoSubcommand {
  Bundle,
  Completions,
  Eval,
  Fetch,
  Format {
    check: bool,
    files: Option<Vec<String>>,
  },
  Help,
  Info,
  Install {
    dir: Option<String>,
    exe_name: String,
    module_url: String,
    args: Vec<String>,
  },
  Repl,
  Run,
  Types,
}

impl Default for DenoSubcommand {
  fn default() -> DenoSubcommand {
    DenoSubcommand::Run
  }
}

#[derive(Clone, Debug, PartialEq, Default)]
pub struct DenoFlags {
  /// Vector of CLI arguments - these are user script arguments, all Deno
  /// specific flags are removed.
  pub argv: Vec<String>,
  pub subcommand: DenoSubcommand,

  pub log_level: Option<Level>,
  pub version: bool,
  pub reload: bool,
  pub config_path: Option<String>,
  pub import_map_path: Option<String>,
  pub allow_read: bool,
  pub read_whitelist: Vec<String>,
  pub cache_blacklist: Vec<String>,
  pub allow_write: bool,
  pub write_whitelist: Vec<String>,
  pub allow_net: bool,
  pub net_whitelist: Vec<String>,
  pub allow_env: bool,
  pub allow_run: bool,
  pub allow_plugin: bool,
  pub allow_hrtime: bool,
  pub no_prompts: bool,
  pub no_remote: bool,
  pub cached_only: bool,
  pub seed: Option<u64>,
  pub v8_flags: Option<Vec<String>>,
  // Use tokio::runtime::current_thread
  pub current_thread: bool,

  pub bundle_output: Option<String>,

  pub lock: Option<String>,
  pub lock_write: bool,
}

impl DenoFlags {
  /// Return list of permission arguments that are equivalent
  /// to the ones used to create `self`.
  pub fn to_permission_args(&self) -> Vec<String> {
    let mut args = vec![];

    if !self.read_whitelist.is_empty() {
      let s = format!("--allow-read={}", self.read_whitelist.join(","));
      args.push(s);
    }

    if self.allow_read {
      args.push("--allow-read".to_string());
    }

    if !self.write_whitelist.is_empty() {
      let s = format!("--allow-write={}", self.write_whitelist.join(","));
      args.push(s);
    }

    if self.allow_write {
      args.push("--allow-write".to_string());
    }

    if !self.net_whitelist.is_empty() {
      let s = format!("--allow-net={}", self.net_whitelist.join(","));
      args.push(s);
    }

    if self.allow_net {
      args.push("--allow-net".to_string());
    }

    if self.allow_env {
      args.push("--allow-env".to_string());
    }

    if self.allow_run {
      args.push("--allow-run".to_string());
    }

    if self.allow_plugin {
      args.push("--allow-plugin".to_string());
    }

    if self.allow_hrtime {
      args.push("--allow-hrtime".to_string());
    }

    if self.allow_env {
      args.push("--allow-env".to_string());
    }

    args
  }
}

static ENV_VARIABLES_HELP: &str = "ENVIRONMENT VARIABLES:
    DENO_DIR       Set deno's base directory
    NO_COLOR       Set to disable color
    HTTP_PROXY     Proxy address for HTTP requests (module downloads, fetch)
    HTTPS_PROXY    Same but for HTTPS";

static DENO_HELP: &str = "A secure JavaScript and TypeScript runtime

Docs: https://deno.land/std/manual.md
Modules: https://deno.land/x/
Bugs: https://github.com/denoland/deno/issues

To run the REPL supply no arguments:

  deno

To evaluate code from the command line:

  deno eval \"console.log(30933 + 404)\"

To execute a script:

  deno https://deno.land/std/examples/welcome.ts

The default subcommand is 'run'. The above is equivalent to

  deno run https://deno.land/std/examples/welcome.ts

See 'deno help run' for run specific flags.";

lazy_static! {
  static ref LONG_VERSION: String = format!(
    "{}\nv8 {}\ntypescript {}",
    crate::version::DENO,
    crate::version::v8(),
    crate::version::TYPESCRIPT
  );
}

/// Main entry point for parsing deno's command line flags.
/// Exits the process on error.
pub fn flags_from_vec(args: Vec<String>) -> DenoFlags {
  match flags_from_vec_safe(args) {
    Ok(flags) => flags,
    Err(err) => err.exit(),
  }
}

/// Same as flags_from_vec but does not exit on error.
pub fn flags_from_vec_safe(args: Vec<String>) -> clap::Result<DenoFlags> {
  let args0 = args[0].clone();
  let args = arg_hacks(args);
  let app = clap_root();
  let matches = app.get_matches_from_safe(args)?;

  let mut flags = DenoFlags::default();

  flags.argv.push(args0);

  if matches.is_present("log-level") {
    flags.log_level = match matches.value_of("log-level").unwrap() {
      "debug" => Some(Level::Debug),
      "info" => Some(Level::Info),
      _ => unreachable!(),
    };
  }

  if let Some(m) = matches.subcommand_matches("run") {
    run_parse(&mut flags, m);
  } else if let Some(m) = matches.subcommand_matches("fmt") {
    fmt_parse(&mut flags, m);
  } else if let Some(m) = matches.subcommand_matches("types") {
    types_parse(&mut flags, m);
  } else if let Some(m) = matches.subcommand_matches("fetch") {
    fetch_parse(&mut flags, m);
  } else if let Some(m) = matches.subcommand_matches("info") {
    info_parse(&mut flags, m);
  } else if let Some(m) = matches.subcommand_matches("eval") {
    eval_parse(&mut flags, m);
  } else if let Some(m) = matches.subcommand_matches("repl") {
    repl_parse(&mut flags, m);
  } else if let Some(m) = matches.subcommand_matches("bundle") {
    bundle_parse(&mut flags, m);
  } else if let Some(m) = matches.subcommand_matches("install") {
    install_parse(&mut flags, m);
  } else if let Some(m) = matches.subcommand_matches("completions") {
    completions_parse(&mut flags, m);
  } else if let Some(m) = matches.subcommand_matches("test") {
    test_parse(&mut flags, m);
  } else {
    unimplemented!();
  }

  Ok(flags)
}

fn clap_root<'a, 'b>() -> App<'a, 'b> {
  clap::App::new("deno")
    .bin_name("deno")
    .global_settings(&[
      AppSettings::UnifiedHelpMessage,
      AppSettings::ColorNever,
      AppSettings::VersionlessSubcommands,
    ])
    // Disable clap's auto-detection of terminal width
    .set_term_width(0)
    // Disable each subcommand having its own version.
    .version(crate::version::DENO)
    .long_version(LONG_VERSION.as_str())
    .arg(
      Arg::with_name("log-level")
        .short("L")
        .long("log-level")
        .help("Set log level")
        .takes_value(true)
        .possible_values(&["debug", "info"])
        .global(true),
    )
    .subcommand(bundle_subcommand())
    .subcommand(completions_subcommand())
    .subcommand(eval_subcommand())
    .subcommand(fetch_subcommand())
    .subcommand(fmt_subcommand())
    .subcommand(info_subcommand())
    .subcommand(install_subcommand())
    .subcommand(repl_subcommand())
    .subcommand(run_subcommand())
    .subcommand(test_subcommand())
    .subcommand(types_subcommand())
    .long_about(DENO_HELP)
    .after_help(ENV_VARIABLES_HELP)
}

fn types_parse(flags: &mut DenoFlags, _matches: &clap::ArgMatches) {
  flags.subcommand = DenoSubcommand::Types;
}

fn fmt_parse(flags: &mut DenoFlags, matches: &clap::ArgMatches) {
  let maybe_files = match matches.values_of("files") {
    Some(f) => {
      let files: Vec<String> = f.map(String::from).collect();
      Some(files)
    }
    None => None,
  };

  let check = matches.is_present("check");

  flags.subcommand = DenoSubcommand::Format {
    check,
    files: maybe_files,
  }
}

fn install_parse(flags: &mut DenoFlags, matches: &clap::ArgMatches) {
  permission_args_parse(flags, matches);

  let dir = if matches.is_present("dir") {
    let install_dir = matches.value_of("dir").unwrap();
    Some(install_dir.to_string())
  } else {
    None
  };

  let exe_name = matches.value_of("exe_name").unwrap().to_string();
  let cmd_values = matches.values_of("cmd").unwrap();
  let mut cmd_args = vec![];

  for value in cmd_values {
    cmd_args.push(value.to_string());
  }

  let module_url = cmd_args[0].to_string();
  let args = cmd_args[1..].to_vec();

  flags.subcommand = DenoSubcommand::Install {
    dir,
    exe_name,
    module_url,
    args,
  };
}

fn bundle_parse(flags: &mut DenoFlags, matches: &clap::ArgMatches) {
  flags.subcommand = DenoSubcommand::Bundle;
  let source_file: &str = matches.value_of("source_file").unwrap();
  flags.argv.push(source_file.into());
  if let Some(out_file) = matches.value_of("out_file") {
    flags.allow_write = true;
    flags.bundle_output = Some(out_file.to_string());
  }
}

fn completions_parse(flags: &mut DenoFlags, matches: &clap::ArgMatches) {
  flags.subcommand = DenoSubcommand::Completions;
  let shell: &str = matches.value_of("shell").unwrap();
  let mut buf: Vec<u8> = vec![];
  use std::str::FromStr;
  clap_root().gen_completions_to(
    "deno",
    clap::Shell::from_str(shell).unwrap(),
    &mut buf,
  );
  // TODO(ry) This flags module should only be for parsing flags, not actually
  // acting upon the flags. Although this print is innocent, it breaks the
  // model. The print should be moved out.
  print!("{}", std::str::from_utf8(&buf).unwrap());
}

fn repl_parse(flags: &mut DenoFlags, matches: &clap::ArgMatches) {
  v8_flags_arg_parse(flags, matches);
  flags.subcommand = DenoSubcommand::Repl;
  flags.allow_net = true;
  flags.allow_env = true;
  flags.allow_run = true;
  flags.allow_read = true;
  flags.allow_write = true;
  flags.allow_plugin = true;
  flags.allow_hrtime = true;
}

fn eval_parse(flags: &mut DenoFlags, matches: &clap::ArgMatches) {
  v8_flags_arg_parse(flags, matches);
  flags.subcommand = DenoSubcommand::Eval;
  flags.allow_net = true;
  flags.allow_env = true;
  flags.allow_run = true;
  flags.allow_read = true;
  flags.allow_write = true;
  flags.allow_plugin = true;
  flags.allow_hrtime = true;
  let code: &str = matches.value_of("code").unwrap();
  flags.argv.extend(vec![code.to_string()]);
}

fn info_parse(flags: &mut DenoFlags, matches: &clap::ArgMatches) {
  flags.subcommand = DenoSubcommand::Info;
  if let Some(file) = matches.value_of("file") {
    flags.argv.push(file.into());
  }
}

fn fetch_parse(flags: &mut DenoFlags, matches: &clap::ArgMatches) {
  flags.subcommand = DenoSubcommand::Fetch;
  reload_arg_parse(flags, matches);
  lock_args_parse(flags, matches);
  importmap_arg_parse(flags, matches);
  config_arg_parse(flags, matches);
  no_remote_arg_parse(flags, matches);
  if let Some(file) = matches.value_of("file") {
    flags.argv.push(file.into());
  }
}

fn lock_args_parse(flags: &mut DenoFlags, matches: &clap::ArgMatches) {
  if matches.is_present("lock") {
    let lockfile = matches.value_of("lock").unwrap();
    flags.lock = Some(lockfile.to_string());
  }
  if matches.is_present("lock-write") {
    flags.lock_write = true;
  }
}

fn resolve_fs_whitelist(whitelist: &[String]) -> Vec<String> {
  whitelist
    .iter()
    .map(|raw_path| {
      resolve_from_cwd(Path::new(&raw_path))
        .unwrap()
        .to_str()
        .unwrap()
        .to_owned()
    })
    .collect()
}

// Shared between the run and test subcommands. They both take similar options.
fn run_test_args_parse(flags: &mut DenoFlags, matches: &clap::ArgMatches) {
  reload_arg_parse(flags, matches);
  lock_args_parse(flags, matches);
  importmap_arg_parse(flags, matches);
  config_arg_parse(flags, matches);
  v8_flags_arg_parse(flags, matches);
  no_remote_arg_parse(flags, matches);
  permission_args_parse(flags, matches);

  if matches.is_present("cached-only") {
    flags.cached_only = true;
  }

  if matches.is_present("current-thread") {
    flags.current_thread = true;
  }

  if matches.is_present("seed") {
    let seed_string = matches.value_of("seed").unwrap();
    let seed = seed_string.parse::<u64>().unwrap();
    flags.seed = Some(seed);

    let v8_seed_flag = format!("--random-seed={}", seed);

    match flags.v8_flags {
      Some(ref mut v8_flags) => {
        v8_flags.push(v8_seed_flag);
      }
      None => {
        flags.v8_flags = Some(svec![v8_seed_flag]);
      }
    }
  }
}

fn run_parse(flags: &mut DenoFlags, matches: &clap::ArgMatches) {
  flags.subcommand = DenoSubcommand::Run;
  script_arg_parse(flags, matches);
  run_test_args_parse(flags, matches);
}

fn test_parse(flags: &mut DenoFlags, matches: &clap::ArgMatches) {
  flags.subcommand = DenoSubcommand::Run;
  flags.allow_read = true;

  flags.argv.push(TEST_RUNNER_URL.to_string());

  run_test_args_parse(flags, matches);

  if matches.is_present("quiet") {
    flags.argv.push("--quiet".to_string());
  }

  if matches.is_present("failfast") {
    flags.argv.push("--failfast".to_string());
  }

  if matches.is_present("exclude") {
    flags.argv.push("--exclude".to_string());
    let exclude: Vec<String> = matches
      .values_of("exclude")
      .unwrap()
      .map(String::from)
      .collect();
    flags.argv.extend(exclude);
  }

  if matches.is_present("files") {
    flags.argv.push("--".to_string());
    let files: Vec<String> = matches
      .values_of("files")
      .unwrap()
      .map(String::from)
      .collect();
    flags.argv.extend(files);
  }
}

fn types_subcommand<'a, 'b>() -> App<'a, 'b> {
  SubCommand::with_name("types")
    .about("Print runtime TypeScript declarations")
    .long_about(
      "Print runtime TypeScript declarations.

  deno types > lib.deno_runtime.d.ts

The declaration file could be saved and used for typing information.",
    )
}

fn fmt_subcommand<'a, 'b>() -> App<'a, 'b> {
  SubCommand::with_name("fmt")
    .about("Format files")
    .long_about(
      "Auto-format JavaScript/TypeScript source code

  deno fmt

  deno fmt myfile1.ts myfile2.ts
  
  deno fmt --check",
    )
    .arg(
      Arg::with_name("check")
        .long("check")
        .help("Check if the source files are formatted.")
        .takes_value(false),
    )
    .arg(
      Arg::with_name("files")
        .takes_value(true)
        .multiple(true)
        .required(false),
    )
}

fn repl_subcommand<'a, 'b>() -> App<'a, 'b> {
  SubCommand::with_name("repl")
    .about("Read Eval Print Loop")
    .arg(v8_flags_arg())
}

fn install_subcommand<'a, 'b>() -> App<'a, 'b> {
  permission_args(SubCommand::with_name("install"))
        .setting(AppSettings::TrailingVarArg)
        .arg(
          Arg::with_name("dir")
            .long("dir")
            .short("d")
            .help("Installation directory (defaults to $HOME/.deno/bin)")
            .takes_value(true)
            .multiple(false))
        .arg(
          Arg::with_name("exe_name")
            .required(true)
        )
        .arg(
          Arg::with_name("cmd")
            .required(true)
            .multiple(true)
            .allow_hyphen_values(true)
        )
        .about("Install script as executable")
        .long_about(
"Installs a script as executable. The default installation directory is
$HOME/.deno/bin and it must be added to the path manually.

  deno install --allow-net --allow-read file_server https://deno.land/std/http/file_server.ts

  deno install colors https://deno.land/std/examples/colors.ts

To change installation directory use -d/--dir flag

  deno install --allow-net --allow-read -d /usr/local/bin file_server https://deno.land/std/http/file_server.ts")
}

fn bundle_subcommand<'a, 'b>() -> App<'a, 'b> {
  SubCommand::with_name("bundle")
    .arg(
      Arg::with_name("source_file")
        .takes_value(true)
        .required(true),
    )
    .arg(Arg::with_name("out_file").takes_value(true).required(false))
    .about("Bundle module and dependencies into single file")
    .long_about(
      "Output a single JavaScript file with all dependencies.

If a out_file argument is omitted, the output of the bundle will be sent to
standard out. Examples:

  deno bundle https://deno.land/std/examples/colors.ts

  deno bundle https://deno.land/std/examples/colors.ts colors.bundle.js",
    )
}

fn completions_subcommand<'a, 'b>() -> App<'a, 'b> {
  SubCommand::with_name("completions")
    .setting(AppSettings::DisableHelpSubcommand)
    .arg(
      Arg::with_name("shell")
        .possible_values(&clap::Shell::variants())
        .required(true),
    )
    .about("Generate shell completions")
    .long_about(
      "Output shell completion script to standard output.

Example:

  deno completions bash > /usr/local/etc/bash_completion.d/deno.bash
  source /usr/local/etc/bash_completion.d/deno.bash",
    )
}

fn eval_subcommand<'a, 'b>() -> App<'a, 'b> {
  SubCommand::with_name("eval")
    .about("Eval script")
    .long_about(
      "Evaluate JavaScript from command-line

This command has implicit access to all permissions (--allow-all)

  deno eval \"console.log('hello world')\"",
    )
    .arg(Arg::with_name("code").takes_value(true).required(true))
    .arg(v8_flags_arg())
}

fn info_subcommand<'a, 'b>() -> App<'a, 'b> {
  SubCommand::with_name("info")
    .about("Show info about cache or info related to source file")
    .long_about(
      "Information about source file and cache

Example: deno info https://deno.land/std/http/file_server.ts

The following information is shown:

local: Local path of the file.
type: JavaScript, TypeScript, or JSON.
compiled: Local path of compiled source code (TypeScript only)
map: Local path of source map (TypeScript only)
deps: Dependency tree of the source file.

Without any additional arguments 'deno info' shows:

DENO_DIR: directory containing Deno-related files
Remote modules cache: directory containing remote modules
TypeScript compiler cache: directory containing TS compiler output",
    )
    .arg(Arg::with_name("file").takes_value(true).required(false))
}

fn fetch_subcommand<'a, 'b>() -> App<'a, 'b> {
  SubCommand::with_name("fetch")
    .arg(reload_arg())
    .arg(lock_arg())
    .arg(lock_write_arg())
    .arg(importmap_arg())
    .arg(config_arg())
    .arg(no_remote_arg())
    .arg(Arg::with_name("file").takes_value(true).required(true))
    .about("Fetch the dependencies")
    .long_about(
      "Fetch and compile remote dependencies recursively.

Downloads all statically imported scripts and save them in local
cache, without running the code. No future import network requests
would be made unless --reload is specified.

Downloads all dependencies

  deno fetch https://deno.land/std/http/file_server.ts

Once cached, static imports no longer send network requests

  deno run -A https://deno.land/std/http/file_server.ts",
    )
}

fn permission_args<'a, 'b>(app: App<'a, 'b>) -> App<'a, 'b> {
  app
    .arg(
      Arg::with_name("allow-read")
        .long("allow-read")
        .min_values(0)
        .takes_value(true)
        .use_delimiter(true)
        .require_equals(true)
        .help("Allow file system read access"),
    )
    .arg(
      Arg::with_name("allow-write")
        .long("allow-write")
        .min_values(0)
        .takes_value(true)
        .use_delimiter(true)
        .require_equals(true)
        .help("Allow file system write access"),
    )
    .arg(
      Arg::with_name("allow-net")
        .long("allow-net")
        .min_values(0)
        .takes_value(true)
        .use_delimiter(true)
        .require_equals(true)
        .help("Allow network access"),
    )
    .arg(
      Arg::with_name("allow-env")
        .long("allow-env")
        .help("Allow environment access"),
    )
    .arg(
      Arg::with_name("allow-run")
        .long("allow-run")
        .help("Allow running subprocesses"),
    )
    .arg(
      Arg::with_name("allow-plugin")
        .long("allow-plugin")
        .help("Allow loading plugins"),
    )
    .arg(
      Arg::with_name("allow-hrtime")
        .long("allow-hrtime")
        .help("Allow high resolution time measurement"),
    )
    .arg(
      Arg::with_name("allow-all")
        .short("A")
        .long("allow-all")
        .help("Allow all permissions"),
    )
}

fn run_test_args<'a, 'b>(app: App<'a, 'b>) -> App<'a, 'b> {
  permission_args(app)
    .arg(importmap_arg())
    .arg(reload_arg())
    .arg(config_arg())
    .arg(lock_arg())
    .arg(lock_write_arg())
    .arg(no_remote_arg())
    .arg(v8_flags_arg())
    .arg(
      Arg::with_name("cached-only")
        .long("cached-only")
        .help("Require that remote dependencies are already cached"),
    )
    .arg(
      Arg::with_name("current-thread")
        .long("current-thread")
        .help("Use tokio::runtime::current_thread"),
    )
    .arg(
      Arg::with_name("seed")
        .long("seed")
        .value_name("NUMBER")
        .help("Seed Math.random()")
        .takes_value(true)
        .validator(|val: String| match val.parse::<u64>() {
          Ok(_) => Ok(()),
          Err(_) => Err("Seed should be a number".to_string()),
        }),
    )
}

fn run_subcommand<'a, 'b>() -> App<'a, 'b> {
  run_test_args(SubCommand::with_name("run"))
    .setting(AppSettings::TrailingVarArg)
    .arg(script_arg())
    .about("Run a program given a filename or url to the source code")
    .long_about(
      "Run a program given a filename or url to the source code.

By default all programs are run in sandbox without access to disk, network or
ability to spawn subprocesses.

  deno run https://deno.land/std/examples/welcome.ts

With all permissions

  deno run -A https://deno.land/std/http/file_server.ts

With only permission to read from disk and listen to network

  deno run --allow-net --allow-read https://deno.land/std/http/file_server.ts

With only permission to read whitelist files from disk

  deno run --allow-read=/etc https://deno.land/std/http/file_server.ts",
    )
}

fn test_subcommand<'a, 'b>() -> App<'a, 'b> {
  run_test_args(SubCommand::with_name("test"))
    .arg(
      Arg::with_name("failfast")
        .short("f")
        .long("failfast")
        .help("Stop on first error")
        .takes_value(false),
    )
    .arg(
      Arg::with_name("quiet")
        .short("q")
        .long("quiet")
        .help("Don't show output from test cases")
        .takes_value(false),
    )
    .arg(
      Arg::with_name("exclude")
        .short("e")
        .long("exclude")
        .help("List of file names to exclude from run")
        .takes_value(true),
    )
    .arg(
      Arg::with_name("files")
        .help("List of file names to run")
        .takes_value(true)
        .multiple(true),
    )
    .about("Run tests")
    .long_about(
      "Run tests using test runner

Searches the specified directories for all files that end in _test.ts or
_test.js and executes them.

  deno test src/",
    )
}

fn script_arg<'a, 'b>() -> Arg<'a, 'b> {
  Arg::with_name("script_arg")
    .multiple(true)
    .help("script args")
    .value_name("SCRIPT_ARG")
}

fn script_arg_parse(flags: &mut DenoFlags, matches: &ArgMatches) {
  if let Some(script_values) = matches.values_of("script_arg") {
    for v in script_values {
      flags.argv.push(String::from(v));
    }
  }
}

fn lock_arg<'a, 'b>() -> Arg<'a, 'b> {
  Arg::with_name("lock")
    .long("lock")
    .value_name("FILE")
    .help("Check the specified lock file")
    .takes_value(true)
}

fn lock_write_arg<'a, 'b>() -> Arg<'a, 'b> {
  Arg::with_name("lock-write")
    .long("lock-write")
    .help("Write lock file. Use with --lock.")
}

fn config_arg<'a, 'b>() -> Arg<'a, 'b> {
  Arg::with_name("config")
    .short("c")
    .long("config")
    .value_name("FILE")
    .help("Load tsconfig.json configuration file")
    .takes_value(true)
}

fn config_arg_parse(flags: &mut DenoFlags, matches: &ArgMatches) {
  flags.config_path = matches.value_of("config").map(ToOwned::to_owned);
}

fn reload_arg<'a, 'b>() -> Arg<'a, 'b> {
  Arg::with_name("reload")
    .short("r")
    .min_values(0)
    .takes_value(true)
    .use_delimiter(true)
    .require_equals(true)
    .long("reload")
    .help("Reload source code cache (recompile TypeScript)")
    .value_name("CACHE_BLACKLIST")
    .long_help(
      "Reload source code cache (recompile TypeScript)
--reload
  Reload everything
--reload=https://deno.land/std
  Reload only standard modules
--reload=https://deno.land/std/fs/utils.ts,https://deno.land/std/fmt/colors.ts
  Reloads specific modules",
    )
}

fn reload_arg_parse(flags: &mut DenoFlags, matches: &ArgMatches) {
  if matches.is_present("reload") {
    if matches.value_of("reload").is_some() {
      let cache_bl = matches.values_of("reload").unwrap();
      let raw_cache_blacklist: Vec<String> =
        cache_bl.map(std::string::ToString::to_string).collect();
      flags.cache_blacklist = resolve_urls(raw_cache_blacklist);
      debug!("cache blacklist: {:#?}", &flags.cache_blacklist);
      flags.reload = false;
    } else {
      flags.reload = true;
    }
  }
}

fn importmap_arg<'a, 'b>() -> Arg<'a, 'b> {
  Arg::with_name("importmap")
    .long("importmap")
    .value_name("FILE")
    .help("Load import map file")
    .long_help(
      "Load import map file
Docs: https://deno.land/std/manual.md#import-maps
Specification: https://wicg.github.io/import-maps/
Examples: https://github.com/WICG/import-maps#the-import-map",
    )
    .takes_value(true)
}

fn importmap_arg_parse(flags: &mut DenoFlags, matches: &clap::ArgMatches) {
  flags.import_map_path = matches.value_of("importmap").map(ToOwned::to_owned);
}

fn v8_flags_arg<'a, 'b>() -> Arg<'a, 'b> {
  Arg::with_name("v8-flags")
    .long("v8-flags")
    .takes_value(true)
    .use_delimiter(true)
    .require_equals(true)
    .help("Set V8 command line options. For help: --v8-flags=--help")
}

fn v8_flags_arg_parse(flags: &mut DenoFlags, matches: &ArgMatches) {
  if let Some(v8_flags) = matches.values_of("v8-flags") {
    let s: Vec<String> = v8_flags.map(String::from).collect();
    flags.v8_flags = Some(s);
  }
}

fn no_remote_arg<'a, 'b>() -> Arg<'a, 'b> {
  Arg::with_name("no-remote")
    .long("no-remote")
    .help("Do not resolve remote modules")
}

fn no_remote_arg_parse(flags: &mut DenoFlags, matches: &clap::ArgMatches) {
  if matches.is_present("no-remote") {
    flags.no_remote = true;
  }
}

fn permission_args_parse(flags: &mut DenoFlags, matches: &clap::ArgMatches) {
  if matches.is_present("allow-read") {
    if matches.value_of("allow-read").is_some() {
      let read_wl = matches.values_of("allow-read").unwrap();
      let raw_read_whitelist: Vec<String> =
        read_wl.map(std::string::ToString::to_string).collect();
      flags.read_whitelist = resolve_fs_whitelist(&raw_read_whitelist);
      debug!("read whitelist: {:#?}", &flags.read_whitelist);
    } else {
      flags.allow_read = true;
    }
  }
  if matches.is_present("allow-write") {
    if matches.value_of("allow-write").is_some() {
      let write_wl = matches.values_of("allow-write").unwrap();
      let raw_write_whitelist: Vec<String> =
        write_wl.map(std::string::ToString::to_string).collect();
      flags.write_whitelist =
        resolve_fs_whitelist(raw_write_whitelist.as_slice());
      debug!("write whitelist: {:#?}", &flags.write_whitelist);
    } else {
      flags.allow_write = true;
    }
  }
  if matches.is_present("allow-net") {
    if matches.value_of("allow-net").is_some() {
      let net_wl = matches.values_of("allow-net").unwrap();
      let raw_net_whitelist =
        net_wl.map(std::string::ToString::to_string).collect();
      flags.net_whitelist = resolve_hosts(raw_net_whitelist);
      debug!("net whitelist: {:#?}", &flags.net_whitelist);
    } else {
      flags.allow_net = true;
    }
  }
  if matches.is_present("allow-env") {
    flags.allow_env = true;
  }
  if matches.is_present("allow-run") {
    flags.allow_run = true;
  }
  if matches.is_present("allow-plugin") {
    flags.allow_plugin = true;
  }
  if matches.is_present("allow-hrtime") {
    flags.allow_hrtime = true;
  }
  if matches.is_present("allow-all") {
    flags.allow_read = true;
    flags.allow_env = true;
    flags.allow_net = true;
    flags.allow_run = true;
    flags.allow_read = true;
    flags.allow_write = true;
    flags.allow_plugin = true;
    flags.allow_hrtime = true;
  }
}

// TODO(ry) move this to utility module and add test.
/// Strips fragment part of URL. Panics on bad URL.
pub fn resolve_urls(urls: Vec<String>) -> Vec<String> {
  use url::Url;
  let mut out: Vec<String> = vec![];
  for urlstr in urls.iter() {
    use std::str::FromStr;
    let result = Url::from_str(urlstr);
    if result.is_err() {
      panic!("Bad Url: {}", urlstr);
    }
    let mut url = result.unwrap();
    url.set_fragment(None);
    let mut full_url = String::from(url.as_str());
    if full_url.len() > 1 && full_url.ends_with('/') {
      full_url.pop();
    }
    out.push(full_url);
  }
  out
}

/// Expands "bare port" paths (eg. ":8080") into full paths with hosts. It
/// expands to such paths into 3 paths with following hosts: `0.0.0.0:port`,
/// `127.0.0.1:port` and `localhost:port`.
fn resolve_hosts(paths: Vec<String>) -> Vec<String> {
  let mut out: Vec<String> = vec![];
  for host_and_port in paths.iter() {
    let parts = host_and_port.split(':').collect::<Vec<&str>>();

    match parts.len() {
      // host only
      1 => {
        out.push(host_and_port.to_owned());
      }
      // host and port (NOTE: host might be empty string)
      2 => {
        let host = parts[0];
        let port = parts[1];

        if !host.is_empty() {
          out.push(host_and_port.to_owned());
          continue;
        }

        // we got bare port, let's add default hosts
        for host in ["0.0.0.0", "127.0.0.1", "localhost"].iter() {
          out.push(format!("{}:{}", host, port));
        }
      }
      _ => panic!("Bad host:port pair: {}", host_and_port),
    }
  }

  out
}

fn arg_hacks(mut args: Vec<String>) -> Vec<String> {
  // Hack #1 We want to default the subcommand to "run"
  // Clap does not let us have a default sub-command. But we want to allow users
  // to do "deno script.js" instead of "deno run script.js".
  // This function insert the "run" into the second position of the args.
  assert!(!args.is_empty());
  // Rational:
  // deno -> deno repl
  if args.len() == 1 {
    args.insert(1, "repl".to_string());
    return args;
  }
  let subcommands = sset![
    "bundle",
    "completions",
    "eval",
    "fetch",
    "fmt",
    "test",
    "info",
    "repl",
    "run",
    "types",
    "install",
    "help",
    "version"
  ];
  let modifier_flags = sset!["-h", "--help", "-V", "--version"];
  // deno [subcommand|behavior modifier flags] -> do nothing
  if subcommands.contains(&args[1]) || modifier_flags.contains(&args[1]) {
    return args;
  }
  // This is not perfect either, since originally we should also
  // support e.g. `-L debug` which `debug` would be treated as main module.
  // Instead `-L=debug` must be used
  let mut has_main_module = false;
  for arg in args.iter().skip(1) {
    if !arg.starts_with('-') {
      has_main_module = true;
      break;
    }
  }
  if has_main_module {
    // deno ...-[flags] NAME ... -> deno run ...-[flags] NAME ...
    args.insert(1, "run".to_string());
  } else {
    // deno ...-[flags] -> deno repl ...-[flags]
    args.insert(1, "repl".to_string());
  }
  args
}

#[cfg(test)]
mod tests {
  use super::*;
  use std::env::current_dir;

  #[test]
  fn arg_hacks_test() {
    let args0 = arg_hacks(svec!["deno", "--version"]);
    assert_eq!(args0, ["deno", "--version"]);
    let args1 = arg_hacks(svec!["deno"]);
    assert_eq!(args1, ["deno", "repl"]);
    let args2 = arg_hacks(svec!["deno", "-L=debug", "-h"]);
    assert_eq!(args2, ["deno", "repl", "-L=debug", "-h"]);
    let args3 = arg_hacks(svec!["deno", "script.js"]);
    assert_eq!(args3, ["deno", "run", "script.js"]);
    let args4 = arg_hacks(svec!["deno", "-A", "script.js", "-L=info"]);
    assert_eq!(args4, ["deno", "run", "-A", "script.js", "-L=info"]);
  }

  #[test]
  fn version() {
    let r = flags_from_vec_safe(svec!["deno", "--version"]);
    assert_eq!(r.unwrap_err().kind, clap::ErrorKind::VersionDisplayed);
    let r = flags_from_vec_safe(svec!["deno", "-V"]);
    assert_eq!(r.unwrap_err().kind, clap::ErrorKind::VersionDisplayed);
  }

  #[test]
  fn run_reload() {
    let r = flags_from_vec_safe(svec!["deno", "run", "-r", "script.ts"]);
    let flags = r.unwrap();
    assert_eq!(
      flags,
      DenoFlags {
        subcommand: DenoSubcommand::Run,
        argv: svec!["deno", "script.ts"],
        reload: true,
        ..DenoFlags::default()
      }
    );
  }

  #[test]
  fn run_reload_allow_write() {
    let r = flags_from_vec_safe(svec![
      "deno",
      "run",
      "-r",
      "--allow-write",
      "script.ts"
    ]);
    assert_eq!(
      r.unwrap(),
      DenoFlags {
        reload: true,
        subcommand: DenoSubcommand::Run,
        argv: svec!["deno", "script.ts"],
        allow_write: true,
        ..DenoFlags::default()
      }
    );
  }

  #[test]
  fn run_v8_flags() {
    let r = flags_from_vec_safe(svec![
      "deno",
      "run",
      "--v8-flags=--help",
      "script.ts"
    ]);
    assert_eq!(
      r.unwrap(),
      DenoFlags {
        subcommand: DenoSubcommand::Run,
        argv: svec!["deno", "script.ts"],
        v8_flags: Some(svec!["--help"]),
        ..DenoFlags::default()
      }
    );

    let r = flags_from_vec_safe(svec![
      "deno",
      "run",
      "--v8-flags=--expose-gc,--gc-stats=1",
      "script.ts"
    ]);
    assert_eq!(
      r.unwrap(),
      DenoFlags {
        subcommand: DenoSubcommand::Run,
        argv: svec!["deno", "script.ts"],
        v8_flags: Some(svec!["--expose-gc", "--gc-stats=1"]),
        ..DenoFlags::default()
      }
    );
  }

  #[test]
  fn script_args() {
    let r = flags_from_vec_safe(svec![
      "deno",
      "run",
      "--allow-net",
      "gist.ts",
      "--title",
      "X"
    ]);
    assert_eq!(
      r.unwrap(),
      DenoFlags {
        subcommand: DenoSubcommand::Run,
        argv: svec!["deno", "gist.ts", "--title", "X"],
        allow_net: true,
        ..DenoFlags::default()
      }
    );
  }

  #[test]
  fn allow_all() {
    let r = flags_from_vec_safe(svec!["deno", "run", "--allow-all", "gist.ts"]);
    assert_eq!(
      r.unwrap(),
      DenoFlags {
        subcommand: DenoSubcommand::Run,
        argv: svec!["deno", "gist.ts"],
        allow_net: true,
        allow_env: true,
        allow_run: true,
        allow_read: true,
        allow_write: true,
        allow_plugin: true,
        allow_hrtime: true,
        ..DenoFlags::default()
      }
    );
  }

  #[test]
  fn allow_read() {
    let r =
      flags_from_vec_safe(svec!["deno", "run", "--allow-read", "gist.ts"]);
    assert_eq!(
      r.unwrap(),
      DenoFlags {
        subcommand: DenoSubcommand::Run,
        argv: svec!["deno", "gist.ts"],
        allow_read: true,
        ..DenoFlags::default()
      }
    );
  }

  #[test]
  fn allow_hrtime() {
    let r =
      flags_from_vec_safe(svec!["deno", "run", "--allow-hrtime", "gist.ts"]);
    assert_eq!(
      r.unwrap(),
      DenoFlags {
        subcommand: DenoSubcommand::Run,
        argv: svec!["deno", "gist.ts"],
        allow_hrtime: true,
        ..DenoFlags::default()
      }
    );
  }

  #[test]
  fn double_hyphen() {
    // notice that flags passed after double dash will not
    // be parsed to DenoFlags but instead forwarded to
    // script args as Deno.args
    let r = flags_from_vec_safe(svec![
      "deno",
      "run",
      "--allow-write",
      "script.ts",
      "--",
      "-D",
      "--allow-net"
    ]);
    assert_eq!(
      r.unwrap(),
      DenoFlags {
        subcommand: DenoSubcommand::Run,
        argv: svec!["deno", "script.ts", "--", "-D", "--allow-net"],
        allow_write: true,
        ..DenoFlags::default()
      }
    );
  }

  #[test]
  fn fmt() {
    let r =
      flags_from_vec_safe(svec!["deno", "fmt", "script_1.ts", "script_2.ts"]);
    assert_eq!(
      r.unwrap(),
      DenoFlags {
        subcommand: DenoSubcommand::Format {
          check: false,
          files: Some(svec!["script_1.ts", "script_2.ts"])
        },
        argv: svec!["deno"],
        ..DenoFlags::default()
      }
    );

    let r = flags_from_vec_safe(svec!["deno", "fmt", "--check"]);
    assert_eq!(
      r.unwrap(),
      DenoFlags {
        subcommand: DenoSubcommand::Format {
          check: true,
          files: None
        },
        argv: svec!["deno"],
        ..DenoFlags::default()
      }
    );
  }

  #[test]
  fn types() {
    let r = flags_from_vec_safe(svec!["deno", "types"]);
    assert_eq!(
      r.unwrap(),
      DenoFlags {
        subcommand: DenoSubcommand::Types,
        argv: svec!["deno"],
        ..DenoFlags::default()
      }
    );
  }

  #[test]
  fn fetch() {
    let r = flags_from_vec_safe(svec!["deno", "fetch", "script.ts"]);
    assert_eq!(
      r.unwrap(),
      DenoFlags {
        subcommand: DenoSubcommand::Fetch,
        argv: svec!["deno", "script.ts"],
        ..DenoFlags::default()
      }
    );
  }

  #[test]
  fn info() {
    let r = flags_from_vec_safe(svec!["deno", "info", "script.ts"]);
    assert_eq!(
      r.unwrap(),
      DenoFlags {
        subcommand: DenoSubcommand::Info,
        // TODO(ry) I'm not sure the argv values in this case make sense.
        // Nothing is being executed. Shouldn't argv be empty?
        argv: svec!["deno", "script.ts"],
        ..DenoFlags::default()
      }
    );

    let r = flags_from_vec_safe(svec!["deno", "info"]);
    assert_eq!(
      r.unwrap(),
      DenoFlags {
        subcommand: DenoSubcommand::Info,
        argv: svec!["deno"], // TODO(ry) Ditto argv unnecessary?
        ..DenoFlags::default()
      }
    );
  }

  #[test]
  fn tsconfig() {
    let r = flags_from_vec_safe(svec![
      "deno",
      "run",
      "-c",
      "tsconfig.json",
      "script.ts"
    ]);
    assert_eq!(
      r.unwrap(),
      DenoFlags {
        subcommand: DenoSubcommand::Run,
        argv: svec!["deno", "script.ts"],
        config_path: Some("tsconfig.json".to_owned()),
        ..DenoFlags::default()
      }
    );
  }

  #[test]
  fn eval() {
    let r =
      flags_from_vec_safe(svec!["deno", "eval", "'console.log(\"hello\")'"]);
    assert_eq!(
      r.unwrap(),
      DenoFlags {
        subcommand: DenoSubcommand::Eval,
        // TODO(ry) argv in this test seems odd and potentially not correct.
        argv: svec!["deno", "'console.log(\"hello\")'"],
        allow_net: true,
        allow_env: true,
        allow_run: true,
        allow_read: true,
        allow_write: true,
        allow_plugin: true,
        allow_hrtime: true,
        ..DenoFlags::default()
      }
    );
  }

  #[test]
  fn eval_with_v8_flags() {
    let r =
      flags_from_vec_safe(svec!["deno", "eval", "--v8-flags=--help", "42"]);
    assert_eq!(
      r.unwrap(),
      DenoFlags {
        subcommand: DenoSubcommand::Eval,
        argv: svec!["deno", "42"],
        v8_flags: Some(svec!["--help"]),
        allow_net: true,
        allow_env: true,
        allow_run: true,
        allow_read: true,
        allow_write: true,
        allow_plugin: true,
        allow_hrtime: true,
        ..DenoFlags::default()
      }
    );
  }

  #[test]
  fn repl() {
    let r = flags_from_vec_safe(svec!["deno"]);
    assert_eq!(
      r.unwrap(),
      DenoFlags {
        subcommand: DenoSubcommand::Repl,
        argv: svec!["deno"],
        allow_net: true,
        allow_env: true,
        allow_run: true,
        allow_read: true,
        allow_write: true,
        allow_plugin: true,
        allow_hrtime: true,
        ..DenoFlags::default()
      }
    );
  }

  #[test]
  fn allow_read_whitelist() {
    use tempfile::TempDir;
    let temp_dir = TempDir::new().expect("tempdir fail");
    let temp_dir_path = temp_dir.path().to_str().unwrap();

    let r = flags_from_vec_safe(svec![
      "deno",
      "run",
      format!("--allow-read=.,{}", &temp_dir_path),
      "script.ts"
    ]);
    assert_eq!(
      r.unwrap(),
      DenoFlags {
        allow_read: false,
        read_whitelist: svec![
          current_dir().unwrap().to_str().unwrap().to_owned(),
          &temp_dir_path
        ],
        argv: svec!["deno", "script.ts"],
        subcommand: DenoSubcommand::Run,
        ..DenoFlags::default()
      }
    );
  }

  #[test]
  fn allow_write_whitelist() {
    use tempfile::TempDir;
    let temp_dir = TempDir::new().expect("tempdir fail");
    let temp_dir_path = temp_dir.path().to_str().unwrap();

    let r = flags_from_vec_safe(svec![
      "deno",
      "run",
      format!("--allow-write=.,{}", &temp_dir_path),
      "script.ts"
    ]);
    assert_eq!(
      r.unwrap(),
      DenoFlags {
        allow_write: false,
        write_whitelist: svec![
          current_dir().unwrap().to_str().unwrap().to_owned(),
          &temp_dir_path
        ],
        argv: svec!["deno", "script.ts"],
        subcommand: DenoSubcommand::Run,
        ..DenoFlags::default()
      }
    );
  }

  #[test]
  fn allow_net_whitelist() {
    let r = flags_from_vec_safe(svec![
      "deno",
      "run",
      "--allow-net=127.0.0.1",
      "script.ts"
    ]);
    assert_eq!(
      r.unwrap(),
      DenoFlags {
        subcommand: DenoSubcommand::Run,
        argv: svec!["deno", "script.ts"],
        allow_net: false,
        net_whitelist: svec!["127.0.0.1"],
        ..DenoFlags::default()
      }
    );
  }

  #[test]
  fn default_to_run() {
    let r = flags_from_vec_safe(svec!["deno", "script.ts"]);
    assert_eq!(
      r.unwrap(),
      DenoFlags {
        subcommand: DenoSubcommand::Run,
        argv: svec!["deno", "script.ts"],
        ..DenoFlags::default()
      }
    );
  }

  #[test]
  fn default_to_run_with_permissions() {
    let r = flags_from_vec_safe(svec![
      "deno",
      "--allow-net",
      "--allow-read",
      "script.ts"
    ]);
    assert_eq!(
      r.unwrap(),
      DenoFlags {
        subcommand: DenoSubcommand::Run,
        argv: svec!["deno", "script.ts"],
        allow_net: true,
        allow_read: true,
        ..DenoFlags::default()
      }
    );
  }

  #[test]
  fn bundle() {
    let r = flags_from_vec_safe(svec!["deno", "bundle", "source.ts"]);
    assert_eq!(
      r.unwrap(),
      DenoFlags {
        subcommand: DenoSubcommand::Bundle,
        argv: svec!["deno", "source.ts"],
        bundle_output: None,
        ..DenoFlags::default()
      }
    );
  }

  #[test]
  fn bundle_with_output() {
    let r =
      flags_from_vec_safe(svec!["deno", "bundle", "source.ts", "bundle.js"]);
    assert_eq!(
      r.unwrap(),
      DenoFlags {
        subcommand: DenoSubcommand::Bundle,
        argv: svec!["deno", "source.ts"],
        bundle_output: Some("bundle.js".to_string()),
        allow_write: true,
        ..DenoFlags::default()
      }
    );
  }

  #[test]
  fn run_importmap() {
    let r = flags_from_vec_safe(svec![
      "deno",
      "run",
      "--importmap=importmap.json",
      "script.ts"
    ]);
    assert_eq!(
      r.unwrap(),
      DenoFlags {
        subcommand: DenoSubcommand::Run,
        argv: svec!["deno", "script.ts"],
        import_map_path: Some("importmap.json".to_owned()),
        ..DenoFlags::default()
      }
    );
  }

  #[test]
  fn default_to_run_importmap() {
    let r = flags_from_vec_safe(svec![
      "deno",
      "--importmap=importmap.json",
      "script.ts"
    ]);
    assert_eq!(
      r.unwrap(),
      DenoFlags {
        subcommand: DenoSubcommand::Run,
        argv: svec!["deno", "script.ts"],
        import_map_path: Some("importmap.json".to_owned()),
        ..DenoFlags::default()
      }
    );
  }

  #[test]
  fn fetch_importmap() {
    let r = flags_from_vec_safe(svec![
      "deno",
      "fetch",
      "--importmap=importmap.json",
      "script.ts"
    ]);
    assert_eq!(
      r.unwrap(),
      DenoFlags {
        subcommand: DenoSubcommand::Fetch,
        argv: svec!["deno", "script.ts"],
        import_map_path: Some("importmap.json".to_owned()),
        ..DenoFlags::default()
      }
    );
  }

  #[test]
  fn run_seed() {
    let r =
      flags_from_vec_safe(svec!["deno", "run", "--seed", "250", "script.ts"]);
    assert_eq!(
      r.unwrap(),
      DenoFlags {
        subcommand: DenoSubcommand::Run,
        argv: svec!["deno", "script.ts"],
        seed: Some(250 as u64),
        v8_flags: Some(svec!["--random-seed=250"]),
        ..DenoFlags::default()
      }
    );
  }

  #[test]
  fn run_seed_with_v8_flags() {
    let r = flags_from_vec_safe(svec![
      "deno",
      "run",
      "--seed",
      "250",
      "--v8-flags=--expose-gc",
      "script.ts"
    ]);
    assert_eq!(
      r.unwrap(),
      DenoFlags {
        subcommand: DenoSubcommand::Run,
        argv: svec!["deno", "script.ts"],
        seed: Some(250 as u64),
        v8_flags: Some(svec!["--expose-gc", "--random-seed=250"]),
        ..DenoFlags::default()
      }
    );
  }

  #[test]
  fn install() {
    let r = flags_from_vec_safe(svec![
      "deno",
      "install",
      "deno_colors",
      "https://deno.land/std/examples/colors.ts"
    ]);
    assert_eq!(
      r.unwrap(),
      DenoFlags {
        subcommand: DenoSubcommand::Install {
          dir: None,
          exe_name: "deno_colors".to_string(),
          module_url: "https://deno.land/std/examples/colors.ts".to_string(),
          args: vec![],
        },
        argv: svec!["deno"],
        ..DenoFlags::default()
      }
    );
  }

  #[test]
  fn install_with_args() {
    let r = flags_from_vec_safe(svec![
      "deno",
      "install",
      "--allow-net",
      "--allow-read",
      "file_server",
      "https://deno.land/std/http/file_server.ts"
    ]);
    assert_eq!(
      r.unwrap(),
      DenoFlags {
        subcommand: DenoSubcommand::Install {
          dir: None,
          exe_name: "file_server".to_string(),
          module_url: "https://deno.land/std/http/file_server.ts".to_string(),
          args: vec![],
        },
        argv: svec!["deno"],
        allow_net: true,
        allow_read: true,
        ..DenoFlags::default()
      }
    );
  }

  #[test]
  fn install_with_args_and_dir() {
    let r = flags_from_vec_safe(svec![
      "deno",
      "install",
      "-d",
      "/usr/local/bin",
      "--allow-net",
      "--allow-read",
      "file_server",
      "https://deno.land/std/http/file_server.ts",
      "arg1",
      "arg2"
    ]);
    assert_eq!(
      r.unwrap(),
      DenoFlags {
        subcommand: DenoSubcommand::Install {
          dir: Some("/usr/local/bin".to_string()),
          exe_name: "file_server".to_string(),
          module_url: "https://deno.land/std/http/file_server.ts".to_string(),
          args: svec!["arg1", "arg2"],
        },
        argv: svec!["deno"],
        allow_net: true,
        allow_read: true,
        ..DenoFlags::default()
      }
    );
  }

  #[test]
  fn log_level() {
    let r =
      flags_from_vec_safe(svec!["deno", "--log-level=debug", "script.ts"]);
    assert_eq!(
      r.unwrap(),
      DenoFlags {
        subcommand: DenoSubcommand::Run,
        argv: svec!["deno", "script.ts"],
        log_level: Some(Level::Debug),
        ..DenoFlags::default()
      }
    );
  }

  #[test]
  fn completions() {
    let r = flags_from_vec_safe(svec!["deno", "completions", "bash"]);
    assert_eq!(
      r.unwrap(),
      DenoFlags {
        subcommand: DenoSubcommand::Completions,
        argv: svec!["deno"], // TODO(ry) argv doesn't make sense here. Make it Option.
        ..DenoFlags::default()
      }
    );
  }

  /* TODO(ry) Fix this test
  #[test]
  fn test_flags_from_vec_33() {
    let (flags, subcommand, argv) =
      flags_from_vec_safe(svec!["deno", "script.ts", "--allow-read", "--allow-net"]);
    assert_eq!(
      flags,
      DenoFlags {
        allow_net: true,
        allow_read: true,
        ..DenoFlags::default()
      }
    );
    assert_eq!(subcommand, DenoSubcommand::Run);
    assert_eq!(argv, svec!["deno", "script.ts"]);

    let (flags, subcommand, argv) = flags_from_vec_safe(svec![
      "deno",
      "run",
      "--allow-read",
      "script.ts",
      "--allow-net",
      "-r",
      "--help",
      "--foo",
      "bar"
    ]);
    assert_eq!(
      flags,
      DenoFlags {
        allow_net: true,
        allow_read: true,
        reload: true,
        ..DenoFlags::default()
      }
    );
    assert_eq!(subcommand, DenoSubcommand::Run);
    assert_eq!(argv, svec!["deno", "script.ts", "--help", "--foo", "bar"]);

    let (flags, subcommand, argv) =
      flags_from_vec_safe(svec!["deno", "script.ts", "foo", "bar"]);
    assert_eq!(flags, DenoFlags::default());
    assert_eq!(subcommand, DenoSubcommand::Run);
    assert_eq!(argv, svec!["deno", "script.ts", "foo", "bar"]);

    let (flags, subcommand, argv) =
      flags_from_vec_safe(svec!["deno", "script.ts", "-"]);
    assert_eq!(flags, DenoFlags::default());
    assert_eq!(subcommand, DenoSubcommand::Run);
    assert_eq!(argv, svec!["deno", "script.ts", "-"]);

    let (flags, subcommand, argv) =
      flags_from_vec_safe(svec!["deno", "script.ts", "-", "foo", "bar"]);
    assert_eq!(flags, DenoFlags::default());
    assert_eq!(subcommand, DenoSubcommand::Run);
    assert_eq!(argv, svec!["deno", "script.ts", "-", "foo", "bar"]);
  }
  */

  #[test]
  fn no_remote() {
    let r = flags_from_vec_safe(svec!["deno", "--no-remote", "script.ts"]);
    assert_eq!(
      r.unwrap(),
      DenoFlags {
        subcommand: DenoSubcommand::Run,
        argv: svec!["deno", "script.ts"],
        no_remote: true,
        ..DenoFlags::default()
      }
    );
  }

  #[test]
  fn cached_only() {
    let r = flags_from_vec_safe(svec!["deno", "--cached-only", "script.ts"]);
    assert_eq!(
      r.unwrap(),
      DenoFlags {
        subcommand: DenoSubcommand::Run,
        argv: svec!["deno", "script.ts"],
        cached_only: true,
        ..DenoFlags::default()
      }
    );
  }

  #[test]
  fn current_thread() {
    let r = flags_from_vec_safe(svec!["deno", "--current-thread", "script.ts"]);
    assert_eq!(
      r.unwrap(),
      DenoFlags {
        subcommand: DenoSubcommand::Run,
        argv: svec!["deno", "script.ts"],
        current_thread: true,
        ..DenoFlags::default()
      }
    );
  }

  #[test]
  fn allow_net_whitelist_with_ports() {
    let r = flags_from_vec_safe(svec![
      "deno",
      "--allow-net=deno.land,:8000,:4545",
      "script.ts"
    ]);
    assert_eq!(
      r.unwrap(),
      DenoFlags {
        subcommand: DenoSubcommand::Run,
        argv: svec!["deno", "script.ts"],
        net_whitelist: svec![
          "deno.land",
          "0.0.0.0:8000",
          "127.0.0.1:8000",
          "localhost:8000",
          "0.0.0.0:4545",
          "127.0.0.1:4545",
          "localhost:4545"
        ],
        ..DenoFlags::default()
      }
    );
  }

  #[test]
  fn lock_write() {
    let r = flags_from_vec_safe(svec![
      "deno",
      "--lock-write",
      "--lock=lock.json",
      "script.ts"
    ]);
    assert_eq!(
      r.unwrap(),
      DenoFlags {
        subcommand: DenoSubcommand::Run,
        argv: svec!["deno", "script.ts"],
        lock_write: true,
        lock: Some("lock.json".to_string()),
        ..DenoFlags::default()
      }
    );
  }

  #[test]
  fn test_with_exclude() {
    let r = flags_from_vec_safe(svec![
      "deno",
      "test",
      "--exclude",
      "some_dir/",
      "dir1/",
      "dir2/"
    ]);
    assert_eq!(
      r.unwrap(),
      DenoFlags {
        subcommand: DenoSubcommand::Run,
        argv: svec![
          "deno",
          TEST_RUNNER_URL,
          "--exclude",
          "some_dir/",
          "--",
          "dir1/",
          "dir2/"
        ],
        allow_read: true,
        ..DenoFlags::default()
      }
    );
  }

  #[test]
  fn test_with_allow_net() {
    let r = flags_from_vec_safe(svec![
      "deno",
      "test",
      "--allow-net",
      "dir1/",
      "dir2/"
    ]);
    assert_eq!(
      r.unwrap(),
      DenoFlags {
        subcommand: DenoSubcommand::Run,
        argv: svec!["deno", TEST_RUNNER_URL, "--", "dir1/", "dir2/"],
        allow_read: true,
        allow_net: true,
        ..DenoFlags::default()
      }
    );
  }
}<|MERGE_RESOLUTION|>--- conflicted
+++ resolved
@@ -28,13 +28,6 @@
   };
 }
 
-<<<<<<< HEAD
-/// Used for `deno fmt <files>...` subcommand
-const PRETTIER_URL: &str = std_url!("prettier/main.ts");
-=======
-/// Used for `deno install...` subcommand
-const INSTALLER_URL: &str = std_url!("installer/mod.ts");
->>>>>>> 8e3bc774
 /// Used for `deno test...` subcommand
 const TEST_RUNNER_URL: &str = std_url!("testing/runner.ts");
 
