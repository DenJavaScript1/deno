// Copyright 2018-2020 the Deno authors. All rights reserved. MIT license.
use crate::fs::resolve_from_cwd;
use clap::App;
use clap::AppSettings;
use clap::Arg;
use clap::ArgMatches;
use clap::SubCommand;
use log::Level;
use std::collections::HashSet;
use std::path::Path;

/// Creates vector of strings, Vec<String>
macro_rules! svec {
    ($($x:expr),*) => (vec![$($x.to_string()),*]);
}
/// Creates HashSet<String> from string literals
macro_rules! sset {
  ($($x:expr),*) => {{
    let _v = svec![$($x.to_string()),*];
    let hash_set: HashSet<String> = _v.iter().cloned().collect();
    hash_set
  }}
}

macro_rules! std_url {
  ($x:expr) => {
    concat!("https://deno.land/std@v0.29.0/", $x)
  };
}

/// Used for `deno fmt <files>...` subcommand
const PRETTIER_URL: &str = std_url!("prettier/main.ts");
/// Used for `deno install...` subcommand
const INSTALLER_URL: &str = std_url!("installer/mod.ts");
/// Used for `deno test...` subcommand
const TEST_RUNNER_URL: &str = std_url!("testing/runner.ts");

#[derive(Clone, Debug, PartialEq)]
pub enum DenoSubcommand {
  Bundle,
  Completions,
  Eval,
  Fetch,
  Help,
  Info,
  Install,
  Repl,
  Run,
  Types,
}

impl Default for DenoSubcommand {
  fn default() -> DenoSubcommand {
    DenoSubcommand::Run
  }
}

#[derive(Clone, Debug, PartialEq, Default)]
pub struct DenoFlags {
  /// Vector of CLI arguments - these are user script arguments, all Deno
  /// specific flags are removed.
  pub argv: Vec<String>,
  pub subcommand: DenoSubcommand,

  pub log_level: Option<Level>,
  pub version: bool,
  pub reload: bool,
  pub config_path: Option<String>,
  pub import_map_path: Option<String>,
  pub allow_read: bool,
  pub read_whitelist: Vec<String>,
  pub cache_blacklist: Vec<String>,
  pub allow_write: bool,
  pub write_whitelist: Vec<String>,
  pub allow_net: bool,
  pub net_whitelist: Vec<String>,
  pub allow_env: bool,
  pub allow_run: bool,
  pub allow_plugin: bool,
  pub allow_hrtime: bool,
  pub no_prompts: bool,
  pub no_remote: bool,
  pub cached_only: bool,
  pub seed: Option<u64>,
  pub v8_flags: Option<Vec<String>>,
  // Use tokio::runtime::current_thread
  pub current_thread: bool,

  pub bundle_output: Option<String>,

  pub lock: Option<String>,
  pub lock_write: bool,

  pub debug: bool,
  pub debug_address: Option<String>,
}

static ENV_VARIABLES_HELP: &str = "ENVIRONMENT VARIABLES:
    DENO_DIR       Set deno's base directory
    NO_COLOR       Set to disable color
    HTTP_PROXY     Proxy address for HTTP requests (module downloads, fetch)
    HTTPS_PROXY    Same but for HTTPS";

static DENO_HELP: &str = "A secure JavaScript and TypeScript runtime

Docs: https://deno.land/std/manual.md
Modules: https://deno.land/x/
Bugs: https://github.com/denoland/deno/issues

To run the REPL supply no arguments:

  deno

To evaluate code from the command line:

  deno eval \"console.log(30933 + 404)\"

To execute a script:

  deno https://deno.land/std/examples/welcome.ts

The default subcommand is 'run'. The above is equivalent to

  deno run https://deno.land/std/examples/welcome.ts

See 'deno help run' for run specific flags.";

lazy_static! {
  static ref LONG_VERSION: String = format!(
    "{}\nv8 {}\ntypescript {}",
    crate::version::DENO,
    crate::version::v8(),
    crate::version::TYPESCRIPT
  );
}

/// Main entry point for parsing deno's command line flags.
/// Exits the process on error.
pub fn flags_from_vec(args: Vec<String>) -> DenoFlags {
  match flags_from_vec_safe(args) {
    Ok(flags) => flags,
    Err(err) => err.exit(),
  }
}

/// Same as flags_from_vec but does not exit on error.
pub fn flags_from_vec_safe(args: Vec<String>) -> clap::Result<DenoFlags> {
  let args0 = args[0].clone();
  let args = arg_hacks(args);
  let app = clap_root();
  let matches = app.get_matches_from_safe(args)?;

  let mut flags = DenoFlags::default();

  flags.argv.push(args0);

  if matches.is_present("log-level") {
    flags.log_level = match matches.value_of("log-level").unwrap() {
      "debug" => Some(Level::Debug),
      "info" => Some(Level::Info),
      _ => unreachable!(),
    };
  }

  if let Some(m) = matches.subcommand_matches("run") {
    run_parse(&mut flags, m);
  } else if let Some(m) = matches.subcommand_matches("fmt") {
    fmt_parse(&mut flags, m);
  } else if let Some(m) = matches.subcommand_matches("types") {
    types_parse(&mut flags, m);
  } else if let Some(m) = matches.subcommand_matches("fetch") {
    fetch_parse(&mut flags, m);
  } else if let Some(m) = matches.subcommand_matches("info") {
    info_parse(&mut flags, m);
  } else if let Some(m) = matches.subcommand_matches("eval") {
    eval_parse(&mut flags, m);
  } else if let Some(m) = matches.subcommand_matches("repl") {
    repl_parse(&mut flags, m);
  } else if let Some(m) = matches.subcommand_matches("bundle") {
    bundle_parse(&mut flags, m);
  } else if let Some(m) = matches.subcommand_matches("install") {
    install_parse(&mut flags, m);
  } else if let Some(m) = matches.subcommand_matches("completions") {
    completions_parse(&mut flags, m);
  } else if let Some(m) = matches.subcommand_matches("test") {
    test_parse(&mut flags, m);
  } else {
    unimplemented!();
  }

  Ok(flags)
}

fn clap_root<'a, 'b>() -> App<'a, 'b> {
  clap::App::new("deno")
    .bin_name("deno")
    .global_settings(&[
      AppSettings::UnifiedHelpMessage,
      AppSettings::ColorNever,
      AppSettings::VersionlessSubcommands,
    ])
    // Disable clap's auto-detection of terminal width
    .set_term_width(0)
    // Disable each subcommand having its own version.
    .version(crate::version::DENO)
    .long_version(LONG_VERSION.as_str())
    .arg(
      Arg::with_name("log-level")
        .short("L")
        .long("log-level")
        .help("Set log level")
        .takes_value(true)
        .possible_values(&["debug", "info"])
        .global(true),
    )
    .subcommand(bundle_subcommand())
    .subcommand(completions_subcommand())
    .subcommand(eval_subcommand())
    .subcommand(fetch_subcommand())
    .subcommand(fmt_subcommand())
    .subcommand(info_subcommand())
    .subcommand(install_subcommand())
    .subcommand(repl_subcommand())
    .subcommand(run_subcommand())
    .subcommand(test_subcommand())
    .subcommand(types_subcommand())
    .long_about(DENO_HELP)
    .after_help(ENV_VARIABLES_HELP)
}

fn types_parse(flags: &mut DenoFlags, _matches: &clap::ArgMatches) {
  flags.subcommand = DenoSubcommand::Types;
}

fn fmt_parse(flags: &mut DenoFlags, matches: &clap::ArgMatches) {
  flags.subcommand = DenoSubcommand::Run;
  flags.allow_read = true;
  flags.allow_write = true;
  flags.argv.push(PRETTIER_URL.to_string());

  let files: Vec<String> = matches
    .values_of("files")
    .unwrap()
    .map(String::from)
    .collect();
  flags.argv.extend(files);

  if !matches.is_present("stdout") {
    // `deno fmt` writes to the files by default
    flags.argv.push("--write".to_string());
  }

  let prettier_flags = [
    ["0", "check"],
    ["1", "prettierrc"],
    ["1", "ignore-path"],
    ["1", "print-width"],
    ["1", "tab-width"],
    ["0", "use-tabs"],
    ["0", "no-semi"],
    ["0", "single-quote"],
    ["1", "quote-props"],
    ["0", "jsx-single-quote"],
    ["0", "jsx-bracket-same-line"],
    ["0", "trailing-comma"],
    ["0", "no-bracket-spacing"],
    ["1", "arrow-parens"],
    ["1", "prose-wrap"],
    ["1", "end-of-line"],
  ];

  for opt in &prettier_flags {
    let t = opt[0];
    let keyword = opt[1];

    if matches.is_present(&keyword) {
      if t == "0" {
        flags.argv.push(format!("--{}", keyword));
      } else {
        if keyword == "prettierrc" {
          flags.argv.push("--config".to_string());
        } else {
          flags.argv.push(format!("--{}", keyword));
        }
        flags
          .argv
          .push(matches.value_of(keyword).unwrap().to_string());
      }
    }
  }
}

fn install_parse(flags: &mut DenoFlags, matches: &clap::ArgMatches) {
  flags.subcommand = DenoSubcommand::Run;
  flags.allow_read = true;
  flags.allow_write = true;
  flags.allow_net = true;
  flags.allow_env = true;
  flags.allow_run = true;
  flags.argv.push(INSTALLER_URL.to_string());

  if matches.is_present("dir") {
    let install_dir = matches.value_of("dir").unwrap();
    flags.argv.push("--dir".to_string());
    println!("dir {}", install_dir);
    flags.argv.push(install_dir.to_string());
  } else {
    println!("no dir");
  }

  let exe_name = matches.value_of("exe_name").unwrap();
  flags.argv.push(String::from(exe_name));

  let cmd = matches.values_of("cmd").unwrap();
  for arg in cmd {
    flags.argv.push(String::from(arg));
  }
}

fn bundle_parse(flags: &mut DenoFlags, matches: &clap::ArgMatches) {
  flags.subcommand = DenoSubcommand::Bundle;
  let source_file: &str = matches.value_of("source_file").unwrap();
  flags.argv.push(source_file.into());
  if let Some(out_file) = matches.value_of("out_file") {
    flags.allow_write = true;
    flags.bundle_output = Some(out_file.to_string());
  }
}

fn completions_parse(flags: &mut DenoFlags, matches: &clap::ArgMatches) {
  flags.subcommand = DenoSubcommand::Completions;
  let shell: &str = matches.value_of("shell").unwrap();
  let mut buf: Vec<u8> = vec![];
  use std::str::FromStr;
  clap_root().gen_completions_to(
    "deno",
    clap::Shell::from_str(shell).unwrap(),
    &mut buf,
  );
  // TODO(ry) This flags module should only be for parsing flags, not actually
  // acting upon the flags. Although this print is innocent, it breaks the
  // model. The print should be moved out.
  print!("{}", std::str::from_utf8(&buf).unwrap());
}

fn repl_parse(flags: &mut DenoFlags, matches: &clap::ArgMatches) {
  v8_flags_arg_parse(flags, matches);
  flags.subcommand = DenoSubcommand::Repl;
  flags.allow_net = true;
  flags.allow_env = true;
  flags.allow_run = true;
  flags.allow_read = true;
  flags.allow_write = true;
  flags.allow_plugin = true;
  flags.allow_hrtime = true;
}

fn eval_parse(flags: &mut DenoFlags, matches: &clap::ArgMatches) {
  flags.subcommand = DenoSubcommand::Eval;
  flags.allow_net = true;
  flags.allow_env = true;
  flags.allow_run = true;
  flags.allow_read = true;
  flags.allow_write = true;
  flags.allow_plugin = true;
  flags.allow_hrtime = true;
  let code: &str = matches.value_of("code").unwrap();
  flags.argv.extend(vec![code.to_string()]);
}

fn info_parse(flags: &mut DenoFlags, matches: &clap::ArgMatches) {
  flags.subcommand = DenoSubcommand::Info;
  if let Some(file) = matches.value_of("file") {
    flags.argv.push(file.into());
  }
}

fn fetch_parse(flags: &mut DenoFlags, matches: &clap::ArgMatches) {
  flags.subcommand = DenoSubcommand::Fetch;
  reload_arg_parse(flags, matches);
  lock_args_parse(flags, matches);
  importmap_arg_parse(flags, matches);
  config_arg_parse(flags, matches);
  no_remote_arg_parse(flags, matches);
  if let Some(file) = matches.value_of("file") {
    flags.argv.push(file.into());
  }
}

fn lock_args_parse(flags: &mut DenoFlags, matches: &clap::ArgMatches) {
  if matches.is_present("lock") {
    let lockfile = matches.value_of("lock").unwrap();
    flags.lock = Some(lockfile.to_string());
  }
  if matches.is_present("lock-write") {
    flags.lock_write = true;
  }
}

<<<<<<< HEAD
fn debug_args_parse(flags: &mut DenoFlags, matches: &clap::ArgMatches) {
  if matches.is_present("debug") {
    flags.debug = true;
    if matches.value_of("debug").is_some() {
      flags.debug_address = Some(matches.value_of("debug").unwrap().to_owned());
    }
  }
=======
fn resolve_fs_whitelist(whitelist: &[String]) -> Vec<String> {
  whitelist
    .iter()
    .map(|raw_path| {
      resolve_from_cwd(Path::new(&raw_path))
        .unwrap()
        .to_str()
        .unwrap()
        .to_owned()
    })
    .collect()
>>>>>>> 0cd60551
}

// Shared between the run and test subcommands. They both take similar options.
fn run_test_args_parse(flags: &mut DenoFlags, matches: &clap::ArgMatches) {
  reload_arg_parse(flags, matches);
  lock_args_parse(flags, matches);
  importmap_arg_parse(flags, matches);
  config_arg_parse(flags, matches);
  v8_flags_arg_parse(flags, matches);
  no_remote_arg_parse(flags, matches);
  debug_args_parse(flags, matches);

  if matches.is_present("allow-read") {
    if matches.value_of("allow-read").is_some() {
      let read_wl = matches.values_of("allow-read").unwrap();
      let raw_read_whitelist: Vec<String> =
        read_wl.map(std::string::ToString::to_string).collect();
      flags.read_whitelist = resolve_fs_whitelist(&raw_read_whitelist);
      debug!("read whitelist: {:#?}", &flags.read_whitelist);
    } else {
      flags.allow_read = true;
    }
  }
  if matches.is_present("allow-write") {
    if matches.value_of("allow-write").is_some() {
      let write_wl = matches.values_of("allow-write").unwrap();
      let raw_write_whitelist: Vec<String> =
        write_wl.map(std::string::ToString::to_string).collect();
      flags.write_whitelist =
        resolve_fs_whitelist(raw_write_whitelist.as_slice());
      debug!("write whitelist: {:#?}", &flags.write_whitelist);
    } else {
      flags.allow_write = true;
    }
  }
  if matches.is_present("allow-net") {
    if matches.value_of("allow-net").is_some() {
      let net_wl = matches.values_of("allow-net").unwrap();
      let raw_net_whitelist =
        net_wl.map(std::string::ToString::to_string).collect();
      flags.net_whitelist = resolve_hosts(raw_net_whitelist);
      debug!("net whitelist: {:#?}", &flags.net_whitelist);
    } else {
      flags.allow_net = true;
    }
  }
  if matches.is_present("allow-env") {
    flags.allow_env = true;
  }
  if matches.is_present("allow-run") {
    flags.allow_run = true;
  }
  if matches.is_present("allow-plugin") {
    flags.allow_plugin = true;
  }
  if matches.is_present("allow-hrtime") {
    flags.allow_hrtime = true;
  }
  if matches.is_present("allow-all") {
    flags.allow_read = true;
    flags.allow_env = true;
    flags.allow_net = true;
    flags.allow_run = true;
    flags.allow_read = true;
    flags.allow_write = true;
    flags.allow_plugin = true;
    flags.allow_hrtime = true;
  }
  if matches.is_present("cached-only") {
    flags.cached_only = true;
  }

  if matches.is_present("current-thread") {
    flags.current_thread = true;
  }

  if matches.is_present("seed") {
    let seed_string = matches.value_of("seed").unwrap();
    let seed = seed_string.parse::<u64>().unwrap();
    flags.seed = Some(seed);

    let v8_seed_flag = format!("--random-seed={}", seed);

    match flags.v8_flags {
      Some(ref mut v8_flags) => {
        v8_flags.push(v8_seed_flag);
      }
      None => {
        flags.v8_flags = Some(svec![v8_seed_flag]);
      }
    }
  }
}

fn run_parse(flags: &mut DenoFlags, matches: &clap::ArgMatches) {
  flags.subcommand = DenoSubcommand::Run;
  script_arg_parse(flags, matches);
  run_test_args_parse(flags, matches);
}

fn test_parse(flags: &mut DenoFlags, matches: &clap::ArgMatches) {
  flags.subcommand = DenoSubcommand::Run;
  flags.allow_read = true;

  flags.argv.push(TEST_RUNNER_URL.to_string());

  run_test_args_parse(flags, matches);

  if matches.is_present("quiet") {
    flags.argv.push("--quiet".to_string());
  }

  if matches.is_present("failfast") {
    flags.argv.push("--failfast".to_string());
  }

  if matches.is_present("exclude") {
    flags.argv.push("--exclude".to_string());
    let exclude: Vec<String> = matches
      .values_of("exclude")
      .unwrap()
      .map(String::from)
      .collect();
    flags.argv.extend(exclude);
  }

  if matches.is_present("files") {
    flags.argv.push("--".to_string());
    let files: Vec<String> = matches
      .values_of("files")
      .unwrap()
      .map(String::from)
      .collect();
    flags.argv.extend(files);
  }
}

fn types_subcommand<'a, 'b>() -> App<'a, 'b> {
  SubCommand::with_name("types")
    .about("Print runtime TypeScript declarations")
    .long_about(
      "Print runtime TypeScript declarations.

  deno types > lib.deno_runtime.d.ts

The declaration file could be saved and used for typing information.",
    )
}

fn fmt_subcommand<'a, 'b>() -> App<'a, 'b> {
  SubCommand::with_name("fmt")
        .about("Format files")
        .long_about(
"Auto-format JavaScript/TypeScript source code using Prettier

Automatically downloads Prettier dependencies on first run.

  deno fmt myfile1.ts myfile2.ts",
        )
        .arg(
          Arg::with_name("check")
            .long("check")
            .help("Check if the source files are formatted.")
            .takes_value(false),
        )
        .arg(
          Arg::with_name("prettierrc")
            .long("prettierrc")
            .value_name("auto|disable|FILE")
            .help("Specify the configuration file of the prettier.
  auto: Auto detect prettier configuration file in current working dir.
  disable: Disable load configuration file.
  FILE: Load specified prettier configuration file. support .json/.toml/.js/.ts file
 ")
            .takes_value(true)
            .require_equals(true)
            .default_value("auto")
        )
        .arg(
          Arg::with_name("ignore-path")
            .long("ignore-path")
            .value_name("auto|disable|FILE")
            .help("Path to a file containing patterns that describe files to ignore.
  auto: Auto detect .pretierignore file in current working dir.
  disable: Disable load .prettierignore file.
  FILE: Load specified prettier ignore file.
 ")
            .takes_value(true)
            .require_equals(true)
            .default_value("auto")
        )
        .arg(
          Arg::with_name("stdout")
            .long("stdout")
            .help("Output formated code to stdout")
            .takes_value(false),
        )
        .arg(
          Arg::with_name("print-width")
            .long("print-width")
            .value_name("int")
            .help("Specify the line length that the printer will wrap on.")
            .takes_value(true)
            .require_equals(true)
        )
        .arg(
          Arg::with_name("tab-width")
            .long("tab-width")
            .value_name("int")
            .help("Specify the number of spaces per indentation-level.")
            .takes_value(true)
            .require_equals(true)
        )
        .arg(
          Arg::with_name("use-tabs")
            .long("use-tabs")
            .help("Indent lines with tabs instead of spaces.")
            .takes_value(false)
        )
        .arg(
          Arg::with_name("no-semi")
            .long("no-semi")
            .help("Print semicolons at the ends of statements.")
            .takes_value(false)
        )
        .arg(
          Arg::with_name("single-quote")
            .long("single-quote")
            .help("Use single quotes instead of double quotes.")
            .takes_value(false)
        )
        .arg(
          Arg::with_name("quote-props")
            .long("quote-props")
            .value_name("as-needed|consistent|preserve")
            .help("Change when properties in objects are quoted.")
            .takes_value(true)
            .possible_values(&["as-needed", "consistent", "preserve"])
            .require_equals(true)
        )
        .arg(
          Arg::with_name("jsx-single-quote")
            .long("jsx-single-quote")
            .help("Use single quotes instead of double quotes in JSX.")
            .takes_value(false)
        )
        .arg(
          Arg::with_name("jsx-bracket-same-line")
            .long("jsx-bracket-same-line")
            .help(
              "Put the > of a multi-line JSX element at the end of the last line
instead of being alone on the next line (does not apply to self closing elements)."
            )
            .takes_value(false)
        )
        .arg(
          Arg::with_name("trailing-comma")
            .long("trailing-comma")
            .help("Print trailing commas wherever possible when multi-line.")
            .takes_value(false)
        )
        .arg(
          Arg::with_name("no-bracket-spacing")
            .long("no-bracket-spacing")
            .help("Print spaces between brackets in object literals.")
            .takes_value(false)
        )
        .arg(
          Arg::with_name("arrow-parens")
            .long("arrow-parens")
            .value_name("avoid|always")
            .help("Include parentheses around a sole arrow function parameter.")
            .takes_value(true)
            .possible_values(&["avoid", "always"])
            .require_equals(true)
        )
        .arg(
          Arg::with_name("prose-wrap")
            .long("prose-wrap")
            .value_name("always|never|preserve")
            .help("How to wrap prose.")
            .takes_value(true)
            .possible_values(&["always", "never", "preserve"])
            .require_equals(true)
        )
        .arg(
          Arg::with_name("end-of-line")
            .long("end-of-line")
            .value_name("auto|lf|crlf|cr")
            .help("Which end of line characters to apply.")
            .takes_value(true)
            .possible_values(&["auto", "lf", "crlf", "cr"])
            .require_equals(true)
        )
        .arg(
          Arg::with_name("files")
            .takes_value(true)
            .multiple(true)
            .required(true),
        )
}

fn repl_subcommand<'a, 'b>() -> App<'a, 'b> {
  SubCommand::with_name("repl")
    .about("Read Eval Print Loop")
    .arg(v8_flags_arg())
}

fn install_subcommand<'a, 'b>() -> App<'a, 'b> {
  SubCommand::with_name("install")
        .setting(AppSettings::TrailingVarArg)
        .arg(
          Arg::with_name("dir")
            .long("dir")
            .short("d")
            .help("Installation directory (defaults to $HOME/.deno/bin)")
            .takes_value(true)
            .multiple(false))
        .arg(
          Arg::with_name("exe_name")
            .required(true)
        )
        .arg(
          Arg::with_name("cmd")
            .required(true)
            .multiple(true)
            .allow_hyphen_values(true)
        )
        .about("Install script as executable")
        .long_about(
"Installs a script as executable. The default installation directory is
$HOME/.deno/bin and it must be added to the path manually.

  deno install file_server https://deno.land/std/http/file_server.ts --allow-net --allow-read

  deno install colors https://deno.land/std/examples/colors.ts

To change installation directory use -d/--dir flag

  deno install -d /usr/local/bin file_server https://deno.land/std/http/file_server.ts --allow-net --allow-read")
}

fn bundle_subcommand<'a, 'b>() -> App<'a, 'b> {
  SubCommand::with_name("bundle")
    .arg(
      Arg::with_name("source_file")
        .takes_value(true)
        .required(true),
    )
    .arg(Arg::with_name("out_file").takes_value(true).required(false))
    .about("Bundle module and dependencies into single file")
    .long_about(
      "Output a single JavaScript file with all dependencies.

If a out_file argument is omitted, the output of the bundle will be sent to
standard out. Examples:

  deno bundle https://deno.land/std/examples/colors.ts

  deno bundle https://deno.land/std/examples/colors.ts colors.bundle.js",
    )
}

fn completions_subcommand<'a, 'b>() -> App<'a, 'b> {
  SubCommand::with_name("completions")
    .setting(AppSettings::DisableHelpSubcommand)
    .arg(
      Arg::with_name("shell")
        .possible_values(&clap::Shell::variants())
        .required(true),
    )
    .about("Generate shell completions")
    .long_about(
      "Output shell completion script to standard output.

Example:

  deno completions bash > /usr/local/etc/bash_completion.d/deno.bash
  source /usr/local/etc/bash_completion.d/deno.bash",
    )
}

fn eval_subcommand<'a, 'b>() -> App<'a, 'b> {
  SubCommand::with_name("eval")
    .about("Eval script")
    .long_about(
      "Evaluate JavaScript from command-line

This command has implicit access to all permissions (--allow-all)

  deno eval \"console.log('hello world')\"",
    )
    .arg(Arg::with_name("code").takes_value(true).required(true))
}

fn info_subcommand<'a, 'b>() -> App<'a, 'b> {
  SubCommand::with_name("info")
    .about("Show info about cache or info related to source file")
    .long_about(
      "Information about source file and cache

Example: deno info https://deno.land/std/http/file_server.ts

The following information is shown:

local: Local path of the file.
type: JavaScript, TypeScript, or JSON.
compiled: Local path of compiled source code (TypeScript only)
map: Local path of source map (TypeScript only)
deps: Dependency tree of the source file.

Without any additional arguments 'deno info' shows:

DENO_DIR: directory containing Deno-related files
Remote modules cache: directory containing remote modules
TypeScript compiler cache: directory containing TS compiler output",
    )
    .arg(Arg::with_name("file").takes_value(true).required(false))
}

fn fetch_subcommand<'a, 'b>() -> App<'a, 'b> {
  SubCommand::with_name("fetch")
    .arg(reload_arg())
    .arg(lock_arg())
    .arg(lock_write_arg())
    .arg(importmap_arg())
    .arg(config_arg())
    .arg(no_remote_arg())
    .arg(Arg::with_name("file").takes_value(true).required(true))
    .about("Fetch the dependencies")
    .long_about(
      "Fetch and compile remote dependencies recursively.

Downloads all statically imported scripts and save them in local
cache, without running the code. No future import network requests
would be made unless --reload is specified.

Downloads all dependencies

  deno fetch https://deno.land/std/http/file_server.ts

Once cached, static imports no longer send network requests

  deno run -A https://deno.land/std/http/file_server.ts",
    )
}

fn run_test_args<'a, 'b>(app: App<'a, 'b>) -> App<'a, 'b> {
  app
    .arg(importmap_arg())
    .arg(reload_arg())
    .arg(config_arg())
    .arg(lock_arg())
    .arg(lock_write_arg())
    .arg(no_remote_arg())
    .arg(v8_flags_arg())
    .arg(
      Arg::with_name("debug")
        .long("debug")
        .takes_value(true)
        .require_equals(true)
        .min_values(0)
        .value_name("ADDRESS")
        .help("Enable debugger and pause on first statement"),
    )
    .arg(
      Arg::with_name("allow-read")
        .long("allow-read")
        .min_values(0)
        .takes_value(true)
        .use_delimiter(true)
        .require_equals(true)
        .help("Allow file system read access"),
    )
    .arg(
      Arg::with_name("allow-write")
        .long("allow-write")
        .min_values(0)
        .takes_value(true)
        .use_delimiter(true)
        .require_equals(true)
        .help("Allow file system write access"),
    )
    .arg(
      Arg::with_name("allow-net")
        .long("allow-net")
        .min_values(0)
        .takes_value(true)
        .use_delimiter(true)
        .require_equals(true)
        .help("Allow network access"),
    )
    .arg(
      Arg::with_name("allow-env")
        .long("allow-env")
        .help("Allow environment access"),
    )
    .arg(
      Arg::with_name("allow-run")
        .long("allow-run")
        .help("Allow running subprocesses"),
    )
    .arg(
      Arg::with_name("allow-plugin")
        .long("allow-plugin")
        .help("Allow loading plugins"),
    )
    .arg(
      Arg::with_name("allow-hrtime")
        .long("allow-hrtime")
        .help("Allow high resolution time measurement"),
    )
    .arg(
      Arg::with_name("allow-all")
        .short("A")
        .long("allow-all")
        .help("Allow all permissions"),
    )
    .arg(
      Arg::with_name("cached-only")
        .long("cached-only")
        .help("Require that remote dependencies are already cached"),
    )
    .arg(
      Arg::with_name("current-thread")
        .long("current-thread")
        .help("Use tokio::runtime::current_thread"),
    )
    .arg(
      Arg::with_name("seed")
        .long("seed")
        .value_name("NUMBER")
        .help("Seed Math.random()")
        .takes_value(true)
        .validator(|val: String| match val.parse::<u64>() {
          Ok(_) => Ok(()),
          Err(_) => Err("Seed should be a number".to_string()),
        }),
    )
}

fn run_subcommand<'a, 'b>() -> App<'a, 'b> {
  run_test_args(SubCommand::with_name("run"))
    .setting(AppSettings::TrailingVarArg)
    .arg(script_arg())
    .about("Run a program given a filename or url to the source code")
    .long_about(
      "Run a program given a filename or url to the source code.

By default all programs are run in sandbox without access to disk, network or
ability to spawn subprocesses.

  deno run https://deno.land/std/examples/welcome.ts

With all permissions

  deno run -A https://deno.land/std/http/file_server.ts

With only permission to read from disk and listen to network

  deno run --allow-net --allow-read https://deno.land/std/http/file_server.ts

With only permission to read whitelist files from disk

  deno run --allow-read=/etc https://deno.land/std/http/file_server.ts",
    )
}

fn test_subcommand<'a, 'b>() -> App<'a, 'b> {
  run_test_args(SubCommand::with_name("test"))
    .arg(
      Arg::with_name("failfast")
        .short("f")
        .long("failfast")
        .help("Stop on first error")
        .takes_value(false),
    )
    .arg(
      Arg::with_name("quiet")
        .short("q")
        .long("quiet")
        .help("Don't show output from test cases")
        .takes_value(false),
    )
    .arg(
      Arg::with_name("exclude")
        .short("e")
        .long("exclude")
        .help("List of file names to exclude from run")
        .takes_value(true),
    )
    .arg(
      Arg::with_name("files")
        .help("List of file names to run")
        .takes_value(true)
        .multiple(true),
    )
    .about("Run tests")
    .long_about(
      "Run tests using test runner

Searches the specified directories for all files that end in _test.ts or
_test.js and executes them.

  deno test src/",
    )
}

fn script_arg<'a, 'b>() -> Arg<'a, 'b> {
  Arg::with_name("script_arg")
    .multiple(true)
    .help("script args")
    .value_name("SCRIPT_ARG")
}

fn script_arg_parse(flags: &mut DenoFlags, matches: &ArgMatches) {
  if let Some(script_values) = matches.values_of("script_arg") {
    for v in script_values {
      flags.argv.push(String::from(v));
    }
  }
}

fn lock_arg<'a, 'b>() -> Arg<'a, 'b> {
  Arg::with_name("lock")
    .long("lock")
    .value_name("FILE")
    .help("Check the specified lock file")
    .takes_value(true)
}

fn lock_write_arg<'a, 'b>() -> Arg<'a, 'b> {
  Arg::with_name("lock-write")
    .long("lock-write")
    .help("Write lock file. Use with --lock.")
}

fn config_arg<'a, 'b>() -> Arg<'a, 'b> {
  Arg::with_name("config")
    .short("c")
    .long("config")
    .value_name("FILE")
    .help("Load tsconfig.json configuration file")
    .takes_value(true)
}

fn config_arg_parse(flags: &mut DenoFlags, matches: &ArgMatches) {
  flags.config_path = matches.value_of("config").map(ToOwned::to_owned);
}

fn reload_arg<'a, 'b>() -> Arg<'a, 'b> {
  Arg::with_name("reload")
    .short("r")
    .min_values(0)
    .takes_value(true)
    .use_delimiter(true)
    .require_equals(true)
    .long("reload")
    .help("Reload source code cache (recompile TypeScript)")
    .value_name("CACHE_BLACKLIST")
    .long_help(
      "Reload source code cache (recompile TypeScript)
--reload
  Reload everything
--reload=https://deno.land/std
  Reload only standard modules
--reload=https://deno.land/std/fs/utils.ts,https://deno.land/std/fmt/colors.ts
  Reloads specific modules",
    )
}

fn reload_arg_parse(flags: &mut DenoFlags, matches: &ArgMatches) {
  if matches.is_present("reload") {
    if matches.value_of("reload").is_some() {
      let cache_bl = matches.values_of("reload").unwrap();
      let raw_cache_blacklist: Vec<String> =
        cache_bl.map(std::string::ToString::to_string).collect();
      flags.cache_blacklist = resolve_urls(raw_cache_blacklist);
      debug!("cache blacklist: {:#?}", &flags.cache_blacklist);
      flags.reload = false;
    } else {
      flags.reload = true;
    }
  }
}

fn importmap_arg<'a, 'b>() -> Arg<'a, 'b> {
  Arg::with_name("importmap")
    .long("importmap")
    .value_name("FILE")
    .help("Load import map file")
    .long_help(
      "Load import map file
Docs: https://deno.land/std/manual.md#import-maps
Specification: https://wicg.github.io/import-maps/
Examples: https://github.com/WICG/import-maps#the-import-map",
    )
    .takes_value(true)
}

fn importmap_arg_parse(flags: &mut DenoFlags, matches: &clap::ArgMatches) {
  flags.import_map_path = matches.value_of("importmap").map(ToOwned::to_owned);
}

fn v8_flags_arg<'a, 'b>() -> Arg<'a, 'b> {
  Arg::with_name("v8-flags")
    .long("v8-flags")
    .takes_value(true)
    .use_delimiter(true)
    .require_equals(true)
    .help("Set V8 command line options. For help: --v8-flags=--help")
}

fn v8_flags_arg_parse(flags: &mut DenoFlags, matches: &ArgMatches) {
  if let Some(v8_flags) = matches.values_of("v8-flags") {
    let s: Vec<String> = v8_flags.map(String::from).collect();
    flags.v8_flags = Some(s);
  }
}

fn no_remote_arg<'a, 'b>() -> Arg<'a, 'b> {
  Arg::with_name("no-remote")
    .long("no-remote")
    .help("Do not resolve remote modules")
}

fn no_remote_arg_parse(flags: &mut DenoFlags, matches: &clap::ArgMatches) {
  if matches.is_present("no-remote") {
    flags.no_remote = true;
  }
}

// TODO(ry) move this to utility module and add test.
/// Strips fragment part of URL. Panics on bad URL.
pub fn resolve_urls(urls: Vec<String>) -> Vec<String> {
  use url::Url;
  let mut out: Vec<String> = vec![];
  for urlstr in urls.iter() {
    use std::str::FromStr;
    let result = Url::from_str(urlstr);
    if result.is_err() {
      panic!("Bad Url: {}", urlstr);
    }
    let mut url = result.unwrap();
    url.set_fragment(None);
    let mut full_url = String::from(url.as_str());
    if full_url.len() > 1 && full_url.ends_with('/') {
      full_url.pop();
    }
    out.push(full_url);
  }
  out
}

/// Expands "bare port" paths (eg. ":8080") into full paths with hosts. It
/// expands to such paths into 3 paths with following hosts: `0.0.0.0:port`,
/// `127.0.0.1:port` and `localhost:port`.
fn resolve_hosts(paths: Vec<String>) -> Vec<String> {
  let mut out: Vec<String> = vec![];
  for host_and_port in paths.iter() {
    let parts = host_and_port.split(':').collect::<Vec<&str>>();

    match parts.len() {
      // host only
      1 => {
        out.push(host_and_port.to_owned());
      }
      // host and port (NOTE: host might be empty string)
      2 => {
        let host = parts[0];
        let port = parts[1];

        if !host.is_empty() {
          out.push(host_and_port.to_owned());
          continue;
        }

        // we got bare port, let's add default hosts
        for host in ["0.0.0.0", "127.0.0.1", "localhost"].iter() {
          out.push(format!("{}:{}", host, port));
        }
      }
      _ => panic!("Bad host:port pair: {}", host_and_port),
    }
  }

  out
}

fn arg_hacks(mut args: Vec<String>) -> Vec<String> {
  // Hack #1 We want to default the subcommand to "run"
  // Clap does not let us have a default sub-command. But we want to allow users
  // to do "deno script.js" instead of "deno run script.js".
  // This function insert the "run" into the second position of the args.
  assert!(!args.is_empty());
  // Rational:
  // deno -> deno repl
  if args.len() == 1 {
    args.insert(1, "repl".to_string());
    return args;
  }
  let subcommands = sset![
    "bundle",
    "completions",
    "eval",
    "fetch",
    "fmt",
    "test",
    "info",
    "repl",
    "run",
    "types",
    "install",
    "help",
    "version"
  ];
  let modifier_flags = sset!["-h", "--help", "-V", "--version"];
  // deno [subcommand|behavior modifier flags] -> do nothing
  if subcommands.contains(&args[1]) || modifier_flags.contains(&args[1]) {
    return args;
  }
  // This is not perfect either, since originally we should also
  // support e.g. `-L debug` which `debug` would be treated as main module.
  // Instead `-L=debug` must be used
  let mut has_main_module = false;
  for arg in args.iter().skip(1) {
    if !arg.starts_with('-') {
      has_main_module = true;
      break;
    }
  }
  if has_main_module {
    // deno ...-[flags] NAME ... -> deno run ...-[flags] NAME ...
    args.insert(1, "run".to_string());
  } else {
    // deno ...-[flags] -> deno repl ...-[flags]
    args.insert(1, "repl".to_string());
  }
  args
}

#[cfg(test)]
mod tests {
  use super::*;
  use std::env::current_dir;

  #[test]
  fn arg_hacks_test() {
    let args0 = arg_hacks(svec!["deno", "--version"]);
    assert_eq!(args0, ["deno", "--version"]);
    let args1 = arg_hacks(svec!["deno"]);
    assert_eq!(args1, ["deno", "repl"]);
    let args2 = arg_hacks(svec!["deno", "-L=debug", "-h"]);
    assert_eq!(args2, ["deno", "repl", "-L=debug", "-h"]);
    let args3 = arg_hacks(svec!["deno", "script.js"]);
    assert_eq!(args3, ["deno", "run", "script.js"]);
    let args4 = arg_hacks(svec!["deno", "-A", "script.js", "-L=info"]);
    assert_eq!(args4, ["deno", "run", "-A", "script.js", "-L=info"]);
  }

  #[test]
  fn version() {
    let r = flags_from_vec_safe(svec!["deno", "--version"]);
    assert_eq!(r.unwrap_err().kind, clap::ErrorKind::VersionDisplayed);
    let r = flags_from_vec_safe(svec!["deno", "-V"]);
    assert_eq!(r.unwrap_err().kind, clap::ErrorKind::VersionDisplayed);
  }

  #[test]
  fn run_reload() {
    let r = flags_from_vec_safe(svec!["deno", "run", "-r", "script.ts"]);
    let flags = r.unwrap();
    assert_eq!(
      flags,
      DenoFlags {
        subcommand: DenoSubcommand::Run,
        argv: svec!["deno", "script.ts"],
        reload: true,
        ..DenoFlags::default()
      }
    );
  }

  #[test]
  fn run_reload_allow_write() {
    let r = flags_from_vec_safe(svec![
      "deno",
      "run",
      "-r",
      "--allow-write",
      "script.ts"
    ]);
    assert_eq!(
      r.unwrap(),
      DenoFlags {
        reload: true,
        subcommand: DenoSubcommand::Run,
        argv: svec!["deno", "script.ts"],
        allow_write: true,
        ..DenoFlags::default()
      }
    );
  }

  #[test]
  fn run_v8_flags() {
    let r = flags_from_vec_safe(svec![
      "deno",
      "run",
      "--v8-flags=--help",
      "script.ts"
    ]);
    assert_eq!(
      r.unwrap(),
      DenoFlags {
        subcommand: DenoSubcommand::Run,
        argv: svec!["deno", "script.ts"],
        v8_flags: Some(svec!["--help"]),
        ..DenoFlags::default()
      }
    );

    let r = flags_from_vec_safe(svec![
      "deno",
      "run",
      "--v8-flags=--expose-gc,--gc-stats=1",
      "script.ts"
    ]);
    assert_eq!(
      r.unwrap(),
      DenoFlags {
        subcommand: DenoSubcommand::Run,
        argv: svec!["deno", "script.ts"],
        v8_flags: Some(svec!["--expose-gc", "--gc-stats=1"]),
        ..DenoFlags::default()
      }
    );
  }

  #[test]
  fn script_args() {
    let r = flags_from_vec_safe(svec![
      "deno",
      "run",
      "--allow-net",
      "gist.ts",
      "--title",
      "X"
    ]);
    assert_eq!(
      r.unwrap(),
      DenoFlags {
        subcommand: DenoSubcommand::Run,
        argv: svec!["deno", "gist.ts", "--title", "X"],
        allow_net: true,
        ..DenoFlags::default()
      }
    );
  }

  #[test]
  fn allow_all() {
    let r = flags_from_vec_safe(svec!["deno", "run", "--allow-all", "gist.ts"]);
    assert_eq!(
      r.unwrap(),
      DenoFlags {
        subcommand: DenoSubcommand::Run,
        argv: svec!["deno", "gist.ts"],
        allow_net: true,
        allow_env: true,
        allow_run: true,
        allow_read: true,
        allow_write: true,
        allow_plugin: true,
        allow_hrtime: true,
        ..DenoFlags::default()
      }
    );
  }

  #[test]
  fn allow_read() {
    let r =
      flags_from_vec_safe(svec!["deno", "run", "--allow-read", "gist.ts"]);
    assert_eq!(
      r.unwrap(),
      DenoFlags {
        subcommand: DenoSubcommand::Run,
        argv: svec!["deno", "gist.ts"],
        allow_read: true,
        ..DenoFlags::default()
      }
    );
  }

  #[test]
  fn allow_hrtime() {
    let r =
      flags_from_vec_safe(svec!["deno", "run", "--allow-hrtime", "gist.ts"]);
    assert_eq!(
      r.unwrap(),
      DenoFlags {
        subcommand: DenoSubcommand::Run,
        argv: svec!["deno", "gist.ts"],
        allow_hrtime: true,
        ..DenoFlags::default()
      }
    );
  }

  #[test]
  fn double_hyphen() {
    // notice that flags passed after double dash will not
    // be parsed to DenoFlags but instead forwarded to
    // script args as Deno.args
    let r = flags_from_vec_safe(svec![
      "deno",
      "run",
      "--allow-write",
      "script.ts",
      "--",
      "-D",
      "--allow-net"
    ]);
    assert_eq!(
      r.unwrap(),
      DenoFlags {
        subcommand: DenoSubcommand::Run,
        argv: svec!["deno", "script.ts", "--", "-D", "--allow-net"],
        allow_write: true,
        ..DenoFlags::default()
      }
    );
  }

  #[test]
  fn fmt() {
    let r =
      flags_from_vec_safe(svec!["deno", "fmt", "script_1.ts", "script_2.ts"]);
    assert_eq!(
      r.unwrap(),
      DenoFlags {
        subcommand: DenoSubcommand::Run,
        allow_write: true,
        allow_read: true,
        argv: svec![
          "deno",
          PRETTIER_URL,
          "script_1.ts",
          "script_2.ts",
          "--write",
          "--config",
          "auto",
          "--ignore-path",
          "auto"
        ],
        ..DenoFlags::default()
      }
    );
  }

  #[test]
  fn types() {
    let r = flags_from_vec_safe(svec!["deno", "types"]);
    assert_eq!(
      r.unwrap(),
      DenoFlags {
        subcommand: DenoSubcommand::Types,
        argv: svec!["deno"],
        ..DenoFlags::default()
      }
    );
  }

  #[test]
  fn fetch() {
    let r = flags_from_vec_safe(svec!["deno", "fetch", "script.ts"]);
    assert_eq!(
      r.unwrap(),
      DenoFlags {
        subcommand: DenoSubcommand::Fetch,
        argv: svec!["deno", "script.ts"],
        ..DenoFlags::default()
      }
    );
  }

  #[test]
  fn info() {
    let r = flags_from_vec_safe(svec!["deno", "info", "script.ts"]);
    assert_eq!(
      r.unwrap(),
      DenoFlags {
        subcommand: DenoSubcommand::Info,
        // TODO(ry) I'm not sure the argv values in this case make sense.
        // Nothing is being executed. Shouldn't argv be empty?
        argv: svec!["deno", "script.ts"],
        ..DenoFlags::default()
      }
    );

    let r = flags_from_vec_safe(svec!["deno", "info"]);
    assert_eq!(
      r.unwrap(),
      DenoFlags {
        subcommand: DenoSubcommand::Info,
        argv: svec!["deno"], // TODO(ry) Ditto argv unnecessary?
        ..DenoFlags::default()
      }
    );
  }

  #[test]
  fn tsconfig() {
    let r = flags_from_vec_safe(svec![
      "deno",
      "run",
      "-c",
      "tsconfig.json",
      "script.ts"
    ]);
    assert_eq!(
      r.unwrap(),
      DenoFlags {
        subcommand: DenoSubcommand::Run,
        argv: svec!["deno", "script.ts"],
        config_path: Some("tsconfig.json".to_owned()),
        ..DenoFlags::default()
      }
    );
  }

  #[test]
  fn eval() {
    let r =
      flags_from_vec_safe(svec!["deno", "eval", "'console.log(\"hello\")'"]);
    assert_eq!(
      r.unwrap(),
      DenoFlags {
        subcommand: DenoSubcommand::Eval,
        // TODO(ry) argv in this test seems odd and potentially not correct.
        argv: svec!["deno", "'console.log(\"hello\")'"],
        allow_net: true,
        allow_env: true,
        allow_run: true,
        allow_read: true,
        allow_write: true,
        allow_plugin: true,
        allow_hrtime: true,
        ..DenoFlags::default()
      }
    );
  }

  #[test]
  fn repl() {
    let r = flags_from_vec_safe(svec!["deno"]);
    assert_eq!(
      r.unwrap(),
      DenoFlags {
        subcommand: DenoSubcommand::Repl,
        argv: svec!["deno"],
        allow_net: true,
        allow_env: true,
        allow_run: true,
        allow_read: true,
        allow_write: true,
        allow_plugin: true,
        allow_hrtime: true,
        ..DenoFlags::default()
      }
    );
  }

  #[test]
  fn allow_read_whitelist() {
    use tempfile::TempDir;
    let temp_dir = TempDir::new().expect("tempdir fail");
    let temp_dir_path = temp_dir.path().to_str().unwrap();

    let r = flags_from_vec_safe(svec![
      "deno",
      "run",
      format!("--allow-read=.,{}", &temp_dir_path),
      "script.ts"
    ]);
    assert_eq!(
      r.unwrap(),
      DenoFlags {
        allow_read: false,
        read_whitelist: svec![
          current_dir().unwrap().to_str().unwrap().to_owned(),
          &temp_dir_path
        ],
        argv: svec!["deno", "script.ts"],
        subcommand: DenoSubcommand::Run,
        ..DenoFlags::default()
      }
    );
  }

  #[test]
  fn allow_write_whitelist() {
    use tempfile::TempDir;
    let temp_dir = TempDir::new().expect("tempdir fail");
    let temp_dir_path = temp_dir.path().to_str().unwrap();

    let r = flags_from_vec_safe(svec![
      "deno",
      "run",
      format!("--allow-write=.,{}", &temp_dir_path),
      "script.ts"
    ]);
    assert_eq!(
      r.unwrap(),
      DenoFlags {
        allow_write: false,
        write_whitelist: svec![
          current_dir().unwrap().to_str().unwrap().to_owned(),
          &temp_dir_path
        ],
        argv: svec!["deno", "script.ts"],
        subcommand: DenoSubcommand::Run,
        ..DenoFlags::default()
      }
    );
  }

  #[test]
  fn allow_net_whitelist() {
    let r = flags_from_vec_safe(svec![
      "deno",
      "run",
      "--allow-net=127.0.0.1",
      "script.ts"
    ]);
    assert_eq!(
      r.unwrap(),
      DenoFlags {
        subcommand: DenoSubcommand::Run,
        argv: svec!["deno", "script.ts"],
        allow_net: false,
        net_whitelist: svec!["127.0.0.1"],
        ..DenoFlags::default()
      }
    );
  }

  #[test]
  fn fmt_stdout() {
    let r = flags_from_vec_safe(svec![
      "deno",
      "fmt",
      "--stdout",
      "script_1.ts",
      "script_2.ts"
    ]);
    assert_eq!(
      r.unwrap(),
      DenoFlags {
        subcommand: DenoSubcommand::Run,
        argv: svec![
          "deno",
          PRETTIER_URL,
          "script_1.ts",
          "script_2.ts",
          "--config",
          "auto",
          "--ignore-path",
          "auto"
        ],
        allow_write: true,
        allow_read: true,
        ..DenoFlags::default()
      }
    );
  }

  #[test]
  fn default_to_run() {
    let r = flags_from_vec_safe(svec!["deno", "script.ts"]);
    assert_eq!(
      r.unwrap(),
      DenoFlags {
        subcommand: DenoSubcommand::Run,
        argv: svec!["deno", "script.ts"],
        ..DenoFlags::default()
      }
    );
  }

  #[test]
  fn default_to_run_with_permissions() {
    let r = flags_from_vec_safe(svec![
      "deno",
      "--allow-net",
      "--allow-read",
      "script.ts"
    ]);
    assert_eq!(
      r.unwrap(),
      DenoFlags {
        subcommand: DenoSubcommand::Run,
        argv: svec!["deno", "script.ts"],
        allow_net: true,
        allow_read: true,
        ..DenoFlags::default()
      }
    );
  }

  #[test]
  fn bundle() {
    let r = flags_from_vec_safe(svec!["deno", "bundle", "source.ts"]);
    assert_eq!(
      r.unwrap(),
      DenoFlags {
        subcommand: DenoSubcommand::Bundle,
        argv: svec!["deno", "source.ts"],
        bundle_output: None,
        ..DenoFlags::default()
      }
    );
  }

  #[test]
  fn bundle_with_output() {
    let r =
      flags_from_vec_safe(svec!["deno", "bundle", "source.ts", "bundle.js"]);
    assert_eq!(
      r.unwrap(),
      DenoFlags {
        subcommand: DenoSubcommand::Bundle,
        argv: svec!["deno", "source.ts"],
        bundle_output: Some("bundle.js".to_string()),
        allow_write: true,
        ..DenoFlags::default()
      }
    );
  }

  #[test]
  fn run_importmap() {
    let r = flags_from_vec_safe(svec![
      "deno",
      "run",
      "--importmap=importmap.json",
      "script.ts"
    ]);
    assert_eq!(
      r.unwrap(),
      DenoFlags {
        subcommand: DenoSubcommand::Run,
        argv: svec!["deno", "script.ts"],
        import_map_path: Some("importmap.json".to_owned()),
        ..DenoFlags::default()
      }
    );
  }

  #[test]
  fn default_to_run_importmap() {
    let r = flags_from_vec_safe(svec![
      "deno",
      "--importmap=importmap.json",
      "script.ts"
    ]);
    assert_eq!(
      r.unwrap(),
      DenoFlags {
        subcommand: DenoSubcommand::Run,
        argv: svec!["deno", "script.ts"],
        import_map_path: Some("importmap.json".to_owned()),
        ..DenoFlags::default()
      }
    );
  }

  #[test]
  fn fetch_importmap() {
    let r = flags_from_vec_safe(svec![
      "deno",
      "fetch",
      "--importmap=importmap.json",
      "script.ts"
    ]);
    assert_eq!(
      r.unwrap(),
      DenoFlags {
        subcommand: DenoSubcommand::Fetch,
        argv: svec!["deno", "script.ts"],
        import_map_path: Some("importmap.json".to_owned()),
        ..DenoFlags::default()
      }
    );
  }

  #[test]
  fn run_seed() {
    let r =
      flags_from_vec_safe(svec!["deno", "run", "--seed", "250", "script.ts"]);
    assert_eq!(
      r.unwrap(),
      DenoFlags {
        subcommand: DenoSubcommand::Run,
        argv: svec!["deno", "script.ts"],
        seed: Some(250 as u64),
        v8_flags: Some(svec!["--random-seed=250"]),
        ..DenoFlags::default()
      }
    );
  }

  #[test]
  fn run_seed_with_v8_flags() {
    let r = flags_from_vec_safe(svec![
      "deno",
      "run",
      "--seed",
      "250",
      "--v8-flags=--expose-gc",
      "script.ts"
    ]);
    assert_eq!(
      r.unwrap(),
      DenoFlags {
        subcommand: DenoSubcommand::Run,
        argv: svec!["deno", "script.ts"],
        seed: Some(250 as u64),
        v8_flags: Some(svec!["--expose-gc", "--random-seed=250"]),
        ..DenoFlags::default()
      }
    );
  }

  #[test]
  fn install() {
    let r = flags_from_vec_safe(svec![
      "deno",
      "install",
      "deno_colors",
      "https://deno.land/std/examples/colors.ts"
    ]);
    assert_eq!(
      r.unwrap(),
      DenoFlags {
        subcommand: DenoSubcommand::Run,
        argv: svec![
          "deno",
          INSTALLER_URL,
          "deno_colors",
          "https://deno.land/std/examples/colors.ts"
        ],
        allow_write: true,
        allow_net: true,
        allow_read: true,
        allow_env: true,
        allow_run: true,
        ..DenoFlags::default()
      }
    );
  }

  #[test]
  fn install_with_args() {
    let r = flags_from_vec_safe(svec![
      "deno",
      "install",
      "file_server",
      "https://deno.land/std/http/file_server.ts",
      "--allow-net",
      "--allow-read"
    ]);
    assert_eq!(
      r.unwrap(),
      DenoFlags {
        subcommand: DenoSubcommand::Run,
        argv: svec![
          "deno",
          INSTALLER_URL,
          "file_server",
          "https://deno.land/std/http/file_server.ts",
          "--allow-net",
          "--allow-read"
        ],
        allow_write: true,
        allow_net: true,
        allow_read: true,
        allow_env: true,
        allow_run: true,
        ..DenoFlags::default()
      }
    );
  }

  #[test]
  fn install_with_args_and_dir() {
    let r = flags_from_vec_safe(svec![
      "deno",
      "install",
      "-d",
      "/usr/local/bin",
      "file_server",
      "https://deno.land/std/http/file_server.ts",
      "--allow-net",
      "--allow-read"
    ]);
    assert_eq!(
      r.unwrap(),
      DenoFlags {
        subcommand: DenoSubcommand::Run,
        argv: svec![
          "deno",
          INSTALLER_URL,
          "--dir",
          "/usr/local/bin",
          "file_server",
          "https://deno.land/std/http/file_server.ts",
          "--allow-net",
          "--allow-read"
        ],
        allow_write: true,
        allow_net: true,
        allow_read: true,
        allow_env: true,
        allow_run: true,
        ..DenoFlags::default()
      }
    );
  }

  #[test]
  fn log_level() {
    let r =
      flags_from_vec_safe(svec!["deno", "--log-level=debug", "script.ts"]);
    assert_eq!(
      r.unwrap(),
      DenoFlags {
        subcommand: DenoSubcommand::Run,
        argv: svec!["deno", "script.ts"],
        log_level: Some(Level::Debug),
        ..DenoFlags::default()
      }
    );
  }

  #[test]
  fn completions() {
    let r = flags_from_vec_safe(svec!["deno", "completions", "bash"]);
    assert_eq!(
      r.unwrap(),
      DenoFlags {
        subcommand: DenoSubcommand::Completions,
        argv: svec!["deno"], // TODO(ry) argv doesn't make sense here. Make it Option.
        ..DenoFlags::default()
      }
    );
  }

  /* TODO(ry) Fix this test
  #[test]
  fn test_flags_from_vec_33() {
    let (flags, subcommand, argv) =
      flags_from_vec_safe(svec!["deno", "script.ts", "--allow-read", "--allow-net"]);
    assert_eq!(
      flags,
      DenoFlags {
        allow_net: true,
        allow_read: true,
        ..DenoFlags::default()
      }
    );
    assert_eq!(subcommand, DenoSubcommand::Run);
    assert_eq!(argv, svec!["deno", "script.ts"]);

    let (flags, subcommand, argv) = flags_from_vec_safe(svec![
      "deno",
      "run",
      "--allow-read",
      "script.ts",
      "--allow-net",
      "-r",
      "--help",
      "--foo",
      "bar"
    ]);
    assert_eq!(
      flags,
      DenoFlags {
        allow_net: true,
        allow_read: true,
        reload: true,
        ..DenoFlags::default()
      }
    );
    assert_eq!(subcommand, DenoSubcommand::Run);
    assert_eq!(argv, svec!["deno", "script.ts", "--help", "--foo", "bar"]);

    let (flags, subcommand, argv) =
      flags_from_vec_safe(svec!["deno", "script.ts", "foo", "bar"]);
    assert_eq!(flags, DenoFlags::default());
    assert_eq!(subcommand, DenoSubcommand::Run);
    assert_eq!(argv, svec!["deno", "script.ts", "foo", "bar"]);

    let (flags, subcommand, argv) =
      flags_from_vec_safe(svec!["deno", "script.ts", "-"]);
    assert_eq!(flags, DenoFlags::default());
    assert_eq!(subcommand, DenoSubcommand::Run);
    assert_eq!(argv, svec!["deno", "script.ts", "-"]);

    let (flags, subcommand, argv) =
      flags_from_vec_safe(svec!["deno", "script.ts", "-", "foo", "bar"]);
    assert_eq!(flags, DenoFlags::default());
    assert_eq!(subcommand, DenoSubcommand::Run);
    assert_eq!(argv, svec!["deno", "script.ts", "-", "foo", "bar"]);
  }
  */

  #[test]
  fn no_remote() {
    let r = flags_from_vec_safe(svec!["deno", "--no-remote", "script.ts"]);
    assert_eq!(
      r.unwrap(),
      DenoFlags {
        subcommand: DenoSubcommand::Run,
        argv: svec!["deno", "script.ts"],
        no_remote: true,
        ..DenoFlags::default()
      }
    );
  }

  #[test]
  fn cached_only() {
    let r = flags_from_vec_safe(svec!["deno", "--cached-only", "script.ts"]);
    assert_eq!(
      r.unwrap(),
      DenoFlags {
        subcommand: DenoSubcommand::Run,
        argv: svec!["deno", "script.ts"],
        cached_only: true,
        ..DenoFlags::default()
      }
    );
  }

  #[test]
  fn current_thread() {
    let r = flags_from_vec_safe(svec!["deno", "--current-thread", "script.ts"]);
    assert_eq!(
      r.unwrap(),
      DenoFlags {
        subcommand: DenoSubcommand::Run,
        argv: svec!["deno", "script.ts"],
        current_thread: true,
        ..DenoFlags::default()
      }
    );
  }

  #[test]
  fn allow_net_whitelist_with_ports() {
    let r = flags_from_vec_safe(svec![
      "deno",
      "--allow-net=deno.land,:8000,:4545",
      "script.ts"
    ]);
    assert_eq!(
      r.unwrap(),
      DenoFlags {
        subcommand: DenoSubcommand::Run,
        argv: svec!["deno", "script.ts"],
        net_whitelist: svec![
          "deno.land",
          "0.0.0.0:8000",
          "127.0.0.1:8000",
          "localhost:8000",
          "0.0.0.0:4545",
          "127.0.0.1:4545",
          "localhost:4545"
        ],
        ..DenoFlags::default()
      }
    );
  }

  #[test]
  fn lock_write() {
    let r = flags_from_vec_safe(svec![
      "deno",
      "--lock-write",
      "--lock=lock.json",
      "script.ts"
    ]);
    assert_eq!(
      r.unwrap(),
      DenoFlags {
        subcommand: DenoSubcommand::Run,
        argv: svec!["deno", "script.ts"],
        lock_write: true,
        lock: Some("lock.json".to_string()),
        ..DenoFlags::default()
      }
    );
  }

  #[test]
  fn fmt_args() {
    let r = flags_from_vec_safe(svec![
      "deno",
      "fmt",
      "--check",
      "--prettierrc=auto",
      "--print-width=100",
      "--tab-width=4",
      "--use-tabs",
      "--no-semi",
      "--single-quote",
      "--arrow-parens=always",
      "--prose-wrap=preserve",
      "--end-of-line=crlf",
      "--quote-props=preserve",
      "--jsx-single-quote",
      "--jsx-bracket-same-line",
      "--ignore-path=.prettier-ignore",
      "script.ts"
    ]);
    assert_eq!(
      r.unwrap(),
      DenoFlags {
        subcommand: DenoSubcommand::Run,
        argv: svec![
          "deno",
          PRETTIER_URL,
          "script.ts",
          "--write",
          "--check",
          "--config",
          "auto",
          "--ignore-path",
          ".prettier-ignore",
          "--print-width",
          "100",
          "--tab-width",
          "4",
          "--use-tabs",
          "--no-semi",
          "--single-quote",
          "--quote-props",
          "preserve",
          "--jsx-single-quote",
          "--jsx-bracket-same-line",
          "--arrow-parens",
          "always",
          "--prose-wrap",
          "preserve",
          "--end-of-line",
          "crlf"
        ],
        allow_write: true,
        allow_read: true,
        ..DenoFlags::default()
      }
    );
  }

  #[test]
  fn test_with_exclude() {
    let r = flags_from_vec_safe(svec![
      "deno",
      "test",
      "--exclude",
      "some_dir/",
      "dir1/",
      "dir2/"
    ]);
    assert_eq!(
      r.unwrap(),
      DenoFlags {
        subcommand: DenoSubcommand::Run,
        argv: svec![
          "deno",
          TEST_RUNNER_URL,
          "--exclude",
          "some_dir/",
          "--",
          "dir1/",
          "dir2/"
        ],
        allow_read: true,
        ..DenoFlags::default()
      }
    );
  }

  #[test]
  fn test_with_allow_net() {
    let r = flags_from_vec_safe(svec![
      "deno",
      "test",
      "--allow-net",
      "dir1/",
      "dir2/"
    ]);
    assert_eq!(
      r.unwrap(),
      DenoFlags {
        subcommand: DenoSubcommand::Run,
        argv: svec!["deno", TEST_RUNNER_URL, "--", "dir1/", "dir2/"],
        allow_read: true,
        allow_net: true,
        ..DenoFlags::default()
      }
    );
  }
}<|MERGE_RESOLUTION|>--- conflicted
+++ resolved
@@ -397,7 +397,6 @@
   }
 }
 
-<<<<<<< HEAD
 fn debug_args_parse(flags: &mut DenoFlags, matches: &clap::ArgMatches) {
   if matches.is_present("debug") {
     flags.debug = true;
@@ -405,7 +404,8 @@
       flags.debug_address = Some(matches.value_of("debug").unwrap().to_owned());
     }
   }
-=======
+}
+
 fn resolve_fs_whitelist(whitelist: &[String]) -> Vec<String> {
   whitelist
     .iter()
@@ -417,7 +417,6 @@
         .to_owned()
     })
     .collect()
->>>>>>> 0cd60551
 }
 
 // Shared between the run and test subcommands. They both take similar options.
