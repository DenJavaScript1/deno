union Any {
  Accept,
  Cache,
  Chdir,
  Chmod,
  Chown,
  Close,
  CopyFile,
  CreateWorker,
  CreateWorkerRes,
  Cwd,
  CwdRes,
  Dial,
  Environ,
  EnvironRes,
  Exit,
  Fetch,
  FetchModuleMetaData,
  FetchModuleMetaDataRes,
  FetchRes,
  FormatError,
  FormatErrorRes,
  GetRandomValues,
  GlobalTimer,
  GlobalTimerRes,
  GlobalTimerStop,
  HostGetMessage,
  HostGetMessageRes,
  HostGetWorkerClosed,
  HostPostMessage,
  IsTTY,
  IsTTYRes,
  Kill,
  Link,
  Listen,
  ListenRes,
  MakeTempDir,
  MakeTempDirRes,
  Metrics,
  MetricsRes,
  Mkdir,
  NewConn,
  Now,
  NowRes,
  Open,
  OpenRes,
  PermissionRevoke,
  Permissions,
  PermissionsRes,
  Read,
  ReadDir,
  ReadDirRes,
  ReadRes,
  Readlink,
  ReadlinkRes,
  Remove,
  Rename,
  ReplReadline,
  ReplReadlineRes,
  ReplStart,
  ReplStartRes,
  Resources,
  ResourcesRes,
  Run,
  RunRes,
  RunStatus,
  RunStatusRes,
  Seek,
  SetEnv,
  Shutdown,
  Start,
  StartRes,
  Stat,
  StatRes,
  Symlink,
  Truncate,
  Utime,
  WorkerGetMessage,
  WorkerGetMessageRes,
  WorkerPostMessage,
  Write,
  WriteRes,
}

enum ErrorKind: byte {
  NoError = 0,

  // io errors

  NotFound,
  PermissionDenied,
  ConnectionRefused,
  ConnectionReset,
  ConnectionAborted,
  NotConnected,
  AddrInUse,
  AddrNotAvailable,
  BrokenPipe,
  AlreadyExists,
  WouldBlock,
  InvalidInput,
  InvalidData,
  TimedOut,
  Interrupted,
  WriteZero,
  Other,
  UnexpectedEof,
  BadResource,
  CommandFailed,

  // url errors

  EmptyHost,
  IdnaError,
  InvalidPort,
  InvalidIpv4Address,
  InvalidIpv6Address,
  InvalidDomainCharacter,
  RelativeUrlWithoutBase,
  RelativeUrlWithCannotBeABaseBase,
  SetHostOnCannotBeABaseUrl,
  Overflow,

  // hyper errors

  HttpUser,
  HttpClosed,
  HttpCanceled,
  HttpParse,
  HttpOther,
  TooLarge,

  // custom errors
  InvalidUri,
  InvalidSeekMode,
  OpNotAvaiable,
  WorkerInitFailed,
  UnixError,
<<<<<<< HEAD
  NoAsyncSupport,
  NoSyncSupport,
=======
  ImportMapError,
>>>>>>> a1153402
}

table Cwd {}

table CwdRes {
  cwd: string;
}

enum MediaType: byte {
  JavaScript = 0,
  TypeScript,
  Json,
  Unknown
}

table Base {
  sync: bool = false;
  error_kind: ErrorKind = NoError;
  error: string;
  inner: Any;
}

table Start {
  unused: int8;
}

table StartRes {
  cwd: string;
  pid: uint32;
  argv: [string];
  exec_path: string;
  main_module: string; // Absolute URL.
  debug_flag: bool;
  deps_flag: bool;
  types_flag: bool;
  version_flag: bool;
  deno_version: string;
  v8_version: string;
  no_color: bool;
  xeval_delim: string;
}

table FormatError {
  error: string;
}

table FormatErrorRes {
  error: string;
}

// Create worker as host
table CreateWorker {
  specifier: string;
}

table CreateWorkerRes {
  rid: uint32;
}

table HostGetWorkerClosed {
  rid: uint32;
}

// Get message from guest worker as host
table HostGetMessage {
  rid: uint32;
}

table HostGetMessageRes {
  data: [ubyte];
}

// Post message to guest worker as host
table HostPostMessage {
  rid: uint32;
  // data passed thru the zero-copy data parameter.
}

// Get message from host as guest worker
table WorkerGetMessage {
  unused: int8;
}

table WorkerGetMessageRes {
  data: [ubyte];
}

// Post message to host as guest worker
table WorkerPostMessage {
  // data passed thru the zero-copy data parameter.
}

table FetchModuleMetaData {
  specifier: string;
  referrer: string;
}

table FetchModuleMetaDataRes {
  // If it's a non-http module, moduleName and filename will be the same.
  // For http modules, module_name is its resolved http URL, and filename
  // is the location of the locally downloaded source code.
  module_name: string;
  filename: string;
  media_type: MediaType;
  data: [ubyte];
}

table Cache {
  extension: string;
  module_id: string;
  contents: string;
}

table Chdir {
  directory: string;
}

table GlobalTimer {
  timeout: int;
}

table GlobalTimerRes { }

table GlobalTimerStop { }

table Exit {
  code: int;
}

table Environ {}

table SetEnv {
  key: string;
  value: string;
}

table EnvironRes {
  map: [KeyValue];
}

table KeyValue {
  key: string;
  value: string;
}

table Permissions {}

table PermissionRevoke {
  permission: string;
}

table PermissionsRes {
  run: bool;
  read: bool;
  write: bool;
  net: bool;
  env: bool;
  hrtime: bool;
}

// Note this represents The WHOLE header of an http message, not just the key
// value pairs. That means it includes method and url for Requests and status
// for responses. This is why it is singular "Header" instead of "Headers".
table HttpHeader {
  is_request: bool;
  // Request only:
  method: string;
  url: string;
  // Response only:
  status: uint16;
  // Both:
  fields: [KeyValue];
}

table Fetch {
  header: HttpHeader;
}

table FetchRes {
  header: HttpHeader;
  body_rid: uint32;
}

table MakeTempDir {
  dir: string;
  prefix: string;
  suffix: string;
}

table MakeTempDirRes {
  path: string;
}

table Mkdir {
  path: string;
  recursive: bool;
  mode: uint; // Specified by https://godoc.org/os#FileMode
}

table Chmod {
  path: string;
  mode: uint; // Specified by https://godoc.org/os#FileMode
}

table Chown {
  path: string;
  uid: uint;
  gid: uint;  // Specified by https://godoc.org/os#Chown
}

table Remove {
  path: string;
  recursive: bool;
}

table ReadDir {
  path: string;
}

table ReadDirRes {
  entries: [StatRes];
}

table CopyFile {
  from: string;
  to: string;
}

table Rename {
  oldpath: string;
  newpath: string;
}

table Readlink {
  name: string;
}

table ReadlinkRes {
  path: string;
}

table ReplStart {
  history_file: string;
  // TODO add config
}

table ReplStartRes {
  rid: uint32;
}

table ReplReadline {
  rid: uint32;
  prompt: string;
}

table ReplReadlineRes {
  line: string;
}

table Resources {}

table Resource {
  rid: uint32;
  repr: string;
}

table ResourcesRes {
  resources: [Resource];
}

table Symlink {
  oldname: string;
  newname: string;
}

table Link {
  oldname: string;
  newname: string;
}

table Stat {
  filename: string;
  lstat: bool;
}

table StatRes {
  is_file: bool;
  is_symlink: bool;
  len: ulong;
  modified:ulong;
  accessed:ulong;
  created:ulong;
  mode: uint;
  has_mode: bool; // false on windows
  name: string;
}

table Truncate {
  name: string;
  len: uint;
}

table Utime {
  filename: string;
  atime: uint64;
  mtime: uint64;
}

table Open {
  filename: string;
  perm: uint;
  mode: string;
}

table OpenRes {
  rid: uint32;
}

table Read {
  rid: uint32;
  // (ptr, len) is passed as second parameter to Deno.core.send().
}

table ReadRes {
  nread: uint;
  eof: bool;
}

table Write {
  rid: uint32;
}

table WriteRes {
  nbyte: uint;
}

table Close {
  rid: uint32;
}

table Kill {
  pid: int32;
  signo: int32;
}

table Shutdown {
  rid: uint32;
  how: uint;
}

table Listen {
  network: string;
  address: string;
}

table ListenRes {
  rid: uint32;
}

table Accept {
  rid: uint32;
}

table Dial {
  network: string;
  address: string;
}

// Response to Accept and Dial.
table NewConn {
  rid: uint32;
  remote_addr: string;
  local_addr: string;
}

table Metrics {}

table MetricsRes {
  ops_dispatched: uint64;
  ops_completed: uint64;
  bytes_sent_control: uint64;
  bytes_sent_data: uint64;
  bytes_received: uint64;
}

enum ProcessStdio: byte { Inherit, Piped, Null }

table Run {
  args: [string];
  cwd: string;
  env: [KeyValue];
  stdin: ProcessStdio;
  stdout: ProcessStdio;
  stderr: ProcessStdio;
}

table RunRes {
  rid: uint32;
  pid: uint32;
  // The following stdio rids are only valid if "Piped" was specified for the
  // corresponding stdio stream. The caller MUST issue a close op for all valid
  // stdio streams.
  stdin_rid: uint32;
  stdout_rid: uint32;
  stderr_rid: uint32;
}

table RunStatus {
  rid: uint32;
}

table RunStatusRes {
  got_signal: bool;
  exit_code: int;
  exit_signal: int;
}

table Now {}

table NowRes {
  seconds: uint64;
  subsec_nanos: uint32;
}

table IsTTY {}

table IsTTYRes {
  stdin: bool;
  stdout: bool;
  stderr: bool;
}

table Seek {
  rid: uint32;
  offset: int;
  whence: uint;
}

table GetRandomValues {}

root_type Base;<|MERGE_RESOLUTION|>--- conflicted
+++ resolved
@@ -136,12 +136,9 @@
   OpNotAvaiable,
   WorkerInitFailed,
   UnixError,
-<<<<<<< HEAD
   NoAsyncSupport,
   NoSyncSupport,
-=======
   ImportMapError,
->>>>>>> a1153402
 }
 
 table Cwd {}
