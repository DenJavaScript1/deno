--- conflicted
+++ resolved
@@ -67,15 +67,9 @@
 deno_cache_dir = { workspace = true }
 deno_config = { workspace = true, features = ["deno_json", "package_json"] }
 deno_core = { workspace = true, features = ["include_js_files_for_snapshotting"] }
-<<<<<<< HEAD
 deno_doc = { path = "../../deno_doc", features = ["html", "syntect"] }
-deno_emit = "=0.42.0"
-deno_graph = { version = "=0.78.1", features = ["tokio_executor"] }
-=======
-deno_doc = { version = "=0.140.0", features = ["html", "syntect"] }
 deno_emit = "=0.43.0"
 deno_graph = { version = "=0.79.0", features = ["tokio_executor"] }
->>>>>>> 67dcd6db
 deno_lint = { version = "=0.60.0", features = ["docs"] }
 deno_lockfile.workspace = true
 deno_npm = "=0.21.4"
