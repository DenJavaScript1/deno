# Copyright 2018-2024 the Deno authors. All rights reserved. MIT license.

[package]
name = "deno"
version = "1.39.4"
authors.workspace = true
default-run = "deno"
edition.workspace = true
exclude = ["tests/testdata/npm/registry/*"]
license.workspace = true
repository.workspace = true
description = "Provides the deno executable"

[[bin]]
name = "deno"
path = "main.rs"
doc = false

[[bench]]
name = "deno_bench"
harness = false
path = "./bench/main.rs"

[[bench]]
name = "lsp_bench_standalone"
harness = false
path = "./bench/lsp_bench_standalone.rs"

[features]
default = ["upgrade", "__vendored_zlib_ng"]
# A feature that enables the upgrade subcommand and the background check for
# available updates (of deno binary). This is typically disabled for (Linux)
# distribution packages.
upgrade = []
# A dev feature to disable creations and loading of snapshots in favor of
# loading JS sources at runtime.
__runtime_js_sources = ["deno_runtime/__runtime_js_sources"]
# Vendor zlib as zlib-ng
__vendored_zlib_ng = ["flate2/zlib-ng-compat", "libz-sys/zlib-ng"]

[build-dependencies]
deno_runtime = { workspace = true, features = ["include_js_files_for_snapshotting"] }
deno_core = { workspace = true, features = ["include_js_files_for_snapshotting"] }
lazy-regex.workspace = true
serde.workspace = true
serde_json.workspace = true
zstd.workspace = true
glibc_version = "0.1.2"
flate2 = { workspace = true, features = ["default"] }

[target.'cfg(windows)'.build-dependencies]
winapi.workspace = true
winres.workspace = true

[dependencies]
deno_ast = { workspace = true, features = ["bundler", "cjs", "codegen", "dep_graph", "module_specifier", "proposal", "react", "sourcemap", "transforms", "typescript", "view", "visit"] }
deno_cache_dir = "=0.6.1"
deno_config = "=0.8.0"
deno_core = { workspace = true, features = ["include_js_files_for_snapshotting"] }
deno_doc = { version = "=0.93.0", features = ["html"] }
deno_emit = "=0.33.0"
deno_graph = "=0.63.4"
deno_lint = { version = "=0.53.0", features = ["docs"] }
deno_lockfile.workspace = true
deno_npm = "=0.15.3"
deno_runtime = { workspace = true, features = ["include_js_files_for_snapshotting"] }
deno_semver = "=0.5.4"
<<<<<<< HEAD
deno_task_shell = "=0.14.0"
=======
deno_task_shell = "=0.14.3"
>>>>>>> fbfeedb6
eszip = "=0.57.0"
napi_sym.workspace = true

async-trait.workspace = true
base32 = "=0.4.0"
base64.workspace = true
bincode = "=1.3.3"
bytes.workspace = true
cache_control.workspace = true
chrono.workspace = true
clap = { version = "=4.4.17", features = ["env", "string"] }
clap_complete = "=4.4.7"
clap_complete_fig = "=4.4.2"
console_static_text.workspace = true
dashmap = "5.5.3"
data-encoding.workspace = true
data-url.workspace = true
dissimilar = "=1.0.4"
dotenvy = "0.15.7"
dprint-plugin-json = "=0.19.1"
dprint-plugin-jupyter = "=0.1.2"
dprint-plugin-markdown = "=0.16.3"
dprint-plugin-typescript = "=0.88.8"
encoding_rs.workspace = true
env_logger = "=0.10.0"
fancy-regex = "=0.10.0"
# If you disable the default __vendored_zlib_ng feature above, you _must_ be able to link against `-lz`.
flate2.workspace = true
fs3.workspace = true
glob = "0.3.1"
hex.workspace = true
import_map = { version = "=0.18.2", features = ["ext"] }
indexmap.workspace = true
jsonc-parser = { version = "=0.23.0", features = ["serde"] }
lazy-regex.workspace = true
libc.workspace = true
libz-sys.workspace = true
log = { workspace = true, features = ["serde"] }
lsp-types.workspace = true
monch.workspace = true
notify.workspace = true
once_cell.workspace = true
os_pipe.workspace = true
percent-encoding.workspace = true
pin-project.workspace = true
quick-junit = "^0.3.5"
rand = { workspace = true, features = ["small_rng"] }
regex.workspace = true
ring.workspace = true
rustyline.workspace = true
rustyline-derive = "=0.7.0"
serde.workspace = true
serde_repr.workspace = true
sha2.workspace = true
shell-escape = "=0.1.5"
tar.workspace = true
tempfile.workspace = true
text-size = "=1.1.0"
text_lines = "=0.6.0"
thiserror.workspace = true
tokio.workspace = true
tokio-util.workspace = true
tower-lsp.workspace = true
twox-hash = "=1.6.3"
typed-arena = "=2.0.1"
uuid = { workspace = true, features = ["serde"] }
walkdir = "=2.3.2"
zeromq = { version = "=0.3.4", default-features = false, features = ["tcp-transport", "tokio-runtime"] }
zstd.workspace = true

[target.'cfg(windows)'.dependencies]
fwdansi.workspace = true
junction = "=0.2.0"
winapi = { workspace = true, features = ["knownfolders", "mswsock", "objbase", "shlobj", "tlhelp32", "winbase", "winerror", "winsock2"] }

[target.'cfg(unix)'.dependencies]
nix.workspace = true

[dev-dependencies]
deno_bench_util.workspace = true
fastwebsockets = { workspace = true, features = ["upgrade", "unstable-split"] }
flaky_test = "=0.1.0"
http.workspace = true
http-body-util.workspace = true
hyper.workspace = true
hyper-util.workspace = true
once_cell.workspace = true
os_pipe.workspace = true
pretty_assertions.workspace = true
test_util.workspace = true
trust-dns-client = "=0.22.0"
trust-dns-server = "=0.22.1"

[package.metadata.winres]
# This section defines the metadata that appears in the deno.exe PE header.
OriginalFilename = "deno.exe"
LegalCopyright = "© Deno contributors & Deno Land Inc. MIT licensed."
ProductName = "Deno"
FileDescription = "Deno: A secure runtime for JavaScript and TypeScript"<|MERGE_RESOLUTION|>--- conflicted
+++ resolved
@@ -65,11 +65,7 @@
 deno_npm = "=0.15.3"
 deno_runtime = { workspace = true, features = ["include_js_files_for_snapshotting"] }
 deno_semver = "=0.5.4"
-<<<<<<< HEAD
-deno_task_shell = "=0.14.0"
-=======
 deno_task_shell = "=0.14.3"
->>>>>>> fbfeedb6
 eszip = "=0.57.0"
 napi_sym.workspace = true
 
