--- conflicted
+++ resolved
@@ -92,15 +92,8 @@
 deno_lockfile.workspace = true
 deno_npm = "=0.21.4"
 deno_package_json.workspace = true
-<<<<<<< HEAD
-deno_runtime = { workspace = true, features = [
-  "include_js_files_for_snapshotting",
-] }
-deno_semver = "=0.5.9"
-=======
 deno_runtime = { workspace = true, features = ["include_js_files_for_snapshotting"] }
 deno_semver = "=0.5.10"
->>>>>>> 218ee1b1
 deno_task_shell = "=0.17.0"
 deno_terminal.workspace = true
 eszip = "=0.73.0"
