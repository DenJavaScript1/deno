# Copyright 2018-2020 the Deno authors. All rights reserved. MIT license.

[package]
name = "deno"
version = "0.37.0"
license = "MIT"
authors = ["the Deno authors"]
edition = "2018"
description = "Provides the deno executable"
repository = "https://github.com/denoland/deno"
default-run = "deno"

[lib]
name = "deno"
path = "lib.rs"

[[bin]]
name = "deno"
path = "main.rs"

[build-dependencies]
deno_core = { path = "../core", version = "0.37.0" }
deno_typescript = { path = "../deno_typescript", version = "0.37.0" }

[dependencies]
deno_core = { path = "../core", version = "0.37.0" }
deno_typescript = { path = "../deno_typescript", version = "0.37.0" }

atty = "0.2.14"
base64 = "0.11.0"
bytes = "0.5.4"
byteorder = "1.3.4"
clap = "2.33.0"
dirs = "2.0.2"
dlopen = "0.1.8"
<<<<<<< HEAD
enclose = "1.1.8"
futures = { version = "0.3.1", features = [ "compat", "io-compat" ] }
=======
dprint-plugin-typescript = "0.8.1"
futures = { version = "0.3.4", features = ["compat", "io-compat"] }
glob = "0.3.0"
>>>>>>> d143fe61
http = "0.2.0"
indexmap = "1.3.2"
lazy_static = "1.4.0"
libc = "0.2.68"
log = "0.4.8"
notify = "5.0.0-pre.2"
rand = "0.7.3"
regex = "1.3.5"
reqwest = { version = "0.10.4", default-features = false, features = ["rustls-tls", "stream", "gzip", "brotli"] }
ring = "0.16.11"
rustyline = "6.0.0"
serde = { version = "1.0.104", features = ["derive"] }
serde_derive = "1.0.104"
serde_json = { version = "1.0.48", features = [ "preserve_order" ] }
sys-info = "=0.5.8" # 0.5.9 and 0.5.10 are broken on windows.
sourcemap = "5.0.0"
tempfile = "3.1.0"
termcolor = "1.1.0"
tokio = { version = "0.2.13", features = ["rt-core", "tcp", "udp", "process", "fs", "blocking", "sync", "io-std", "macros", "time"] }
tokio-rustls = "0.13.0"
url = "2.1.1"
utime = "0.2.1"
<<<<<<< HEAD
warp = { git = "https://github.com/seanmonstar/warp.git", rev = "69a7eff" }
webpki = "0.21.0"
webpki-roots = "0.17.0"
=======
webpki = "0.21.2"
webpki-roots = "0.19.0"
walkdir = "2.3.1"
semver-parser = "0.9.0"
>>>>>>> d143fe61

[target.'cfg(windows)'.dependencies]
winapi = "0.3.8"
fwdansi = "1.1.0"

[target.'cfg(unix)'.dependencies]
nix = "0.14" # rustyline depends on 0.14, to avoid duplicates we do too.

[dev-dependencies]
os_pipe = "0.9.1"

[target.'cfg(unix)'.dev-dependencies]
pty = "0.2.2"<|MERGE_RESOLUTION|>--- conflicted
+++ resolved
@@ -33,14 +33,9 @@
 clap = "2.33.0"
 dirs = "2.0.2"
 dlopen = "0.1.8"
-<<<<<<< HEAD
-enclose = "1.1.8"
-futures = { version = "0.3.1", features = [ "compat", "io-compat" ] }
-=======
 dprint-plugin-typescript = "0.8.1"
 futures = { version = "0.3.4", features = ["compat", "io-compat"] }
 glob = "0.3.0"
->>>>>>> d143fe61
 http = "0.2.0"
 indexmap = "1.3.2"
 lazy_static = "1.4.0"
@@ -63,16 +58,13 @@
 tokio-rustls = "0.13.0"
 url = "2.1.1"
 utime = "0.2.1"
-<<<<<<< HEAD
-warp = { git = "https://github.com/seanmonstar/warp.git", rev = "69a7eff" }
-webpki = "0.21.0"
-webpki-roots = "0.17.0"
-=======
 webpki = "0.21.2"
 webpki-roots = "0.19.0"
 walkdir = "2.3.1"
 semver-parser = "0.9.0"
->>>>>>> d143fe61
+
+enclose = "1.1.8"
+warp = { git = "https://github.com/seanmonstar/warp.git", rev = "69a7eff" }
 
 [target.'cfg(windows)'.dependencies]
 winapi = "0.3.8"
