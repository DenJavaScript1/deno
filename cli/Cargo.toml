# Copyright 2018-2024 the Deno authors. All rights reserved. MIT license.

[package]
name = "deno"
version = "1.46.0-rc.0"
authors.workspace = true
default-run = "deno"
edition.workspace = true
exclude = ["bench/testdata/lsp_benchdata/"]
license.workspace = true
repository.workspace = true
description = "Provides the deno executable"

[[bin]]
name = "deno"
path = "main.rs"
doc = false

[[bin]]
name = "denort"
path = "mainrt.rs"
doc = false

[[test]]
name = "integration"
path = "integration_tests_runner.rs"
harness = false

[[bench]]
name = "deno_bench"
harness = false
path = "./bench/main.rs"

[[bench]]
name = "lsp_bench_standalone"
harness = false
path = "./bench/lsp_bench_standalone.rs"

[features]
default = ["upgrade", "__vendored_zlib_ng"]
# A feature that enables the upgrade subcommand and the background check for
# available updates (of deno binary). This is typically disabled for (Linux)
# distribution packages.
upgrade = []
# A dev feature to disable creations and loading of snapshots in favor of
# loading JS sources at runtime.
hmr = ["deno_runtime/hmr"]
# Vendor zlib as zlib-ng
__vendored_zlib_ng = ["flate2/zlib-ng-compat", "libz-sys/zlib-ng"]

[build-dependencies]
deno_runtime = { workspace = true, features = ["include_js_files_for_snapshotting", "only_snapshotted_js_sources"] }
deno_core = { workspace = true, features = ["include_js_files_for_snapshotting"] }
lazy-regex.workspace = true
serde.workspace = true
serde_json.workspace = true
zstd.workspace = true
glibc_version = "0.1.2"
flate2 = { workspace = true, features = ["default"] }

[target.'cfg(windows)'.build-dependencies]
winapi.workspace = true
winres.workspace = true

[dependencies]
deno_ast = { workspace = true, features = ["bundler", "cjs", "codegen", "proposal", "react", "sourcemap", "transforms", "typescript", "view", "visit"] }
deno_cache_dir = { workspace = true }
deno_config = { version = "=0.28.0", features = ["workspace", "sync"] }
deno_core = { workspace = true, features = ["include_js_files_for_snapshotting"] }
deno_doc = { version = "0.146.0", features = ["html", "syntect"] }
deno_emit = "=0.44.0"
deno_graph = { version = "=0.81.2" }
deno_lint = { version = "=0.62.0", features = ["docs"] }
deno_lockfile.workspace = true
deno_npm = "=0.21.4"
deno_package_json.workspace = true
deno_runtime = { workspace = true, features = ["include_js_files_for_snapshotting"] }
deno_semver = "=0.5.10"
deno_task_shell = "=0.17.0"
deno_terminal.workspace = true
eszip = "=0.73.0"
libsui = "0.1.0"
napi_sym.workspace = true
node_resolver.workspace = true

async-trait.workspace = true
base32.workspace = true
base64.workspace = true
bincode = "=1.3.3"
bytes.workspace = true
cache_control.workspace = true
chrono = { workspace = true, features = ["now"] }
clap = { version = "=4.5.13", features = ["env", "string", "wrap_help"] }
clap_complete = "=4.5.12"
clap_complete_fig = "=4.5.2"
color-print = "0.3.5"
console_static_text.workspace = true
dashmap = "5.5.3"
data-encoding.workspace = true
dissimilar = "=1.0.4"
dotenvy = "0.15.7"
dprint-plugin-json = "=0.19.3"
dprint-plugin-jupyter = "=0.1.3"
dprint-plugin-markdown = "=0.17.2"
dprint-plugin-typescript = "=0.91.6"
env_logger = "=0.10.0"
fancy-regex = "=0.10.0"
faster-hex.workspace = true
# If you disable the default __vendored_zlib_ng feature above, you _must_ be able to link against `-lz`.
flate2.workspace = true
fs3.workspace = true
glob = "0.3.1"
http.workspace = true
http-body.workspace = true
http-body-util.workspace = true
hyper-util.workspace = true
import_map = { version = "=0.20.0", features = ["ext"] }
indexmap.workspace = true
jsonc-parser.workspace = true
<<<<<<< HEAD
jupyter_runtime = { package = "runtimelib", version = "0.13.0" }
=======
jupyter_runtime = { package = "runtimelib", version = "=0.14.0" }
>>>>>>> 39a21fd7
lazy-regex.workspace = true
libc.workspace = true
libz-sys.workspace = true
log = { workspace = true, features = ["serde"] }
lsp-types.workspace = true
malva = "=0.8.0"
memmem.workspace = true
monch.workspace = true
notify.workspace = true
once_cell.workspace = true
open = "5.0.1"
p256.workspace = true
pathdiff = "0.2.1"
percent-encoding.workspace = true
phf.workspace = true
pretty_yaml = "=0.4.0"
quick-junit = "^0.3.5"
rand = { workspace = true, features = ["small_rng"] }
regex.workspace = true
ring.workspace = true
rustyline.workspace = true
rustyline-derive = "=0.7.0"
serde.workspace = true
serde_repr.workspace = true
sha2.workspace = true
shell-escape = "=0.1.5"
spki = { version = "0.7", features = ["pem"] }
strsim = "0.11.1"
tar.workspace = true
tempfile.workspace = true
text-size = "=1.1.0"
text_lines = "=0.6.0"
thiserror.workspace = true
tokio.workspace = true
tokio-util.workspace = true
tower-lsp.workspace = true
twox-hash.workspace = true
typed-arena = "=2.0.2"
uuid = { workspace = true, features = ["serde"] }
which.workspace = true
zeromq.workspace = true
zip = { version = "2.1.6", default-features = false, features = ["deflate-flate2"] }
zstd.workspace = true

[target.'cfg(windows)'.dependencies]
junction.workspace = true
winapi = { workspace = true, features = ["knownfolders", "mswsock", "objbase", "shlobj", "tlhelp32", "winbase", "winerror", "winsock2"] }

[target.'cfg(unix)'.dependencies]
nix.workspace = true

[dev-dependencies]
deno_bench_util.workspace = true
pretty_assertions.workspace = true
test_util.workspace = true
walkdir = "=2.3.2"

[package.metadata.winres]
# This section defines the metadata that appears in the deno.exe PE header.
OriginalFilename = "deno.exe"
LegalCopyright = "© Deno contributors & Deno Land Inc. MIT licensed."
ProductName = "Deno"
FileDescription = "Deno: A secure runtime for JavaScript and TypeScript"<|MERGE_RESOLUTION|>--- conflicted
+++ resolved
@@ -117,11 +117,7 @@
 import_map = { version = "=0.20.0", features = ["ext"] }
 indexmap.workspace = true
 jsonc-parser.workspace = true
-<<<<<<< HEAD
-jupyter_runtime = { package = "runtimelib", version = "0.13.0" }
-=======
 jupyter_runtime = { package = "runtimelib", version = "=0.14.0" }
->>>>>>> 39a21fd7
 lazy-regex.workspace = true
 libc.workspace = true
 libz-sys.workspace = true
