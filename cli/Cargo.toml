--- conflicted
+++ resolved
@@ -59,13 +59,8 @@
 serde_json = { version = "1.0.57", features = [ "preserve_order" ] }
 sys-info = "0.7.0"
 sourcemap = "6.0.1"
-<<<<<<< HEAD
-swc_common = { version = "=0.9.1", features = ["sourcemap"] }
-swc_ecmascript = { version = "=0.5.0", features = ["codegen", "parser", "transforms", "react", "visit"] }
-=======
 swc_common = { version = "=0.10.0", features = ["sourcemap"] }
-swc_ecmascript = { version = "=0.6.1", features = ["codegen", "parser", "transforms", "visit"] }
->>>>>>> 16513d8e
+swc_ecmascript = { version = "=0.6.1", features = ["codegen", "parser", "transforms", "react", "visit"] }
 tempfile = "3.1.0"
 termcolor = "1.1.0"
 tokio = { version = "0.2.22", features = ["full"] }
