# Copyright 2018-2021 the Deno authors. All rights reserved. MIT license.

[package]
name = "deno"
version = "1.9.2"
license = "MIT"
authors = ["the Deno authors"]
edition = "2018"
description = "Provides the deno executable"
repository = "https://github.com/denoland/deno"
default-run = "deno"

[[bin]]
name = "deno"
path = "main.rs"

[[bench]]
name = "deno_bench"
harness = false
path = "./bench/main.rs"

[build-dependencies]
deno_core = { path = "../core", version = "0.86.0" }
deno_runtime = { path = "../runtime", version = "0.13.0" }
regex = "1.4.3"
serde = { version = "1.0.125", features = ["derive"] }

[target.'cfg(windows)'.build-dependencies]
winapi = "0.3.9"
winres = "0.1.11"

[dependencies]
deno_core = { path = "../core", version = "0.86.0" }
deno_doc = "0.3.0"
deno_lint = "0.4.0"
deno_runtime = { path = "../runtime", version = "0.13.0" }

atty = "0.2.14"
base64 = "0.13.0"
byteorder = "1.4.3"
<<<<<<< HEAD
clap = "3.0.0-beta.2"
clap_generate = "3.0.0-beta.2"
=======
clap = "2.33.3"
data-url = "0.1.0"
>>>>>>> e64cf4ee
dissimilar = "1.0.2"
dprint-plugin-json = "0.10.2"
dprint-plugin-markdown = "0.7.1"
dprint-plugin-typescript = "0.44.2"
encoding_rs = "0.8.28"
env_logger = "0.8.3"
fancy-regex = "0.5.0"
filetime = "0.2.14"
http = "0.2.3"
indexmap = { version = "1.6.2", features = ["serde"] }
jsonc-parser = { version = "0.17.0", features = ["serde"] }
lazy_static = "1.4.0"
libc = "0.2.93"
log = { version = "0.4.14", features = ["serde"] }
lspower = "1.0.0"
notify = "5.0.0-pre.7"
num_cpus = "1.13.0"
percent-encoding = "2.1.0"
pin-project = "1.0.6"
regex = "1.4.3"
ring = "0.16.20"
rustyline = { version = "8.0.0", default-features = false }
rustyline-derive = "0.4.0"
semver-parser = "0.10.2"
serde = { version = "1.0.125", features = ["derive"] }
shell-escape = "0.1.5"
sourcemap = "6.0.1"
swc_bundler = "0.32.5"
swc_common = { version = "0.10.17", features = ["sourcemap"] }
swc_ecmascript = { version = "0.31.3", features = ["codegen", "dep_graph", "parser", "proposal", "react", "transforms", "typescript", "visit"] }
tempfile = "3.2.0"
termcolor = "1.1.2"
text-size = "1.1.0"
tokio = { version = "1.4.0", features = ["full"] }
tokio-rustls = "0.22.0"
uuid = { version = "0.8.2", features = ["v4", "serde"] }
walkdir = "2.3.2"

[target.'cfg(windows)'.dependencies]
fwdansi = "1.1.0"
winapi = { version = "0.3.9", features = ["knownfolders", "mswsock", "objbase", "shlobj", "tlhelp32", "winbase", "winerror", "winsock2"] }

[dev-dependencies]
# Used in benchmark
chrono = "0.4.19"
os_pipe = "0.9.2"
test_util = { path = "../test_util" }
tower-test = "0.4.0"
trust-dns-server = "0.20.1"
trust-dns-client = "0.20.1"

[target.'cfg(unix)'.dev-dependencies]
exec = "0.3.1" # Used in test_raw_tty
nix = "0.20.0"

[package.metadata.winres]
# This section defines the metadata that appears in the deno.exe PE header.
OriginalFilename = "deno.exe"
LegalCopyright = "© Deno contributors & Deno Land Inc. MIT licensed."
ProductName = "Deno"
FileDescription = "Deno: A secure runtime for JavaScript and TypeScript"<|MERGE_RESOLUTION|>--- conflicted
+++ resolved
@@ -38,13 +38,9 @@
 atty = "0.2.14"
 base64 = "0.13.0"
 byteorder = "1.4.3"
-<<<<<<< HEAD
 clap = "3.0.0-beta.2"
 clap_generate = "3.0.0-beta.2"
-=======
-clap = "2.33.3"
 data-url = "0.1.0"
->>>>>>> e64cf4ee
 dissimilar = "1.0.2"
 dprint-plugin-json = "0.10.2"
 dprint-plugin-markdown = "0.7.1"
