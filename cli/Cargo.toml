--- conflicted
+++ resolved
@@ -45,22 +45,13 @@
 winres = "=0.1.11"
 
 [dependencies]
-<<<<<<< HEAD
-deno_ast = { version = "0.10.0", features = ["bundler", "codegen", "dep_graph", "module_specifier", "proposal", "react", "sourcemap", "transforms", "transpiling", "typescript", "view", "visit"] }
-deno_core = { version = "0.117.0", path = "../core" }
-deno_doc = "0.28.0"
-deno_graph = "0.21.1"
-deno_lint = { version = "0.23.0", features = ["docs"] }
-deno_runtime = { version = "0.43.0", path = "../runtime" }
-napi_sym = { path = "./napi_sym", version = "0.0.1" }
-=======
 deno_ast = { version = "0.11.0", features = ["bundler", "codegen", "dep_graph", "module_specifier", "proposal", "react", "sourcemap", "transforms", "transpiling", "typescript", "view", "visit"] }
 deno_core = { version = "0.118.0", path = "../core" }
 deno_doc = "0.29.0"
 deno_graph = "0.22.0"
 deno_lint = { version = "0.24.0", features = ["docs"] }
 deno_runtime = { version = "0.44.0", path = "../runtime" }
->>>>>>> 9c7ed1c9
+napi_sym = { path = "./napi_sym", version = "0.0.1" }
 
 atty = "=0.2.14"
 base64 = "=0.13.0"
