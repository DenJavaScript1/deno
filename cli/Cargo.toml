# Copyright 2018-2022 the Deno authors. All rights reserved. MIT license.

[package]
name = "deno"
version = "1.17.3"
authors = ["the Deno authors"]
default-run = "deno"
edition = "2021"
license = "MIT"
repository = "https://github.com/denoland/deno"
description = "Provides the deno executable"

[[bin]]
name = "deno"
path = "main.rs"

[[bench]]
name = "deno_bench"
harness = false
path = "./bench/main.rs"

[build-dependencies]
deno_broadcast_channel = { version = "0.26.0", path = "../ext/broadcast_channel" }
deno_console = { version = "0.32.0", path = "../ext/console" }
deno_core = { version = "0.114.0", path = "../core" }
deno_crypto = { version = "0.46.0", path = "../ext/crypto" }
deno_fetch = { version = "0.55.0", path = "../ext/fetch" }
deno_net = { version = "0.24.0", path = "../ext/net" }
deno_url = { version = "0.32.0", path = "../ext/url" }
deno_web = { version = "0.63.0", path = "../ext/web" }
deno_webgpu = { version = "0.33.0", path = "../ext/webgpu" }
deno_websocket = { version = "0.37.0", path = "../ext/websocket" }
deno_webstorage = { version = "0.27.0", path = "../ext/webstorage" }
regex = "=1.5.4"
serde = { version = "=1.0.133", features = ["derive"] }
zstd = '=0.9.2'

[target.'cfg(windows)'.build-dependencies]
winapi = "=0.3.9"
winres = "=0.1.11"

[dependencies]
deno_ast = { version = "0.9.0", features = ["bundler", "codegen", "dep_graph", "module_specifier", "proposal", "react", "sourcemap", "transforms", "transpiling", "typescript", "view", "visit"] }
deno_core = { version = "0.114.0", path = "../core" }
deno_doc = "0.26.0"
deno_graph = "0.18.0"
deno_lint = { version = "0.22.0", features = ["docs"] }
deno_runtime = { version = "0.40.0", path = "../runtime" }

atty = "=0.2.14"
base64 = "=0.13.0"
cache_control = "=0.2.0"
chrono = "=0.4.19"
<<<<<<< HEAD
clap = "=2.33.3"
data-encoding = "2.3.2"
=======
clap = "=3.0.7"
clap_complete = "=3.0.3"
clap_complete_fig = "=3.0.2"
>>>>>>> b10563cb
data-url = "=0.1.1"
dissimilar = "=1.0.2"
dprint-plugin-json = "=0.14.0"
dprint-plugin-markdown = "=0.12.0"
dprint-plugin-typescript = "=0.62.0"
encoding_rs = "=0.8.29"
env_logger = "=0.8.4"
fancy-regex = "=0.7.1"
http = "=0.2.4"
import_map = "=0.6.0"
jsonc-parser = { version = "=0.17.1", features = ["serde"] }
libc = "=0.2.106"
log = { version = "=0.4.14", features = ["serde"] }
lspower = "=1.4.0"
notify = "=5.0.0-pre.12"
num_cpus = "=1.13.0"
once_cell = "=1.9.0"
percent-encoding = "=2.1.0"
pin-project = "=1.0.8"
rand = { version = "=0.8.4", features = ["small_rng"] }
regex = "=1.5.4"
ring = "=0.16.20"
rustyline = { version = "=9.0.0", default-features = false }
rustyline-derive = "=0.5.0"
semver-parser = "=0.10.2"
serde = { version = "=1.0.133", features = ["derive"] }
shell-escape = "=0.1.5"
sourcemap = "=6.0.1"
tempfile = "=3.2.0"
text-size = "=1.1.0"
text_lines = "=0.4.1"
tokio = { version = "=1.14", features = ["full"] }
typed-arena = "2.0.1"
uuid = { version = "=0.8.2", features = ["v4", "serde"] }
walkdir = "=2.3.2"
<<<<<<< HEAD
zeromq = { version = "0.3.3", default-features = false, features = ["tcp-transport", "tokio-runtime"] }
=======
zstd = '=0.9.2'
>>>>>>> b10563cb

[target.'cfg(windows)'.dependencies]
fwdansi = "=1.1.0"
winapi = { version = "=0.3.9", features = ["knownfolders", "mswsock", "objbase", "shlobj", "tlhelp32", "winbase", "winerror", "winsock2"] }

[dev-dependencies]
flaky_test = "=0.1.0"
os_pipe = "=0.9.2"
pretty_assertions = "=0.7.2"
test_util = { path = "../test_util" }
trust-dns-client = "=0.20.3"
trust-dns-server = "=0.20.3"

[target.'cfg(unix)'.dev-dependencies]
nix = "=0.22.1"

[package.metadata.winres]
# This section defines the metadata that appears in the deno.exe PE header.
OriginalFilename = "deno.exe"
LegalCopyright = "© Deno contributors & Deno Land Inc. MIT licensed."
ProductName = "Deno"
FileDescription = "Deno: A secure runtime for JavaScript and TypeScript"<|MERGE_RESOLUTION|>--- conflicted
+++ resolved
@@ -51,14 +51,10 @@
 base64 = "=0.13.0"
 cache_control = "=0.2.0"
 chrono = "=0.4.19"
-<<<<<<< HEAD
-clap = "=2.33.3"
-data-encoding = "2.3.2"
-=======
 clap = "=3.0.7"
 clap_complete = "=3.0.3"
 clap_complete_fig = "=3.0.2"
->>>>>>> b10563cb
+data-encoding = "2.3.2"
 data-url = "=0.1.1"
 dissimilar = "=1.0.2"
 dprint-plugin-json = "=0.14.0"
@@ -94,11 +90,8 @@
 typed-arena = "2.0.1"
 uuid = { version = "=0.8.2", features = ["v4", "serde"] }
 walkdir = "=2.3.2"
-<<<<<<< HEAD
 zeromq = { version = "0.3.3", default-features = false, features = ["tcp-transport", "tokio-runtime"] }
-=======
 zstd = '=0.9.2'
->>>>>>> b10563cb
 
 [target.'cfg(windows)'.dependencies]
 fwdansi = "=1.1.0"
