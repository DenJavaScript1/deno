--- conflicted
+++ resolved
@@ -25,23 +25,8 @@
 path = "./bench/lsp_bench_standalone.rs"
 
 [build-dependencies]
-<<<<<<< HEAD
-deno_runtime = { version = "0.63.0", path = "../runtime" }
-regex = "=1.5.5"
-=======
-deno_broadcast_channel = { version = "0.51.0", path = "../ext/broadcast_channel" }
-deno_console = { version = "0.57.0", path = "../ext/console" }
-deno_core = { version = "0.139.0", path = "../core" }
-deno_crypto = { version = "0.71.0", path = "../ext/crypto" }
-deno_fetch = { version = "0.80.0", path = "../ext/fetch" }
-deno_net = { version = "0.49.0", path = "../ext/net" }
-deno_url = { version = "0.57.0", path = "../ext/url" }
-deno_web = { version = "0.88.0", path = "../ext/web" }
-deno_webgpu = { version = "0.58.0", path = "../ext/webgpu" }
-deno_websocket = { version = "0.62.0", path = "../ext/websocket" }
-deno_webstorage = { version = "0.52.0", path = "../ext/webstorage" }
+deno_runtime = { version = "0.65.0", path = "../runtime" }
 regex = "=1.5.6"
->>>>>>> 3455f160
 serde = { version = "=1.0.136", features = ["derive"] }
 zstd = '=0.11.1'
 
@@ -56,14 +41,9 @@
 deno_emit = "0.2.0"
 deno_graph = "0.27.0"
 deno_lint = { version = "0.30.0", features = ["docs"] }
-<<<<<<< HEAD
-deno_runtime = { version = "0.63.0", path = "../runtime" }
+deno_runtime = { version = "0.65.0", path = "../runtime" }
 deno_snapshots = { version = "0.0.0", path = "../snapshots" }
-deno_task_shell = "0.3.2"
-=======
-deno_runtime = { version = "0.65.0", path = "../runtime" }
 deno_task_shell = "0.4.0"
->>>>>>> 3455f160
 
 atty = "=0.2.14"
 base64 = "=0.13.0"
