--- conflicted
+++ resolved
@@ -107,14 +107,10 @@
 flate2.workspace = true
 fs3.workspace = true
 glob = "0.3.1"
-<<<<<<< HEAD
 http.workspace = true
 http-body.workspace = true
 http-body-util.workspace = true
 hyper-util.workspace = true
-ignore = "0.4"
-=======
->>>>>>> 80df9aec
 import_map = { version = "=0.20.0", features = ["ext"] }
 indexmap.workspace = true
 jsonc-parser.workspace = true
