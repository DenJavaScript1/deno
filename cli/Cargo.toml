# Copyright 2018-2022 the Deno authors. All rights reserved. MIT license.

[package]
name = "deno"
version = "1.19.1"
authors = ["the Deno authors"]
default-run = "deno"
edition = "2021"
license = "MIT"
repository = "https://github.com/denoland/deno"
description = "Provides the deno executable"

[[bin]]
name = "deno"
path = "main.rs"

[[bench]]
name = "deno_bench"
harness = false
path = "./bench/main.rs"

[[bench]]
name = "lsp_bench_standalone"
harness = false
path = "./bench/lsp_bench_standalone.rs"

[build-dependencies]
deno_broadcast_channel = { version = "0.32.0", path = "../ext/broadcast_channel" }
deno_console = { version = "0.38.0", path = "../ext/console" }
deno_core = { version = "0.120.0", path = "../core" }
deno_crypto = { version = "0.52.0", path = "../ext/crypto" }
deno_fetch = { version = "0.61.0", path = "../ext/fetch" }
deno_net = { version = "0.30.0", path = "../ext/net" }
deno_url = { version = "0.38.0", path = "../ext/url" }
deno_web = { version = "0.69.0", path = "../ext/web" }
deno_webgpu = { version = "0.39.0", path = "../ext/webgpu" }
deno_websocket = { version = "0.43.0", path = "../ext/websocket" }
deno_webstorage = { version = "0.33.0", path = "../ext/webstorage" }
regex = "=1.5.4"
serde = { version = "=1.0.133", features = ["derive"] }
zstd = '=0.9.2'

[target.'cfg(windows)'.build-dependencies]
winapi = "=0.3.9"
winres = "=0.1.11"

[dependencies]
deno_ast = { version = "0.12.0", features = ["bundler", "cjs", "codegen", "dep_graph", "module_specifier", "proposal", "react", "sourcemap", "transforms", "transpiling", "typescript", "view", "visit"] }
deno_core = { version = "0.120.0", path = "../core" }
deno_doc = "0.32.0"
deno_graph = "0.24.0"
deno_lint = { version = "0.26.0", features = ["docs"] }
deno_runtime = { version = "0.46.0", path = "../runtime" }

<<<<<<< HEAD
atty = "0.2.14"
base64 = "0.13.0"
clap = "2.33.3"
data-url = "0.1.0"
dissimilar = "1.0.2"
dprint-plugin-json = "0.13.0"
dprint-plugin-markdown = "0.10.0"
dprint-plugin-typescript = "0.58.1"
encoding_rs = "0.8.28"
env_logger = "0.8.4"
fancy-regex = "0.7.1"
http = "0.2.4"
import_map = "0.3.3"
jsonc-parser = { version = "0.17.0", features = ["serde"] }
lazy_static = "1.4.0"
libc = "0.2.101"
locale_config = "0.3.0"
log = { version = "0.4.14", features = ["serde"] }
lspower = "1.1.0"
notify = "5.0.0-pre.12"
num_cpus = "1.13.0"
once_cell = "1.8.0"
percent-encoding = "2.1.0"
pin-project = "1.0.8"
rand = { version = "0.8.4", features = ["small_rng"] }
regex = "1.5.4"
ring = "0.16.20"
rustyline = { version = "9.0.0", default-features = false }
rustyline-derive = "0.5.0"
semver-parser = "0.10.2"
serde = { version = "1.0.129", features = ["derive"] }
shell-escape = "0.1.5"
sourcemap = "6.0.1"
tempfile = "3.2.0"
text-size = "1.1.0"
tokio = { version = "1.10.1", features = ["full"] }
uuid = { version = "0.8.2", features = ["v4", "serde"] }
walkdir = "2.3.2"
=======
atty = "=0.2.14"
base64 = "=0.13.0"
cache_control = "=0.2.0"
chrono = "=0.4.19"
clap = "=3.0.7"
clap_complete = "=3.0.5"
clap_complete_fig = "=3.0.2"
data-url = "=0.1.1"
dissimilar = "=1.0.2"
dprint-plugin-json = "=0.14.1"
dprint-plugin-markdown = "=0.12.2"
dprint-plugin-typescript = "=0.64.3"
encoding_rs = "=0.8.29"
env_logger = "=0.8.4"
eszip = "=0.17.0"
fancy-regex = "=0.7.1"
http = "=0.2.4"
import_map = "=0.9.0"
jsonc-parser = { version = "=0.19.0", features = ["serde"] }
libc = "=0.2.106"
log = { version = "=0.4.14", features = ["serde"] }
lspower = "=1.4.0"
node_resolver = "0.1.0"
notify = "=5.0.0-pre.12"
once_cell = "=1.9.0"
percent-encoding = "=2.1.0"
pin-project = "=1.0.8"
rand = { version = "=0.8.4", features = ["small_rng"] }
regex = "=1.5.4"
ring = "=0.16.20"
rustyline = { version = "=9.1.2", default-features = false }
rustyline-derive = "=0.6.0"
semver-parser = "=0.10.2"
serde = { version = "=1.0.133", features = ["derive"] }
shell-escape = "=0.1.5"
sourcemap = "=6.0.1"
tempfile = "=3.2.0"
text-size = "=1.1.0"
text_lines = "=0.4.1"
tokio = { version = "=1.14", features = ["full"] }
tokio-util = "=0.6.9"
typed-arena = "2.0.1"
uuid = { version = "=0.8.2", features = ["v4", "serde"] }
walkdir = "=2.3.2"
zstd = '=0.9.2'
>>>>>>> 7e3d9084

[target.'cfg(windows)'.dependencies]
fwdansi = "=1.1.0"
winapi = { version = "=0.3.9", features = ["knownfolders", "mswsock", "objbase", "shlobj", "tlhelp32", "winbase", "winerror", "winsock2"] }

[dev-dependencies]
deno_bench_util = { version = "0.32.0", path = "../bench_util" }
flaky_test = "=0.1.0"
os_pipe = "=0.9.2"
pretty_assertions = "=0.7.2"
test_util = { path = "../test_util" }
trust-dns-client = "=0.20.3"
trust-dns-server = "=0.20.3"

[target.'cfg(unix)'.dev-dependencies]
nix = "=0.23.0"

[package.metadata.winres]
# This section defines the metadata that appears in the deno.exe PE header.
OriginalFilename = "deno.exe"
LegalCopyright = "© Deno contributors & Deno Land Inc. MIT licensed."
ProductName = "Deno"
FileDescription = "Deno: A secure runtime for JavaScript and TypeScript"<|MERGE_RESOLUTION|>--- conflicted
+++ resolved
@@ -52,46 +52,6 @@
 deno_lint = { version = "0.26.0", features = ["docs"] }
 deno_runtime = { version = "0.46.0", path = "../runtime" }
 
-<<<<<<< HEAD
-atty = "0.2.14"
-base64 = "0.13.0"
-clap = "2.33.3"
-data-url = "0.1.0"
-dissimilar = "1.0.2"
-dprint-plugin-json = "0.13.0"
-dprint-plugin-markdown = "0.10.0"
-dprint-plugin-typescript = "0.58.1"
-encoding_rs = "0.8.28"
-env_logger = "0.8.4"
-fancy-regex = "0.7.1"
-http = "0.2.4"
-import_map = "0.3.3"
-jsonc-parser = { version = "0.17.0", features = ["serde"] }
-lazy_static = "1.4.0"
-libc = "0.2.101"
-locale_config = "0.3.0"
-log = { version = "0.4.14", features = ["serde"] }
-lspower = "1.1.0"
-notify = "5.0.0-pre.12"
-num_cpus = "1.13.0"
-once_cell = "1.8.0"
-percent-encoding = "2.1.0"
-pin-project = "1.0.8"
-rand = { version = "0.8.4", features = ["small_rng"] }
-regex = "1.5.4"
-ring = "0.16.20"
-rustyline = { version = "9.0.0", default-features = false }
-rustyline-derive = "0.5.0"
-semver-parser = "0.10.2"
-serde = { version = "1.0.129", features = ["derive"] }
-shell-escape = "0.1.5"
-sourcemap = "6.0.1"
-tempfile = "3.2.0"
-text-size = "1.1.0"
-tokio = { version = "1.10.1", features = ["full"] }
-uuid = { version = "0.8.2", features = ["v4", "serde"] }
-walkdir = "2.3.2"
-=======
 atty = "=0.2.14"
 base64 = "=0.13.0"
 cache_control = "=0.2.0"
@@ -112,6 +72,7 @@
 import_map = "=0.9.0"
 jsonc-parser = { version = "=0.19.0", features = ["serde"] }
 libc = "=0.2.106"
+locale_config = "0.3.0"
 log = { version = "=0.4.14", features = ["serde"] }
 lspower = "=1.4.0"
 node_resolver = "0.1.0"
@@ -137,7 +98,6 @@
 uuid = { version = "=0.8.2", features = ["v4", "serde"] }
 walkdir = "=2.3.2"
 zstd = '=0.9.2'
->>>>>>> 7e3d9084
 
 [target.'cfg(windows)'.dependencies]
 fwdansi = "=1.1.0"
