--- conflicted
+++ resolved
@@ -41,14 +41,9 @@
 
 atty = "0.2.14"
 base64 = "0.13.0"
-<<<<<<< HEAD
-byteorder = "1.4.2"
+byteorder = "1.4.3"
 clap = "3.0.0-beta.2"
 clap_generate = "3.0.0-beta.2"
-=======
-byteorder = "1.4.3"
-clap = "2.33.3"
->>>>>>> d8447cff
 dissimilar = "1.0.2"
 dprint-plugin-json = "0.10.1"
 dprint-plugin-markdown = "0.6.2"
