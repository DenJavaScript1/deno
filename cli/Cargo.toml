--- conflicted
+++ resolved
@@ -26,24 +26,8 @@
 path = "./bench/lsp_bench_standalone.rs"
 
 [build-dependencies]
-<<<<<<< HEAD
-deno_runtime = { version = "0.85.0", path = "../runtime" }
-deno_core = { version = "0.159.0", path = "../core" }
-=======
-deno_broadcast_channel = { version = "0.72.0", path = "../ext/broadcast_channel" }
-deno_cache = { version = "0.10.0", path = "../ext/cache" }
-deno_console = { version = "0.78.0", path = "../ext/console" }
+deno_runtime = { version = "0.86.0", path = "../runtime" }
 deno_core = { version = "0.160.0", path = "../core" }
-deno_crypto = { version = "0.92.0", path = "../ext/crypto" }
-deno_fetch = { version = "0.101.0", path = "../ext/fetch" }
-deno_net = { version = "0.70.0", path = "../ext/net" }
-deno_node = { version = "0.15.0", path = "../ext/node" }
-deno_url = { version = "0.78.0", path = "../ext/url" }
-deno_web = { version = "0.109.0", path = "../ext/web" }
-deno_webgpu = { version = "0.79.0", path = "../ext/webgpu" }
-deno_websocket = { version = "0.83.0", path = "../ext/websocket" }
-deno_webstorage = { version = "0.73.0", path = "../ext/webstorage" }
->>>>>>> fedeea6d
 regex = "=1.6.0"
 serde = { version = "=1.0.144", features = ["derive"] }
 serde_json = "1.0.64"
