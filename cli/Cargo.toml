# Copyright 2018-2020 the Deno authors. All rights reserved. MIT license.

[package]
name = "deno"
version = "1.5.4"
license = "MIT"
authors = ["the Deno authors"]
edition = "2018"
description = "Provides the deno executable"
repository = "https://github.com/denoland/deno"
default-run = "deno"

[[bin]]
name = "deno"
path = "main.rs"

[[bench]]
name = "deno_bench"
harness = false
path = "./bench/main.rs"

[build-dependencies]
deno_crypto = { path = "../op_crates/crypto", version = "0.3.0" }
deno_core = { path = "../core", version = "0.69.0" }
deno_web = { path = "../op_crates/web", version = "0.20.0" }
deno_fetch = { path = "../op_crates/fetch", version = "0.12.0" }
regex = "1.3.9"
serde = { version = "1.0.116", features = ["derive"] }

[target.'cfg(windows)'.build-dependencies]
winres = "0.1.11"
winapi = "0.3.9"

[dependencies]
deno_crypto = { path = "../op_crates/crypto", version = "0.3.0" }
deno_core = { path = "../core", version = "0.69.0" }
deno_doc = "0.1.17"
deno_lint = "0.2.12"
deno_web = { path = "../op_crates/web", version = "0.20.0" }
deno_fetch = { path = "../op_crates/fetch", version = "0.12.0" }

atty = "0.2.14"
base64 = "0.12.3"
bytes = "0.5.6"
byteorder = "1.3.4"
clap = "2.33.3"
dissimilar = "1.0.2"
dlopen = "0.1.8"
encoding_rs = "0.8.24"
dprint-plugin-typescript = "0.35.0"
filetime = "0.2.12"
http = "0.2.1"
indexmap = "1.6.0"
jsonc-parser = "0.14.0"
lazy_static = "1.4.0"
libc = "0.2.77"
log = "0.4.11"
env_logger = "0.7.1"
notify = "5.0.0-pre.3"
regex = "1.3.9"
ring = "0.16.15"
rustyline = { version = "7.0.0", default-features = false }
rustyline-derive = "0.4.0"
serde = { version = "1.0.116", features = ["derive"] }
shell-escape = "0.1.5"
sys-info = "0.7.0"
sourcemap = "6.0.1"
<<<<<<< HEAD
swc_bundler = "=0.17.1"
=======
swc_bundler = "0.17.3"
>>>>>>> 93d9f51d
swc_common = { version = "0.10.6", features = ["sourcemap"] }
swc_ecmascript = { version = "0.14.4", features = ["codegen", "dep_graph", "parser", "react", "transforms", "visit"] }
tempfile = "3.1.0"
termcolor = "1.1.0"
tokio = { version = "0.2.22", features = ["full"] }
tokio-rustls = "0.14.1"
# Keep in-sync with warp.
tokio-tungstenite = "0.11.0"
webpki = "0.21.3"
webpki-roots = "=0.19.0" # Pinned to v0.19.0 to match 'reqwest'.
walkdir = "2.3.1"
warp = { version = "0.2.5", features = ["tls"] }
semver-parser = "0.9.0"
uuid = { version = "0.8.1", features = ["v4"] }

[target.'cfg(windows)'.dependencies]
winapi = { version = "0.3.9", features = ["knownfolders", "mswsock", "objbase", "shlobj", "tlhelp32", "winbase", "winerror", "winsock2"] }
fwdansi = "1.1.0"

[target.'cfg(unix)'.dependencies]
nix = "0.19.0"

[dev-dependencies]
# Used in benchmark
chrono = "0.4.15"
os_pipe = "0.9.2"
test_util = { path = "../test_util" }

[target.'cfg(unix)'.dev-dependencies]
exec = "0.3.1" # Used in test_raw_tty

[package.metadata.winres]
# This section defines the metadata that appears in the deno.exe PE header.
OriginalFilename = "deno.exe"
LegalCopyright = "© Deno contributors & Deno Land Inc. MIT licensed."
ProductName = "Deno"
FileDescription = "A secure runtime for JavaScript and TypeScript."<|MERGE_RESOLUTION|>--- conflicted
+++ resolved
@@ -65,11 +65,7 @@
 shell-escape = "0.1.5"
 sys-info = "0.7.0"
 sourcemap = "6.0.1"
-<<<<<<< HEAD
-swc_bundler = "=0.17.1"
-=======
 swc_bundler = "0.17.3"
->>>>>>> 93d9f51d
 swc_common = { version = "0.10.6", features = ["sourcemap"] }
 swc_ecmascript = { version = "0.14.4", features = ["codegen", "dep_graph", "parser", "react", "transforms", "visit"] }
 tempfile = "3.1.0"
