// Copyright 2018-2021 the Deno authors. All rights reserved. MIT license.

/// <reference no-default-lib="true" />
/// <reference lib="deno.ns" />

declare namespace Deno {
  /**
   * **UNSTABLE**: New API, yet to be vetted.  This API is under consideration to
   * determine if permissions are required to call it.
   *
   * Retrieve the process umask.  If `mask` is provided, sets the process umask.
   * This call always returns what the umask was before the call.
   *
   * ```ts
   * console.log(Deno.umask());  // e.g. 18 (0o022)
   * const prevUmaskValue = Deno.umask(0o077);  // e.g. 18 (0o022)
   * console.log(Deno.umask());  // e.g. 63 (0o077)
   * ```
   *
   * NOTE:  This API is not implemented on Windows
   */
  export function umask(mask?: number): number;

  /** **UNSTABLE**: This API needs a security review.
   *
   * Synchronously creates `newpath` as a hard link to `oldpath`.
   *
   * ```ts
   * Deno.linkSync("old/name", "new/name");
   * ```
   *
   * Requires `allow-read` and `allow-write` permissions. */
  export function linkSync(oldpath: string, newpath: string): void;

  /** **UNSTABLE**: This API needs a security review.
   *
   * Creates `newpath` as a hard link to `oldpath`.
   *
   * ```ts
   * await Deno.link("old/name", "new/name");
   * ```
   *
   * Requires `allow-read` and `allow-write` permissions. */
  export function link(oldpath: string, newpath: string): Promise<void>;

  /** **UNSTABLE**: New API, yet to be vetted.
   *
   * Gets the size of the console as columns/rows.
   *
   * ```ts
   * const { columns, rows } = Deno.consoleSize(Deno.stdout.rid);
   * ```
   */
  export function consoleSize(
    rid: number,
  ): {
    columns: number;
    rows: number;
  };

  /** **Unstable**  There are questions around which permission this needs. And
   * maybe should be renamed (loadAverage?)
   *
   * Returns an array containing the 1, 5, and 15 minute load averages. The
   * load average is a measure of CPU and IO utilization of the last one, five,
   * and 15 minute periods expressed as a fractional number.  Zero means there
   * is no load. On Windows, the three values are always the same and represent
   * the current load, not the 1, 5 and 15 minute load averages.
   *
   * ```ts
   * console.log(Deno.loadavg());  // e.g. [ 0.71, 0.44, 0.44 ]
   * ```
   *
   * Requires `allow-env` permission.
   */
  export function loadavg(): number[];

  /** **Unstable** new API. yet to be vetted. Under consideration to possibly move to
   * Deno.build or Deno.versions and if it should depend sys-info, which may not
   * be desireable.
   *
   * Returns the release version of the Operating System.
   *
   * ```ts
   * console.log(Deno.osRelease());
   * ```
   *
   * Requires `allow-env` permission.
   *
   */
  export function osRelease(): string;

  /** **Unstable** new API. yet to be vetted.
   *
   * Displays the total amount of free and used physical and swap memory in the
   * system, as well as the buffers and caches used by the kernel.
   *
   * This is similar to the `free` command in Linux
   *
   * ```ts
   * console.log(Deno.systemMemoryInfo());
   * ```
   *
   * Requires `allow-env` permission.
   *
   */
  export function systemMemoryInfo(): SystemMemoryInfo;

  export interface SystemMemoryInfo {
    /** Total installed memory */
    total: number;
    /** Unused memory */
    free: number;
    /** Estimation of how much memory is available  for  starting  new
     * applications, without  swapping. Unlike the data provided by the cache or
     * free fields, this field takes into account page cache and also that not
     * all reclaimable memory slabs will be reclaimed due to items being in use
     */
    available: number;
    /** Memory used by kernel buffers */
    buffers: number;
    /** Memory  used  by  the  page  cache  and  slabs */
    cached: number;
    /** Total swap memory */
    swapTotal: number;
    /** Unused swap memory */
    swapFree: number;
  }

  /** **Unstable** new API. yet to be vetted.
   *
   * Returns the total number of logical cpus in the system along with
   * the speed measured in MHz. If either the syscall to get the core
   * count or speed of the cpu is unsuccessful the value of the it
   * is undefined.
   *
   * ```ts
   * console.log(Deno.systemCpuInfo());
   * ```
   *
   * Requires `allow-env` permission.
   *
   */
  export function systemCpuInfo(): SystemCpuInfo;

  export interface SystemCpuInfo {
    /** Total number of logical cpus in the system */
    cores: number | undefined;
    /** The speed of the cpu measured in MHz */
    speed: number | undefined;
  }

  /** **UNSTABLE**: new API, yet to be vetted.
   *
   * Open and initialize a plugin.
   *
   * ```ts
   * const rid = Deno.openPlugin("./path/to/some/plugin.so");
   * const opId = Deno.core.ops()["some_op"];
   * const response = Deno.core.dispatch(opId, new Uint8Array([1,2,3,4]));
   * console.log(`Response from plugin ${response}`);
   * ```
   *
   * Requires `allow-plugin` permission.
   *
   * The plugin system is not stable and will change in the future, hence the
   * lack of docs. For now take a look at the example
   * https://github.com/denoland/deno/tree/master/test_plugin
   */
  export function openPlugin(filename: string): number;

  /** The log category for a diagnostic message. */
  export enum DiagnosticCategory {
    Warning = 0,
    Error = 1,
    Suggestion = 2,
    Message = 3,
  }

  export interface DiagnosticMessageChain {
    message: string;
    category: DiagnosticCategory;
    code: number;
    next?: DiagnosticMessageChain[];
  }

  export interface Diagnostic {
    /** A string message summarizing the diagnostic. */
    messageText?: string;
    /** An ordered array of further diagnostics. */
    messageChain?: DiagnosticMessageChain;
    /** Information related to the diagnostic. This is present when there is a
     * suggestion or other additional diagnostic information */
    relatedInformation?: Diagnostic[];
    /** The text of the source line related to the diagnostic. */
    sourceLine?: string;
    source?: string;
    /** The start position of the error. Zero based index. */
    start?: {
      line: number;
      character: number;
    };
    /** The end position of the error.  Zero based index. */
    end?: {
      line: number;
      character: number;
    };
    /** The filename of the resource related to the diagnostic message. */
    fileName?: string;
    /** The category of the diagnostic. */
    category: DiagnosticCategory;
    /** A number identifier. */
    code: number;
  }

  /** **UNSTABLE**: new API, yet to be vetted.
   *
   * Format an array of diagnostic items and return them as a single string in a
   * user friendly format.
   *
   * ```ts
   * const { diagnostics } = await Deno.emit("file_with_compile_issues.ts");
   * console.table(diagnostics);  // Prints raw diagnostic data
   * console.log(Deno.formatDiagnostics(diagnostics));  // User friendly output of diagnostics
   * ```
   *
   * @param diagnostics An array of diagnostic items to format
   */
  export function formatDiagnostics(diagnostics: Diagnostic[]): string;

  /** **UNSTABLE**: new API, yet to be vetted.
   *
   * A specific subset TypeScript compiler options that can be supported by the
   * Deno TypeScript compiler. */
  export interface CompilerOptions {
    /** Allow JavaScript files to be compiled. Defaults to `true`. */
    allowJs?: boolean;
    /** Allow default imports from modules with no default export. This does not
     * affect code emit, just typechecking. Defaults to `false`. */
    allowSyntheticDefaultImports?: boolean;
    /** Allow accessing UMD globals from modules. Defaults to `false`. */
    allowUmdGlobalAccess?: boolean;
    /** Do not report errors on unreachable code. Defaults to `false`. */
    allowUnreachableCode?: boolean;
    /** Do not report errors on unused labels. Defaults to `false` */
    allowUnusedLabels?: boolean;
    /** Parse in strict mode and emit `"use strict"` for each source file.
     * Defaults to `true`. */
    alwaysStrict?: boolean;
    /** Base directory to resolve non-relative module names. Defaults to
     * `undefined`. */
    baseUrl?: string;
    /** The character set of the input files. Defaults to `"utf8"`. */
    charset?: string;
    /** Report errors in `.js` files. Use in conjunction with `allowJs`. Defaults
     * to `false`. */
    checkJs?: boolean;
    /** Generates corresponding `.d.ts` file. Defaults to `false`. */
    declaration?: boolean;
    /** Output directory for generated declaration files. */
    declarationDir?: string;
    /** Generates a source map for each corresponding `.d.ts` file. Defaults to
     * `false`. */
    declarationMap?: boolean;
    /** Provide full support for iterables in `for..of`, spread and
     * destructuring when targeting ES5 or ES3. Defaults to `false`. */
    downlevelIteration?: boolean;
    /** Only emit `.d.ts` declaration files. Defaults to `false`. */
    emitDeclarationOnly?: boolean;
    /** Emit design-type metadata for decorated declarations in source. See issue
     * [microsoft/TypeScript#2577](https://github.com/Microsoft/TypeScript/issues/2577)
     * for details. Defaults to `false`. */
    emitDecoratorMetadata?: boolean;
    /** Emit `__importStar` and `__importDefault` helpers for runtime babel
     * ecosystem compatibility and enable `allowSyntheticDefaultImports` for type
     * system compatibility. Defaults to `true`. */
    esModuleInterop?: boolean;
    /** Enables experimental support for ES decorators. Defaults to `true`. */
    experimentalDecorators?: boolean;
    /** Import emit helpers (e.g. `__extends`, `__rest`, etc..) from
     * [tslib](https://www.npmjs.com/package/tslib). */
    importHelpers?: boolean;
    /** This flag controls how `import` works, there are 3 different options:
     *
     * - `remove`: The default behavior of dropping import statements which only
     *   reference types.
     * - `preserve`: Preserves all `import` statements whose values or types are
     *   never used. This can cause imports/side-effects to be preserved.
     * - `error`: This preserves all imports (the same as the preserve option),
     *   but will error when a value import is only used as a type. This might
     *   be useful if you want to ensure no values are being accidentally
     *   imported, but still make side-effect imports explicit.
     *
     * This flag works because you can use `import type` to explicitly create an
     * `import` statement which should never be emitted into JavaScript. */
    importsNotUsedAsValues?: "remove" | "preserve" | "error";
    /** Emit a single file with source maps instead of having a separate file.
     * Defaults to `false`. */
    inlineSourceMap?: boolean;
    /** Emit the source alongside the source maps within a single file; requires
     * `inlineSourceMap` or `sourceMap` to be set. Defaults to `false`. */
    inlineSources?: boolean;
    /** Support JSX in `.tsx` files: `"react"`, `"preserve"`, `"react-native"`.
     * Defaults to `"react"`. */
    jsx?: "react" | "preserve" | "react-native";
    /** Specify the JSX factory function to use when targeting react JSX emit,
     * e.g. `React.createElement` or `h`. Defaults to `React.createElement`. */
    jsxFactory?: string;
    /** Specify the JSX fragment factory function to use when targeting react
     * JSX emit, e.g. `Fragment`. Defaults to `React.Fragment`. */
    jsxFragmentFactory?: string;
    /** Resolve keyof to string valued property names only (no numbers or
     * symbols). Defaults to `false`. */
    keyofStringsOnly?: string;
    /** List of library files to be included in the compilation. If omitted,
     * then the Deno main runtime libs are used. */
    lib?: string[];
    /** The locale to use to show error messages. */
    locale?: string;
    /** Specifies the location where debugger should locate map files instead of
     * generated locations. Use this flag if the `.map` files will be located at
     * run-time in a different location than the `.js` files. The location
     * specified will be embedded in the source map to direct the debugger where
     * the map files will be located. Defaults to `undefined`. */
    mapRoot?: string;
    /** Specify the module format for the emitted code. Defaults to
     * `"esnext"`. */
    module?:
      | "none"
      | "commonjs"
      | "amd"
      | "system"
      | "umd"
      | "es6"
      | "es2015"
      | "esnext";
    /** Do not generate custom helper functions like `__extends` in compiled
     * output. Defaults to `false`. */
    noEmitHelpers?: boolean;
    /** Report errors for fallthrough cases in switch statement. Defaults to
     * `false`. */
    noFallthroughCasesInSwitch?: boolean;
    /** Raise error on expressions and declarations with an implied any type.
     * Defaults to `true`. */
    noImplicitAny?: boolean;
    /** Report an error when not all code paths in function return a value.
     * Defaults to `false`. */
    noImplicitReturns?: boolean;
    /** Raise error on `this` expressions with an implied `any` type. Defaults to
     * `true`. */
    noImplicitThis?: boolean;
    /** Do not emit `"use strict"` directives in module output. Defaults to
     * `false`. */
    noImplicitUseStrict?: boolean;
    /** Do not include the default library file (`lib.d.ts`). Defaults to
     * `false`. */
    noLib?: boolean;
    /** Do not add triple-slash references or module import targets to the list of
     * compiled files. Defaults to `false`. */
    noResolve?: boolean;
    /** Disable strict checking of generic signatures in function types. Defaults
     * to `false`. */
    noStrictGenericChecks?: boolean;
    /** Include 'undefined' in index signature results. Defaults to `false`. */
    noUncheckedIndexedAccess?: boolean;
    /** Report errors on unused locals. Defaults to `false`. */
    noUnusedLocals?: boolean;
    /** Report errors on unused parameters. Defaults to `false`. */
    noUnusedParameters?: boolean;
    /** List of path mapping entries for module names to locations relative to the
     * `baseUrl`. Defaults to `undefined`. */
    paths?: Record<string, string[]>;
    /** Do not erase const enum declarations in generated code. Defaults to
     * `false`. */
    preserveConstEnums?: boolean;
    /** Remove all comments except copy-right header comments beginning with
     * `/*!`. Defaults to `true`. */
    removeComments?: boolean;
    /** Specifies the root directory of input files. Only use to control the
     * output directory structure with `outDir`. Defaults to `undefined`. */
    rootDir?: string;
    /** List of _root_ folders whose combined content represent the structure of
     * the project at runtime. Defaults to `undefined`. */
    rootDirs?: string[];
    /** Generates corresponding `.map` file. Defaults to `false`. */
    sourceMap?: boolean;
    /** Specifies the location where debugger should locate TypeScript files
     * instead of source locations. Use this flag if the sources will be located
     * at run-time in a different location than that at design-time. The location
     * specified will be embedded in the sourceMap to direct the debugger where
     * the source files will be located. Defaults to `undefined`. */
    sourceRoot?: string;
    /** Skip type checking of all declaration files (`*.d.ts`). */
    skipLibCheck?: boolean;
    /** Enable all strict type checking options. Enabling `strict` enables
     * `noImplicitAny`, `noImplicitThis`, `alwaysStrict`, `strictBindCallApply`,
     * `strictNullChecks`, `strictFunctionTypes` and
     * `strictPropertyInitialization`. Defaults to `true`. */
    strict?: boolean;
    /** Enable stricter checking of the `bind`, `call`, and `apply` methods on
     * functions. Defaults to `true`. */
    strictBindCallApply?: boolean;
    /** Disable bivariant parameter checking for function types. Defaults to
     * `true`. */
    strictFunctionTypes?: boolean;
    /** Ensure non-undefined class properties are initialized in the constructor.
     * This option requires `strictNullChecks` be enabled in order to take effect.
     * Defaults to `true`. */
    strictPropertyInitialization?: boolean;
    /** In strict null checking mode, the `null` and `undefined` values are not in
     * the domain of every type and are only assignable to themselves and `any`
     * (the one exception being that `undefined` is also assignable to `void`). */
    strictNullChecks?: boolean;
    /** Suppress excess property checks for object literals. Defaults to
     * `false`. */
    suppressExcessPropertyErrors?: boolean;
    /** Suppress `noImplicitAny` errors for indexing objects lacking index
     * signatures. */
    suppressImplicitAnyIndexErrors?: boolean;
    /** Specify ECMAScript target version. Defaults to `esnext`. */
    target?:
      | "es3"
      | "es5"
      | "es6"
      | "es2015"
      | "es2016"
      | "es2017"
      | "es2018"
      | "es2019"
      | "es2020"
      | "esnext";
    /** List of names of type definitions to include. Defaults to `undefined`.
     *
     * The type definitions are resolved according to the normal Deno resolution
     * irrespective of if sources are provided on the call. Like other Deno
     * modules, there is no "magical" resolution. For example:
     *
     * ```ts
     * Deno.compile(
     *   "./foo.js",
     *   undefined,
     *   {
     *     types: [ "./foo.d.ts", "https://deno.land/x/example/types.d.ts" ]
     *   }
     * );
     * ```
     */
    types?: string[];
    /** Emit class fields with ECMAScript-standard semantics. Defaults to
     * `false`. */
    useDefineForClassFields?: boolean;
  }

  interface ImportMap {
    imports: Record<string, string>;
    scopes?: Record<string, Record<string, string>>;
  }

  interface EmitOptions {
    /** Indicate that the source code should be emitted to a single file
     * JavaScript bundle that is a single ES module (`"esm"`) or a single file
     * self contained script we executes in an immediately invoked function
     * when loaded (`"iife"`). */
    bundle?: "esm" | "iife";
    /** If `true` then the sources will be typed checked, returning any
     * diagnostic errors in the result.  If `false` type checking will be
     * skipped.  Defaults to `true`.
     *
     * *Note* by default, only TypeScript will be type checked, just like on
     * the command line.  Use the `compilerOptions` options of `checkJs` to
     * enable type checking of JavaScript. */
    check?: boolean;
    /** A set of options that are aligned to TypeScript compiler options that
     * are supported by Deno. */
    compilerOptions?: CompilerOptions;
    /** An [import-map](https://deno.land/manual/linking_to_external_code/import_maps#import-maps)
     * which will be applied to the imports. */
    importMap?: ImportMap;
    /** An absolute path to an [import-map](https://deno.land/manual/linking_to_external_code/import_maps#import-maps).
     * Required to be specified if an `importMap` is specified to be able to
     * determine resolution of relative paths. If a `importMap` is not
     * specified, then it will assumed the file path points to an import map on
     * disk and will be attempted to be loaded based on current runtime
     * permissions.
     */
    importMapPath?: string;
    /** A record of sources to use when doing the emit.  If provided, Deno will
     * use these sources instead of trying to resolve the modules externally. */
    sources?: Record<string, string>;
  }

  interface EmitResult {
    /** Diagnostic messages returned from the type checker (`tsc`). */
    diagnostics: Diagnostic[];
    /** Any emitted files.  If bundled, then the JavaScript will have the
     * key of `deno:///bundle.js` with an optional map (based on
     * `compilerOptions`) in `deno:///bundle.js.map`. */
    files: Record<string, string>;
    /** An optional array of any compiler options that were ignored by Deno. */
    ignoredOptions?: string[];
    /** An array of internal statistics related to the emit, for diagnostic
     * purposes. */
    stats: Array<[string, number]>;
  }

  /**
   * **UNSTABLE**: new API, yet to be vetted.
   *
   * Similar to the command line functionality of `deno run` or `deno cache`,
   * `Deno.emit()` provides a way to provide Deno arbitrary JavaScript
   * or TypeScript and have it return JavaScript based on the options and
   * settings provided. The source code can either be provided or the modules
   * can be fetched and resolved in line with the behavior of the command line.
   *
   * Requires `allow-read` and/or `allow-net` if sources are not provided.
   *
   * @param rootSpecifier The specifier that will be used as the entry point.
   *                      If no sources are provided, then the specifier would
   *                      be the same as if you typed it on the command line for
   *                      `deno run`. If sources are provided, it should match
   *                      one of the names of the sources.
   * @param options  A set of options to be used with the emit.
   */
  export function emit(
    rootSpecifier: string | URL,
    options?: EmitOptions,
  ): Promise<EmitResult>;

  /** **UNSTABLE**: Should not have same name as `window.location` type. */
  interface Location {
    /** The full url for the module, e.g. `file://some/file.ts` or
     * `https://some/file.ts`. */
    fileName: string;
    /** The line number in the file. It is assumed to be 1-indexed. */
    lineNumber: number;
    /** The column number in the file. It is assumed to be 1-indexed. */
    columnNumber: number;
  }

  /** **UNSTABLE**: new API, yet to be vetted.
   *
   * Given a current location in a module, lookup the source location and return
   * it.
   *
   * When Deno transpiles code, it keep source maps of the transpiled code. This
   * function can be used to lookup the original location. This is
   * automatically done when accessing the `.stack` of an error, or when an
   * uncaught error is logged. This function can be used to perform the lookup
   * for creating better error handling.
   *
   * **Note:** `line` and `column` are 1 indexed, which matches display
   * expectations, but is not typical of most index numbers in Deno.
   *
   * An example:
   *
   * ```ts
   * const orig = Deno.applySourceMap({
   *   fileName: "file://my/module.ts",
   *   lineNumber: 5,
   *   columnNumber: 15
   * });
   * console.log(`${orig.filename}:${orig.line}:${orig.column}`);
   * ```
   */
  export function applySourceMap(location: Location): Location;

  enum LinuxSignal {
    SIGHUP = 1,
    SIGINT = 2,
    SIGQUIT = 3,
    SIGILL = 4,
    SIGTRAP = 5,
    SIGABRT = 6,
    SIGBUS = 7,
    SIGFPE = 8,
    SIGKILL = 9,
    SIGUSR1 = 10,
    SIGSEGV = 11,
    SIGUSR2 = 12,
    SIGPIPE = 13,
    SIGALRM = 14,
    SIGTERM = 15,
    SIGSTKFLT = 16,
    SIGCHLD = 17,
    SIGCONT = 18,
    SIGSTOP = 19,
    SIGTSTP = 20,
    SIGTTIN = 21,
    SIGTTOU = 22,
    SIGURG = 23,
    SIGXCPU = 24,
    SIGXFSZ = 25,
    SIGVTALRM = 26,
    SIGPROF = 27,
    SIGWINCH = 28,
    SIGIO = 29,
    SIGPWR = 30,
    SIGSYS = 31,
  }
  enum MacOSSignal {
    SIGHUP = 1,
    SIGINT = 2,
    SIGQUIT = 3,
    SIGILL = 4,
    SIGTRAP = 5,
    SIGABRT = 6,
    SIGEMT = 7,
    SIGFPE = 8,
    SIGKILL = 9,
    SIGBUS = 10,
    SIGSEGV = 11,
    SIGSYS = 12,
    SIGPIPE = 13,
    SIGALRM = 14,
    SIGTERM = 15,
    SIGURG = 16,
    SIGSTOP = 17,
    SIGTSTP = 18,
    SIGCONT = 19,
    SIGCHLD = 20,
    SIGTTIN = 21,
    SIGTTOU = 22,
    SIGIO = 23,
    SIGXCPU = 24,
    SIGXFSZ = 25,
    SIGVTALRM = 26,
    SIGPROF = 27,
    SIGWINCH = 28,
    SIGINFO = 29,
    SIGUSR1 = 30,
    SIGUSR2 = 31,
  }

  /** **UNSTABLE**: Further changes required to make platform independent.
   *
   * Signals numbers. This is platform dependent. */
  export const Signal: typeof MacOSSignal | typeof LinuxSignal;

  /** **UNSTABLE**: new API, yet to be vetted.
   *
   * Represents the stream of signals, implements both `AsyncIterator` and
   * `PromiseLike`. */
  export class SignalStream
    implements AsyncIterableIterator<void>, PromiseLike<void> {
    constructor(signal: typeof Deno.Signal);
    then<T, S>(
      f: (v: void) => T | Promise<T>,
      g?: (v: void) => S | Promise<S>,
    ): Promise<T | S>;
    next(): Promise<IteratorResult<void>>;
    [Symbol.asyncIterator](): AsyncIterableIterator<void>;
    dispose(): void;
  }

  /** **UNSTABLE**: new API, yet to be vetted.
   *
   * Returns the stream of the given signal number. You can use it as an async
   * iterator.
   *
   * ```ts
   * for await (const _ of Deno.signal(Deno.Signal.SIGTERM)) {
   *   console.log("got SIGTERM!");
   * }
   * ```
   *
   * You can also use it as a promise. In this case you can only receive the
   * first one.
   *
   * ```ts
   * await Deno.signal(Deno.Signal.SIGTERM);
   * console.log("SIGTERM received!")
   * ```
   *
   * If you want to stop receiving the signals, you can use `.dispose()` method
   * of the signal stream object.
   *
   * ```ts
   * const sig = Deno.signal(Deno.Signal.SIGTERM);
   * setTimeout(() => { sig.dispose(); }, 5000);
   * for await (const _ of sig) {
   *   console.log("SIGTERM!")
   * }
   * ```
   *
   * The above for-await loop exits after 5 seconds when `sig.dispose()` is
   * called.
   *
   * NOTE: This functionality is not yet implemented on Windows.
   */
  export function signal(signo: number): SignalStream;

  /** **UNSTABLE**: new API, yet to be vetted. */
  export const signals: {
    /** Returns the stream of SIGALRM signals.
     *
     * This method is the shorthand for `Deno.signal(Deno.Signal.SIGALRM)`. */
    alarm: () => SignalStream;
    /** Returns the stream of SIGCHLD signals.
     *
     * This method is the shorthand for `Deno.signal(Deno.Signal.SIGCHLD)`. */
    child: () => SignalStream;
    /** Returns the stream of SIGHUP signals.
     *
     * This method is the shorthand for `Deno.signal(Deno.Signal.SIGHUP)`. */
    hungup: () => SignalStream;
    /** Returns the stream of SIGINT signals.
     *
     * This method is the shorthand for `Deno.signal(Deno.Signal.SIGINT)`. */
    interrupt: () => SignalStream;
    /** Returns the stream of SIGIO signals.
     *
     * This method is the shorthand for `Deno.signal(Deno.Signal.SIGIO)`. */
    io: () => SignalStream;
    /** Returns the stream of SIGPIPE signals.
     *
     * This method is the shorthand for `Deno.signal(Deno.Signal.SIGPIPE)`. */
    pipe: () => SignalStream;
    /** Returns the stream of SIGQUIT signals.
     *
     * This method is the shorthand for `Deno.signal(Deno.Signal.SIGQUIT)`. */
    quit: () => SignalStream;
    /** Returns the stream of SIGTERM signals.
     *
     * This method is the shorthand for `Deno.signal(Deno.Signal.SIGTERM)`. */
    terminate: () => SignalStream;
    /** Returns the stream of SIGUSR1 signals.
     *
     * This method is the shorthand for `Deno.signal(Deno.Signal.SIGUSR1)`. */
    userDefined1: () => SignalStream;
    /** Returns the stream of SIGUSR2 signals.
     *
     * This method is the shorthand for `Deno.signal(Deno.Signal.SIGUSR2)`. */
    userDefined2: () => SignalStream;
    /** Returns the stream of SIGWINCH signals.
     *
     * This method is the shorthand for `Deno.signal(Deno.Signal.SIGWINCH)`. */
    windowChange: () => SignalStream;
  };

  export type SetRawOptions = {
    cbreak: boolean;
  };

  /** **UNSTABLE**: new API, yet to be vetted
   *
   * Set TTY to be under raw mode or not. In raw mode, characters are read and
   * returned as is, without being processed. All special processing of
   * characters by the terminal is disabled, including echoing input characters.
   * Reading from a TTY device in raw mode is faster than reading from a TTY
   * device in canonical mode.
   *
   * The `cbreak` option can be used to indicate that characters that correspond
   * to a signal should still be generated. When disabling raw mode, this option
   * is ignored. This functionality currently only works on Linux and Mac OS.
   *
   * ```ts
   * Deno.setRaw(myTTY.rid, true, { cbreak: true });
   * ```
   */
  export function setRaw(
    rid: number,
    mode: boolean,
    options?: SetRawOptions,
  ): void;

  /** **UNSTABLE**: needs investigation into high precision time.
   *
   * Synchronously changes the access (`atime`) and modification (`mtime`) times
   * of a file system object referenced by `path`. Given times are either in
   * seconds (UNIX epoch time) or as `Date` objects.
   *
   * ```ts
   * Deno.utimeSync("myfile.txt", 1556495550, new Date());
   * ```
   *
   * Requires `allow-write` permission. */
  export function utimeSync(
    path: string,
    atime: number | Date,
    mtime: number | Date,
  ): void;

  /** **UNSTABLE**: needs investigation into high precision time.
   *
   * Changes the access (`atime`) and modification (`mtime`) times of a file
   * system object referenced by `path`. Given times are either in seconds
   * (UNIX epoch time) or as `Date` objects.
   *
   * ```ts
   * await Deno.utime("myfile.txt", 1556495550, new Date());
   * ```
   *
   * Requires `allow-write` permission. */
  export function utime(
    path: string,
    atime: number | Date,
    mtime: number | Date,
  ): Promise<void>;

  /** The type of the resource record.
   * Only the listed types are supported currently. */
  export type RecordType =
    | "A"
    | "AAAA"
    | "ANAME"
    | "CNAME"
    | "MX"
    | "PTR"
    | "SRV"
    | "TXT";

  export interface ResolveDnsOptions {
    /** The name server to be used for lookups.
<<<<<<< HEAD
    * If not specified, defaults to the system configuration e.g. `/etc/resolv.conf` on Unix. */
=======
     * If not specified, defaults to the system configuration e.g. `/etc/resolv.conf` on Unix. */
>>>>>>> cdae4423
    nameServer?: {
      /** The IP address of the name server */
      ipAddr: string;
      /** The port number the query will be sent to.
       * If not specified, defaults to 53. */
      port?: number;
    };
  }

  /** If `resolveDns` is called with "MX" record type specified, it will return an array of this interface. */
  export interface MXRecord {
    preference: number;
    exchange: string;
  }

  /** If `resolveDns` is called with "SRV" record type specified, it will return an array of this interface. */
  export interface SRVRecord {
    priority: number;
    weight: number;
    port: number;
    target: string;
  }

  export function resolveDns(
    query: string,
    recordType: "A" | "AAAA" | "ANAME" | "CNAME" | "PTR",
    options?: ResolveDnsOptions,
  ): Promise<string[]>;

  export function resolveDns(
    query: string,
    recordType: "MX",
    options?: ResolveDnsOptions,
  ): Promise<MXRecord[]>;

  export function resolveDns(
    query: string,
    recordType: "SRV",
    options?: ResolveDnsOptions,
  ): Promise<SRVRecord[]>;

  export function resolveDns(
    query: string,
    recordType: "TXT",
    options?: ResolveDnsOptions,
  ): Promise<string[][]>;

  /** ** UNSTABLE**: new API, yet to be vetted.
   *
   * Performs DNS resolution against the given query, returning resolved records.
   * Fails in the cases such as:
   * - the query is in invalid format
   * - the options have an invalid parameter, e.g. `nameServer.port` is beyond the range of 16-bit unsigned integer
   * - timed out
   *
   * ```ts
   * const a = await Deno.resolveDns("example.com", "A");
   *
   * const aaaa = await Deno.resolveDns("example.com", "AAAA", {
   *   nameServer: { ipAddr: "8.8.8.8", port: 1234 },
   * });
   * ```
   *
   * Requires `allow-net` permission.
   */
  export function resolveDns(
    query: string,
    recordType: RecordType,
    options?: ResolveDnsOptions,
  ): Promise<string[] | MXRecord[] | SRVRecord[] | string[][]>;

  /** **UNSTABLE**: new API, yet to be vetted.
   *
   * A generic transport listener for message-oriented protocols. */
  export interface DatagramConn extends AsyncIterable<[Uint8Array, Addr]> {
    /** **UNSTABLE**: new API, yet to be vetted.
     *
     * Waits for and resolves to the next message to the `UDPConn`. */
    receive(p?: Uint8Array): Promise<[Uint8Array, Addr]>;
    /** UNSTABLE: new API, yet to be vetted.
     *
     * Sends a message to the target. */
    send(p: Uint8Array, addr: Addr): Promise<number>;
    /** UNSTABLE: new API, yet to be vetted.
     *
     * Close closes the socket. Any pending message promises will be rejected
     * with errors. */
    close(): void;
    /** Return the address of the `UDPConn`. */
    readonly addr: Addr;
    [Symbol.asyncIterator](): AsyncIterableIterator<[Uint8Array, Addr]>;
  }

  export interface UnixListenOptions {
    /** A Path to the Unix Socket. */
    path: string;
  }

  /** **UNSTABLE**: new API, yet to be vetted.
   *
   * Listen announces on the local transport address.
   *
   * ```ts
   * const listener = Deno.listen({ path: "/foo/bar.sock", transport: "unix" })
   * ```
   *
   * Requires `allow-read` and `allow-write` permission. */
  export function listen(
    options: UnixListenOptions & { transport: "unix" },
  ): Listener;

  /** **UNSTABLE**: new API, yet to be vetted
   *
   * Listen announces on the local transport address.
   *
   * ```ts
   * const listener1 = Deno.listenDatagram({
   *   port: 80,
   *   transport: "udp"
   * });
   * const listener2 = Deno.listenDatagram({
   *   hostname: "golang.org",
   *   port: 80,
   *   transport: "udp"
   * });
   * ```
   *
   * Requires `allow-net` permission. */
  export function listenDatagram(
    options: ListenOptions & { transport: "udp" },
  ): DatagramConn;

  /** **UNSTABLE**: new API, yet to be vetted
   *
   * Listen announces on the local transport address.
   *
   * ```ts
   * const listener = Deno.listenDatagram({
   *   address: "/foo/bar.sock",
   *   transport: "unixpacket"
   * });
   * ```
   *
   * Requires `allow-read` and `allow-write` permission. */
  export function listenDatagram(
    options: UnixListenOptions & { transport: "unixpacket" },
  ): DatagramConn;

  export interface UnixConnectOptions {
    transport: "unix";
    path: string;
  }

  /** **UNSTABLE**:  The unix socket transport is unstable as a new API yet to
   * be vetted.  The TCP transport is considered stable.
   *
   * Connects to the hostname (default is "127.0.0.1") and port on the named
   * transport (default is "tcp"), and resolves to the connection (`Conn`).
   *
   * ```ts
   * const conn1 = await Deno.connect({ port: 80 });
   * const conn2 = await Deno.connect({ hostname: "192.0.2.1", port: 80 });
   * const conn3 = await Deno.connect({ hostname: "[2001:db8::1]", port: 80 });
   * const conn4 = await Deno.connect({ hostname: "golang.org", port: 80, transport: "tcp" });
   * const conn5 = await Deno.connect({ path: "/foo/bar.sock", transport: "unix" });
   * ```
   *
   * Requires `allow-net` permission for "tcp" and `allow-read` for "unix". */
  export function connect(
    options: ConnectOptions | UnixConnectOptions,
  ): Promise<Conn>;

  export interface StartTlsOptions {
    /** A literal IP address or host name that can be resolved to an IP address.
     * If not specified, defaults to `127.0.0.1`. */
    hostname?: string;
    /** Server certificate file. */
    certFile?: string;
  }

  /** **UNSTABLE**: new API, yet to be vetted.
   *
   * Start TLS handshake from an existing connection using
   * an optional cert file, hostname (default is "127.0.0.1").  The
   * cert file is optional and if not included Mozilla's root certificates will
   * be used (see also https://github.com/ctz/webpki-roots for specifics)
   * Using this function requires that the other end of the connection is
   * prepared for TLS handshake.
   *
   * ```ts
   * const conn = await Deno.connect({ port: 80, hostname: "127.0.0.1" });
   * const tlsConn = await Deno.startTls(conn, { certFile: "./certs/my_custom_root_CA.pem", hostname: "127.0.0.1", port: 80 });
   * ```
   *
   * Requires `allow-net` permission.
   */
  export function startTls(
    conn: Conn,
    options?: StartTlsOptions,
  ): Promise<Conn>;

  /** **UNSTABLE**: The `signo` argument may change to require the Deno.Signal
   * enum.
   *
   * Send a signal to process under given `pid`. This functionality currently
   * only works on Linux and Mac OS.
   *
   * If `pid` is negative, the signal will be sent to the process group
   * identified by `pid`.
   *
   *      const p = Deno.run({
   *        cmd: ["sleep", "10000"]
   *      });
   *
   *      Deno.kill(p.pid, Deno.Signal.SIGINT);
   *
   * Requires `allow-run` permission. */
  export function kill(pid: number, signo: number): void;

  /**  **UNSTABLE**: New API, yet to be vetted.  Additional consideration is still
   * necessary around the permissions required.
   *
   * Get the `hostname` of the machine the Deno process is running on.
   *
   * ```ts
   * console.log(Deno.hostname());
   * ```
   *
   *  Requires `allow-env` permission.
   */
  export function hostname(): string;

  /** **UNSTABLE**: new API, yet to be vetted.
   * Synchronously truncates or extends the specified file stream, to reach the
   * specified `len`.  If `len` is not specified then the entire file contents
   * are truncated.
   *
   * ```ts
   * // truncate the entire file
   * const file = Deno.open("my_file.txt", { read: true, write: true, truncate: true, create: true });
   * Deno.ftruncateSync(file.rid);
   *
   * // truncate part of the file
   * const file = Deno.open("my_file.txt", { read: true, write: true, create: true });
   * Deno.write(file.rid, new TextEncoder().encode("Hello World"));
   * Deno.ftruncateSync(file.rid, 7);
   * const data = new Uint8Array(32);
   * Deno.readSync(file.rid, data);
   * console.log(new TextDecoder().decode(data)); // Hello W
   * ```
   */
  export function ftruncateSync(rid: number, len?: number): void;

  /** **UNSTABLE**: new API, yet to be vetted.
   * Truncates or extends the specified file stream, to reach the specified `len`. If
   * `len` is not specified then the entire file contents are truncated.
   *
   * ```ts
   * // truncate the entire file
   * const file = Deno.open("my_file.txt", { read: true, write: true, create: true });
   * await Deno.ftruncate(file.rid);
   *
   * // truncate part of the file
   * const file = Deno.open("my_file.txt", { read: true, write: true, create: true });
   * await Deno.write(file.rid, new TextEncoder().encode("Hello World"));
   * await Deno.ftruncate(file.rid, 7);
   * const data = new Uint8Array(32);
   * await Deno.read(file.rid, data);
   * console.log(new TextDecoder().decode(data)); // Hello W
   * ```
   */
  export function ftruncate(rid: number, len?: number): Promise<void>;

  /** **UNSTABLE**: New API, yet to be vetted.
   * Synchronously returns a `Deno.FileInfo` for the given file stream.
   *
   * ```ts
   * const file = Deno.openSync("file.txt", { read: true });
   * const fileInfo = Deno.fstatSync(file.rid);
   * assert(fileInfo.isFile);
   * ```
   */
  export function fstatSync(rid: number): FileInfo;

  /** **UNSTABLE**: New API, yet to be vetted.
   * Returns a `Deno.FileInfo` for the given file stream.
   *
   * ```ts
   * const file = await Deno.open("file.txt", { read: true });
   * const fileInfo = await Deno.fstat(file.rid);
   * assert(fileInfo.isFile);
   * ```
   */
  export function fstat(rid: number): Promise<FileInfo>;

  /** **UNSTABLE**: New API, yet to be vetted.
   * The pid of the current process's parent.
   */
  export const ppid: number;

  /** **UNSTABLE**: New API, yet to be vetted.
   * A custom HttpClient for use with `fetch`.
   *
   * ```ts
   * const client = new Deno.createHttpClient({ caFile: "./ca.pem" });
   * const req = await fetch("https://myserver.com", { client });
   * ```
   */
  export class HttpClient {
    rid: number;
    close(): void;
  }

  /** **UNSTABLE**: New API, yet to be vetted.
   * The options used when creating a [HttpClient].
   */
  interface CreateHttpClientOptions {
    /** A certificate authority to use when validating TLS certificates. Certificate data must be PEM encoded.
     */
    caData?: string;
  }

  /** **UNSTABLE**: New API, yet to be vetted.
   * Create a custom HttpClient for to use with `fetch`.
   *
   * ```ts
   * const client = new Deno.createHttpClient({ caFile: "./ca.pem" });
   * const req = await fetch("https://myserver.com", { client });
   * ```
   */
  export function createHttpClient(
    options: CreateHttpClientOptions,
  ): HttpClient;

  /** **UNSTABLE**: needs investigation into high precision time.
   *
   * Synchronously changes the access (`atime`) and modification (`mtime`) times
   * of a file stream resource referenced by `rid`. Given times are either in
   * seconds (UNIX epoch time) or as `Date` objects.
   *
   * ```ts
   * const file = Deno.openSync("file.txt", { create: true });
   * Deno.futimeSync(file.rid, 1556495550, new Date());
   * ```
   */
  export function futimeSync(
    rid: number,
    atime: number | Date,
    mtime: number | Date,
  ): void;

  /** **UNSTABLE**: needs investigation into high precision time.
   *
   * Changes the access (`atime`) and modification (`mtime`) times of a file
   * stream resource referenced by `rid`. Given times are either in seconds
   * (UNIX epoch time) or as `Date` objects.
   *
   * ```ts
   * const file = await Deno.open("file.txt", { create: true });
   * await Deno.futime(file.rid, 1556495550, new Date());
   * ```
   */
  export function futime(
    rid: number,
    atime: number | Date,
    mtime: number | Date,
  ): Promise<void>;

  /** *UNSTABLE**: new API, yet to be vetted.
   *
   * SleepSync puts the main thread to sleep synchronously for a given amount of
   * time in milliseconds.
   *
   * ```ts
   * Deno.sleepSync(10);
   * ```
   */
  export function sleepSync(millis: number): Promise<void>;

  export interface Metrics extends OpMetrics {
    ops: Record<string, OpMetrics>;
  }

  export interface OpMetrics {
    opsDispatched: number;
    opsDispatchedSync: number;
    opsDispatchedAsync: number;
    opsDispatchedAsyncUnref: number;
    opsCompleted: number;
    opsCompletedSync: number;
    opsCompletedAsync: number;
    opsCompletedAsyncUnref: number;
    bytesSentControl: number;
    bytesSentData: number;
    bytesReceived: number;
  }
}

declare function fetch(
  input: Request | URL | string,
  init?: RequestInit & { client: Deno.HttpClient },
): Promise<Response>;

declare interface WorkerOptions {
  /** UNSTABLE: New API.
   *
   * Set deno.namespace to `true` to make `Deno` namespace and all of its
   * methods available to the worker environment. Defaults to `false`.
   *
   * Configure deno.permissions options to change the level of access the worker will
   * have. By default it will inherit the permissions of its parent thread. The permissions
   * of a worker can't be extended beyond its parent's permissions reach.
   * - "inherit" will take the permissions of the thread the worker is created in
   * - You can disable/enable permissions all together by passing a boolean
   * - You can provide a list of routes relative to the file the worker
   *   is created in to limit the access of the worker (read/write permissions only)
   *
   * Example:
   *
   * ```ts
   * // mod.ts
   * const worker = new Worker(
   *   new URL("deno_worker.ts", import.meta.url).href, {
   *     type: "module",
   *     deno: {
   *       namespace: true,
   *       permissions: {
   *         read: true,
   *       },
   *     },
   *   }
   * );
   * worker.postMessage({ cmd: "readFile", fileName: "./log.txt" });
   *
   * // deno_worker.ts
   *
   *
   * self.onmessage = async function (e) {
   *     const { cmd, fileName } = e.data;
   *     if (cmd !== "readFile") {
   *         throw new Error("Invalid command");
   *     }
   *     const buf = await Deno.readFile(fileName);
   *     const fileContents = new TextDecoder().decode(buf);
   *     console.log(fileContents);
   * }
   *
   * // $ cat log.txt
   * // hello world
   * // hello world 2
   *
   * // $ deno run --allow-read mod.ts
   * // hello world
   * // hello world2
   * ```
   */
  // TODO(Soremwar)
  // `deno: boolean` is kept for backwards compatibility with the previous
  // worker options implementation. Remove for 2.0.
  deno?: boolean | {
    namespace?: boolean;
    /** Set to `"none"` to disable all the permissions in the worker. */
    permissions?: "inherit" | "none" | {
      env?: "inherit" | boolean;
      hrtime?: "inherit" | boolean;
      /** The format of the net access list must be `hostname[:port]`
       * in order to be resolved.
       *
       * ```
       * net: ["https://deno.land", "localhost:8080"],
       * ```
       * */
      net?: "inherit" | boolean | string[];
      plugin?: "inherit" | boolean;
      read?: "inherit" | boolean | Array<string | URL>;
      run?: "inherit" | boolean;
      write?: "inherit" | boolean | Array<string | URL>;
    };
  };
}<|MERGE_RESOLUTION|>--- conflicted
+++ resolved
@@ -811,11 +811,7 @@
 
   export interface ResolveDnsOptions {
     /** The name server to be used for lookups.
-<<<<<<< HEAD
-    * If not specified, defaults to the system configuration e.g. `/etc/resolv.conf` on Unix. */
-=======
      * If not specified, defaults to the system configuration e.g. `/etc/resolv.conf` on Unix. */
->>>>>>> cdae4423
     nameServer?: {
       /** The IP address of the name server */
       ipAddr: string;
