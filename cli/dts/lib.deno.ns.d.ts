// Copyright 2018-2022 the Deno authors. All rights reserved. MIT license.

/// <reference no-default-lib="true" />
/// <reference lib="esnext" />
/// <reference lib="deno.net" />

/** Deno provides extra properties on `import.meta`.  These are included here
 * to ensure that these are still available when using the Deno namespace in
 * conjunction with other type libs, like `dom`. */
declare interface ImportMeta {
  /** A string representation of the fully qualified module URL. */
  url: string;

  /** A flag that indicates if the current module is the main module that was
   * called when starting the program under Deno.
   *
   * ```ts
   * if (import.meta.main) {
   *   // this was loaded as the main module, maybe do some bootstrapping
   * }
   * ```
   */
  main: boolean;
}

/** Deno supports user timing Level 3 (see: https://w3c.github.io/user-timing)
 * which is not widely supported yet in other runtimes.  These types are here
 * so that these features are still available when using the Deno namespace
 * in conjunction with other type libs, like `dom`. */
declare interface Performance {
  /** Stores a timestamp with the associated name (a "mark"). */
  mark(markName: string, options?: PerformanceMarkOptions): PerformanceMark;

  /** Stores the `DOMHighResTimeStamp` duration between two marks along with the
   * associated name (a "measure"). */
  measure(
    measureName: string,
    options?: PerformanceMeasureOptions,
  ): PerformanceMeasure;
}

declare interface PerformanceMarkOptions {
  /** Metadata to be included in the mark. */
  // deno-lint-ignore no-explicit-any
  detail?: any;

  /** Timestamp to be used as the mark time. */
  startTime?: number;
}

declare interface PerformanceMeasureOptions {
  /** Metadata to be included in the measure. */
  // deno-lint-ignore no-explicit-any
  detail?: any;

  /** Timestamp to be used as the start time or string to be used as start
   * mark. */
  start?: string | number;

  /** Duration between the start and end times. */
  duration?: number;

  /** Timestamp to be used as the end time or string to be used as end mark. */
  end?: string | number;
}

declare namespace Deno {
  /** A set of error constructors that are raised by Deno APIs. */
  export namespace errors {
    export class NotFound extends Error {}
    export class PermissionDenied extends Error {}
    export class ConnectionRefused extends Error {}
    export class ConnectionReset extends Error {}
    export class ConnectionAborted extends Error {}
    export class NotConnected extends Error {}
    export class AddrInUse extends Error {}
    export class AddrNotAvailable extends Error {}
    export class BrokenPipe extends Error {}
    export class AlreadyExists extends Error {}
    export class InvalidData extends Error {}
    export class TimedOut extends Error {}
    export class Interrupted extends Error {}
    export class WriteZero extends Error {}
    export class UnexpectedEof extends Error {}
    export class BadResource extends Error {}
    export class Http extends Error {}
    export class Busy extends Error {}
    export class NotSupported extends Error {}
  }

  /** The current process id of the runtime. */
  export const pid: number;

  /**
   * The pid of the current process's parent.
   */
  export const ppid: number;

  export interface MemoryUsage {
    rss: number;
    heapTotal: number;
    heapUsed: number;
    external: number;
  }

  /**
   * Returns an object describing the memory usage of the Deno process measured
   * in bytes.
   */
  export function memoryUsage(): MemoryUsage;

  /** Reflects the `NO_COLOR` environment variable at program start.
   *
   * See: https://no-color.org/ */
  export const noColor: boolean;

  export type PermissionOptions = "inherit" | "none" | PermissionOptionsObject;

  export interface PermissionOptionsObject {
    /** Specifies if the `env` permission should be requested or revoked.
     * If set to `"inherit"`, the current `env` permission will be inherited.
     * If set to `true`, the global `env` permission will be requested.
     * If set to `false`, the global `env` permission will be revoked.
     *
     * Defaults to `false`.
     */
    env?: "inherit" | boolean | string[];

    /** Specifies if the `hrtime` permission should be requested or revoked.
     * If set to `"inherit"`, the current `hrtime` permission will be inherited.
     * If set to `true`, the global `hrtime` permission will be requested.
     * If set to `false`, the global `hrtime` permission will be revoked.
     *
     * Defaults to `false`.
     */
    hrtime?: "inherit" | boolean;

    /** Specifies if the `net` permission should be requested or revoked.
     * if set to `"inherit"`, the current `net` permission will be inherited.
     * if set to `true`, the global `net` permission will be requested.
     * if set to `false`, the global `net` permission will be revoked.
     * if set to `string[]`, the `net` permission will be requested with the
     * specified host strings with the format `"<host>[:<port>]`.
     *
     * Defaults to `false`.
     *
     * Examples:
     *
     * ```ts
     * import { assertEquals } from "https://deno.land/std/testing/asserts.ts";
     *
     * Deno.test({
     *   name: "inherit",
     *   permissions: {
     *     net: "inherit",
     *   },
     *   async fn() {
     *     const status = await Deno.permissions.query({ name: "net" })
     *     assertEquals(status.state, "granted");
     *   },
     * });
     * ```
     *
     * ```ts
     * import { assertEquals } from "https://deno.land/std/testing/asserts.ts";
     *
     * Deno.test({
     *   name: "true",
     *   permissions: {
     *     net: true,
     *   },
     *   async fn() {
     *     const status = await Deno.permissions.query({ name: "net" });
     *     assertEquals(status.state, "granted");
     *   },
     * });
     * ```
     *
     * ```ts
     * import { assertEquals } from "https://deno.land/std/testing/asserts.ts";
     *
     * Deno.test({
     *   name: "false",
     *   permissions: {
     *     net: false,
     *   },
     *   async fn() {
     *     const status = await Deno.permissions.query({ name: "net" });
     *     assertEquals(status.state, "denied");
     *   },
     * });
     * ```
     *
     * ```ts
     * import { assertEquals } from "https://deno.land/std/testing/asserts.ts";
     *
     * Deno.test({
     *   name: "localhost:8080",
     *   permissions: {
     *     net: ["localhost:8080"],
     *   },
     *   async fn() {
     *     const status = await Deno.permissions.query({ name: "net", host: "localhost:8080" });
     *     assertEquals(status.state, "granted");
     *   },
     * });
     * ```
     */
    net?: "inherit" | boolean | string[];

    /** Specifies if the `ffi` permission should be requested or revoked.
     * If set to `"inherit"`, the current `ffi` permission will be inherited.
     * If set to `true`, the global `ffi` permission will be requested.
     * If set to `false`, the global `ffi` permission will be revoked.
     *
     * Defaults to `false`.
     */
    ffi?: "inherit" | boolean | Array<string | URL>;

    /** Specifies if the `read` permission should be requested or revoked.
     * If set to `"inherit"`, the current `read` permission will be inherited.
     * If set to `true`, the global `read` permission will be requested.
     * If set to `false`, the global `read` permission will be revoked.
     * If set to `Array<string | URL>`, the `read` permission will be requested with the
     * specified file paths.
     *
     * Defaults to `false`.
     */
    read?: "inherit" | boolean | Array<string | URL>;

    /** Specifies if the `run` permission should be requested or revoked.
     * If set to `"inherit"`, the current `run` permission will be inherited.
     * If set to `true`, the global `run` permission will be requested.
     * If set to `false`, the global `run` permission will be revoked.
     *
     * Defaults to `false`.
     */
    run?: "inherit" | boolean | Array<string | URL>;

    /** Specifies if the `write` permission should be requested or revoked.
     * If set to `"inherit"`, the current `write` permission will be inherited.
     * If set to `true`, the global `write` permission will be requested.
     * If set to `false`, the global `write` permission will be revoked.
     * If set to `Array<string | URL>`, the `write` permission will be requested with the
     * specified file paths.
     *
     * Defaults to `false`.
     */
    write?: "inherit" | boolean | Array<string | URL>;
  }

  export interface TestContext {
    /**
     * The current test name.
     */
    name: string;
    /**
     * File Uri of the current test code.
     */
    origin: string;
    /**
     * Parent test context.
     */
    parent?: TestContext;

    /** Run a sub step of the parent test or step. Returns a promise
     * that resolves to a boolean signifying if the step completed successfully.
     * The returned promise never rejects unless the arguments are invalid.
     * If the test was ignored the promise returns `false`.
     */
    step(t: TestStepDefinition): Promise<boolean>;

    /** Run a sub step of the parent test or step. Returns a promise
     * that resolves to a boolean signifying if the step completed successfully.
     * The returned promise never rejects unless the arguments are invalid.
     * If the test was ignored the promise returns `false`.
     */
    step(
      name: string,
      fn: (t: TestContext) => void | Promise<void>,
    ): Promise<boolean>;
  }

  export interface TestStepDefinition {
    fn: (t: TestContext) => void | Promise<void>;
    /**
     * The current test name.
     */
    name: string;
    ignore?: boolean;
    /** Check that the number of async completed ops after the test step is the same
     * as number of dispatched ops. Defaults to the parent test or step's value. */
    sanitizeOps?: boolean;
    /** Ensure the test step does not "leak" resources - ie. the resource table
     * after the test has exactly the same contents as before the test. Defaults
     * to the parent test or step's value. */
    sanitizeResources?: boolean;
    /** Ensure the test step does not prematurely cause the process to exit,
     * for example via a call to `Deno.exit`. Defaults to the parent test or
     * step's value. */
    sanitizeExit?: boolean;
  }

  export interface TestDefinition {
    fn: (t: TestContext) => void | Promise<void>;
    /**
     * The current test name.
     */
    name: string;
    ignore?: boolean;
    /** If at least one test has `only` set to true, only run tests that have
     * `only` set to true and fail the test suite. */
    only?: boolean;
    /** Check that the number of async completed ops after the test is the same
     * as number of dispatched ops. Defaults to true. */
    sanitizeOps?: boolean;
    /** Ensure the test case does not "leak" resources - ie. the resource table
     * after the test has exactly the same contents as before the test. Defaults
     * to true. */
    sanitizeResources?: boolean;
    /** Ensure the test case does not prematurely cause the process to exit,
     * for example via a call to `Deno.exit`. Defaults to true. */
    sanitizeExit?: boolean;

    /** Specifies the permissions that should be used to run the test.
     * Set this to "inherit" to keep the calling thread's permissions.
     * Set this to "none" to revoke all permissions.
     *
     * Defaults to "inherit".
     */
    permissions?: PermissionOptions;
  }

  /** Register a test which will be run when `deno test` is used on the command
   * line and the containing module looks like a test module.
   * `fn` can be async if required.
   * ```ts
   * import {assert, fail, assertEquals} from "https://deno.land/std/testing/asserts.ts";
   *
   * Deno.test({
   *   name: "example test",
   *   fn(): void {
   *     assertEquals("world", "world");
   *   },
   * });
   *
   * Deno.test({
   *   name: "example ignored test",
   *   ignore: Deno.build.os === "windows",
   *   fn(): void {
   *     // This test is ignored only on Windows machines
   *   },
   * });
   *
   * Deno.test({
   *   name: "example async test",
   *   async fn() {
   *     const decoder = new TextDecoder("utf-8");
   *     const data = await Deno.readFile("hello_world.txt");
   *     assertEquals(decoder.decode(data), "Hello world");
   *   }
   * });
   * ```
   */
  export function test(t: TestDefinition): void;

  /** Register a test which will be run when `deno test` is used on the command
   * line and the containing module looks like a test module.
   * `fn` can be async if required.
   *
   * ```ts
   * import {assert, fail, assertEquals} from "https://deno.land/std/testing/asserts.ts";
   *
   * Deno.test("My test description", (): void => {
   *   assertEquals("hello", "hello");
   * });
   *
   * Deno.test("My async test description", async (): Promise<void> => {
   *   const decoder = new TextDecoder("utf-8");
   *   const data = await Deno.readFile("hello_world.txt");
   *   assertEquals(decoder.decode(data), "Hello world");
   * });
   * ```
   */
  export function test(
    name: string,
    fn: (t: TestContext) => void | Promise<void>,
  ): void;

  /** Register a test which will be run when `deno test` is used on the command
   * line and the containing module looks like a test module.
   * `fn` can be async if required. Declared function must have a name.
   *
   * ```ts
   * import {assert, fail, assertEquals} from "https://deno.land/std/testing/asserts.ts";
   *
   * Deno.test(function myTestName(): void {
   *   assertEquals("hello", "hello");
   * });
   *
   * Deno.test(async function myOtherTestName(): Promise<void> {
   *   const decoder = new TextDecoder("utf-8");
   *   const data = await Deno.readFile("hello_world.txt");
   *   assertEquals(decoder.decode(data), "Hello world");
   * });
   * ```
   */
  export function test(fn: (t: TestContext) => void | Promise<void>): void;

  /** Register a test which will be run when `deno test` is used on the command
   * line and the containing module looks like a test module.
   * `fn` can be async if required.
   *
   * ```ts
   * import {assert, fail, assertEquals} from "https://deno.land/std/testing/asserts.ts";
   *
   * Deno.test("My test description", { permissions: { read: true } }, (): void => {
   *   assertEquals("hello", "hello");
   * });
   *
   * Deno.test("My async test description", { permissions: { read: false } }, async (): Promise<void> => {
   *   const decoder = new TextDecoder("utf-8");
   *   const data = await Deno.readFile("hello_world.txt");
   *   assertEquals(decoder.decode(data), "Hello world");
   * });
   * ```
   */
  export function test(
    name: string,
    options: Omit<TestDefinition, "fn" | "name">,
    fn: (t: TestContext) => void | Promise<void>,
  ): void;

  /** Register a test which will be run when `deno test` is used on the command
   * line and the containing module looks like a test module.
   * `fn` can be async if required.
   *
   * ```ts
   * import {assert, fail, assertEquals} from "https://deno.land/std/testing/asserts.ts";
   *
   * Deno.test({ name: "My test description", permissions: { read: true } }, (): void => {
   *   assertEquals("hello", "hello");
   * });
   *
   * Deno.test({ name: "My async test description", permissions: { read: false } }, async (): Promise<void> => {
   *   const decoder = new TextDecoder("utf-8");
   *   const data = await Deno.readFile("hello_world.txt");
   *   assertEquals(decoder.decode(data), "Hello world");
   * });
   * ```
   */
  export function test(
    options: Omit<TestDefinition, "fn">,
    fn: (t: TestContext) => void | Promise<void>,
  ): void;

  /** Register a test which will be run when `deno test` is used on the command
   * line and the containing module looks like a test module.
   * `fn` can be async if required. Declared function must have a name.
   *
   * ```ts
   * import {assert, fail, assertEquals} from "https://deno.land/std/testing/asserts.ts";
   *
   * Deno.test({ permissions: { read: true } }, function myTestName(): void {
   *   assertEquals("hello", "hello");
   * });
   *
   * Deno.test({ permissions: { read: false } }, async function myOtherTestName(): Promise<void> {
   *   const decoder = new TextDecoder("utf-8");
   *   const data = await Deno.readFile("hello_world.txt");
   *   assertEquals(decoder.decode(data), "Hello world");
   * });
   * ```
   */
  export function test(
    options: Omit<TestDefinition, "fn" | "name">,
    fn: (t: TestContext) => void | Promise<void>,
  ): void;

  /** Exit the Deno process with optional exit code. If no exit code is supplied
   * then Deno will exit with return code of 0.
   *
   * ```ts
   * Deno.exit(5);
   * ```
   */
  export function exit(code?: number): never;

  export const env: {
    /** Retrieve the value of an environment variable. Returns `undefined` if that
     * key doesn't exist.
     *
     * ```ts
     * console.log(Deno.env.get("HOME"));  // e.g. outputs "/home/alice"
     * console.log(Deno.env.get("MADE_UP_VAR"));  // outputs "undefined"
     * ```
     * Requires `allow-env` permission. */
    get(key: string): string | undefined;

    /** Set the value of an environment variable.
     *
     * ```ts
     * Deno.env.set("SOME_VAR", "Value");
     * Deno.env.get("SOME_VAR");  // outputs "Value"
     * ```
     *
     * Requires `allow-env` permission. */
    set(key: string, value: string): void;

    /** Delete the value of an environment variable.
     *
     * ```ts
     * Deno.env.set("SOME_VAR", "Value");
     * Deno.env.delete("SOME_VAR");  // outputs "undefined"
     * ```
     *
     * Requires `allow-env` permission. */
    delete(key: string): void;

    /** Returns a snapshot of the environment variables at invocation.
     *
     * ```ts
     * Deno.env.set("TEST_VAR", "A");
     * const myEnv = Deno.env.toObject();
     * console.log(myEnv.SHELL);
     * Deno.env.set("TEST_VAR", "B");
     * console.log(myEnv.TEST_VAR);  // outputs "A"
     * ```
     *
     * Requires `allow-env` permission. */
    toObject(): { [index: string]: string };
  };

  /**
   * Returns the path to the current deno executable.
   *
   * ```ts
   * console.log(Deno.execPath());  // e.g. "/home/alice/.local/bin/deno"
   * ```
   *
   * Requires `allow-read` permission.
   */
  export function execPath(): string;

  /**
   * Change the current working directory to the specified path.
   *
   * ```ts
   * Deno.chdir("/home/userA");
   * Deno.chdir("../userB");
   * Deno.chdir("C:\\Program Files (x86)\\Java");
   * ```
   *
   * Throws `Deno.errors.NotFound` if directory not found.
   * Throws `Deno.errors.PermissionDenied` if the user does not have access
   * rights
   *
   * Requires --allow-read.
   */
  export function chdir(directory: string | URL): void;

  /**
   * Return a string representing the current working directory.
   *
   * If the current directory can be reached via multiple paths (due to symbolic
   * links), `cwd()` may return any one of them.
   *
   * ```ts
   * const currentWorkingDirectory = Deno.cwd();
   * ```
   *
   * Throws `Deno.errors.NotFound` if directory not available.
   *
   * Requires --allow-read
   */
  export function cwd(): string;

  /**
   * Synchronously creates `newpath` as a hard link to `oldpath`.
   *
   * ```ts
   * Deno.linkSync("old/name", "new/name");
   * ```
   *
   * Requires `allow-read` and `allow-write` permissions. */
  export function linkSync(oldpath: string, newpath: string): void;

  /**
   * Creates `newpath` as a hard link to `oldpath`.
   *
   * ```ts
   * await Deno.link("old/name", "new/name");
   * ```
   *
   * Requires `allow-read` and `allow-write` permissions. */
  export function link(oldpath: string, newpath: string): Promise<void>;

  export enum SeekMode {
    Start = 0,
    Current = 1,
    End = 2,
  }

  export interface Reader {
    /** Reads up to `p.byteLength` bytes into `p`. It resolves to the number of
     * bytes read (`0` < `n` <= `p.byteLength`) and rejects if any error
     * encountered. Even if `read()` resolves to `n` < `p.byteLength`, it may
     * use all of `p` as scratch space during the call. If some data is
     * available but not `p.byteLength` bytes, `read()` conventionally resolves
     * to what is available instead of waiting for more.
     *
     * When `read()` encounters end-of-file condition, it resolves to EOF
     * (`null`).
     *
     * When `read()` encounters an error, it rejects with an error.
     *
     * Callers should always process the `n` > `0` bytes returned before
     * considering the EOF (`null`). Doing so correctly handles I/O errors that
     * happen after reading some bytes and also both of the allowed EOF
     * behaviors.
     *
     * Implementations should not retain a reference to `p`.
     *
     * Use iter() from https://deno.land/std/io/util.ts to turn a Reader into an
     * AsyncIterator.
     */
    read(p: Uint8Array): Promise<number | null>;
  }

  export interface ReaderSync {
    /** Reads up to `p.byteLength` bytes into `p`. It resolves to the number
     * of bytes read (`0` < `n` <= `p.byteLength`) and rejects if any error
     * encountered. Even if `readSync()` returns `n` < `p.byteLength`, it may use
     * all of `p` as scratch space during the call. If some data is available
     * but not `p.byteLength` bytes, `readSync()` conventionally returns what is
     * available instead of waiting for more.
     *
     * When `readSync()` encounters end-of-file condition, it returns EOF
     * (`null`).
     *
     * When `readSync()` encounters an error, it throws with an error.
     *
     * Callers should always process the `n` > `0` bytes returned before
     * considering the EOF (`null`). Doing so correctly handles I/O errors that happen
     * after reading some bytes and also both of the allowed EOF behaviors.
     *
     * Implementations should not retain a reference to `p`.
     *
     * Use iterSync() from https://deno.land/std/io/util.ts to turn a ReaderSync
     * into an Iterator.
     */
    readSync(p: Uint8Array): number | null;
  }

  export interface Writer {
    /** Writes `p.byteLength` bytes from `p` to the underlying data stream. It
     * resolves to the number of bytes written from `p` (`0` <= `n` <=
     * `p.byteLength`) or reject with the error encountered that caused the
     * write to stop early. `write()` must reject with a non-null error if
     * would resolve to `n` < `p.byteLength`. `write()` must not modify the
     * slice data, even temporarily.
     *
     * Implementations should not retain a reference to `p`.
     */
    write(p: Uint8Array): Promise<number>;
  }

  export interface WriterSync {
    /** Writes `p.byteLength` bytes from `p` to the underlying data
     * stream. It returns the number of bytes written from `p` (`0` <= `n`
     * <= `p.byteLength`) and any error encountered that caused the write to
     * stop early. `writeSync()` must throw a non-null error if it returns `n` <
     * `p.byteLength`. `writeSync()` must not modify the slice data, even
     * temporarily.
     *
     * Implementations should not retain a reference to `p`.
     */
    writeSync(p: Uint8Array): number;
  }

  export interface Closer {
    close(): void;
  }

  export interface Seeker {
    /** Seek sets the offset for the next `read()` or `write()` to offset,
     * interpreted according to `whence`: `Start` means relative to the
     * start of the file, `Current` means relative to the current offset,
     * and `End` means relative to the end. Seek resolves to the new offset
     * relative to the start of the file.
     *
     * Seeking to an offset before the start of the file is an error. Seeking to
     * any positive offset is legal, but the behavior of subsequent I/O
     * operations on the underlying object is implementation-dependent.
     * It returns the number of cursor position.
     */
    seek(offset: number, whence: SeekMode): Promise<number>;
  }

  export interface SeekerSync {
    /** Seek sets the offset for the next `readSync()` or `writeSync()` to
     * offset, interpreted according to `whence`: `Start` means relative
     * to the start of the file, `Current` means relative to the current
     * offset, and `End` means relative to the end.
     *
     * Seeking to an offset before the start of the file is an error. Seeking to
     * any positive offset is legal, but the behavior of subsequent I/O
     * operations on the underlying object is implementation-dependent.
     */
    seekSync(offset: number, whence: SeekMode): number;
  }

  /**
   * Copies from `src` to `dst` until either EOF (`null`) is read from `src` or
   * an error occurs. It resolves to the number of bytes copied or rejects with
   * the first error encountered while copying.
   *
   * ```ts
   * const source = await Deno.open("my_file.txt");
   * const bytesCopied1 = await Deno.copy(source, Deno.stdout);
   * const destination = await Deno.create("my_file_2.txt");
   * const bytesCopied2 = await Deno.copy(source, destination);
   * ```
   *
   * @deprecated Use `copy` from https://deno.land/std/streams/conversion.ts
   * instead. `Deno.copy` will be removed in Deno 2.0.
   *
   * @param src The source to copy from
   * @param dst The destination to copy to
   * @param options Can be used to tune size of the buffer. Default size is 32kB
   */
  export function copy(
    src: Reader,
    dst: Writer,
    options?: {
      bufSize?: number;
    },
  ): Promise<number>;

  /**
   * Turns a Reader, `r`, into an async iterator.
   *
   * ```ts
   * let f = await Deno.open("/etc/passwd");
   * for await (const chunk of Deno.iter(f)) {
   *   console.log(chunk);
   * }
   * f.close();
   * ```
   *
   * Second argument can be used to tune size of a buffer.
   * Default size of the buffer is 32kB.
   *
   * ```ts
   * let f = await Deno.open("/etc/passwd");
   * const iter = Deno.iter(f, {
   *   bufSize: 1024 * 1024
   * });
   * for await (const chunk of iter) {
   *   console.log(chunk);
   * }
   * f.close();
   * ```
   *
   * Iterator uses an internal buffer of fixed size for efficiency; it returns
   * a view on that buffer on each iteration. It is therefore caller's
   * responsibility to copy contents of the buffer if needed; otherwise the
   * next iteration will overwrite contents of previously returned chunk.
   *
   * @deprecated Use `iterateReader` from
   * https://deno.land/std/streams/conversion.ts instead. `Deno.iter` will be
   * removed in Deno 2.0.
   */
  export function iter(
    r: Reader,
    options?: {
      bufSize?: number;
    },
  ): AsyncIterableIterator<Uint8Array>;

  /**
   * Turns a ReaderSync, `r`, into an iterator.
   *
   * ```ts
   * let f = Deno.openSync("/etc/passwd");
   * for (const chunk of Deno.iterSync(f)) {
   *   console.log(chunk);
   * }
   * f.close();
   * ```
   *
   * Second argument can be used to tune size of a buffer.
   * Default size of the buffer is 32kB.
   *
   * ```ts
   * let f = await Deno.open("/etc/passwd");
   * const iter = Deno.iterSync(f, {
   *   bufSize: 1024 * 1024
   * });
   * for (const chunk of iter) {
   *   console.log(chunk);
   * }
   * f.close();
   * ```
   *
   * Iterator uses an internal buffer of fixed size for efficiency; it returns
   * a view on that buffer on each iteration. It is therefore caller's
   * responsibility to copy contents of the buffer if needed; otherwise the
   * next iteration will overwrite contents of previously returned chunk.
   *
   * @deprecated Use `iterateReaderSync` from
   * https://deno.land/std/streams/conversion.ts instead. `Deno.iterSync` will
   * be removed in Deno 2.0.
   */
  export function iterSync(
    r: ReaderSync,
    options?: {
      bufSize?: number;
    },
  ): IterableIterator<Uint8Array>;

  /** Synchronously open a file and return an instance of `Deno.FsFile`.  The
   * file does not need to previously exist if using the `create` or `createNew`
   * open options.  It is the callers responsibility to close the file when finished
   * with it.
   *
   * ```ts
   * const file = Deno.openSync("/foo/bar.txt", { read: true, write: true });
   * // Do work with file
   * Deno.close(file.rid);
   * ```
   *
   * Requires `allow-read` and/or `allow-write` permissions depending on options.
   */
  export function openSync(path: string | URL, options?: OpenOptions): FsFile;

  /** Open a file and resolve to an instance of `Deno.FsFile`.  The
   * file does not need to previously exist if using the `create` or `createNew`
   * open options.  It is the callers responsibility to close the file when finished
   * with it.
   *
   * ```ts
   * const file = await Deno.open("/foo/bar.txt", { read: true, write: true });
   * // Do work with file
   * Deno.close(file.rid);
   * ```
   *
   * Requires `allow-read` and/or `allow-write` permissions depending on options.
   */
  export function open(
    path: string | URL,
    options?: OpenOptions,
  ): Promise<FsFile>;

  /** Creates a file if none exists or truncates an existing file and returns
   *  an instance of `Deno.FsFile`.
   *
   * ```ts
   * const file = Deno.createSync("/foo/bar.txt");
   * ```
   *
   * Requires `allow-read` and `allow-write` permissions.
   */
  export function createSync(path: string | URL): FsFile;

  /** Creates a file if none exists or truncates an existing file and resolves to
   *  an instance of `Deno.FsFile`.
   *
   * ```ts
   * const file = await Deno.create("/foo/bar.txt");
   * ```
   *
   * Requires `allow-read` and `allow-write` permissions.
   */
  export function create(path: string | URL): Promise<FsFile>;

  /** Synchronously read from a resource ID (`rid`) into an array buffer (`buffer`).
   *
   * Returns either the number of bytes read during the operation or EOF
   * (`null`) if there was nothing more to read.
   *
   * It is possible for a read to successfully return with `0` bytes. This does
   * not indicate EOF.
   *
   * This function is one of the lowest level APIs and most users should not
   * work with this directly, but rather use Deno.readAllSync() instead.
   *
   * **It is not guaranteed that the full buffer will be read in a single call.**
   *
   * ```ts
   * // if "/foo/bar.txt" contains the text "hello world":
   * const file = Deno.openSync("/foo/bar.txt");
   * const buf = new Uint8Array(100);
   * const numberOfBytesRead = Deno.readSync(file.rid, buf); // 11 bytes
   * const text = new TextDecoder().decode(buf);  // "hello world"
   * Deno.close(file.rid);
   * ```
   */
  export function readSync(rid: number, buffer: Uint8Array): number | null;

  /** Read from a resource ID (`rid`) into an array buffer (`buffer`).
   *
   * Resolves to either the number of bytes read during the operation or EOF
   * (`null`) if there was nothing more to read.
   *
   * It is possible for a read to successfully return with `0` bytes. This does
   * not indicate EOF.
   *
   * This function is one of the lowest level APIs and most users should not
   * work with this directly, but rather use Deno.readAll() instead.
   *
   * **It is not guaranteed that the full buffer will be read in a single call.**
   *
   * ```ts
   * // if "/foo/bar.txt" contains the text "hello world":
   * const file = await Deno.open("/foo/bar.txt");
   * const buf = new Uint8Array(100);
   * const numberOfBytesRead = await Deno.read(file.rid, buf); // 11 bytes
   * const text = new TextDecoder().decode(buf);  // "hello world"
   * Deno.close(file.rid);
   * ```
   */
  export function read(rid: number, buffer: Uint8Array): Promise<number | null>;

  /** Synchronously write to the resource ID (`rid`) the contents of the array
   * buffer (`data`).
   *
   * Returns the number of bytes written.  This function is one of the lowest
   * level APIs and most users should not work with this directly, but rather use
   * `writeAllSync()` from https://deno.land/std/streams/conversion.ts instead.
   *
   * **It is not guaranteed that the full buffer will be written in a single
   * call.**
   *
   * ```ts
   * const encoder = new TextEncoder();
   * const data = encoder.encode("Hello world");
   * const file = Deno.openSync("/foo/bar.txt", {write: true});
   * const bytesWritten = Deno.writeSync(file.rid, data); // 11
   * Deno.close(file.rid);
   * ```
   */
  export function writeSync(rid: number, data: Uint8Array): number;

  /** Write to the resource ID (`rid`) the contents of the array buffer (`data`).
   *
   * Resolves to the number of bytes written.  This function is one of the lowest
   * level APIs and most users should not work with this directly, but rather use
   * Deno.writeAll() instead.
   *
   * **It is not guaranteed that the full buffer will be written in a single
   * call.**
   *
   * ```ts
   * const encoder = new TextEncoder();
   * const data = encoder.encode("Hello world");
   * const file = await Deno.open("/foo/bar.txt", { write: true });
   * const bytesWritten = await Deno.write(file.rid, data); // 11
   * Deno.close(file.rid);
   * ```
   */
  export function write(rid: number, data: Uint8Array): Promise<number>;

  /** Synchronously seek a resource ID (`rid`) to the given `offset` under mode
   * given by `whence`.  The new position within the resource (bytes from the
   * start) is returned.
   *
   * ```ts
   * const file = Deno.openSync('hello.txt', {read: true, write: true, truncate: true, create: true});
   * Deno.writeSync(file.rid, new TextEncoder().encode("Hello world"));
   *
   * // advance cursor 6 bytes
   * const cursorPosition = Deno.seekSync(file.rid, 6, Deno.SeekMode.Start);
   * console.log(cursorPosition);  // 6
   * const buf = new Uint8Array(100);
   * file.readSync(buf);
   * console.log(new TextDecoder().decode(buf)); // "world"
   * ```
   *
   * The seek modes work as follows:
   *
   * ```ts
   * // Given file.rid pointing to file with "Hello world", which is 11 bytes long:
   * const file = Deno.openSync('hello.txt', {read: true, write: true, truncate: true, create: true});
   * Deno.writeSync(file.rid, new TextEncoder().encode("Hello world"));
   *
   * // Seek 6 bytes from the start of the file
   * console.log(Deno.seekSync(file.rid, 6, Deno.SeekMode.Start)); // "6"
   * // Seek 2 more bytes from the current position
   * console.log(Deno.seekSync(file.rid, 2, Deno.SeekMode.Current)); // "8"
   * // Seek backwards 2 bytes from the end of the file
   * console.log(Deno.seekSync(file.rid, -2, Deno.SeekMode.End)); // "9" (e.g. 11-2)
   * ```
   */
  export function seekSync(
    rid: number,
    offset: number,
    whence: SeekMode,
  ): number;

  /** Seek a resource ID (`rid`) to the given `offset` under mode given by `whence`.
   * The call resolves to the new position within the resource (bytes from the start).
   *
   * ```ts
   * // Given file.rid pointing to file with "Hello world", which is 11 bytes long:
   * const file = await Deno.open('hello.txt', {read: true, write: true, truncate: true, create: true});
   * await Deno.write(file.rid, new TextEncoder().encode("Hello world"));
   *
   * // advance cursor 6 bytes
   * const cursorPosition = await Deno.seek(file.rid, 6, Deno.SeekMode.Start);
   * console.log(cursorPosition);  // 6
   * const buf = new Uint8Array(100);
   * await file.read(buf);
   * console.log(new TextDecoder().decode(buf)); // "world"
   * ```
   *
   * The seek modes work as follows:
   *
   * ```ts
   * // Given file.rid pointing to file with "Hello world", which is 11 bytes long:
   * const file = await Deno.open('hello.txt', {read: true, write: true, truncate: true, create: true});
   * await Deno.write(file.rid, new TextEncoder().encode("Hello world"));
   *
   * // Seek 6 bytes from the start of the file
   * console.log(await Deno.seek(file.rid, 6, Deno.SeekMode.Start)); // "6"
   * // Seek 2 more bytes from the current position
   * console.log(await Deno.seek(file.rid, 2, Deno.SeekMode.Current)); // "8"
   * // Seek backwards 2 bytes from the end of the file
   * console.log(await Deno.seek(file.rid, -2, Deno.SeekMode.End)); // "9" (e.g. 11-2)
   * ```
   */
  export function seek(
    rid: number,
    offset: number,
    whence: SeekMode,
  ): Promise<number>;

  /**
   * Synchronously flushes any pending data and metadata operations of the given file stream to disk.
   *  ```ts
   * const file = Deno.openSync("my_file.txt", { read: true, write: true, create: true });
   * Deno.writeSync(file.rid, new TextEncoder().encode("Hello World"));
   * Deno.ftruncateSync(file.rid, 1);
   * Deno.fsyncSync(file.rid);
   * console.log(new TextDecoder().decode(Deno.readFileSync("my_file.txt"))); // H
   * ```
   */
  export function fsyncSync(rid: number): void;

  /**
   * Flushes any pending data and metadata operations of the given file stream to disk.
   *  ```ts
   * const file = await Deno.open("my_file.txt", { read: true, write: true, create: true });
   * await Deno.write(file.rid, new TextEncoder().encode("Hello World"));
   * await Deno.ftruncate(file.rid, 1);
   * await Deno.fsync(file.rid);
   * console.log(new TextDecoder().decode(await Deno.readFile("my_file.txt"))); // H
   * ```
   */
  export function fsync(rid: number): Promise<void>;

  /*
   * Synchronously flushes any pending data operations of the given file stream to disk.
   *  ```ts
   * const file = Deno.openSync("my_file.txt", { read: true, write: true, create: true });
   * Deno.writeSync(file.rid, new TextEncoder().encode("Hello World"));
   * Deno.fdatasyncSync(file.rid);
   * console.log(new TextDecoder().decode(Deno.readFileSync("my_file.txt"))); // Hello World
   * ```
   */
  export function fdatasyncSync(rid: number): void;

  /**
   * Flushes any pending data operations of the given file stream to disk.
   *  ```ts
   * const file = await Deno.open("my_file.txt", { read: true, write: true, create: true });
   * await Deno.write(file.rid, new TextEncoder().encode("Hello World"));
   * await Deno.fdatasync(file.rid);
   * console.log(new TextDecoder().decode(await Deno.readFile("my_file.txt"))); // Hello World
   * ```
   */
  export function fdatasync(rid: number): Promise<void>;

  /** Close the given resource ID (rid) which has been previously opened, such
   * as via opening or creating a file.  Closing a file when you are finished
   * with it is important to avoid leaking resources.
   *
   * ```ts
   * const file = await Deno.open("my_file.txt");
   * // do work with "file" object
   * Deno.close(file.rid);
   * ````
   */
  export function close(rid: number): void;

  /** The Deno abstraction for reading and writing files. */
  export class FsFile
    implements
      Reader,
      ReaderSync,
      Writer,
      WriterSync,
      Seeker,
      SeekerSync,
      Closer {
    readonly rid: number;
    constructor(rid: number);
    write(p: Uint8Array): Promise<number>;
    writeSync(p: Uint8Array): number;
    truncate(len?: number): Promise<void>;
    truncateSync(len?: number): void;
    read(p: Uint8Array): Promise<number | null>;
    readSync(p: Uint8Array): number | null;
    seek(offset: number, whence: SeekMode): Promise<number>;
    seekSync(offset: number, whence: SeekMode): number;
    stat(): Promise<FileInfo>;
    statSync(): FileInfo;
    close(): void;

    readonly readable: ReadableStream<Uint8Array>;
    readonly writable: WritableStream<Uint8Array>;
  }

  /**
   * @deprecated Use `Deno.FsFile` instead. `Deno.File` will be removed in Deno 2.0.
   *
   * The Deno abstraction for reading and writing files.
   */
  export class File
    implements
      Reader,
      ReaderSync,
      Writer,
      WriterSync,
      Seeker,
      SeekerSync,
      Closer {
    readonly rid: number;
    constructor(rid: number);
    write(p: Uint8Array): Promise<number>;
    writeSync(p: Uint8Array): number;
    truncate(len?: number): Promise<void>;
    truncateSync(len?: number): void;
    read(p: Uint8Array): Promise<number | null>;
    readSync(p: Uint8Array): number | null;
    seek(offset: number, whence: SeekMode): Promise<number>;
    seekSync(offset: number, whence: SeekMode): number;
    stat(): Promise<FileInfo>;
    statSync(): FileInfo;
    close(): void;

    readonly readable: ReadableStream<Uint8Array>;
    readonly writable: WritableStream<Uint8Array>;
  }

  /** A handle for `stdin`. */
  export const stdin: Reader & ReaderSync & Closer & {
    readonly rid: number;
    readonly readable: ReadableStream<Uint8Array>;
  };
  /** A handle for `stdout`. */
  export const stdout: Writer & WriterSync & Closer & {
    readonly rid: number;
    readonly writable: WritableStream<Uint8Array>;
  };
  /** A handle for `stderr`. */
  export const stderr: Writer & WriterSync & Closer & {
    readonly rid: number;
    readonly writable: WritableStream<Uint8Array>;
  };

  export interface OpenOptions {
    /** Sets the option for read access. This option, when `true`, means that the
     * file should be read-able if opened. */
    read?: boolean;
    /** Sets the option for write access. This option, when `true`, means that
     * the file should be write-able if opened. If the file already exists,
     * any write calls on it will overwrite its contents, by default without
     * truncating it. */
    write?: boolean;
    /** Sets the option for the append mode. This option, when `true`, means that
     * writes will append to a file instead of overwriting previous contents.
     * Note that setting `{ write: true, append: true }` has the same effect as
     * setting only `{ append: true }`. */
    append?: boolean;
    /** Sets the option for truncating a previous file. If a file is
     * successfully opened with this option set it will truncate the file to `0`
     * size if it already exists. The file must be opened with write access
     * for truncate to work. */
    truncate?: boolean;
    /** Sets the option to allow creating a new file, if one doesn't already
     * exist at the specified path. Requires write or append access to be
     * used. */
    create?: boolean;
    /** Defaults to `false`. If set to `true`, no file, directory, or symlink is
     * allowed to exist at the target location. Requires write or append
     * access to be used. When createNew is set to `true`, create and truncate
     * are ignored. */
    createNew?: boolean;
    /** Permissions to use if creating the file (defaults to `0o666`, before
     * the process's umask).
     * Ignored on Windows. */
    mode?: number;
  }

  export interface ReadFileOptions {
    /**
     * An abort signal to allow cancellation of the file read operation.
     * If the signal becomes aborted the readFile operation will be stopped
     * and the promise returned will be rejected with an AbortError.
     */
    signal?: AbortSignal;
  }

  /**
   *  Check if a given resource id (`rid`) is a TTY.
   *
   * ```ts
   * // This example is system and context specific
   * const nonTTYRid = Deno.openSync("my_file.txt").rid;
   * const ttyRid = Deno.openSync("/dev/tty6").rid;
   * console.log(Deno.isatty(nonTTYRid)); // false
   * console.log(Deno.isatty(ttyRid)); // true
   * Deno.close(nonTTYRid);
   * Deno.close(ttyRid);
   * ```
   */
  export function isatty(rid: number): boolean;

  /**
   * @deprecated Use Buffer from https://deno.land/std/io/buffer.ts instead. Deno.Buffer will be removed in Deno 2.0.
   *
   * A variable-sized buffer of bytes with `read()` and `write()` methods.
   *
   * Deno.Buffer is almost always used with some I/O like files and sockets. It
   * allows one to buffer up a download from a socket. Buffer grows and shrinks
   * as necessary.
   *
   * Deno.Buffer is NOT the same thing as Node's Buffer. Node's Buffer was
   * created in 2009 before JavaScript had the concept of ArrayBuffers. It's
   * simply a non-standard ArrayBuffer.
   *
   * ArrayBuffer is a fixed memory allocation. Deno.Buffer is implemented on top
   * of ArrayBuffer.
   *
   * Based on [Go Buffer](https://golang.org/pkg/bytes/#Buffer). */
  export class Buffer implements Reader, ReaderSync, Writer, WriterSync {
    constructor(ab?: ArrayBuffer);
    /** Returns a slice holding the unread portion of the buffer.
     *
     * The slice is valid for use only until the next buffer modification (that
     * is, only until the next call to a method like `read()`, `write()`,
     * `reset()`, or `truncate()`). If `options.copy` is false the slice aliases the buffer content at
     * least until the next buffer modification, so immediate changes to the
     * slice will affect the result of future reads.
     * @param options Defaults to `{ copy: true }`
     */
    bytes(options?: { copy?: boolean }): Uint8Array;
    /** Returns whether the unread portion of the buffer is empty. */
    empty(): boolean;
    /** A read only number of bytes of the unread portion of the buffer. */
    readonly length: number;
    /** The read only capacity of the buffer's underlying byte slice, that is,
     * the total space allocated for the buffer's data. */
    readonly capacity: number;
    /** Discards all but the first `n` unread bytes from the buffer but
     * continues to use the same allocated storage. It throws if `n` is
     * negative or greater than the length of the buffer. */
    truncate(n: number): void;
    /** Resets the buffer to be empty, but it retains the underlying storage for
     * use by future writes. `.reset()` is the same as `.truncate(0)`. */
    reset(): void;
    /** Reads the next `p.length` bytes from the buffer or until the buffer is
     * drained. Returns the number of bytes read. If the buffer has no data to
     * return, the return is EOF (`null`). */
    readSync(p: Uint8Array): number | null;
    /** Reads the next `p.length` bytes from the buffer or until the buffer is
     * drained. Resolves to the number of bytes read. If the buffer has no
     * data to return, resolves to EOF (`null`).
     *
     * NOTE: This methods reads bytes synchronously; it's provided for
     * compatibility with `Reader` interfaces.
     */
    read(p: Uint8Array): Promise<number | null>;
    writeSync(p: Uint8Array): number;
    /** NOTE: This methods writes bytes synchronously; it's provided for
     * compatibility with `Writer` interface. */
    write(p: Uint8Array): Promise<number>;
    /** Grows the buffer's capacity, if necessary, to guarantee space for
     * another `n` bytes. After `.grow(n)`, at least `n` bytes can be written to
     * the buffer without another allocation. If `n` is negative, `.grow()` will
     * throw. If the buffer can't grow it will throw an error.
     *
     * Based on Go Lang's
     * [Buffer.Grow](https://golang.org/pkg/bytes/#Buffer.Grow). */
    grow(n: number): void;
    /** Reads data from `r` until EOF (`null`) and appends it to the buffer,
     * growing the buffer as needed. It resolves to the number of bytes read.
     * If the buffer becomes too large, `.readFrom()` will reject with an error.
     *
     * Based on Go Lang's
     * [Buffer.ReadFrom](https://golang.org/pkg/bytes/#Buffer.ReadFrom). */
    readFrom(r: Reader): Promise<number>;
    /** Reads data from `r` until EOF (`null`) and appends it to the buffer,
     * growing the buffer as needed. It returns the number of bytes read. If the
     * buffer becomes too large, `.readFromSync()` will throw an error.
     *
     * Based on Go Lang's
     * [Buffer.ReadFrom](https://golang.org/pkg/bytes/#Buffer.ReadFrom). */
    readFromSync(r: ReaderSync): number;
  }

  /**
   * Read Reader `r` until EOF (`null`) and resolve to the content as
   * Uint8Array`.
   *
   * ```ts
   * // Example from stdin
   * const stdinContent = await Deno.readAll(Deno.stdin);
   *
   * // Example from file
   * const file = await Deno.open("my_file.txt", {read: true});
   * const myFileContent = await Deno.readAll(file);
   * Deno.close(file.rid);
   *
   * // Example from buffer
   * const myData = new Uint8Array(100);
   * // ... fill myData array with data
   * const reader = new Deno.Buffer(myData.buffer as ArrayBuffer);
   * const bufferContent = await Deno.readAll(reader);
   * ```
   *
   * @deprecated Use `readAll` from https://deno.land/std/streams/conversion.ts
   * instead. `Deno.readAll` will be removed in Deno 2.0.
   */
  export function readAll(r: Reader): Promise<Uint8Array>;

  /**
   * Synchronously reads Reader `r` until EOF (`null`) and returns the content
   * as `Uint8Array`.
   *
   * ```ts
   * // Example from stdin
   * const stdinContent = Deno.readAllSync(Deno.stdin);
   *
   * // Example from file
   * const file = Deno.openSync("my_file.txt", {read: true});
   * const myFileContent = Deno.readAllSync(file);
   * Deno.close(file.rid);
   *
   * // Example from buffer
   * const myData = new Uint8Array(100);
   * // ... fill myData array with data
   * const reader = new Deno.Buffer(myData.buffer as ArrayBuffer);
   * const bufferContent = Deno.readAllSync(reader);
   * ```
   *
   * @deprecated Use `readAllSync` from
   * https://deno.land/std/streams/conversion.ts instead. `Deno.readAllSync`
   * will be removed in Deno 2.0.
   */
  export function readAllSync(r: ReaderSync): Uint8Array;

  /**
   * Write all the content of the array buffer (`arr`) to the writer (`w`).
   *
   * ```ts
   * // Example writing to stdout
   * const contentBytes = new TextEncoder().encode("Hello World");
   * await Deno.writeAll(Deno.stdout, contentBytes);
   * ```
   *
   * ```ts
   * // Example writing to file
   * const contentBytes = new TextEncoder().encode("Hello World");
   * const file = await Deno.open('test.file', {write: true});
   * await Deno.writeAll(file, contentBytes);
   * Deno.close(file.rid);
   * ```
   *
   * ```ts
   * // Example writing to buffer
   * const contentBytes = new TextEncoder().encode("Hello World");
   * const writer = new Deno.Buffer();
   * await Deno.writeAll(writer, contentBytes);
   * console.log(writer.bytes().length);  // 11
   * ```
   *
   * @deprecated Use `writeAll` from https://deno.land/std/streams/conversion.ts
   * instead. `Deno.writeAll` will be removed in Deno 2.0.
   */
  export function writeAll(w: Writer, arr: Uint8Array): Promise<void>;

  /**
   * Synchronously write all the content of the array buffer (`arr`) to the
   * writer (`w`).
   *
   * ```ts
   * // Example writing to stdout
   * const contentBytes = new TextEncoder().encode("Hello World");
   * Deno.writeAllSync(Deno.stdout, contentBytes);
   * ```
   *
   * ```ts
   * // Example writing to file
   * const contentBytes = new TextEncoder().encode("Hello World");
   * const file = Deno.openSync('test.file', {write: true});
   * Deno.writeAllSync(file, contentBytes);
   * Deno.close(file.rid);
   * ```
   *
   * ```ts
   * // Example writing to buffer
   * const contentBytes = new TextEncoder().encode("Hello World");
   * const writer = new Deno.Buffer();
   * Deno.writeAllSync(writer, contentBytes);
   * console.log(writer.bytes().length);  // 11
   * ```
   *
   * @deprecated Use `writeAllSync` from
   * https://deno.land/std/streams/conversion.ts instead. `Deno.writeAllSync`
   * will be removed in Deno 2.0.
   */
  export function writeAllSync(w: WriterSync, arr: Uint8Array): void;

  export interface MkdirOptions {
    /** Defaults to `false`. If set to `true`, means that any intermediate
     * directories will also be created (as with the shell command `mkdir -p`).
     * Intermediate directories are created with the same permissions.
     * When recursive is set to `true`, succeeds silently (without changing any
     * permissions) if a directory already exists at the path, or if the path
     * is a symlink to an existing directory. */
    recursive?: boolean;
    /** Permissions to use when creating the directory (defaults to `0o777`,
     * before the process's umask).
     * Ignored on Windows. */
    mode?: number;
  }

  /** Synchronously creates a new directory with the specified path.
   *
   * ```ts
   * Deno.mkdirSync("new_dir");
   * Deno.mkdirSync("nested/directories", { recursive: true });
   * Deno.mkdirSync("restricted_access_dir", { mode: 0o700 });
   * ```
   *
   * Defaults to throwing error if the directory already exists.
   *
   * Requires `allow-write` permission. */
  export function mkdirSync(path: string | URL, options?: MkdirOptions): void;

  /** Creates a new directory with the specified path.
   *
   * ```ts
   * await Deno.mkdir("new_dir");
   * await Deno.mkdir("nested/directories", { recursive: true });
   * await Deno.mkdir("restricted_access_dir", { mode: 0o700 });
   * ```
   *
   * Defaults to throwing error if the directory already exists.
   *
   * Requires `allow-write` permission. */
  export function mkdir(
    path: string | URL,
    options?: MkdirOptions,
  ): Promise<void>;

  export interface MakeTempOptions {
    /** Directory where the temporary directory should be created (defaults to
     * the env variable TMPDIR, or the system's default, usually /tmp).
     *
     * Note that if the passed `dir` is relative, the path returned by
     * makeTempFile() and makeTempDir() will also be relative. Be mindful of
     * this when changing working directory. */
    dir?: string;
    /** String that should precede the random portion of the temporary
     * directory's name. */
    prefix?: string;
    /** String that should follow the random portion of the temporary
     * directory's name. */
    suffix?: string;
  }

  /** Synchronously creates a new temporary directory in the default directory
   * for temporary files, unless `dir` is specified. Other optional options
   * include prefixing and suffixing the directory name with `prefix` and
   * `suffix` respectively.
   *
   * The full path to the newly created directory is returned.
   *
   * Multiple programs calling this function simultaneously will create different
   * directories. It is the caller's responsibility to remove the directory when
   * no longer needed.
   *
   * ```ts
   * const tempDirName0 = Deno.makeTempDirSync();  // e.g. /tmp/2894ea76
   * const tempDirName1 = Deno.makeTempDirSync({ prefix: 'my_temp' });  // e.g. /tmp/my_temp339c944d
   * ```
   *
   * Requires `allow-write` permission. */
  // TODO(ry) Doesn't check permissions.
  export function makeTempDirSync(options?: MakeTempOptions): string;

  /** Creates a new temporary directory in the default directory for temporary
   * files, unless `dir` is specified. Other optional options include
   * prefixing and suffixing the directory name with `prefix` and `suffix`
   * respectively.
   *
   * This call resolves to the full path to the newly created directory.
   *
   * Multiple programs calling this function simultaneously will create different
   * directories. It is the caller's responsibility to remove the directory when
   * no longer needed.
   *
   * ```ts
   * const tempDirName0 = await Deno.makeTempDir();  // e.g. /tmp/2894ea76
   * const tempDirName1 = await Deno.makeTempDir({ prefix: 'my_temp' }); // e.g. /tmp/my_temp339c944d
   * ```
   *
   * Requires `allow-write` permission. */
  // TODO(ry) Doesn't check permissions.
  export function makeTempDir(options?: MakeTempOptions): Promise<string>;

  /** Synchronously creates a new temporary file in the default directory for
   * temporary files, unless `dir` is specified.
   * Other optional options include prefixing and suffixing the directory name
   * with `prefix` and `suffix` respectively.
   *
   * The full path to the newly created file is returned.
   *
   * Multiple programs calling this function simultaneously will create different
   * files. It is the caller's responsibility to remove the file when no longer
   * needed.
   *
   * ```ts
   * const tempFileName0 = Deno.makeTempFileSync(); // e.g. /tmp/419e0bf2
   * const tempFileName1 = Deno.makeTempFileSync({ prefix: 'my_temp' });  // e.g. /tmp/my_temp754d3098
   * ```
   *
   * Requires `allow-write` permission. */
  export function makeTempFileSync(options?: MakeTempOptions): string;

  /** Creates a new temporary file in the default directory for temporary
   * files, unless `dir` is specified.  Other
   * optional options include prefixing and suffixing the directory name with
   * `prefix` and `suffix` respectively.
   *
   * This call resolves to the full path to the newly created file.
   *
   * Multiple programs calling this function simultaneously will create different
   * files. It is the caller's responsibility to remove the file when no longer
   * needed.
   *
   * ```ts
   * const tmpFileName0 = await Deno.makeTempFile();  // e.g. /tmp/419e0bf2
   * const tmpFileName1 = await Deno.makeTempFile({ prefix: 'my_temp' });  // e.g. /tmp/my_temp754d3098
   * ```
   *
   * Requires `allow-write` permission. */
  export function makeTempFile(options?: MakeTempOptions): Promise<string>;

  /** Synchronously changes the permission of a specific file/directory of
   * specified path.  Ignores the process's umask.
   *
   * ```ts
   * Deno.chmodSync("/path/to/file", 0o666);
   * ```
   *
   * For a full description, see [chmod](#Deno.chmod)
   *
   * NOTE: This API currently throws on Windows
   *
   * Requires `allow-write` permission. */
  export function chmodSync(path: string | URL, mode: number): void;

  /** Changes the permission of a specific file/directory of specified path.
   * Ignores the process's umask.
   *
   * ```ts
   * await Deno.chmod("/path/to/file", 0o666);
   * ```
   *
   * The mode is a sequence of 3 octal numbers.  The first/left-most number
   * specifies the permissions for the owner.  The second number specifies the
   * permissions for the group. The last/right-most number specifies the
   * permissions for others.  For example, with a mode of 0o764, the owner (7) can
   * read/write/execute, the group (6) can read/write and everyone else (4) can
   * read only.
   *
   * | Number | Description |
   * | ------ | ----------- |
   * | 7      | read, write, and execute |
   * | 6      | read and write |
   * | 5      | read and execute |
   * | 4      | read only |
   * | 3      | write and execute |
   * | 2      | write only |
   * | 1      | execute only |
   * | 0      | no permission |
   *
   * NOTE: This API currently throws on Windows
   *
   * Requires `allow-write` permission. */
  export function chmod(path: string | URL, mode: number): Promise<void>;

  /** Synchronously change owner of a regular file or directory. This functionality
   * is not available on Windows.
   *
   * ```ts
   * Deno.chownSync("myFile.txt", 1000, 1002);
   * ```
   *
   * Requires `allow-write` permission.
   *
   * Throws Error (not implemented) if executed on Windows
   *
   * @param path path to the file
   * @param uid user id (UID) of the new owner, or `null` for no change
   * @param gid group id (GID) of the new owner, or `null` for no change
   */
  export function chownSync(
    path: string | URL,
    uid: number | null,
    gid: number | null,
  ): void;

  /** Change owner of a regular file or directory. This functionality
   * is not available on Windows.
   *
   * ```ts
   * await Deno.chown("myFile.txt", 1000, 1002);
   * ```
   *
   * Requires `allow-write` permission.
   *
   * Throws Error (not implemented) if executed on Windows
   *
   * @param path path to the file
   * @param uid user id (UID) of the new owner, or `null` for no change
   * @param gid group id (GID) of the new owner, or `null` for no change
   */
  export function chown(
    path: string | URL,
    uid: number | null,
    gid: number | null,
  ): Promise<void>;

  export interface RemoveOptions {
    /** Defaults to `false`. If set to `true`, path will be removed even if
     * it's a non-empty directory. */
    recursive?: boolean;
  }

  /** Synchronously removes the named file or directory.
   *
   * ```ts
   * Deno.removeSync("/path/to/empty_dir/or/file");
   * Deno.removeSync("/path/to/populated_dir/or/file", { recursive: true });
   * ```
   *
   * Throws error if permission denied, path not found, or path is a non-empty
   * directory and the `recursive` option isn't set to `true`.
   *
   * Requires `allow-write` permission. */
  export function removeSync(path: string | URL, options?: RemoveOptions): void;

  /** Removes the named file or directory.
   *
   * ```ts
   * await Deno.remove("/path/to/empty_dir/or/file");
   * await Deno.remove("/path/to/populated_dir/or/file", { recursive: true });
   * ```
   *
   * Throws error if permission denied, path not found, or path is a non-empty
   * directory and the `recursive` option isn't set to `true`.
   *
   * Requires `allow-write` permission. */
  export function remove(
    path: string | URL,
    options?: RemoveOptions,
  ): Promise<void>;

  /** Synchronously renames (moves) `oldpath` to `newpath`. Paths may be files or
   * directories.  If `newpath` already exists and is not a directory,
   * `renameSync()` replaces it. OS-specific restrictions may apply when
   * `oldpath` and `newpath` are in different directories.
   *
   * ```ts
   * Deno.renameSync("old/path", "new/path");
   * ```
   *
   * On Unix, this operation does not follow symlinks at either path.
   *
   * It varies between platforms when the operation throws errors, and if so what
   * they are. It's always an error to rename anything to a non-empty directory.
   *
   * Requires `allow-read` and `allow-write` permissions. */
  export function renameSync(
    oldpath: string | URL,
    newpath: string | URL,
  ): void;

  /** Renames (moves) `oldpath` to `newpath`.  Paths may be files or directories.
   * If `newpath` already exists and is not a directory, `rename()` replaces it.
   * OS-specific restrictions may apply when `oldpath` and `newpath` are in
   * different directories.
   *
   * ```ts
   * await Deno.rename("old/path", "new/path");
   * ```
   *
   * On Unix, this operation does not follow symlinks at either path.
   *
   * It varies between platforms when the operation throws errors, and if so what
   * they are. It's always an error to rename anything to a non-empty directory.
   *
   * Requires `allow-read` and `allow-write` permission. */
  export function rename(
    oldpath: string | URL,
    newpath: string | URL,
  ): Promise<void>;

  /** Synchronously reads and returns the entire contents of a file as utf8
   *  encoded string. Reading a directory throws an error.
   *
   * ```ts
   * const data = Deno.readTextFileSync("hello.txt");
   * console.log(data);
   * ```
   *
   * Requires `allow-read` permission. */
  export function readTextFileSync(path: string | URL): string;

  /** Asynchronously reads and returns the entire contents of a file as utf8
   *  encoded string. Reading a directory throws an error.
   *
   * ```ts
   * const data = await Deno.readTextFile("hello.txt");
   * console.log(data);
   * ```
   *
   * Requires `allow-read` permission. */
  export function readTextFile(
    path: string | URL,
    options?: ReadFileOptions,
  ): Promise<string>;

  /** Synchronously reads and returns the entire contents of a file as an array
   * of bytes. `TextDecoder` can be used to transform the bytes to string if
   * required.  Reading a directory returns an empty data array.
   *
   * ```ts
   * const decoder = new TextDecoder("utf-8");
   * const data = Deno.readFileSync("hello.txt");
   * console.log(decoder.decode(data));
   * ```
   *
   * Requires `allow-read` permission. */
  export function readFileSync(path: string | URL): Uint8Array;

  /** Reads and resolves to the entire contents of a file as an array of bytes.
   * `TextDecoder` can be used to transform the bytes to string if required.
   * Reading a directory returns an empty data array.
   *
   * ```ts
   * const decoder = new TextDecoder("utf-8");
   * const data = await Deno.readFile("hello.txt");
   * console.log(decoder.decode(data));
   * ```
   *
   * Requires `allow-read` permission. */
  export function readFile(
    path: string | URL,
    options?: ReadFileOptions,
  ): Promise<Uint8Array>;

  /** A FileInfo describes a file and is returned by `stat`, `lstat`,
   * `statSync`, `lstatSync`. */
  export interface FileInfo {
    /** True if this is info for a regular file. Mutually exclusive to
     * `FileInfo.isDirectory` and `FileInfo.isSymlink`. */
    isFile: boolean;
    /** True if this is info for a regular directory. Mutually exclusive to
     * `FileInfo.isFile` and `FileInfo.isSymlink`. */
    isDirectory: boolean;
    /** True if this is info for a symlink. Mutually exclusive to
     * `FileInfo.isFile` and `FileInfo.isDirectory`. */
    isSymlink: boolean;
    /** The size of the file, in bytes. */
    size: number;
    /** The last modification time of the file. This corresponds to the `mtime`
     * field from `stat` on Linux/Mac OS and `ftLastWriteTime` on Windows. This
     * may not be available on all platforms. */
    mtime: Date | null;
    /** The last access time of the file. This corresponds to the `atime`
     * field from `stat` on Unix and `ftLastAccessTime` on Windows. This may not
     * be available on all platforms. */
    atime: Date | null;
    /** The creation time of the file. This corresponds to the `birthtime`
     * field from `stat` on Mac/BSD and `ftCreationTime` on Windows. This may
     * not be available on all platforms. */
    birthtime: Date | null;
    /** ID of the device containing the file.
     *
     * _Linux/Mac OS only._ */
    dev: number | null;
    /** Inode number.
     *
     * _Linux/Mac OS only._ */
    ino: number | null;
    /** **UNSTABLE**: Match behavior with Go on Windows for `mode`.
     *
     * The underlying raw `st_mode` bits that contain the standard Unix
     * permissions for this file/directory. */
    mode: number | null;
    /** Number of hard links pointing to this file.
     *
     * _Linux/Mac OS only._ */
    nlink: number | null;
    /** User ID of the owner of this file.
     *
     * _Linux/Mac OS only._ */
    uid: number | null;
    /** Group ID of the owner of this file.
     *
     * _Linux/Mac OS only._ */
    gid: number | null;
    /** Device ID of this file.
     *
     * _Linux/Mac OS only._ */
    rdev: number | null;
    /** Blocksize for filesystem I/O.
     *
     * _Linux/Mac OS only._ */
    blksize: number | null;
    /** Number of blocks allocated to the file, in 512-byte units.
     *
     * _Linux/Mac OS only._ */
    blocks: number | null;
  }

  /** Returns absolute normalized path, with symbolic links resolved.
   *
   * ```ts
   * // e.g. given /home/alice/file.txt and current directory /home/alice
   * Deno.symlinkSync("file.txt", "symlink_file.txt");
   * const realPath = Deno.realPathSync("./file.txt");
   * const realSymLinkPath = Deno.realPathSync("./symlink_file.txt");
   * console.log(realPath);  // outputs "/home/alice/file.txt"
   * console.log(realSymLinkPath);  // outputs "/home/alice/file.txt"
   * ```
   *
   * Requires `allow-read` permission for the target path.
   * Also requires `allow-read` permission for the CWD if the target path is
   * relative. */
  export function realPathSync(path: string | URL): string;

  /** Resolves to the absolute normalized path, with symbolic links resolved.
   *
   * ```ts
   * // e.g. given /home/alice/file.txt and current directory /home/alice
   * await Deno.symlink("file.txt", "symlink_file.txt");
   * const realPath = await Deno.realPath("./file.txt");
   * const realSymLinkPath = await Deno.realPath("./symlink_file.txt");
   * console.log(realPath);  // outputs "/home/alice/file.txt"
   * console.log(realSymLinkPath);  // outputs "/home/alice/file.txt"
   * ```
   *
   * Requires `allow-read` permission for the target path.
   * Also requires `allow-read` permission for the CWD if the target path is
   * relative. */
  export function realPath(path: string | URL): Promise<string>;

  export interface DirEntry {
    name: string;
    isFile: boolean;
    isDirectory: boolean;
    isSymlink: boolean;
  }

  /** Synchronously reads the directory given by `path` and returns an iterable
   * of `Deno.DirEntry`.
   *
   * ```ts
   * for (const dirEntry of Deno.readDirSync("/")) {
   *   console.log(dirEntry.name);
   * }
   * ```
   *
   * Throws error if `path` is not a directory.
   *
   * Requires `allow-read` permission. */
  export function readDirSync(path: string | URL): Iterable<DirEntry>;

  /** Reads the directory given by `path` and returns an async iterable of
   * `Deno.DirEntry`.
   *
   * ```ts
   * for await (const dirEntry of Deno.readDir("/")) {
   *   console.log(dirEntry.name);
   * }
   * ```
   *
   * Throws error if `path` is not a directory.
   *
   * Requires `allow-read` permission. */
  export function readDir(path: string | URL): AsyncIterable<DirEntry>;

  /** Synchronously copies the contents and permissions of one file to another
   * specified path, by default creating a new file if needed, else overwriting.
   * Fails if target path is a directory or is unwritable.
   *
   * ```ts
   * Deno.copyFileSync("from.txt", "to.txt");
   * ```
   *
   * Requires `allow-read` permission on fromPath.
   * Requires `allow-write` permission on toPath. */
  export function copyFileSync(
    fromPath: string | URL,
    toPath: string | URL,
  ): void;

  /** Copies the contents and permissions of one file to another specified path,
   * by default creating a new file if needed, else overwriting. Fails if target
   * path is a directory or is unwritable.
   *
   * ```ts
   * await Deno.copyFile("from.txt", "to.txt");
   * ```
   *
   * Requires `allow-read` permission on fromPath.
   * Requires `allow-write` permission on toPath. */
  export function copyFile(
    fromPath: string | URL,
    toPath: string | URL,
  ): Promise<void>;

  /** Returns the full path destination of the named symbolic link.
   *
   * ```ts
   * Deno.symlinkSync("./test.txt", "./test_link.txt");
   * const target = Deno.readLinkSync("./test_link.txt"); // full path of ./test.txt
   * ```
   *
   * Throws TypeError if called with a hard link
   *
   * Requires `allow-read` permission. */
  export function readLinkSync(path: string | URL): string;

  /** Resolves to the full path destination of the named symbolic link.
   *
   * ```ts
   * await Deno.symlink("./test.txt", "./test_link.txt");
   * const target = await Deno.readLink("./test_link.txt"); // full path of ./test.txt
   * ```
   *
   * Throws TypeError if called with a hard link
   *
   * Requires `allow-read` permission. */
  export function readLink(path: string | URL): Promise<string>;

  /** Resolves to a `Deno.FileInfo` for the specified `path`. If `path` is a
   * symlink, information for the symlink will be returned instead of what it
   * points to.
   *
   * ```ts
   * import { assert } from "https://deno.land/std/testing/asserts.ts";
   * const fileInfo = await Deno.lstat("hello.txt");
   * assert(fileInfo.isFile);
   * ```
   *
   * Requires `allow-read` permission. */
  export function lstat(path: string | URL): Promise<FileInfo>;

  /** Synchronously returns a `Deno.FileInfo` for the specified `path`. If
   * `path` is a symlink, information for the symlink will be returned instead of
   * what it points to..
   *
   * ```ts
   * import { assert } from "https://deno.land/std/testing/asserts.ts";
   * const fileInfo = Deno.lstatSync("hello.txt");
   * assert(fileInfo.isFile);
   * ```
   *
   * Requires `allow-read` permission. */
  export function lstatSync(path: string | URL): FileInfo;

  /** Resolves to a `Deno.FileInfo` for the specified `path`. Will always
   * follow symlinks.
   *
   * ```ts
   * import { assert } from "https://deno.land/std/testing/asserts.ts";
   * const fileInfo = await Deno.stat("hello.txt");
   * assert(fileInfo.isFile);
   * ```
   *
   * Requires `allow-read` permission. */
  export function stat(path: string | URL): Promise<FileInfo>;

  /** Synchronously returns a `Deno.FileInfo` for the specified `path`. Will
   * always follow symlinks.
   *
   * ```ts
   * import { assert } from "https://deno.land/std/testing/asserts.ts";
   * const fileInfo = Deno.statSync("hello.txt");
   * assert(fileInfo.isFile);
   * ```
   *
   * Requires `allow-read` permission. */
  export function statSync(path: string | URL): FileInfo;

  /** Options for writing to a file. */
  export interface WriteFileOptions {
    /** Defaults to `false`. If set to `true`, will append to a file instead of
     * overwriting previous contents. */
    append?: boolean;
    /** Sets the option to allow creating a new file, if one doesn't already
     * exist at the specified path (defaults to `true`). */
    create?: boolean;
    /** Permissions always applied to file. */
    mode?: number;
    /**
     * An abort signal to allow cancellation of the file write operation.
     * If the signal becomes aborted the writeFile operation will be stopped
     * and the promise returned will be rejected with an AbortError.
     */
    signal?: AbortSignal;
  }

  /** Synchronously write `data` to the given `path`, by default creating a new
   * file if needed, else overwriting.
   *
   * ```ts
   * const encoder = new TextEncoder();
   * const data = encoder.encode("Hello world\n");
   * Deno.writeFileSync("hello1.txt", data);  // overwrite "hello1.txt" or create it
   * Deno.writeFileSync("hello2.txt", data, {create: false});  // only works if "hello2.txt" exists
   * Deno.writeFileSync("hello3.txt", data, {mode: 0o777});  // set permissions on new file
   * Deno.writeFileSync("hello4.txt", data, {append: true});  // add data to the end of the file
   * ```
   *
   * Requires `allow-write` permission, and `allow-read` if `options.create` is
   * `false`.
   */
  export function writeFileSync(
    path: string | URL,
    data: Uint8Array,
    options?: WriteFileOptions,
  ): void;

  /** Write `data` to the given `path`, by default creating a new file if needed,
   * else overwriting.
   *
   * ```ts
   * const encoder = new TextEncoder();
   * const data = encoder.encode("Hello world\n");
   * await Deno.writeFile("hello1.txt", data);  // overwrite "hello1.txt" or create it
   * await Deno.writeFile("hello2.txt", data, {create: false});  // only works if "hello2.txt" exists
   * await Deno.writeFile("hello3.txt", data, {mode: 0o777});  // set permissions on new file
   * await Deno.writeFile("hello4.txt", data, {append: true});  // add data to the end of the file
   * ```
   *
   * Requires `allow-write` permission, and `allow-read` if `options.create` is `false`.
   */
  export function writeFile(
    path: string | URL,
    data: Uint8Array,
    options?: WriteFileOptions,
  ): Promise<void>;

  /** Synchronously write string `data` to the given `path`, by default creating a new file if needed,
   * else overwriting.
   *
   * ```ts
   * Deno.writeTextFileSync("hello1.txt", "Hello world\n");  // overwrite "hello1.txt" or create it
   * ```
   *
   * Requires `allow-write` permission, and `allow-read` if `options.create` is `false`.
   */
  export function writeTextFileSync(
    path: string | URL,
    data: string,
    options?: WriteFileOptions,
  ): void;

  /** Asynchronously write string `data` to the given `path`, by default creating a new file if needed,
   * else overwriting.
   *
   * ```ts
   * await Deno.writeTextFile("hello1.txt", "Hello world\n");  // overwrite "hello1.txt" or create it
   * ```
   *
   * Requires `allow-write` permission, and `allow-read` if `options.create` is `false`.
   */
  export function writeTextFile(
    path: string | URL,
    data: string,
    options?: WriteFileOptions,
  ): Promise<void>;

  /** Synchronously truncates or extends the specified file, to reach the
   * specified `len`.  If `len` is not specified then the entire file contents
   * are truncated.
   *
   * ```ts
   * // truncate the entire file
   * Deno.truncateSync("my_file.txt");
   *
   * // truncate part of the file
   * const file = Deno.makeTempFileSync();
   * Deno.writeFileSync(file, new TextEncoder().encode("Hello World"));
   * Deno.truncateSync(file, 7);
   * const data = Deno.readFileSync(file);
   * console.log(new TextDecoder().decode(data));
   * ```
   *
   * Requires `allow-write` permission. */
  export function truncateSync(name: string, len?: number): void;

  /** Truncates or extends the specified file, to reach the specified `len`. If
   * `len` is not specified then the entire file contents are truncated.
   *
   * ```ts
   * // truncate the entire file
   * await Deno.truncate("my_file.txt");
   *
   * // truncate part of the file
   * const file = await Deno.makeTempFile();
   * await Deno.writeFile(file, new TextEncoder().encode("Hello World"));
   * await Deno.truncate(file, 7);
   * const data = await Deno.readFile(file);
   * console.log(new TextDecoder().decode(data));  // "Hello W"
   * ```
   *
   * Requires `allow-write` permission. */
  export function truncate(name: string, len?: number): Promise<void>;

  export interface OpMetrics {
    opsDispatched: number;
    opsDispatchedSync: number;
    opsDispatchedAsync: number;
    opsDispatchedAsyncUnref: number;
    opsCompleted: number;
    opsCompletedSync: number;
    opsCompletedAsync: number;
    opsCompletedAsyncUnref: number;
    bytesSentControl: number;
    bytesSentData: number;
    bytesReceived: number;
  }

  export interface Metrics extends OpMetrics {
    ops: Record<string, OpMetrics>;
  }

  /** Receive metrics from the privileged side of Deno. This is primarily used
   * in the development of Deno. 'Ops', also called 'bindings', are the go-between
   * between Deno JavaScript and Deno Rust.
   *
   *      > console.table(Deno.metrics())
   *      ┌─────────────────────────┬────────┐
   *      │         (index)         │ Values │
   *      ├─────────────────────────┼────────┤
   *      │      opsDispatched      │   3    │
   *      │    opsDispatchedSync    │   2    │
   *      │   opsDispatchedAsync    │   1    │
   *      │ opsDispatchedAsyncUnref │   0    │
   *      │      opsCompleted       │   3    │
   *      │    opsCompletedSync     │   2    │
   *      │    opsCompletedAsync    │   1    │
   *      │ opsCompletedAsyncUnref  │   0    │
   *      │    bytesSentControl     │   73   │
   *      │      bytesSentData      │   0    │
   *      │      bytesReceived      │  375   │
   *      └─────────────────────────┴────────┘
   */
  export function metrics(): Metrics;

  interface ResourceMap {
    // deno-lint-ignore no-explicit-any
    [rid: number]: any;
  }

  /** Returns a map of open resource ids (rid) along with their string
   * representations. This is an internal API and as such resource
   * representation has `any` type; that means it can change any time.
   *
   * ```ts
   * console.log(Deno.resources());
   * // { 0: "stdin", 1: "stdout", 2: "stderr" }
   * Deno.openSync('../test.file');
   * console.log(Deno.resources());
   * // { 0: "stdin", 1: "stdout", 2: "stderr", 3: "fsFile" }
   * ```
   */
  export function resources(): ResourceMap;

  /**
   * Additional information for FsEvent objects with the "other" kind.
   *
   * - "rescan": rescan notices indicate either a lapse in the events or a
   *    change in the filesystem such that events received so far can no longer
   *    be relied on to represent the state of the filesystem now. An
   *    application that simply reacts to file changes may not care about this.
   *    An application that keeps an in-memory representation of the filesystem
   *    will need to care, and will need to refresh that representation directly
   *    from the filesystem.
   */
  export type FsEventFlag = "rescan";

  export interface FsEvent {
    kind: "any" | "access" | "create" | "modify" | "remove" | "other";
    paths: string[];
    flag?: FsEventFlag;
  }

  /**
   * FsWatcher is returned by `Deno.watchFs` function when you start watching
   * the file system. You can iterate over this interface to get the file
   * system events, and also you can stop watching the file system by calling
   * `.close()` method.
   */
  export interface FsWatcher extends AsyncIterable<FsEvent> {
    /** The resource id of the `FsWatcher`. */
    readonly rid: number;
    /** Stops watching the file system and closes the watcher resource. */
    close(): void;
    /**
     * Stops watching the file system and closes the watcher resource.
     *
     * @deprecated Will be removed at 2.0.
     */
    return?(value?: any): Promise<IteratorResult<FsEvent>>;
    [Symbol.asyncIterator](): AsyncIterableIterator<FsEvent>;
  }

  /** Watch for file system events against one or more `paths`, which can be files
   * or directories.  These paths must exist already.  One user action (e.g.
   * `touch test.file`) can  generate multiple file system events.  Likewise,
   * one user action can result in multiple file paths in one event (e.g. `mv
   * old_name.txt new_name.txt`).  Recursive option is `true` by default and,
   * for directories, will watch the specified directory and all sub directories.
   * Note that the exact ordering of the events can vary between operating systems.
   *
   * ```ts
   * const watcher = Deno.watchFs("/");
   * for await (const event of watcher) {
   *    console.log(">>>> event", event);
   *    // { kind: "create", paths: [ "/foo.txt" ] }
   * }
   * ```
   *
   * Requires `allow-read` permission.
   *
   * Call `watcher.close()` to stop watching.
   *
   * ```ts
   * const watcher = Deno.watchFs("/");
   *
   * setTimeout(() => {
   *   watcher.close();
   * }, 5000);
   *
   * for await (const event of watcher) {
   *    console.log(">>>> event", event);
   * }
   * ```
   */
  export function watchFs(
    paths: string | string[],
    options?: { recursive: boolean },
  ): FsWatcher;

  export class Process<T extends RunOptions = RunOptions> {
    readonly rid: number;
    readonly pid: number;
    readonly stdin: T["stdin"] extends "piped" ? Writer & Closer & {
      writable: WritableStream<Uint8Array>;
    }
      : (Writer & Closer & { writable: WritableStream<Uint8Array> }) | null;
    readonly stdout: T["stdout"] extends "piped" ? Reader & Closer & {
      readable: ReadableStream<Uint8Array>;
    }
      : (Reader & Closer & { readable: ReadableStream<Uint8Array> }) | null;
    readonly stderr: T["stderr"] extends "piped" ? Reader & Closer & {
      readable: ReadableStream<Uint8Array>;
    }
      : (Reader & Closer & { readable: ReadableStream<Uint8Array> }) | null;
    /** Wait for the process to exit and return its exit status.
     *
     * Calling this function multiple times will return the same status.
     *
     * Stdin handle to the process will be closed before waiting to avoid
     * a deadlock.
     *
     * If `stdout` and/or `stderr` were set to `"piped"`, they must be closed
     * manually before the process can exit.
     *
     * To run process to completion and collect output from both `stdout` and
     * `stderr` use:
     *
     * ```ts
     * const p = Deno.run({ cmd: [ "echo", "hello world" ], stderr: 'piped', stdout: 'piped' });
     * const [status, stdout, stderr] = await Promise.all([
     *   p.status(),
     *   p.output(),
     *   p.stderrOutput()
     * ]);
     * p.close();
     * ```
     */
    status(): Promise<ProcessStatus>;
    /** Buffer the stdout until EOF and return it as `Uint8Array`.
     *
     * You must set stdout to `"piped"` when creating the process.
     *
     * This calls `close()` on stdout after its done. */
    output(): Promise<Uint8Array>;
    /** Buffer the stderr until EOF and return it as `Uint8Array`.
     *
     * You must set stderr to `"piped"` when creating the process.
     *
     * This calls `close()` on stderr after its done. */
    stderrOutput(): Promise<Uint8Array>;
    close(): void;

    /** Send a signal to process.
     *
     * ```ts
     * const p = Deno.run({ cmd: [ "sleep", "20" ]});
     * p.kill("SIGTERM");
     * p.close();
     * ```
     */
    kill(signo: Signal): void;
  }

  export type Signal =
    | "SIGABRT"
    | "SIGALRM"
    | "SIGBUS"
    | "SIGCHLD"
    | "SIGCONT"
    | "SIGEMT"
    | "SIGFPE"
    | "SIGHUP"
    | "SIGILL"
    | "SIGINFO"
    | "SIGINT"
    | "SIGIO"
    | "SIGKILL"
    | "SIGPIPE"
    | "SIGPROF"
    | "SIGPWR"
    | "SIGQUIT"
    | "SIGSEGV"
    | "SIGSTKFLT"
    | "SIGSTOP"
    | "SIGSYS"
    | "SIGTERM"
    | "SIGTRAP"
    | "SIGTSTP"
    | "SIGTTIN"
    | "SIGTTOU"
    | "SIGURG"
    | "SIGUSR1"
    | "SIGUSR2"
    | "SIGVTALRM"
    | "SIGWINCH"
    | "SIGXCPU"
    | "SIGXFSZ";

  /** Registers the given function as a listener of the given signal event.
   *
   * ```ts
   * Deno.addSignalListener("SIGTERM", () => {
   *   console.log("SIGTERM!")
   * });
   * ```
   *
   * NOTE: This functionality is not yet implemented on Windows.
   */
  export function addSignalListener(signal: Signal, handler: () => void): void;

  /** Removes the given signal listener that has been registered with
   * Deno.addSignalListener.
   *
   * ```ts
   * const listener = () => {
   *   console.log("SIGTERM!")
   * };
   * Deno.addSignalListener("SIGTERM", listener);
   * Deno.removeSignalListener("SIGTERM", listener);
   * ```
   *
   * NOTE: This functionality is not yet implemented on Windows.
   */
  export function removeSignalListener(
    signal: Signal,
    handler: () => void,
  ): void;

  export type ProcessStatus =
    | {
      success: true;
      code: 0;
      signal?: undefined;
    }
    | {
      success: false;
      code: number;
      signal?: number;
    };

  export interface RunOptions {
    /** Arguments to pass. Note, the first element needs to be a path to the
     * binary */
    cmd: readonly string[] | [URL, ...string[]];
    cwd?: string;
    env?: {
      [key: string]: string;
    };
    stdout?: "inherit" | "piped" | "null" | number;
    stderr?: "inherit" | "piped" | "null" | number;
    stdin?: "inherit" | "piped" | "null" | number;
  }

  /** Spawns new subprocess.  RunOptions must contain at a minimum the `opt.cmd`,
   * an array of program arguments, the first of which is the binary.
   *
   * ```ts
   * const p = Deno.run({
   *   cmd: ["echo", "hello"],
   * });
   * ```
   *
   * Subprocess uses same working directory as parent process unless `opt.cwd`
   * is specified.
   *
   * Environmental variables from parent process can be cleared using `opt.clearEnv`.
   * Doesn't guarantee that only `opt.env` variables are present,
   * as the OS may set environmental variables for processes.
   *
   * Environmental variables for subprocess can be specified using `opt.env`
   * mapping.
   *
   * `opt.uid` sets the child process’s user ID. This translates to a setuid call
   * in the child process. Failure in the setuid call will cause the spawn to fail.
   *
   * `opt.gid` is similar to `opt.uid`, but sets the group ID of the child process.
   * This has the same semantics as the uid field.
   *
   * By default subprocess inherits stdio of parent process. To change that
   * `opt.stdout`, `opt.stderr` and `opt.stdin` can be specified independently -
   * they can be set to either an rid of open file or set to "inherit" "piped"
   * or "null":
   *
   * `"inherit"` The default if unspecified. The child inherits from the
   * corresponding parent descriptor.
   *
   * `"piped"` A new pipe should be arranged to connect the parent and child
   * sub-processes.
   *
   * `"null"` This stream will be ignored. This is the equivalent of attaching
   * the stream to `/dev/null`.
   *
   * Details of the spawned process are returned.
   *
   * Requires `allow-run` permission. */
  export function run<T extends RunOptions = RunOptions>(opt: T): Process<T>;

  export interface InspectOptions {
    /** Stylize output with ANSI colors. Defaults to false. */
    colors?: boolean;
    /** Try to fit more than one entry of a collection on the same line.
     * Defaults to true. */
    compact?: boolean;
    /** Traversal depth for nested objects. Defaults to 4. */
    depth?: number;
    /** The maximum number of iterable entries to print. Defaults to 100. */
    iterableLimit?: number;
    /** Show a Proxy's target and handler. Defaults to false. */
    showProxy?: boolean;
    /** Sort Object, Set and Map entries by key. Defaults to false. */
    sorted?: boolean;
    /** Add a trailing comma for multiline collections. Defaults to false. */
    trailingComma?: boolean;
    /*** Evaluate the result of calling getters. Defaults to false. */
    getters?: boolean;
    /** Show an object's non-enumerable properties. Defaults to false. */
    showHidden?: boolean;
    /** The maximum length of a string before it is truncated with an ellipsis */
    strAbbreviateSize?: number;
  }

  /** Converts the input into a string that has the same format as printed by
   * `console.log()`.
   *
   * ```ts
   * const obj = {
   *   a: 10,
   *   b: "hello",
   * };
   * const objAsString = Deno.inspect(obj); // { a: 10, b: "hello" }
   * console.log(obj);  // prints same value as objAsString, e.g. { a: 10, b: "hello" }
   * ```
   *
   * You can also register custom inspect functions, via the symbol `Symbol.for("Deno.customInspect")`,
   * on objects, to control and customize the output.
   *
   * ```ts
   * class A {
   *   x = 10;
   *   y = "hello";
   *   [Symbol.for("Deno.customInspect")](): string {
   *     return "x=" + this.x + ", y=" + this.y;
   *   }
   * }
   *
   * const inStringFormat = Deno.inspect(new A()); // "x=10, y=hello"
   * console.log(inStringFormat);  // prints "x=10, y=hello"
   * ```
   *
   * Finally, you can also specify the depth to which it will format.
   *
   * ```ts
   * Deno.inspect({a: {b: {c: {d: 'hello'}}}}, {depth: 2}); // { a: { b: [Object] } }
   * ```
   */
  export function inspect(value: unknown, options?: InspectOptions): string;

  /** The name of a "powerful feature" which needs permission. */
  export type PermissionName =
    | "run"
    | "read"
    | "write"
    | "net"
    | "env"
    | "ffi"
    | "hrtime";

  /** The current status of the permission. */
  export type PermissionState = "granted" | "denied" | "prompt";

  export interface RunPermissionDescriptor {
    name: "run";
    command?: string | URL;
  }

  export interface ReadPermissionDescriptor {
    name: "read";
    path?: string | URL;
  }

  export interface WritePermissionDescriptor {
    name: "write";
    path?: string | URL;
  }

  export interface NetPermissionDescriptor {
    name: "net";
    /** Optional host string of the form `"<hostname>[:<port>]"`. Examples:
     *
     *      "github.com"
     *      "deno.land:8080"
     */
    host?: string;
  }

  export interface EnvPermissionDescriptor {
    name: "env";
    variable?: string;
  }

  export interface FfiPermissionDescriptor {
    name: "ffi";
    path?: string | URL;
  }

  export interface HrtimePermissionDescriptor {
    name: "hrtime";
  }

  /** Permission descriptors which define a permission and can be queried,
   * requested, or revoked. */
  export type PermissionDescriptor =
    | RunPermissionDescriptor
    | ReadPermissionDescriptor
    | WritePermissionDescriptor
    | NetPermissionDescriptor
    | EnvPermissionDescriptor
    | FfiPermissionDescriptor
    | HrtimePermissionDescriptor;

  export interface PermissionStatusEventMap {
    "change": Event;
  }

  export class PermissionStatus extends EventTarget {
    // deno-lint-ignore no-explicit-any
    onchange: ((this: PermissionStatus, ev: Event) => any) | null;
    readonly state: PermissionState;
    addEventListener<K extends keyof PermissionStatusEventMap>(
      type: K,
      listener: (
        this: PermissionStatus,
        ev: PermissionStatusEventMap[K],
      ) => any,
      options?: boolean | AddEventListenerOptions,
    ): void;
    addEventListener(
      type: string,
      listener: EventListenerOrEventListenerObject,
      options?: boolean | AddEventListenerOptions,
    ): void;
    removeEventListener<K extends keyof PermissionStatusEventMap>(
      type: K,
      listener: (
        this: PermissionStatus,
        ev: PermissionStatusEventMap[K],
      ) => any,
      options?: boolean | EventListenerOptions,
    ): void;
    removeEventListener(
      type: string,
      listener: EventListenerOrEventListenerObject,
      options?: boolean | EventListenerOptions,
    ): void;
  }

  export class Permissions {
    /** Resolves to the current status of a permission.
     *
     * ```ts
     * const status = await Deno.permissions.query({ name: "read", path: "/etc" });
     * console.log(status.state);
     * ```
     */
    query(desc: PermissionDescriptor): Promise<PermissionStatus>;

    /** Revokes a permission, and resolves to the state of the permission.
     *
     * ```ts
     * import { assert } from "https://deno.land/std/testing/asserts.ts";
     *
     * const status = await Deno.permissions.revoke({ name: "run" });
     * assert(status.state !== "granted")
     * ```
     */
    revoke(desc: PermissionDescriptor): Promise<PermissionStatus>;

    /** Requests the permission, and resolves to the state of the permission.
     *
     * ```ts
     * const status = await Deno.permissions.request({ name: "env" });
     * if (status.state === "granted") {
     *   console.log("'env' permission is granted.");
     * } else {
     *   console.log("'env' permission is denied.");
     * }
     * ```
     */
    request(desc: PermissionDescriptor): Promise<PermissionStatus>;
  }

  /** Deno's permission management API. */
  export const permissions: Permissions;

  /** Build related information. */
  export const build: {
    /** The LLVM target triple */
    target: string;
    /** Instruction set architecture */
    arch: "x86_64" | "aarch64";
    /** Operating system */
    os: "darwin" | "linux" | "windows";
    /** Computer vendor */
    vendor: string;
    /** Optional environment */
    env?: string;
  };

  /** Version related information. */
  export const version: {
    /** Deno's version. For example: `"1.0.0"` */
    deno: string;
    /** The V8 version used by Deno. For example: `"8.0.0.0"` */
    v8: string;
    /** The TypeScript version used by Deno. For example: `"4.0.0"` */
    typescript: string;
  };

  /** Returns the script arguments to the program. If for example we run a
   * program:
   *
   * deno run --allow-read https://deno.land/std/examples/cat.ts /etc/passwd
   *
   * Then `Deno.args` will contain:
   *
   * [ "/etc/passwd" ]
   */
  export const args: string[];

  /**
   * A symbol which can be used as a key for a custom method which will be
   * called when `Deno.inspect()` is called, or when the object is logged to
   * the console.
   *
   * @deprecated This symbol is deprecated since 1.9. Use
   * `Symbol.for("Deno.customInspect")` instead.
   */
  export const customInspect: unique symbol;

  /** The URL of the entrypoint module entered from the command-line. */
  export const mainModule: string;

  export type SymlinkOptions = {
    type: "file" | "dir";
  };

  /**
   * Creates `newpath` as a symbolic link to `oldpath`.
   *
   * The options.type parameter can be set to `file` or `dir`. This argument is only
   * available on Windows and ignored on other platforms.
   *
   * ```ts
   * Deno.symlinkSync("old/name", "new/name");
   * ```
   *
   * Requires full `allow-read` and `allow-write` permissions. */
  export function symlinkSync(
    oldpath: string | URL,
    newpath: string | URL,
    options?: SymlinkOptions,
  ): void;

  /**
   * Creates `newpath` as a symbolic link to `oldpath`.
   *
   * The options.type parameter can be set to `file` or `dir`. This argument is only
   * available on Windows and ignored on other platforms.
   *
   * ```ts
   * await Deno.symlink("old/name", "new/name");
   * ```
   *
   * Requires full `allow-read` and `allow-write` permissions. */
  export function symlink(
    oldpath: string | URL,
    newpath: string | URL,
    options?: SymlinkOptions,
  ): Promise<void>;

  /**
   * Synchronously truncates or extends the specified file stream, to reach the
   * specified `len`.
   *
   * If `len` is not specified then the entire file contents are truncated as if len was set to 0.
   *
   * if the file previously was larger than this new length, the extra  data  is  lost.
   *
   * if  the  file  previously  was shorter, it is extended, and the extended part reads as null bytes ('\0').
   *
   * ```ts
   * // truncate the entire file
   * const file = Deno.openSync("my_file.txt", { read: true, write: true, truncate: true, create: true });
   * Deno.ftruncateSync(file.rid);
   * ```
   *
   * ```ts
   * // truncate part of the file
   * const file = Deno.openSync("my_file.txt", { read: true, write: true, create: true });
   * Deno.writeSync(file.rid, new TextEncoder().encode("Hello World"));
   * Deno.ftruncateSync(file.rid, 7);
   * Deno.seekSync(file.rid, 0, Deno.SeekMode.Start);
   * const data = new Uint8Array(32);
   * Deno.readSync(file.rid, data);
   * console.log(new TextDecoder().decode(data)); // Hello W
   * ```
   */
  export function ftruncateSync(rid: number, len?: number): void;

  /**
   * Truncates or extends the specified file stream, to reach the specified `len`.
   *
   * If `len` is not specified then the entire file contents are truncated as if len was set to 0.
   *
   * If the file previously was larger than this new length, the extra  data  is  lost.
   *
   * If  the  file  previously  was shorter, it is extended, and the extended part reads as null bytes ('\0').
   *
   * ```ts
   * // truncate the entire file
   * const file = await Deno.open("my_file.txt", { read: true, write: true, create: true });
   * await Deno.ftruncate(file.rid);
   * ```
   *
   * ```ts
   * // truncate part of the file
   * const file = await Deno.open("my_file.txt", { read: true, write: true, create: true });
   * await Deno.write(file.rid, new TextEncoder().encode("Hello World"));
   * await Deno.ftruncate(file.rid, 7);
   * const data = new Uint8Array(32);
   * await Deno.read(file.rid, data);
   * console.log(new TextDecoder().decode(data)); // Hello W
   * ```
   */
  export function ftruncate(rid: number, len?: number): Promise<void>;

  /**
   * Synchronously returns a `Deno.FileInfo` for the given file stream.
   *
   * ```ts
   * import { assert } from "https://deno.land/std/testing/asserts.ts";
   * const file = Deno.openSync("file.txt", { read: true });
   * const fileInfo = Deno.fstatSync(file.rid);
   * assert(fileInfo.isFile);
   * ```
   */
  export function fstatSync(rid: number): FileInfo;

  /**
   * Returns a `Deno.FileInfo` for the given file stream.
   *
   * ```ts
   * import { assert } from "https://deno.land/std/testing/asserts.ts";
   * const file = await Deno.open("file.txt", { read: true });
   * const fileInfo = await Deno.fstat(file.rid);
   * assert(fileInfo.isFile);
   * ```
   */
  export function fstat(rid: number): Promise<FileInfo>;

  export interface RequestEvent {
    readonly request: Request;
    respondWith(r: Response | Promise<Response>): Promise<void>;
  }

  export interface HttpConn extends AsyncIterable<RequestEvent> {
    readonly rid: number;

    nextRequest(): Promise<RequestEvent | null>;
    close(): void;
  }

  /**
   * Services HTTP requests given a TCP or TLS socket.
   *
   * ```ts
   * const conn = await Deno.listen({ port: 80 });
   * const httpConn = Deno.serveHttp(await conn.accept());
   * const e = await httpConn.nextRequest();
   * if (e) {
   *   e.respondWith(new Response("Hello World"));
   * }
   * ```
   *
   * If `httpConn.nextRequest()` encounters an error or returns `null`
   * then the underlying HttpConn resource is closed automatically.
   *
   * Alternatively, you can also use the Async Iterator approach:
   *
   * ```ts
   * async function handleHttp(conn: Deno.Conn) {
   *   for await (const e of Deno.serveHttp(conn)) {
   *     e.respondWith(new Response("Hello World"));
   *   }
   * }
   *
   * for await (const conn of Deno.listen({ port: 80 })) {
   *   handleHttp(conn);
   * }
   * ```
   */
  export function serveHttp(conn: Conn): HttpConn;

  export interface WebSocketUpgrade {
    response: Response;
    socket: WebSocket;
  }

  export interface UpgradeWebSocketOptions {
    protocol?: string;
    /**
     * If the client does not respond to this frame with a
     * `pong` within the timeout specified, the connection is deemed
     * unhealthy and is closed. The `close` and `error` event will be emitted.
     *
     * The default is 120 seconds. Set to 0 to disable timeouts.
     */
    idleTimeout?: number;
  }

  /**
   * Used to upgrade an incoming HTTP request to a WebSocket.
   *
   * Given a request, returns a pair of WebSocket and Response. The original
   * request must be responded to with the returned response for the websocket
   * upgrade to be successful.
   *
   * ```ts
   * const conn = await Deno.listen({ port: 80 });
   * const httpConn = Deno.serveHttp(await conn.accept());
   * const e = await httpConn.nextRequest();
   * if (e) {
   *   const { socket, response } = Deno.upgradeWebSocket(e.request);
   *   socket.onopen = () => {
   *     socket.send("Hello World!");
   *   };
   *   socket.onmessage = (e) => {
   *     console.log(e.data);
   *     socket.close();
   *   };
   *   socket.onclose = () => console.log("WebSocket has been closed.");
   *   socket.onerror = (e) => console.error("WebSocket error:", e);
   *   e.respondWith(response);
   * }
   * ```
   *
   * If the request body is disturbed (read from) before the upgrade is
   * completed, upgrading fails.
   *
   * This operation does not yet consume the request or open the websocket. This
   * only happens once the returned response has been passed to `respondWith`.
   */
  export function upgradeWebSocket(
    request: Request,
    options?: UpgradeWebSocketOptions,
  ): WebSocketUpgrade;

  /** Send a signal to process under given `pid`.
   *
   * If `pid` is negative, the signal will be sent to the process group
   * identified by `pid`.
   *
   * ```ts
   * const p = Deno.run({
   *   cmd: ["sleep", "10000"]
   * });
   *
   * Deno.kill(p.pid, "SIGINT");
   * ```
   *
   * Requires `allow-run` permission. */
  export function kill(pid: number, signo: Signal): void;

  /** The type of the resource record.
   * Only the listed types are supported currently. */
  export type RecordType =
    | "A"
    | "AAAA"
    | "ANAME"
    | "CNAME"
    | "MX"
    | "NAPTR"
    | "NS"
    | "PTR"
    | "SOA"
    | "SRV"
    | "TXT";

  export interface ResolveDnsOptions {
    /** The name server to be used for lookups.
     * If not specified, defaults to the system configuration e.g. `/etc/resolv.conf` on Unix. */
    nameServer?: {
      /** The IP address of the name server */
      ipAddr: string;
      /** The port number the query will be sent to.
       * If not specified, defaults to 53. */
      port?: number;
    };
  }

  /** If `resolveDns` is called with "MX" record type specified, it will return an array of this interface. */
  export interface MXRecord {
    preference: number;
    exchange: string;
  }

  /** If `resolveDns` is called with "NAPTR" record type specified, it will return an array of this interface. */
  export interface NAPTRRecord {
    order: number;
    preference: number;
    flags: string;
    services: string;
    regexp: string;
    replacement: string;
  }

  /** If `resolveDns` is called with "SOA" record type specified, it will return an array of this interface. */
  export interface SOARecord {
    mname: string;
    rname: string;
    serial: number;
    refresh: number;
    retry: number;
    expire: number;
    minimum: number;
  }

  /** If `resolveDns` is called with "SRV" record type specified, it will return an array of this interface. */
  export interface SRVRecord {
    priority: number;
    weight: number;
    port: number;
    target: string;
  }

  export function resolveDns(
    query: string,
    recordType: "A" | "AAAA" | "ANAME" | "CNAME" | "NS" | "PTR",
    options?: ResolveDnsOptions,
  ): Promise<string[]>;

  export function resolveDns(
    query: string,
    recordType: "MX",
    options?: ResolveDnsOptions,
  ): Promise<MXRecord[]>;

  export function resolveDns(
    query: string,
    recordType: "NAPTR",
    options?: ResolveDnsOptions,
  ): Promise<NAPTRRecord[]>;

  export function resolveDns(
    query: string,
    recordType: "SOA",
    options?: ResolveDnsOptions,
  ): Promise<SOARecord[]>;

  export function resolveDns(
    query: string,
    recordType: "SRV",
    options?: ResolveDnsOptions,
  ): Promise<SRVRecord[]>;

  export function resolveDns(
    query: string,
    recordType: "TXT",
    options?: ResolveDnsOptions,
  ): Promise<string[][]>;

  /**
   * Performs DNS resolution against the given query, returning resolved records.
   * Fails in the cases such as:
   * - the query is in invalid format
   * - the options have an invalid parameter, e.g. `nameServer.port` is beyond the range of 16-bit unsigned integer
   * - timed out
   *
   * ```ts
   * const a = await Deno.resolveDns("example.com", "A");
   *
   * const aaaa = await Deno.resolveDns("example.com", "AAAA", {
   *   nameServer: { ipAddr: "8.8.8.8", port: 53 },
   * });
   * ```
   *
   * Requires `allow-net` permission.
   */
  export function resolveDns(
    query: string,
    recordType: RecordType,
    options?: ResolveDnsOptions,
<<<<<<< HEAD
  ): Promise<
    | string[]
    | MXRecord[]
    | NAPTRRecord[]
    | SOARecord[]
    | SRVRecord[]
    | string[][]
  >;
=======
  ): Promise<string[] | MXRecord[] | SOARecord[] | SRVRecord[] | string[][]>;
>>>>>>> 38e0a2ec
}<|MERGE_RESOLUTION|>--- conflicted
+++ resolved
@@ -3066,7 +3066,6 @@
     query: string,
     recordType: RecordType,
     options?: ResolveDnsOptions,
-<<<<<<< HEAD
   ): Promise<
     | string[]
     | MXRecord[]
@@ -3075,7 +3074,4 @@
     | SRVRecord[]
     | string[][]
   >;
-=======
-  ): Promise<string[] | MXRecord[] | SOARecord[] | SRVRecord[] | string[][]>;
->>>>>>> 38e0a2ec
 }