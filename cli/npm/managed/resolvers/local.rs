--- conflicted
+++ resolved
@@ -654,75 +654,6 @@
     }
   }
 
-<<<<<<< HEAD
-  drop(pb_clear_guard);
-
-  if !packages_with_scripts.is_empty() {
-    // get custom commands for each bin available in the node_modules dir (essentially
-    // the scripts that are in `node_modules/.bin`)
-    let base = resolve_baseline_custom_commands(
-      snapshot,
-      &package_partitions.packages,
-      &deno_local_registry_dir,
-    )?;
-    let init_cwd = lifecycle_scripts.initial_cwd.as_deref().unwrap();
-    let process_state = crate::npm::managed::npm_process_state(
-      snapshot.as_valid_serialized(),
-      Some(root_node_modules_dir_path),
-    );
-
-    let mut env_vars = crate::task_runner::real_env_vars();
-    let mut temp_file = tempfile::tempfile()?;
-    temp_file.write_all(process_state.as_bytes())?;
-    env_vars.insert(
-      crate::args::NPM_RESOLUTION_STATE_FD_ENV_VAR_NAME.to_string(),
-      temp_file.as_raw_fd().to_string(),
-    );
-    for (package, package_path, scripts_run_path) in packages_with_scripts {
-      // add custom commands for binaries from the package's dependencies. this will take precedence over the
-      // baseline commands, so if the package relies on a bin that conflicts with one higher in the dependency tree, the
-      // correct bin will be used.
-      let custom_commands = resolve_custom_commands_from_deps(
-        base.clone(),
-        &package,
-        snapshot,
-        &deno_local_registry_dir,
-      )?;
-      for script_name in ["preinstall", "install", "postinstall"] {
-        if let Some(script) = package.scripts.get(script_name) {
-          if script_name == "install"
-            && is_broken_default_install_script(script, &package_path)
-          {
-            continue;
-          }
-          let exit_code =
-            crate::task_runner::run_task(crate::task_runner::RunTaskOptions {
-              task_name: script_name,
-              script,
-              cwd: &package_path,
-              env_vars: env_vars.clone(),
-              custom_commands: custom_commands.clone(),
-              init_cwd,
-              argv: &[],
-              root_node_modules_dir: Some(root_node_modules_dir_path),
-            })
-            .await?;
-          if exit_code != 0 {
-            anyhow::bail!(
-              "script '{}' in '{}' failed with exit code {}",
-              script_name,
-              package.id.nv,
-              exit_code,
-            );
-          }
-        }
-      }
-      fs::write(scripts_run_path, "")?;
-    }
-  }
-
-=======
->>>>>>> a4f59c77
   {
     let packages_with_deprecation_warnings =
       packages_with_deprecation_warnings.lock();
@@ -848,14 +779,9 @@
     Ok(())
   }
 
-<<<<<<< HEAD
-  setup_cache.save();
-  drop(single_process_lock);
-=======
   fn has_warned(&self, package: &NpmResolutionPackage) -> bool {
     self.warned_scripts_file(package).exists()
   }
->>>>>>> a4f59c77
 
   fn has_run(&self, package: &NpmResolutionPackage) -> bool {
     self.ran_scripts_file(package).exists()
