--- conflicted
+++ resolved
@@ -44,20 +44,6 @@
         bail!("Not an npm specifier: {}", specifier);
       }
     };
-<<<<<<< HEAD
-    eprintln!("from_str {}", specifier);
-    // FIXME(bartlomieju): this is wrong - given @vitejs/plugin-vue it will
-    // yield ("", None), and it should return ("@vite/plugin-vue", None)
-    let (name, version_req) = match specifier.rsplit_once('@') {
-      Some((name, version_req)) => (
-        name,
-        match SpecifierVersionReq::parse(version_req) {
-          Ok(v) => Some(v),
-          Err(_) => None, // not a version requirement
-        },
-      ),
-      None => (specifier, None),
-=======
     let parts = specifier.split('/').collect::<Vec<_>>();
     let name_part_len = if specifier.starts_with('@') { 2 } else { 1 };
     if parts.len() < name_part_len {
@@ -84,7 +70,6 @@
       None
     } else {
       Some(parts[name_part_len..].join("/"))
->>>>>>> c6e4e1f1
     };
     eprintln!("from_str1, {} {:?}", name, version_req);
     Ok(NpmPackageReference {
