// Copyright 2018-2022 the Deno authors. All rights reserved. MIT license.

use std::cmp::Ordering;
use std::collections::HashMap;
use std::collections::HashSet;
use std::collections::VecDeque;

use deno_ast::ModuleSpecifier;
use deno_core::anyhow::bail;
use deno_core::anyhow::Context;
use deno_core::error::generic_error;
use deno_core::error::AnyError;
use deno_core::futures;
use deno_core::parking_lot::RwLock;
use serde::Deserialize;
use serde::Serialize;

use super::registry::NpmPackageInfo;
use super::registry::NpmPackageVersionDistInfo;
use super::registry::NpmPackageVersionInfo;
use super::registry::NpmRegistryApi;
use super::semver::NpmVersion;
use super::semver::NpmVersionReq;
use super::semver::SpecifierVersionReq;

/// The version matcher used for npm schemed urls is more strict than
/// the one used by npm packages and so we represent either via a trait.
pub trait NpmVersionMatcher {
  fn tag(&self) -> Option<&str>;
  fn matches(&self, version: &NpmVersion) -> bool;
  fn version_text(&self) -> String;
}

#[derive(Clone, Debug, Default, PartialEq, Eq)]
pub struct NpmPackageReference {
  pub req: NpmPackageReq,
  pub sub_path: Option<String>,
}

impl NpmPackageReference {
  pub fn from_specifier(
    specifier: &ModuleSpecifier,
  ) -> Result<NpmPackageReference, AnyError> {
    Self::from_str(specifier.as_str())
  }

  pub fn from_str(specifier: &str) -> Result<NpmPackageReference, AnyError> {
    let specifier = match specifier.strip_prefix("npm:") {
      Some(s) => s,
      None => {
        bail!("Not an npm specifier: {}", specifier);
      }
    };
    let parts = specifier.split('/').collect::<Vec<_>>();
    let name_part_len = if specifier.starts_with('@') { 2 } else { 1 };
    if parts.len() < name_part_len {
      return Err(generic_error(format!("Not a valid package: {}", specifier)));
    }
    let name_parts = &parts[0..name_part_len];
    let last_name_part = &name_parts[name_part_len - 1];
    let (name, version_req) = if let Some(at_index) = last_name_part.rfind('@')
    {
      let version = &last_name_part[at_index + 1..];
      let last_name_part = &last_name_part[..at_index];
      let version_req = SpecifierVersionReq::parse(version)
        .with_context(|| "Invalid version requirement.")?;
      let name = if name_part_len == 1 {
        last_name_part.to_string()
      } else {
        format!("{}/{}", name_parts[0], last_name_part)
      };
      (name, Some(version_req))
    } else {
      (name_parts.join("/"), None)
    };
    let sub_path = if parts.len() == name_parts.len() {
      None
    } else {
      Some(parts[name_part_len..].join("/"))
    };

    if let Some(sub_path) = &sub_path {
      if let Some(at_index) = sub_path.rfind('@') {
        let (new_sub_path, version) = sub_path.split_at(at_index);
        let msg = format!(
          "Invalid package specifier 'npm:{}/{}'. Did you mean to write 'npm:{}{}/{}'?",
          name, sub_path, name, version, new_sub_path
        );
        return Err(generic_error(msg));
      }
    }

    Ok(NpmPackageReference {
      req: NpmPackageReq { name, version_req },
      sub_path,
    })
  }
}

impl std::fmt::Display for NpmPackageReference {
  fn fmt(&self, f: &mut std::fmt::Formatter<'_>) -> std::fmt::Result {
    if let Some(sub_path) = &self.sub_path {
      write!(f, "{}/{}", self.req, sub_path)
    } else {
      write!(f, "{}", self.req)
    }
  }
}

#[derive(
  Clone, Debug, Default, PartialEq, Eq, Hash, Serialize, Deserialize,
)]
pub struct NpmPackageReq {
  pub name: String,
  pub version_req: Option<SpecifierVersionReq>,
}

impl std::fmt::Display for NpmPackageReq {
  fn fmt(&self, f: &mut std::fmt::Formatter<'_>) -> std::fmt::Result {
    match &self.version_req {
      Some(req) => write!(f, "{}@{}", self.name, req),
      None => write!(f, "{}", self.name),
    }
  }
}

impl NpmVersionMatcher for NpmPackageReq {
  fn tag(&self) -> Option<&str> {
    match &self.version_req {
      Some(version_req) => version_req.tag(),
      None => Some("latest"),
    }
  }

  fn matches(&self, version: &NpmVersion) -> bool {
    match self.version_req.as_ref() {
      Some(req) => {
        assert_eq!(self.tag(), None);
        match req.range() {
          Some(range) => range.satisfies(version),
          None => false,
        }
      }
      None => version.pre.is_empty(),
    }
  }

  fn version_text(&self) -> String {
    self
      .version_req
      .as_ref()
      .map(|v| format!("{}", v))
      .unwrap_or_else(|| "non-prerelease".to_string())
  }
}

#[derive(
  Debug, Clone, PartialOrd, Ord, PartialEq, Eq, Hash, Serialize, Deserialize,
)]
pub struct NpmPackageId {
  pub name: String,
  pub version: NpmVersion,
}

impl NpmPackageId {
  #[allow(unused)]
  pub fn scope(&self) -> Option<&str> {
    if self.name.starts_with('@') && self.name.contains('/') {
      self.name.split('/').next()
    } else {
      None
    }
  }
}

impl std::fmt::Display for NpmPackageId {
  fn fmt(&self, f: &mut std::fmt::Formatter<'_>) -> std::fmt::Result {
    write!(f, "{}@{}", self.name, self.version)
  }
}

#[derive(Debug, Clone, Serialize, Deserialize)]
pub struct NpmResolutionPackage {
  pub id: NpmPackageId,
  pub dist: NpmPackageVersionDistInfo,
  /// Key is what the package refers to the other package as,
  /// which could be different from the package name.
  pub dependencies: HashMap<String, NpmPackageId>,
}

#[derive(Debug, Clone, Default, Serialize, Deserialize)]
pub struct NpmResolutionSnapshot {
  #[serde(with = "map_to_vec")]
  package_reqs: HashMap<NpmPackageReq, NpmVersion>,
  packages_by_name: HashMap<String, Vec<NpmVersion>>,
  #[serde(with = "map_to_vec")]
  packages: HashMap<NpmPackageId, NpmResolutionPackage>,
}

// This is done so the maps with non-string keys get serialized and deserialized as vectors.
// Adapted from: https://github.com/serde-rs/serde/issues/936#issuecomment-302281792
mod map_to_vec {
  use std::collections::HashMap;

  use serde::de::Deserialize;
  use serde::de::Deserializer;
  use serde::ser::Serializer;
  use serde::Serialize;

  pub fn serialize<S, K: Serialize, V: Serialize>(
    map: &HashMap<K, V>,
    serializer: S,
  ) -> Result<S::Ok, S::Error>
  where
    S: Serializer,
  {
    serializer.collect_seq(map.iter())
  }

  pub fn deserialize<
    'de,
    D,
    K: Deserialize<'de> + Eq + std::hash::Hash,
    V: Deserialize<'de>,
  >(
    deserializer: D,
  ) -> Result<HashMap<K, V>, D::Error>
  where
    D: Deserializer<'de>,
  {
    let mut map = HashMap::new();
    for (key, value) in Vec::<(K, V)>::deserialize(deserializer)? {
      map.insert(key, value);
    }
    Ok(map)
  }
}

impl NpmResolutionSnapshot {
  /// Resolve a node package from a deno module.
  pub fn resolve_package_from_deno_module(
    &self,
    req: &NpmPackageReq,
  ) -> Result<&NpmResolutionPackage, AnyError> {
    match self.package_reqs.get(req) {
      Some(version) => Ok(
        self
          .packages
          .get(&NpmPackageId {
            name: req.name.clone(),
            version: version.clone(),
          })
          .unwrap(),
      ),
      None => bail!("could not find npm package directory for '{}'", req),
    }
  }

  pub fn top_level_packages(&self) -> Vec<NpmPackageId> {
    self
      .package_reqs
      .iter()
      .map(|(req, version)| NpmPackageId {
        name: req.name.clone(),
        version: version.clone(),
      })
      .collect::<HashSet<_>>()
      .into_iter()
      .collect::<Vec<_>>()
  }

  pub fn package_from_id(
    &self,
    id: &NpmPackageId,
  ) -> Option<&NpmResolutionPackage> {
    self.packages.get(id)
  }

  pub fn resolve_package_from_package(
    &self,
    name: &str,
    referrer: &NpmPackageId,
  ) -> Result<&NpmResolutionPackage, AnyError> {
    match self.packages.get(referrer) {
      Some(referrer_package) => {
        let name_ = name_without_path(name);
        if let Some(id) = referrer_package.dependencies.get(name_) {
          return Ok(self.packages.get(id).unwrap());
        }

        if referrer_package.id.name == name_ {
          return Ok(referrer_package);
        }

        // TODO(bartlomieju): this should use a reverse lookup table in the
        // snapshot instead of resolving best version again.
        let req = NpmPackageReq {
          name: name_.to_string(),
          version_req: None,
        };

        if let Some(version) = self.resolve_best_package_version(name_, &req) {
          let id = NpmPackageId {
            name: name_.to_string(),
            version,
          };
          if let Some(pkg) = self.packages.get(&id) {
            return Ok(pkg);
          }
        }

        bail!(
          "could not find npm package '{}' referenced by '{}'",
          name,
          referrer
        )
      }
      None => bail!("could not find referrer npm package '{}'", referrer),
    }
  }

  pub fn all_packages(&self) -> Vec<NpmResolutionPackage> {
    self.packages.values().cloned().collect()
  }

  pub fn resolve_best_package_version(
    &self,
    name: &str,
    version_matcher: &impl NpmVersionMatcher,
  ) -> Option<NpmVersion> {
    let mut maybe_best_version: Option<&NpmVersion> = None;
    if let Some(versions) = self.packages_by_name.get(name) {
      for version in versions {
        if version_matcher.matches(version) {
          let is_best_version = maybe_best_version
            .as_ref()
            .map(|best_version| (*best_version).cmp(version).is_lt())
            .unwrap_or(true);
          if is_best_version {
            maybe_best_version = Some(version);
          }
        }
      }
    }
    maybe_best_version.cloned()
  }
}

pub struct NpmResolution {
  api: NpmRegistryApi,
  snapshot: RwLock<NpmResolutionSnapshot>,
  update_sempahore: tokio::sync::Semaphore,
}

impl std::fmt::Debug for NpmResolution {
  fn fmt(&self, f: &mut std::fmt::Formatter<'_>) -> std::fmt::Result {
    let snapshot = self.snapshot.read();
    f.debug_struct("NpmResolution")
      .field("snapshot", &snapshot)
      .finish()
  }
}

impl NpmResolution {
  pub fn new(
    api: NpmRegistryApi,
    initial_snapshot: Option<NpmResolutionSnapshot>,
  ) -> Self {
    Self {
      api,
      snapshot: RwLock::new(initial_snapshot.unwrap_or_default()),
      update_sempahore: tokio::sync::Semaphore::new(1),
    }
  }

  pub async fn add_package_reqs(
    &self,
    mut package_reqs: Vec<NpmPackageReq>,
  ) -> Result<(), AnyError> {
    // multiple packages are resolved in alphabetical order
    package_reqs.sort_by(|a, b| a.name.cmp(&b.name));

    // only allow one thread in here at a time
    let _permit = self.update_sempahore.acquire().await.unwrap();
    let mut snapshot = self.snapshot.read().clone();
    let mut pending_dependencies = VecDeque::new();

    // go over the top level packages first, then down the
    // tree one level at a time through all the branches
    for package_req in package_reqs {
      if snapshot.package_reqs.contains_key(&package_req) {
        // skip analyzing this package, as there's already a matching top level package
        continue;
      }
      // inspect the list of current packages
      if let Some(version) =
        snapshot.resolve_best_package_version(&package_req.name, &package_req)
      {
        snapshot.package_reqs.insert(package_req, version);
        continue; // done, no need to continue
      }

      // no existing best version, so resolve the current packages
      let info = self.api.package_info(&package_req.name).await?;
      let version_and_info = get_resolved_package_version_and_info(
        &package_req.name,
        &package_req,
        info,
        None,
      )?;
      let id = NpmPackageId {
        name: package_req.name.clone(),
        version: version_and_info.version.clone(),
      };
      let dependencies = version_and_info
        .info
        .dependencies_as_entries()
        .with_context(|| format!("npm package: {}", id))?;

      pending_dependencies.push_back((id.clone(), dependencies));
      snapshot.packages.insert(
        id.clone(),
        NpmResolutionPackage {
          id,
          dist: version_and_info.info.dist,
          dependencies: Default::default(),
        },
      );
      snapshot
        .packages_by_name
        .entry(package_req.name.clone())
        .or_default()
        .push(version_and_info.version.clone());
      snapshot
        .package_reqs
        .insert(package_req, version_and_info.version);
    }

    // now go down through the dependencies by tree depth
    while let Some((parent_package_id, mut deps)) =
      pending_dependencies.pop_front()
    {
      // sort the dependencies alphabetically by name then by version descending
      deps.sort_by(|a, b| match a.name.cmp(&b.name) {
        // sort by newest to oldest
        Ordering::Equal => b
          .version_req
          .version_text()
          .cmp(&a.version_req.version_text()),
        ordering => ordering,
      });

      // cache all the dependencies' registry infos in parallel when this env var isn't set
      if std::env::var("DENO_UNSTABLE_NPM_SYNC_DOWNLOAD") != Ok("1".to_string())
      {
        let handles = deps
          .iter()
          .map(|dep| {
            let name = dep.name.clone();
            let api = self.api.clone();
            tokio::task::spawn(async move {
              // it's ok to call this without storing the result, because
              // NpmRegistryApi will cache the package info in memory
              api.package_info(&name).await
            })
          })
          .collect::<Vec<_>>();
        let results = futures::future::join_all(handles).await;
        for result in results {
          result??; // surface the first error
        }
      }

      // now resolve them
      for dep in deps {
        // check if an existing dependency matches this
        let id = if let Some(version) =
          snapshot.resolve_best_package_version(&dep.name, &dep.version_req)
        {
          NpmPackageId {
            name: dep.name.clone(),
            version,
          }
        } else {
          // get the information
          let info = self.api.package_info(&dep.name).await?;
          let version_and_info = get_resolved_package_version_and_info(
            &dep.name,
            &dep.version_req,
            info,
            None,
          )?;
          let dependencies = version_and_info
            .info
            .dependencies_as_entries()
            .with_context(|| {
              format!("npm package: {}@{}", dep.name, version_and_info.version)
            })?;

          let id = NpmPackageId {
            name: dep.name.clone(),
            version: version_and_info.version.clone(),
          };
          pending_dependencies.push_back((id.clone(), dependencies));
          snapshot.packages.insert(
            id.clone(),
            NpmResolutionPackage {
              id: id.clone(),
              dist: version_and_info.info.dist,
              dependencies: Default::default(),
            },
          );
          snapshot
            .packages_by_name
            .entry(dep.name.clone())
            .or_default()
            .push(id.version.clone());

          id
        };

        // add this version as a dependency of the package
        snapshot
          .packages
          .get_mut(&parent_package_id)
          .unwrap()
          .dependencies
          .insert(dep.bare_specifier.clone(), id);
      }
    }

    *self.snapshot.write() = snapshot;
    Ok(())
  }

  pub fn resolve_package_from_package(
    &self,
    name: &str,
    referrer: &NpmPackageId,
  ) -> Result<NpmResolutionPackage, AnyError> {
    self
      .snapshot
      .read()
      .resolve_package_from_package(name, referrer)
      .cloned()
  }

  /// Resolve a node package from a deno module.
  pub fn resolve_package_from_deno_module(
    &self,
    package: &NpmPackageReq,
  ) -> Result<NpmResolutionPackage, AnyError> {
    self
      .snapshot
      .read()
      .resolve_package_from_deno_module(package)
      .cloned()
  }

  pub fn all_packages(&self) -> Vec<NpmResolutionPackage> {
    self.snapshot.read().all_packages()
  }

  pub fn has_packages(&self) -> bool {
    !self.snapshot.read().packages.is_empty()
  }

  pub fn snapshot(&self) -> NpmResolutionSnapshot {
    self.snapshot.read().clone()
  }
}

#[derive(Clone)]
struct VersionAndInfo {
  version: NpmVersion,
  info: NpmPackageVersionInfo,
}

fn get_resolved_package_version_and_info(
  pkg_name: &str,
  version_matcher: &impl NpmVersionMatcher,
  info: NpmPackageInfo,
  parent: Option<&NpmPackageId>,
) -> Result<VersionAndInfo, AnyError> {
  let mut maybe_best_version: Option<VersionAndInfo> = None;
<<<<<<< HEAD
  if version_matcher.is_latest() {
    // For when someone just specifies @types/node, we want to pull in a
    // "known good" version of @types/node that works well with Deno and
    // not necessarily the latest version. For example, we might only be
    // compatible with Node vX, but then Node vY is published so we wouldn't
    // want to pull that in.
    // Note: If the user doesn't want this behavior, then they can specify an
    // explicit version.
    if pkg_name == "@types/node" {
      return get_resolved_package_version_and_info(
        pkg_name,
        &NpmVersionReq::parse("18.0.0 - 18.8.2").unwrap(),
        info,
        parent,
      );
    }

    if let Some(version) = info.dist_tags.get("latest") {
=======
  if let Some(tag) = version_matcher.tag() {
    if let Some(version) = info.dist_tags.get(tag) {
>>>>>>> d0e78ca5
      match info.versions.get(version) {
        Some(info) => {
          return Ok(VersionAndInfo {
            version: NpmVersion::parse(version)?,
            info: info.clone(),
          });
        }
        None => {
          bail!(
            "Could not find version '{}' referenced in dist-tag '{}'.",
            version,
            tag,
          )
        }
      }
    } else {
      bail!("Could not find dist-tag '{}'.", tag,)
    }
  } else {
    for (_, version_info) in info.versions.into_iter() {
      let version = NpmVersion::parse(&version_info.version)?;
      if version_matcher.matches(&version) {
        let is_best_version = maybe_best_version
          .as_ref()
          .map(|best_version| best_version.version.cmp(&version).is_lt())
          .unwrap_or(true);
        if is_best_version {
          maybe_best_version = Some(VersionAndInfo {
            version,
            info: version_info,
          });
        }
      }
    }
  }

  match maybe_best_version {
    Some(v) => Ok(v),
    // If the package isn't found, it likely means that the user needs to use
    // `--reload` to get the latest npm package information. Although it seems
    // like we could make this smart by fetching the latest information for
    // this package here, we really need a full restart. There could be very
    // interesting bugs that occur if this package's version was resolved by
    // something previous using the old information, then now being smart here
    // causes a new fetch of the package information, meaning this time the
    // previous resolution of this package's version resolved to an older
    // version, but next time to a different version because it has new information.
    None => bail!(
      concat!(
        "Could not find npm package '{}' matching {}{}. ",
        "Try retrieving the latest npm package information by running with --reload",
      ),
      pkg_name,
      version_matcher.version_text(),
      match parent {
        Some(id) => format!(" as specified in {}", id),
        None => String::new(),
      }
    ),
  }
}

fn name_without_path(name: &str) -> &str {
  let mut search_start_index = 0;
  if name.starts_with('@') {
    if let Some(slash_index) = name.find('/') {
      search_start_index = slash_index + 1;
    }
  }
  if let Some(slash_index) = &name[search_start_index..].find('/') {
    // get the name up until the path slash
    &name[0..search_start_index + slash_index]
  } else {
    name
  }
}

#[cfg(test)]
mod tests {
  use super::*;

  #[test]
  fn parse_npm_package_ref() {
    assert_eq!(
      NpmPackageReference::from_str("npm:@package/test").unwrap(),
      NpmPackageReference {
        req: NpmPackageReq {
          name: "@package/test".to_string(),
          version_req: None,
        },
        sub_path: None,
      }
    );

    assert_eq!(
      NpmPackageReference::from_str("npm:@package/test@1").unwrap(),
      NpmPackageReference {
        req: NpmPackageReq {
          name: "@package/test".to_string(),
          version_req: Some(SpecifierVersionReq::parse("1").unwrap()),
        },
        sub_path: None,
      }
    );

    assert_eq!(
      NpmPackageReference::from_str("npm:@package/test@~1.1/sub_path").unwrap(),
      NpmPackageReference {
        req: NpmPackageReq {
          name: "@package/test".to_string(),
          version_req: Some(SpecifierVersionReq::parse("~1.1").unwrap()),
        },
        sub_path: Some("sub_path".to_string()),
      }
    );

    assert_eq!(
      NpmPackageReference::from_str("npm:@package/test/sub_path").unwrap(),
      NpmPackageReference {
        req: NpmPackageReq {
          name: "@package/test".to_string(),
          version_req: None,
        },
        sub_path: Some("sub_path".to_string()),
      }
    );

    assert_eq!(
      NpmPackageReference::from_str("npm:test").unwrap(),
      NpmPackageReference {
        req: NpmPackageReq {
          name: "test".to_string(),
          version_req: None,
        },
        sub_path: None,
      }
    );

    assert_eq!(
      NpmPackageReference::from_str("npm:test@^1.2").unwrap(),
      NpmPackageReference {
        req: NpmPackageReq {
          name: "test".to_string(),
          version_req: Some(SpecifierVersionReq::parse("^1.2").unwrap()),
        },
        sub_path: None,
      }
    );

    assert_eq!(
      NpmPackageReference::from_str("npm:test@~1.1/sub_path").unwrap(),
      NpmPackageReference {
        req: NpmPackageReq {
          name: "test".to_string(),
          version_req: Some(SpecifierVersionReq::parse("~1.1").unwrap()),
        },
        sub_path: Some("sub_path".to_string()),
      }
    );

    assert_eq!(
      NpmPackageReference::from_str("npm:@package/test/sub_path").unwrap(),
      NpmPackageReference {
        req: NpmPackageReq {
          name: "@package/test".to_string(),
          version_req: None,
        },
        sub_path: Some("sub_path".to_string()),
      }
    );

    assert_eq!(
      NpmPackageReference::from_str("npm:@package")
        .err()
        .unwrap()
        .to_string(),
      "Not a valid package: @package"
    );
  }

  #[test]
  fn test_name_without_path() {
    assert_eq!(name_without_path("foo"), "foo");
    assert_eq!(name_without_path("@foo/bar"), "@foo/bar");
    assert_eq!(name_without_path("@foo/bar/baz"), "@foo/bar");
    assert_eq!(name_without_path("@hello"), "@hello");
  }

  #[test]
  fn test_get_resolved_package_version_and_info() {
    // dist tag where version doesn't exist
    let package_ref = NpmPackageReference::from_str("npm:test").unwrap();
    let result = get_resolved_package_version_and_info(
      "test",
      &package_ref.req,
      NpmPackageInfo {
        name: "test".to_string(),
        versions: HashMap::new(),
        dist_tags: HashMap::from([(
          "latest".to_string(),
          "1.0.0-alpha".to_string(),
        )]),
      },
      None,
    );
    assert_eq!(
      result.err().unwrap().to_string(),
      "Could not find version '1.0.0-alpha' referenced in dist-tag 'latest'."
    );

    // dist tag where version is a pre-release
    let package_ref = NpmPackageReference::from_str("npm:test").unwrap();
    let result = get_resolved_package_version_and_info(
      "test",
      &package_ref.req,
      NpmPackageInfo {
        name: "test".to_string(),
        versions: HashMap::from([
          ("0.1.0".to_string(), NpmPackageVersionInfo::default()),
          (
            "1.0.0-alpha".to_string(),
            NpmPackageVersionInfo {
              version: "0.1.0-alpha".to_string(),
              ..Default::default()
            },
          ),
        ]),
        dist_tags: HashMap::from([(
          "latest".to_string(),
          "1.0.0-alpha".to_string(),
        )]),
      },
      None,
    );
    assert_eq!(result.unwrap().version.to_string(), "1.0.0-alpha");
  }
}<|MERGE_RESOLUTION|>--- conflicted
+++ resolved
@@ -583,8 +583,8 @@
   parent: Option<&NpmPackageId>,
 ) -> Result<VersionAndInfo, AnyError> {
   let mut maybe_best_version: Option<VersionAndInfo> = None;
-<<<<<<< HEAD
-  if version_matcher.is_latest() {
+  if let Some(tag) = version_matcher.tag() {
+    if let Some(version) = info.dist_tags.get(tag) {
     // For when someone just specifies @types/node, we want to pull in a
     // "known good" version of @types/node that works well with Deno and
     // not necessarily the latest version. For example, we might only be
@@ -592,7 +592,7 @@
     // want to pull that in.
     // Note: If the user doesn't want this behavior, then they can specify an
     // explicit version.
-    if pkg_name == "@types/node" {
+    if tag == "latest" && pkg_name == "@types/node" {
       return get_resolved_package_version_and_info(
         pkg_name,
         &NpmVersionReq::parse("18.0.0 - 18.8.2").unwrap(),
@@ -600,12 +600,6 @@
         parent,
       );
     }
-
-    if let Some(version) = info.dist_tags.get("latest") {
-=======
-  if let Some(tag) = version_matcher.tag() {
-    if let Some(version) = info.dist_tags.get(tag) {
->>>>>>> d0e78ca5
       match info.versions.get(version) {
         Some(info) => {
           return Ok(VersionAndInfo {
