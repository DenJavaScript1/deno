--- conflicted
+++ resolved
@@ -325,19 +325,8 @@
       .await
       .with_context(||
         format!(
-<<<<<<< HEAD
           "Error getting response for package '{name}'",
         ))
-      .map(|info| info.map(Arc::new))
-      // make cloneable
-      .map_err(|err| format!("{err:#}"))
-=======
-          "Error getting response at {} for package \"{}\"",
-          self.get_package_url(name),
-          name
-        )
-      })
->>>>>>> c71c497b
   }
 
   async fn load_package_info_from_registry_inner(
