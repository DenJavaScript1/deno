--- conflicted
+++ resolved
@@ -111,16 +111,12 @@
     let registry_path = self.cache.registry_folder(&self.registry_url);
     ensure_registry_read_permission(&registry_path, path)
   }
-<<<<<<< HEAD
+
+  fn snapshot(&self) -> NpmResolutionSnapshot {
+    self.resolution.snapshot()
+  }
 
   fn lock(&self, lockfile: &mut Lockfile) -> Result<(), AnyError> {
     self.resolution.lock(lockfile)
   }
-}
-=======
->>>>>>> fa22956a
-
-  fn snapshot(&self) -> NpmResolutionSnapshot {
-    self.resolution.snapshot()
-  }
 }