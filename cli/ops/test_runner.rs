// Copyright 2018-2021 the Deno authors. All rights reserved. MIT license.

use deno_core::error::custom_error;
use deno_core::error::AnyError;
use deno_core::serde_json;
use deno_core::serde_json::json;
use deno_core::serde_json::Value;
use deno_core::url::Url;
use deno_core::OpState;
use deno_core::ZeroCopyBuf;
use deno_runtime::permissions::PermissionState;
use deno_runtime::permissions::Permissions;
use deno_runtime::permissions::PermissionsOptions;
use serde::Deserialize;
use std::path::PathBuf;

struct RestoreTestPermissions(Permissions);

pub fn init(rt: &mut deno_core::JsRuntime) {
<<<<<<< HEAD
  {
    let op_state = rt.op_state();
    let mut state = op_state.borrow_mut();

    let permissions = state.borrow::<Permissions>().clone();
    state.put::<RestoreTestPermissions>(RestoreTestPermissions(
      permissions.clone(),
    ));
  }

  super::reg_sync(
    rt,
    "op_request_test_permissions",
    op_request_test_permissions,
  );
=======
  super::reg_sync(rt, "op_pledge_test_permissions", op_pledge_test_permissions);
>>>>>>> 8fc8eed7
  super::reg_sync(
    rt,
    "op_restore_test_permissions",
    op_restore_test_permissions,
  );
}

fn test_permission_error(name: &str, info: Option<&str>) -> AnyError {
  custom_error(
    "PermissionDenied",
    format!(
      "Requires {}, run test again with the --allow-{} flag",
      format!(
        "{} access{}",
        name,
        info.map_or(String::new(), |info| { format!(" to {}", info) }),
      ),
      name
    ),
  )
}

#[derive(Debug, Deserialize)]
#[serde(rename_all = "camelCase")]
struct PledgeTestPermissionsArgs {
  read: Option<Vec<String>>,
  write: Option<Vec<String>>,
  net: Option<Vec<String>>,
  env: Option<Vec<String>>,
  run: Option<Vec<String>>,
  hrtime: Option<bool>,
  plugin: Option<bool>,
}

pub fn op_pledge_test_permissions(
  state: &mut OpState,
  args: Value,
  _zero_copy: Option<ZeroCopyBuf>,
) -> Result<Value, AnyError> {
  let args: PledgeTestPermissionsArgs = serde_json::from_value(args)?;

  let mut permissions = state.borrow::<Permissions>().clone();
  state
    .put::<RestoreTestPermissions>(RestoreTestPermissions(permissions.clone()));

  let allow_read = if let Some(paths) = args.read {
    let mut allow_read = Vec::new();

    if paths.is_empty() {
      if permissions.read.request(None) != PermissionState::Granted {
        return Err(test_permission_error("read", None));
      }
    } else {
      for path in paths {
        let path = PathBuf::from(path);
        if permissions.read.request(Some(&path)) != PermissionState::Granted {
          return Err(test_permission_error("read", None));
        }

        allow_read.push(path)
      }
    }

    Some(allow_read)
  } else {
    None
  };

  let allow_write = if let Some(paths) = args.write {
    let mut allow_write = Vec::new();

    if paths.is_empty() {
      if permissions.write.request(None) != PermissionState::Granted {
        return Err(test_permission_error("write", None));
      }
    } else {
      for path in paths {
        let path = PathBuf::from(path);
        if permissions.write.request(Some(&path)) != PermissionState::Granted {
          return Err(test_permission_error("write", None));
        }

        allow_write.push(path)
      }
    }

    Some(allow_write)
  } else {
    None
  };

  let allow_net = if let Some(hosts) = args.net {
    let mut allow_net = Vec::new();

    if hosts.is_empty() {
      if permissions.net.request::<String>(None) != PermissionState::Granted {
        return Err(test_permission_error("net", None));
      }
    } else {
      for host in hosts {
        let url = Url::parse(&format!("http://{}", host))?;
        let hostname = url.host_str().unwrap().to_string();
        let port = url.port();

        if permissions.net.request(Some(&(&hostname, port)))
          != PermissionState::Granted
        {
          return Err(test_permission_error("net", None));
        }

        allow_net.push(host);
      }
    }

    Some(allow_net)
  } else {
    None
  };

  let allow_env = if let Some(names) = args.env {
    let mut allow_env = Vec::new();

    if names.is_empty() {
      if permissions.env.request(None) != PermissionState::Granted {
        return Err(test_permission_error("env", None));
      }
    } else {
      for name in names {
        if permissions.env.request(Some(&name)) != PermissionState::Granted {
          return Err(test_permission_error("env", None));
        }

        allow_env.push(name);
      }
    }

    Some(allow_env)
  } else {
    None
  };

  let allow_run = if let Some(commands) = args.run {
    let mut allow_run = Vec::new();

    if commands.is_empty() {
      if permissions.run.request(None) != PermissionState::Granted {
        return Err(test_permission_error("run", None));
      }
    } else {
      for command in commands {
        if permissions.run.request(Some(&command)) != PermissionState::Granted {
          return Err(test_permission_error("run", None));
        }

        allow_run.push(command);
      }
    }

    Some(allow_run)
  } else {
    None
  };

  let allow_hrtime = if args.hrtime.unwrap_or(false) {
    if permissions.hrtime.request() != PermissionState::Granted {
      return Err(test_permission_error("hrtime", None));
    }

    true
  } else {
    false
  };

  let allow_plugin = if args.plugin.unwrap_or(false) {
    if permissions.plugin.request() != PermissionState::Granted {
      return Err(test_permission_error("plugin", None));
    }

    true
  } else {
    false
  };

  let permissions = Permissions::from_options(&PermissionsOptions {
    allow_read,
    allow_write,
    allow_net,
    allow_env,
    allow_run,
    allow_hrtime,
    allow_plugin,
    prompt: false,
  });

  state.put::<Permissions>(permissions);

  Ok(json!({}))
}

pub fn op_restore_test_permissions(
  state: &mut OpState,
  _args: Value,
  _zero_copy: Option<ZeroCopyBuf>,
) -> Result<Value, AnyError> {
  let permissions = state.borrow::<RestoreTestPermissions>().clone().0.clone();
<<<<<<< HEAD

=======
>>>>>>> 8fc8eed7
  state.put::<Permissions>(permissions);

  Ok(json!({}))
}<|MERGE_RESOLUTION|>--- conflicted
+++ resolved
@@ -17,25 +17,7 @@
 struct RestoreTestPermissions(Permissions);
 
 pub fn init(rt: &mut deno_core::JsRuntime) {
-<<<<<<< HEAD
-  {
-    let op_state = rt.op_state();
-    let mut state = op_state.borrow_mut();
-
-    let permissions = state.borrow::<Permissions>().clone();
-    state.put::<RestoreTestPermissions>(RestoreTestPermissions(
-      permissions.clone(),
-    ));
-  }
-
-  super::reg_sync(
-    rt,
-    "op_request_test_permissions",
-    op_request_test_permissions,
-  );
-=======
   super::reg_sync(rt, "op_pledge_test_permissions", op_pledge_test_permissions);
->>>>>>> 8fc8eed7
   super::reg_sync(
     rt,
     "op_restore_test_permissions",
@@ -241,10 +223,6 @@
   _zero_copy: Option<ZeroCopyBuf>,
 ) -> Result<Value, AnyError> {
   let permissions = state.borrow::<RestoreTestPermissions>().clone().0.clone();
-<<<<<<< HEAD
-
-=======
->>>>>>> 8fc8eed7
   state.put::<Permissions>(permissions);
 
   Ok(json!({}))
