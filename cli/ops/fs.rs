--- conflicted
+++ resolved
@@ -212,17 +212,7 @@
   whence: i32,
 }
 
-<<<<<<< HEAD
-fn seek_helper(args: Value) -> Result<(u32, SeekFrom), OpError> {
-=======
-fn op_seek(
-  isolate_state: &mut CoreIsolateState,
-  _state: &Rc<State>,
-  args: Value,
-  _zero_copy: &mut [ZeroCopyBuf],
-) -> Result<JsonOp, ErrBox> {
-  use std::io::{Seek, SeekFrom};
->>>>>>> 672350b2
+fn seek_helper(args: Value) -> Result<(u32, SeekFrom), ErrBox> {
   let args: SeekArgs = serde_json::from_value(args)?;
   let rid = args.rid as u32;
   let offset = args.offset;
@@ -240,17 +230,16 @@
   Ok((rid, seek_from))
 }
 
-<<<<<<< HEAD
 fn op_seek_sync(
   _state: &State,
   resource_table: &mut ResourceTable,
   args: Value,
   _zero_copy: &mut [ZeroCopyBuf],
-) -> Result<Value, OpError> {
+) -> Result<Value, ErrBox> {
   let (rid, seek_from) = seek_helper(args)?;
   let pos = std_file_resource(resource_table, rid, |r| match r {
-    Ok(std_file) => std_file.seek(seek_from).map_err(OpError::from),
-    Err(_) => Err(OpError::type_error(
+    Ok(std_file) => std_file.seek(seek_from).map_err(ErrBox::from),
+    Err(_) => Err(ErrBox::type_error(
       "cannot seek on this type of resource".to_string(),
     )),
   })?;
@@ -262,42 +251,18 @@
   resource_table: Rc<RefCell<ResourceTable>>,
   args: Value,
   _zero_copy: BufVec,
-) -> Result<Value, OpError> {
+) -> Result<Value, ErrBox> {
   let (rid, seek_from) = seek_helper(args)?;
   // TODO(ry) This is a fake async op. We need to use poll_fn,
   // tokio::fs::File::start_seek and tokio::fs::File::poll_complete
   let mut resource_table = resource_table.borrow_mut();
   let pos = std_file_resource(&mut resource_table, rid, |r| match r {
-    Ok(std_file) => std_file.seek(seek_from).map_err(OpError::from),
-    Err(_) => Err(OpError::type_error(
+    Ok(std_file) => std_file.seek(seek_from).map_err(ErrBox::from),
+    Err(_) => Err(ErrBox::type_error(
       "cannot seek on this type of resource".to_string(),
     )),
   })?;
   Ok(json!(pos))
-=======
-  if is_sync {
-    let mut resource_table = resource_table.borrow_mut();
-    let pos = std_file_resource(&mut resource_table, rid, |r| match r {
-      Ok(std_file) => std_file.seek(seek_from).map_err(ErrBox::from),
-      Err(_) => Err(ErrBox::type_error("cannot seek on this type of resource")),
-    })?;
-    Ok(JsonOp::Sync(json!(pos)))
-  } else {
-    // TODO(ry) This is a fake async op. We need to use poll_fn,
-    // tokio::fs::File::start_seek and tokio::fs::File::poll_complete
-    let fut = async move {
-      let mut resource_table = resource_table.borrow_mut();
-      let pos = std_file_resource(&mut resource_table, rid, |r| match r {
-        Ok(std_file) => std_file.seek(seek_from).map_err(ErrBox::from),
-        Err(_) => {
-          Err(ErrBox::type_error("cannot seek on this type of resource"))
-        }
-      })?;
-      Ok(json!(pos))
-    };
-    Ok(JsonOp::Async(fut.boxed_local()))
-  }
->>>>>>> 672350b2
 }
 
 #[derive(Deserialize)]
@@ -311,64 +276,36 @@
   resource_table: &mut ResourceTable,
   args: Value,
   _zero_copy: &mut [ZeroCopyBuf],
-<<<<<<< HEAD
-) -> Result<Value, OpError> {
-=======
-) -> Result<JsonOp, ErrBox> {
->>>>>>> 672350b2
+) -> Result<Value, ErrBox> {
   state.check_unstable("Deno.fdatasync");
   let args: FdatasyncArgs = serde_json::from_value(args)?;
   let rid = args.rid as u32;
   std_file_resource(resource_table, rid, |r| match r {
-    Ok(std_file) => std_file.sync_data().map_err(OpError::from),
-    Err(_) => Err(OpError::type_error(
+    Ok(std_file) => std_file.sync_data().map_err(ErrBox::from),
+    Err(_) => Err(ErrBox::type_error(
       "cannot sync this type of resource".to_string(),
     )),
   })?;
   Ok(json!({}))
 }
 
-<<<<<<< HEAD
 async fn op_fdatasync_async(
   state: Rc<State>,
   resource_table: Rc<RefCell<ResourceTable>>,
   args: Value,
   _zero_copy: BufVec,
-) -> Result<Value, OpError> {
+) -> Result<Value, ErrBox> {
   state.check_unstable("Deno.fdatasync");
   let args: FdatasyncArgs = serde_json::from_value(args)?;
   let rid = args.rid as u32;
   let mut resource_table = resource_table.borrow_mut();
   std_file_resource(&mut resource_table, rid, |r| match r {
-    Ok(std_file) => std_file.sync_data().map_err(OpError::from),
-    Err(_) => Err(OpError::type_error(
+    Ok(std_file) => std_file.sync_data().map_err(ErrBox::from),
+    Err(_) => Err(ErrBox::type_error(
       "cannot sync this type of resource".to_string(),
     )),
   })?;
   Ok(json!({}))
-=======
-  let resource_table = isolate_state.resource_table.clone();
-  let is_sync = args.promise_id.is_none();
-
-  if is_sync {
-    let mut resource_table = resource_table.borrow_mut();
-    std_file_resource(&mut resource_table, rid, |r| match r {
-      Ok(std_file) => std_file.sync_data().map_err(ErrBox::from),
-      Err(_) => Err(ErrBox::type_error("cannot sync this type of resource")),
-    })?;
-    Ok(JsonOp::Sync(json!({})))
-  } else {
-    let fut = async move {
-      let mut resource_table = resource_table.borrow_mut();
-      std_file_resource(&mut resource_table, rid, |r| match r {
-        Ok(std_file) => std_file.sync_data().map_err(ErrBox::from),
-        Err(_) => Err(ErrBox::type_error("cannot sync this type of resource")),
-      })?;
-      Ok(json!({}))
-    };
-    Ok(JsonOp::Async(fut.boxed_local()))
-  }
->>>>>>> 672350b2
 }
 
 #[derive(Deserialize)]
@@ -382,64 +319,36 @@
   resource_table: &mut ResourceTable,
   args: Value,
   _zero_copy: &mut [ZeroCopyBuf],
-<<<<<<< HEAD
-) -> Result<Value, OpError> {
-=======
-) -> Result<JsonOp, ErrBox> {
->>>>>>> 672350b2
+) -> Result<Value, ErrBox> {
   state.check_unstable("Deno.fsync");
   let args: FsyncArgs = serde_json::from_value(args)?;
   let rid = args.rid as u32;
   std_file_resource(resource_table, rid, |r| match r {
-    Ok(std_file) => std_file.sync_all().map_err(OpError::from),
-    Err(_) => Err(OpError::type_error(
+    Ok(std_file) => std_file.sync_all().map_err(ErrBox::from),
+    Err(_) => Err(ErrBox::type_error(
       "cannot sync this type of resource".to_string(),
     )),
   })?;
   Ok(json!({}))
 }
 
-<<<<<<< HEAD
 async fn op_fsync_async(
   state: Rc<State>,
   resource_table: Rc<RefCell<ResourceTable>>,
   args: Value,
   _zero_copy: BufVec,
-) -> Result<Value, OpError> {
+) -> Result<Value, ErrBox> {
   state.check_unstable("Deno.fsync");
   let args: FsyncArgs = serde_json::from_value(args)?;
   let rid = args.rid as u32;
   let mut resource_table = resource_table.borrow_mut();
   std_file_resource(&mut resource_table, rid, |r| match r {
-    Ok(std_file) => std_file.sync_all().map_err(OpError::from),
-    Err(_) => Err(OpError::type_error(
+    Ok(std_file) => std_file.sync_all().map_err(ErrBox::from),
+    Err(_) => Err(ErrBox::type_error(
       "cannot sync this type of resource".to_string(),
     )),
   })?;
   Ok(json!({}))
-=======
-  let resource_table = isolate_state.resource_table.clone();
-  let is_sync = args.promise_id.is_none();
-
-  if is_sync {
-    let mut resource_table = resource_table.borrow_mut();
-    std_file_resource(&mut resource_table, rid, |r| match r {
-      Ok(std_file) => std_file.sync_all().map_err(ErrBox::from),
-      Err(_) => Err(ErrBox::type_error("cannot sync this type of resource")),
-    })?;
-    Ok(JsonOp::Sync(json!({})))
-  } else {
-    let fut = async move {
-      let mut resource_table = resource_table.borrow_mut();
-      std_file_resource(&mut resource_table, rid, |r| match r {
-        Ok(std_file) => std_file.sync_all().map_err(ErrBox::from),
-        Err(_) => Err(ErrBox::type_error("cannot sync this type of resource")),
-      })?;
-      Ok(json!({}))
-    };
-    Ok(JsonOp::Async(fut.boxed_local()))
-  }
->>>>>>> 672350b2
 }
 
 #[derive(Deserialize)]
@@ -453,67 +362,36 @@
   resource_table: &mut ResourceTable,
   args: Value,
   _zero_copy: &mut [ZeroCopyBuf],
-<<<<<<< HEAD
-) -> Result<Value, OpError> {
-=======
-) -> Result<JsonOp, ErrBox> {
->>>>>>> 672350b2
+) -> Result<Value, ErrBox> {
   state.check_unstable("Deno.fstat");
   let args: FstatArgs = serde_json::from_value(args)?;
   let rid = args.rid as u32;
   let metadata = std_file_resource(resource_table, rid, |r| match r {
-    Ok(std_file) => std_file.metadata().map_err(OpError::from),
-    Err(_) => Err(OpError::type_error(
+    Ok(std_file) => std_file.metadata().map_err(ErrBox::from),
+    Err(_) => Err(ErrBox::type_error(
       "cannot stat this type of resource".to_string(),
     )),
   })?;
   Ok(get_stat_json(metadata).unwrap())
 }
 
-<<<<<<< HEAD
 async fn op_fstat_async(
   state: Rc<State>,
   resource_table: Rc<RefCell<ResourceTable>>,
   args: Value,
   _zero_copy: BufVec,
-) -> Result<Value, OpError> {
+) -> Result<Value, ErrBox> {
   state.check_unstable("Deno.fstat");
   let args: FstatArgs = serde_json::from_value(args)?;
   let rid = args.rid as u32;
   let mut resource_table = resource_table.borrow_mut();
   let metadata = std_file_resource(&mut resource_table, rid, |r| match r {
-    Ok(std_file) => std_file.metadata().map_err(OpError::from),
-    Err(_) => Err(OpError::type_error(
+    Ok(std_file) => std_file.metadata().map_err(ErrBox::from),
+    Err(_) => Err(ErrBox::type_error(
       "cannot stat this type of resource".to_string(),
     )),
   })?;
   Ok(get_stat_json(metadata).unwrap())
-=======
-  let resource_table = isolate_state.resource_table.clone();
-  let is_sync = args.promise_id.is_none();
-
-  if is_sync {
-    let mut resource_table = resource_table.borrow_mut();
-    let metadata = std_file_resource(&mut resource_table, rid, |r| match r {
-      Ok(std_file) => std_file.metadata().map_err(ErrBox::from),
-      Err(_) => Err(ErrBox::type_error("cannot stat this type of resource")),
-    })?;
-    Ok(JsonOp::Sync(get_stat_json(metadata).unwrap()))
-  } else {
-    let fut = async move {
-      let mut resource_table = resource_table.borrow_mut();
-      let metadata =
-        std_file_resource(&mut resource_table, rid, |r| match r {
-          Ok(std_file) => std_file.metadata().map_err(ErrBox::from),
-          Err(_) => {
-            Err(ErrBox::type_error("cannot stat this type of resource"))
-          }
-        })?;
-      Ok(get_stat_json(metadata).unwrap())
-    };
-    Ok(JsonOp::Async(fut.boxed_local()))
-  }
->>>>>>> 672350b2
 }
 
 #[derive(Deserialize)]
@@ -526,11 +404,7 @@
   _resource_table: &mut ResourceTable,
   args: Value,
   _zero_copy: &mut [ZeroCopyBuf],
-<<<<<<< HEAD
-) -> Result<Value, OpError> {
-=======
-) -> Result<JsonOp, ErrBox> {
->>>>>>> 672350b2
+) -> Result<Value, ErrBox> {
   state.check_unstable("Deno.umask");
   let args: UmaskArgs = serde_json::from_value(args)?;
   // TODO implement umask for Windows
@@ -569,11 +443,7 @@
   _resource_table: &mut ResourceTable,
   args: Value,
   _zero_copy: &mut [ZeroCopyBuf],
-<<<<<<< HEAD
-) -> Result<Value, OpError> {
-=======
-) -> Result<JsonOp, ErrBox> {
->>>>>>> 672350b2
+) -> Result<Value, ErrBox> {
   let args: ChdirArgs = serde_json::from_value(args)?;
   let d = PathBuf::from(&args.directory);
   state.check_read(&d)?;
@@ -594,11 +464,7 @@
   _resource_table: &mut ResourceTable,
   args: Value,
   _zero_copy: &mut [ZeroCopyBuf],
-<<<<<<< HEAD
-) -> Result<Value, OpError> {
-=======
-) -> Result<JsonOp, ErrBox> {
->>>>>>> 672350b2
+) -> Result<Value, ErrBox> {
   let args: MkdirArgs = serde_json::from_value(args)?;
   let path = Path::new(&args.path).to_path_buf();
   let mode = args.mode.unwrap_or(0o777) & 0o777;
@@ -620,7 +486,7 @@
   _resource_table: Rc<RefCell<ResourceTable>>,
   args: Value,
   _zero_copy: BufVec,
-) -> Result<Value, OpError> {
+) -> Result<Value, ErrBox> {
   let args: MkdirArgs = serde_json::from_value(args)?;
   let path = Path::new(&args.path).to_path_buf();
   let mode = args.mode.unwrap_or(0o777) & 0o777;
@@ -653,11 +519,7 @@
   _resource_table: &mut ResourceTable,
   args: Value,
   _zero_copy: &mut [ZeroCopyBuf],
-<<<<<<< HEAD
-) -> Result<Value, OpError> {
-=======
-) -> Result<JsonOp, ErrBox> {
->>>>>>> 672350b2
+) -> Result<Value, ErrBox> {
   let args: ChmodArgs = serde_json::from_value(args)?;
   let path = Path::new(&args.path).to_path_buf();
   let mode = args.mode & 0o777;
@@ -676,7 +538,7 @@
   {
     // Still check file/dir exists on Windows
     let _metadata = std::fs::metadata(&path)?;
-    Err(OpError::not_implemented())
+    Err(ErrBox::not_implemented())
   }
 }
 
@@ -685,7 +547,7 @@
   _resource_table: Rc<RefCell<ResourceTable>>,
   args: Value,
   _zero_copy: BufVec,
-) -> Result<Value, OpError> {
+) -> Result<Value, ErrBox> {
   let args: ChmodArgs = serde_json::from_value(args)?;
   let path = Path::new(&args.path).to_path_buf();
   let mode = args.mode & 0o777;
@@ -724,11 +586,7 @@
   _resource_table: &mut ResourceTable,
   args: Value,
   _zero_copy: &mut [ZeroCopyBuf],
-<<<<<<< HEAD
-) -> Result<Value, OpError> {
-=======
-) -> Result<JsonOp, ErrBox> {
->>>>>>> 672350b2
+) -> Result<Value, ErrBox> {
   let args: ChownArgs = serde_json::from_value(args)?;
   let path = Path::new(&args.path).to_path_buf();
   state.check_write(&path)?;
@@ -749,7 +607,7 @@
   // TODO Implement chown for Windows
   #[cfg(not(unix))]
   {
-    Err(OpError::not_implemented())
+    Err(ErrBox::not_implemented())
   }
 }
 
@@ -758,7 +616,7 @@
   _resource_table: Rc<RefCell<ResourceTable>>,
   args: Value,
   _zero_copy: BufVec,
-) -> Result<Value, OpError> {
+) -> Result<Value, ErrBox> {
   let args: ChownArgs = serde_json::from_value(args)?;
   let path = Path::new(&args.path).to_path_buf();
   state.check_write(&path)?;
@@ -797,11 +655,7 @@
   _resource_table: &mut ResourceTable,
   args: Value,
   _zero_copy: &mut [ZeroCopyBuf],
-<<<<<<< HEAD
-) -> Result<Value, OpError> {
-=======
-) -> Result<JsonOp, ErrBox> {
->>>>>>> 672350b2
+) -> Result<Value, ErrBox> {
   let args: RemoveArgs = serde_json::from_value(args)?;
   let path = PathBuf::from(&args.path);
   let recursive = args.recursive;
@@ -845,7 +699,7 @@
   _resource_table: Rc<RefCell<ResourceTable>>,
   args: Value,
   _zero_copy: BufVec,
-) -> Result<Value, OpError> {
+) -> Result<Value, ErrBox> {
   let args: RemoveArgs = serde_json::from_value(args)?;
   let path = PathBuf::from(&args.path);
   let recursive = args.recursive;
