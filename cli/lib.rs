// Copyright 2018-2019 the Deno authors. All rights reserved. MIT license.
#[macro_use]
extern crate lazy_static;
#[macro_use]
extern crate log;
#[macro_use]
extern crate futures;
#[macro_use]
extern crate serde_json;
extern crate clap;
extern crate deno;
extern crate indexmap;
#[cfg(unix)]
extern crate nix;
extern crate rand;
extern crate serde;
extern crate serde_derive;
extern crate tokio;
extern crate url;

mod checksum;
pub mod colors;
pub mod compilers;
pub mod deno_dir;
pub mod deno_error;
pub mod diagnostics;
mod disk_cache;
mod file_fetcher;
pub mod flags;
pub mod fmt_errors;
mod fs;
mod global_state;
mod global_timer;
mod http_body;
mod http_util;
mod import_map;
mod js;
<<<<<<< HEAD
mod metrics;
=======
mod lockfile;
>>>>>>> 86b3ac51
pub mod msg;
pub mod ops;
pub mod permissions;
mod progress;
mod repl;
pub mod resolve_addr;
pub mod resources;
mod shell;
mod signal;
pub mod source_maps;
mod startup_data;
pub mod state;
pub mod test_util;
mod tokio_read;
mod tokio_util;
mod tokio_write;
pub mod version;
pub mod worker;

use crate::deno_error::js_check;
use crate::deno_error::print_err_and_exit;
use crate::global_state::ThreadSafeGlobalState;
use crate::progress::Progress;
use crate::state::ThreadSafeState;
use crate::worker::Worker;
use deno::v8_set_flags;
use deno::ErrBox;
use deno::ModuleSpecifier;
use flags::DenoFlags;
use flags::DenoSubcommand;
use futures::lazy;
use futures::Future;
use log::Level;
use log::Metadata;
use log::Record;
use std::env;

static LOGGER: Logger = Logger;

struct Logger;

impl log::Log for Logger {
  fn enabled(&self, metadata: &Metadata) -> bool {
    metadata.level() <= log::max_level()
  }

  fn log(&self, record: &Record) {
    if self.enabled(record.metadata()) {
      let mut target = record.target().to_string();

      if let Some(line_no) = record.line() {
        target.push_str(":");
        target.push_str(&line_no.to_string());
      }

      println!("{} RS - {} - {}", record.level(), target, record.args());
    }
  }
  fn flush(&self) {}
}

fn create_worker_and_state(
  flags: DenoFlags,
  argv: Vec<String>,
) -> (Worker, ThreadSafeGlobalState) {
  use crate::shell::Shell;
  use std::sync::Arc;
  use std::sync::Mutex;

  let shell = Arc::new(Mutex::new(Shell::new()));

  let progress = Progress::new();
  progress.set_callback(move |_done, _completed, _total, status, msg| {
    if !status.is_empty() {
      let mut s = shell.lock().unwrap();
      s.status(status, msg).expect("shell problem");
    }
  });

  let global_state = ThreadSafeGlobalState::new(flags, argv, progress)
    .map_err(deno_error::print_err_and_exit)
    .unwrap();

  let state = ThreadSafeState::new(
    global_state.clone(),
    global_state.main_module.clone(),
    true,
  )
  .map_err(deno_error::print_err_and_exit)
  .unwrap();

  let worker =
    Worker::new("main".to_string(), startup_data::deno_isolate_init(), state);

  (worker, global_state)
}

fn types_command() {
  let content = crate::js::get_asset("lib.deno_runtime.d.ts").unwrap();
  println!("{}", content);
}

fn print_cache_info(worker: Worker) {
  let state = &worker.state.global_state;

  println!(
    "{} {:?}",
    colors::bold("DENO_DIR location:".to_string()),
    state.dir.root
  );
  println!(
    "{} {:?}",
    colors::bold("Remote modules cache:".to_string()),
    state.dir.deps_cache.location
  );
  println!(
    "{} {:?}",
    colors::bold("TypeScript compiler cache:".to_string()),
    state.dir.gen_cache.location
  );
}

pub fn print_file_info(
  worker: Worker,
  module_specifier: &ModuleSpecifier,
) -> impl Future<Item = Worker, Error = ()> {
  let global_state_ = worker.state.global_state.clone();
  let state_ = worker.state.clone();
  let module_specifier_ = module_specifier.clone();

  global_state_
    .file_fetcher
    .fetch_source_file_async(&module_specifier)
    .map_err(|err| println!("{}", err))
    .and_then(|out| {
      println!(
        "{} {}",
        colors::bold("local:".to_string()),
        out.filename.to_str().unwrap()
      );

      println!(
        "{} {}",
        colors::bold("type:".to_string()),
        msg::enum_name_media_type(out.media_type)
      );

      global_state_
        .clone()
        .fetch_compiled_module(&module_specifier_)
        .map_err(|e| {
          debug!("compiler error exiting!");
          eprintln!("\n{}", e.to_string());
          std::process::exit(1);
        })
        .and_then(move |compiled| {
          if out.media_type == msg::MediaType::TypeScript
            || (out.media_type == msg::MediaType::JavaScript
              && global_state_.ts_compiler.compile_js)
          {
            let compiled_source_file = global_state_
              .ts_compiler
              .get_compiled_source_file(&out.url)
              .unwrap();

            println!(
              "{} {}",
              colors::bold("compiled:".to_string()),
              compiled_source_file.filename.to_str().unwrap(),
            );
          }

          if let Ok(source_map) = global_state_
            .clone()
            .ts_compiler
            .get_source_map_file(&module_specifier_)
          {
            println!(
              "{} {}",
              colors::bold("map:".to_string()),
              source_map.filename.to_str().unwrap()
            );
          }

          if let Some(deps) =
            state_.modules.lock().unwrap().deps(&compiled.name)
          {
            println!("{}{}", colors::bold("deps:\n".to_string()), deps.name);
            if let Some(ref depsdeps) = deps.deps {
              for d in depsdeps {
                println!("{}", d);
              }
            }
          } else {
            println!(
              "{} cannot retrieve full dependency graph",
              colors::bold("deps:".to_string()),
            );
          }
          Ok(worker)
        })
    })
}

fn info_command(flags: DenoFlags, argv: Vec<String>) {
  let (mut worker, state) = create_worker_and_state(flags, argv.clone());

  // If it was just "deno info" print location of caches and exit
  if argv.len() == 1 {
    return print_cache_info(worker);
  }

  let main_module = state.main_module.as_ref().unwrap().clone();
  let main_future = lazy(move || {
    // Setup runtime.
    js_check(worker.execute("denoMain()"));
    debug!("main_module {}", main_module);

    worker
      .execute_mod_async(&main_module, None, true)
      .map_err(print_err_and_exit)
      .and_then(move |()| print_file_info(worker, &main_module))
      .and_then(|worker| {
        worker.then(|result| {
          js_check(result);
          Ok(())
        })
      })
  });
  tokio_util::run(main_future);
}

fn fetch_command(flags: DenoFlags, argv: Vec<String>) {
  let (mut worker, state) = create_worker_and_state(flags, argv.clone());

  let main_module = state.main_module.as_ref().unwrap().clone();
  let main_future = lazy(move || {
    // Setup runtime.
    js_check(worker.execute("denoMain()"));
    debug!("main_module {}", main_module);

    worker
      .execute_mod_async(&main_module, None, true)
      .then(|result| {
        js_check(result);
        Ok(())
      })
  });
  tokio_util::run(main_future);
}

fn eval_command(flags: DenoFlags, argv: Vec<String>) {
  let (mut worker, state) = create_worker_and_state(flags, argv);
  let ts_source = state.argv[1].clone();
  // Force TypeScript compile.
  let main_module =
    ModuleSpecifier::resolve_url_or_path("./__$deno$eval.ts").unwrap();

  let main_future = lazy(move || {
    js_check(worker.execute("denoMain()"));
    debug!("main_module {}", &main_module);

    let mut worker_ = worker.clone();
    worker
      .execute_mod_async(&main_module, Some(ts_source), false)
      .and_then(move |()| {
        js_check(worker.execute("window.dispatchEvent(new Event('load'))"));
        worker.then(move |result| {
          js_check(result);
          js_check(
            worker_.execute("window.dispatchEvent(new Event('unload'))"),
          );
          Ok(())
        })
      })
      .map_err(print_err_and_exit)
  });
  tokio_util::run(main_future);
}

fn bundle_command(flags: DenoFlags, argv: Vec<String>) {
  let (worker, state) = create_worker_and_state(flags, argv);

  let main_module = state.main_module.as_ref().unwrap().clone();
  assert!(state.argv.len() >= 3);
  let out_file = state.argv[2].clone();
  debug!(">>>>> bundle_async START");
  // NOTE: we need to poll `worker` otherwise TS compiler worker won't run properly
  let main_future = lazy(move || {
    worker.then(move |result| {
      js_check(result);
      state
        .ts_compiler
        .bundle_async(state.clone(), main_module.to_string(), out_file)
        .map_err(|err| {
          debug!("diagnostics returned, exiting!");
          eprintln!("");
          print_err_and_exit(err);
        })
        .and_then(move |_| {
          debug!(">>>>> bundle_async END");
          Ok(())
        })
    })
  });
  tokio_util::run(main_future);
}

fn run_repl(flags: DenoFlags, argv: Vec<String>) {
  let (mut worker, _state) = create_worker_and_state(flags, argv);

  // REPL situation.
  let main_future = lazy(move || {
    // Setup runtime.
    js_check(worker.execute("denoMain()"));
    worker
      .then(|result| {
        js_check(result);
        Ok(())
      })
      .map_err(|(err, _worker): (ErrBox, Worker)| print_err_and_exit(err))
  });
  tokio_util::run(main_future);
}

fn run_script(flags: DenoFlags, argv: Vec<String>) {
  let use_current_thread = flags.current_thread;
  let (mut worker, state) = create_worker_and_state(flags, argv);

  let main_module = state.main_module.as_ref().unwrap().clone();
  // Normal situation of executing a module.
  let main_future = lazy(move || {
    // Setup runtime.
    js_check(worker.execute("denoMain()"));
    debug!("main_module {}", main_module);

    let mut worker_ = worker.clone();

    worker
      .execute_mod_async(&main_module, None, false)
      .and_then(move |()| {
        if state.flags.lock_write {
          if let Some(ref lockfile) = state.lockfile {
            let g = lockfile.lock().unwrap();
            g.write()?;
          } else {
            eprintln!("--lock flag must be specified when using --lock-write");
            std::process::exit(11);
          }
        }
        Ok(())
      })
      .and_then(move |()| {
        js_check(worker.execute("window.dispatchEvent(new Event('load'))"));
        worker.then(move |result| {
          js_check(result);
          js_check(
            worker_.execute("window.dispatchEvent(new Event('unload'))"),
          );
          Ok(())
        })
      })
      .map_err(print_err_and_exit)
  });

  if use_current_thread {
    tokio_util::run_on_current_thread(main_future);
  } else {
    tokio_util::run(main_future);
  }
}

fn version_command() {
  println!("deno: {}", version::DENO);
  println!("v8: {}", version::v8());
  println!("typescript: {}", version::TYPESCRIPT);
}

pub fn main() {
  #[cfg(windows)]
  ansi_term::enable_ansi_support().ok(); // For Windows 10

  log::set_logger(&LOGGER).unwrap();
  let args: Vec<String> = env::args().collect();
  let (flags, subcommand, argv) = flags::flags_from_vec(args);

  if let Some(ref v8_flags) = flags.v8_flags {
    v8_set_flags(v8_flags.clone());
  }

  let log_level = match flags.log_level {
    Some(level) => level,
    None => Level::Warn,
  };
  log::set_max_level(log_level.to_level_filter());

  match subcommand {
    DenoSubcommand::Bundle => bundle_command(flags, argv),
    DenoSubcommand::Completions => {}
    DenoSubcommand::Eval => eval_command(flags, argv),
    DenoSubcommand::Fetch => fetch_command(flags, argv),
    DenoSubcommand::Info => info_command(flags, argv),
    DenoSubcommand::Repl => run_repl(flags, argv),
    DenoSubcommand::Run => run_script(flags, argv),
    DenoSubcommand::Types => types_command(),
    DenoSubcommand::Version => version_command(),
  }
}<|MERGE_RESOLUTION|>--- conflicted
+++ resolved
@@ -35,11 +35,8 @@
 mod http_util;
 mod import_map;
 mod js;
-<<<<<<< HEAD
+mod lockfile;
 mod metrics;
-=======
-mod lockfile;
->>>>>>> 86b3ac51
 pub mod msg;
 pub mod ops;
 pub mod permissions;
