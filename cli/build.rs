--- conflicted
+++ resolved
@@ -8,11 +8,7 @@
 use deno_core::snapshot_util::*;
 use deno_core::Extension;
 use deno_core::ExtensionFileSource;
-<<<<<<< HEAD
-use deno_core::ExtensionSourceFileSource;
-=======
 use deno_core::ExtensionFileSourceCode;
->>>>>>> a1cd2a59
 use deno_runtime::deno_cache::SqliteBackedCache;
 use deno_runtime::permissions::PermissionsContainer;
 use deno_runtime::*;
@@ -22,10 +18,7 @@
   use crate::deno_webgpu_get_declaration;
   use deno_core::error::custom_error;
   use deno_core::error::AnyError;
-<<<<<<< HEAD
   use deno_core::include_js_files;
-=======
->>>>>>> a1cd2a59
   use deno_core::op;
   use deno_core::OpState;
   use deno_runtime::deno_node::SUPPORTED_BUILTIN_NODE_MODULES;
@@ -368,15 +361,9 @@
   );
   esm_files.push(ExtensionFileSource {
     specifier: "runtime/js/99_main.js".to_string(),
-<<<<<<< HEAD
-    code: ExtensionSourceFileSource::File(PathBuf::from(
+    code: ExtensionFileSourceCode::File(PathBuf::from(
       deno_runtime::PATH_FOR_99_MAIN_JS,
     )),
-=======
-    code: ExtensionFileSourceCode::IncludedInBinary(
-      deno_runtime::js::SOURCE_CODE_FOR_99_MAIN_JS,
-    ),
->>>>>>> a1cd2a59
   });
   let extensions_with_js = vec![Extension::builder("cli")
     // FIXME(bartlomieju): information about which extensions were
