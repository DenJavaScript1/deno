--- conflicted
+++ resolved
@@ -154,66 +154,11 @@
     #[op]
     fn op_build_info(state: &mut OpState) -> Value {
       let build_specifier = "asset:///bootstrap.ts";
-<<<<<<< HEAD
-      // todo(dsherret): this is a temporary solution as we should have a
-      // single source of truth for this stored in the Rust code that we
-      // send to TypeScript, but from cli/build.rs we can't access anything
-      // in the CLI crate. When refactoring that code out of the CLI, then
-      // we can use that information here.
-      let node_built_in_module_names = vec![
-        "assert",
-        "assert/strict",
-        "async_hooks",
-        "buffer",
-        "child_process",
-        "cluster",
-        "console",
-        "constants",
-        "crypto",
-        "dgram",
-        "dns",
-        "dns/promises",
-        "domain",
-        "events",
-        "fs",
-        "fs/promises",
-        "http",
-        "https",
-        "module",
-        "net",
-        "os",
-        "path",
-        "path/posix",
-        "path/win32",
-        "perf_hooks",
-        "process",
-        "querystring",
-        "readline",
-        "stream",
-        "stream/consumers",
-        "stream/promises",
-        "stream/web",
-        "string_decoder",
-        "sys",
-        "timers",
-        "timers/promises",
-        "tls",
-        "tty",
-        "url",
-        "util",
-        "util/types",
-        "v8",
-        "vm",
-        "worker_threads",
-        "zlib",
-      ];
-=======
 
       let node_built_in_module_names = SUPPORTED_BUILTIN_NODE_MODULES
         .iter()
         .map(|s| s.name)
         .collect::<Vec<&str>>();
->>>>>>> b76d4755
       let build_libs = state.borrow::<Vec<&str>>();
       json!({
         "buildSpecifier": build_specifier,
