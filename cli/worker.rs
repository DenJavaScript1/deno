--- conflicted
+++ resolved
@@ -571,10 +571,7 @@
       return Ok(None);
     }
 
-<<<<<<< HEAD
-=======
     // use a fake referrer since a real one doesn't exist
->>>>>>> bf8ff5e3
     let referrer =
       ModuleSpecifier::from_directory_path(package_folder).unwrap();
     let Some(resolution) = self
