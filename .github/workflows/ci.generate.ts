#!/usr/bin/env -S deno run --allow-write=. --lock=./tools/deno.lock.json
// Copyright 2018-2023 the Deno authors. All rights reserved. MIT license.
import * as yaml from "https://deno.land/std@0.173.0/encoding/yaml.ts";

const Runners = (() => {
  const ubuntuRunner = "ubuntu-22.04";
  const ubuntuXlRunner = "ubuntu-22.04-xl";

  return {
    ubuntuXl:
      `\${{ github.repository == 'denoland/deno' && '${ubuntuXlRunner}' || '${ubuntuRunner}' }}`,
    ubuntu: ubuntuRunner,
    linux: ubuntuRunner,
    macos: "macos-12",
    windows: "windows-2022",
  };
})();
// bump the number at the start when you want to purge the cache
const prCacheKeyPrefix =
  "23-cargo-target-${{ matrix.os }}-${{ matrix.profile }}-${{ matrix.job }}-";

const installPkgsCommand =
  "sudo apt-get install --no-install-recommends debootstrap clang-15 lld-15";
const sysRootStep = {
  name: "Set up incremental LTO and sysroot build",
  run: `# Avoid running man-db triggers, which sometimes takes several minutes
# to complete.
sudo apt-get remove --purge -y man-db

# Install clang-15, lld-15, and debootstrap.
echo "deb http://apt.llvm.org/jammy/ llvm-toolchain-jammy-15 main" |
  sudo dd of=/etc/apt/sources.list.d/llvm-toolchain-jammy-15.list
curl https://apt.llvm.org/llvm-snapshot.gpg.key |
  gpg --dearmor                                 |
sudo dd of=/etc/apt/trusted.gpg.d/llvm-snapshot.gpg
sudo apt-get update
# this was unreliable sometimes, so try again if it fails
${installPkgsCommand} || echo 'Failed. Trying again.' && sudo apt-get clean && sudo apt-get update && ${installPkgsCommand}

# Create ubuntu-16.04 sysroot environment, which is used to avoid
# depending on a very recent version of glibc.
# \`libc6-dev\` is required for building any C source files.
# \`file\` and \`make\` are needed to build libffi-sys.
# \`curl\` is needed to build rusty_v8.
sudo debootstrap                                     \\
  --include=ca-certificates,curl,file,libc6-dev,make \\
  --no-merged-usr --variant=minbase xenial /sysroot  \\
  http://azure.archive.ubuntu.com/ubuntu
sudo mount --rbind /dev /sysroot/dev
sudo mount --rbind /sys /sysroot/sys
sudo mount --rbind /home /sysroot/home
sudo mount -t proc /proc /sysroot/proc

cp third_party/prebuilt/linux64/libdl/libdl.so.2 .
cp third_party/prebuilt/linux64/libdl/libdl.a .

sudo ln -s libdl.so.2 /sysroot/lib/x86_64-linux-gnu/libdl.so
sudo ln -s libdl.a /sysroot/lib/x86_64-linux-gnu/libdl.a

# Configure the build environment. Both Rust and Clang will produce
# llvm bitcode only, so we can use lld's incremental LTO support.
cat >> $GITHUB_ENV << __0
CARGO_PROFILE_BENCH_INCREMENTAL=false
CARGO_PROFILE_BENCH_LTO=false
CARGO_PROFILE_RELEASE_INCREMENTAL=false
CARGO_PROFILE_RELEASE_LTO=false
RUSTFLAGS<<__1
  -C linker-plugin-lto=true
  -C linker=clang-15
  -C link-arg=-fuse-ld=lld-15
  -C link-arg=--sysroot=/sysroot
  -C link-arg=-ldl
  -C link-arg=-Wl,--allow-shlib-undefined
  -C link-arg=-Wl,--thinlto-cache-dir=$(pwd)/target/release/lto-cache
  -C link-arg=-Wl,--thinlto-cache-policy,cache_size_bytes=700m
  \${{ env.RUSTFLAGS }}
__1
RUSTDOCFLAGS<<__1
  -C linker-plugin-lto=true
  -C linker=clang-15
  -C link-arg=-fuse-ld=lld-15
  -C link-arg=--sysroot=/sysroot
  -C link-arg=-ldl
  -C link-arg=-Wl,--allow-shlib-undefined
  -C link-arg=-Wl,--thinlto-cache-dir=$(pwd)/target/release/lto-cache
  -C link-arg=-Wl,--thinlto-cache-policy,cache_size_bytes=700m
  \${{ env.RUSTFLAGS }}
__1
CC=clang-15
CFLAGS=-flto=thin --sysroot=/sysroot
__0`,
};

const cloneRepoStep = [{
  name: "Configure git",
  run: [
    "git config --global core.symlinks true",
    "git config --global fetch.parallel 32",
  ].join("\n"),
}, {
  name: "Clone repository",
  uses: "actions/checkout@v3",
  with: {
    // Use depth > 1, because sometimes we need to rebuild main and if
    // other commits have landed it will become impossible to rebuild if
    // the checkout is too shallow.
    "fetch-depth": 5,
    submodules: false,
  },
}];

const submoduleStep = (submodule: string) => ({
  name: `Clone submodule ${submodule}`,
  run: `git submodule update --init --recursive --depth=1 -- ${submodule}`,
});

const installRustStep = {
  uses: "dsherret/rust-toolchain-file@v1",
};
const installPythonSteps = [{
  name: "Install Python",
  uses: "actions/setup-python@v4",
  with: { "python-version": 3.11 },
}, {
  name: "Remove unused versions of Python",
  if: "startsWith(matrix.os, 'windows')",
  shell: "pwsh",
  run: [
    '$env:PATH -split ";" |',
    '  Where-Object { Test-Path "$_\\python.exe" } |',
    "  Select-Object -Skip 1 |",
    '  ForEach-Object { Move-Item "$_" "$_.disabled" }',
  ].join("\n"),
}];
const installNodeStep = {
  name: "Install Node",
  uses: "actions/setup-node@v3",
  with: { "node-version": 18 },
};
const installDenoStep = {
  name: "Install Deno",
  uses: "denoland/setup-deno@v1",
  with: { "deno-version": "v1.x" },
};

const authenticateWithGoogleCloud = {
  name: "Authenticate with Google Cloud",
  uses: "google-github-actions/auth@v1",
  with: {
    "project_id": "denoland",
    "credentials_json": "${{ secrets.GCP_SA_KEY }}",
    "export_environment_variables": true,
    "create_credentials_file": true,
  },
};

function skipJobsIfPrAndMarkedSkip(
  steps: Record<string, unknown>[],
): Record<string, unknown>[] {
  // GitHub does not make skipping a specific matrix element easy
  // so just apply this condition to all the steps.
  // https://stackoverflow.com/questions/65384420/how-to-make-a-github-action-matrix-element-conditional
  return steps.map((s) =>
    withCondition(
      s,
      "!(github.event_name == 'pull_request' && matrix.skip_pr)",
    )
  );
}

function onlyIfDraftPr(
  steps: Record<string, unknown>[],
): Record<string, unknown>[] {
  return steps.map((s) =>
    withCondition(
      s,
      "github.event.pull_request.draft == true",
    )
  );
}

function withCondition(
  step: Record<string, unknown>,
  condition: string,
): Record<string, unknown> {
  return {
    ...step,
    if: "if" in step ? `${condition} && (${step.if})` : condition,
  };
}

function removeSurroundingExpression(text: string) {
  if (text.startsWith("${{")) {
    return text.replace(/^\${{/, "").replace(/}}$/, "").trim();
  } else {
    return `'${text}'`;
  }
}

function handleMatrixItems(items: {
  skip_pr?: string | true;
  os: string;
  profile?: string;
  job?: string;
  use_sysroot?: boolean;
  wpt?: string;
}[]) {
  function getOsDisplayName(os: string) {
    if (os.includes("ubuntu")) {
      return "ubuntu-x86_64";
    } else if (os.includes("windows")) {
      return "windows-x86_64";
    } else if (os.includes("macos")) {
      return "macos-x86_64";
    } else {
      throw new Error(`Display name not found: ${os}`);
    }
  }

  return items.map((item) => {
    // use a free "ubuntu" runner on jobs that are skipped on pull requests
    if (item.skip_pr != null) {
      let text = "${{ github.event_name == 'pull_request' && ";
      if (typeof item.skip_pr === "string") {
        text += removeSurroundingExpression(item.skip_pr.toString()) + " && ";
      }
      text += `'${Runners.ubuntu}' || ${
        removeSurroundingExpression(item.os)
      } }}`;

      // deno-lint-ignore no-explicit-any
      (item as any).runner = text;
    }
    return {
      ...item,
      os_display_name: getOsDisplayName(item.os),
    };
  });
}

const ci = {
  name: "ci",
  on: {
    push: {
      branches: ["main"],
      tags: ["*"],
    },
    pull_request: {
      types: [
        "opened",
        "reopened",
        "synchronize",
        // need to re-run the action when converting from draft because
        // draft PRs will not necessarily run all the steps
        "ready_for_review",
      ],
    },
  },
  concurrency: {
    group:
      "${{ github.workflow }}-${{ !contains(github.event.pull_request.labels.*.name, 'ci-test-flaky') && github.head_ref || github.run_id }}",
    "cancel-in-progress": true,
  },
  jobs: {
    // The pre_build step is used to skip running the CI on draft PRs and to not even
    // start the build job. This can be overridden by adding [ci] to the commit title
    pre_build: {
      name: "pre-build",
      "runs-on": "ubuntu-latest",
      outputs: {
        skip_build: "${{ steps.check.outputs.skip_build }}",
      },
      steps: onlyIfDraftPr([
        ...cloneRepoStep,
        {
          id: "check",
          run: [
            "GIT_MESSAGE=$(git log --format=%s -n 1 ${{github.event.after}})",
            "echo Commit message: $GIT_MESSAGE",
            "echo $GIT_MESSAGE | grep '\\[ci\\]' || (echo 'Exiting due to draft PR. Commit with [ci] to bypass.' ; echo 'skip_build=true' >> $GITHUB_OUTPUT)",
          ].join("\n"),
        },
      ]),
    },
    build: {
      name:
        "${{ matrix.job }} ${{ matrix.profile }} ${{ matrix.os_display_name }}",
      needs: ["pre_build"],
      if: "${{ needs.pre_build.outputs.skip_build != 'true' }}",
      "runs-on": "${{ matrix.runner || matrix.os }}",
      "timeout-minutes": 120,
      defaults: {
        run: {
          // GH actions does not fail fast by default on
          // Windows, so we set bash as the default shell
          shell: "bash",
        },
      },
      strategy: {
        matrix: {
          include: handleMatrixItems([{
            os: Runners.macos,
            job: "test",
            profile: "debug",
          }, {
            os: Runners.macos,
            job: "test",
            profile: "release",
            skip_pr: true,
          }, {
            os: Runners.windows,
            job: "test",
            profile: "debug",
          }, {
            os: Runners.windows,
            job: "test",
            profile: "release",
            skip_pr: true,
          }, {
            os: Runners.ubuntuXl,
            job: "test",
            profile: "release",
            use_sysroot: true,
            // TODO(ry): Because CI is so slow on for OSX and Windows, we
            // currently run the Web Platform tests only on Linux.
            wpt: "${{ !startsWith(github.ref, 'refs/tags/') }}",
          }, {
            os: Runners.ubuntuXl,
            job: "bench",
            profile: "release",
            use_sysroot: true,
            skip_pr:
              "${{ !contains(github.event.pull_request.labels.*.name, 'ci-bench') }}",
          }, {
            os: Runners.ubuntu,
            job: "test",
            profile: "debug",
            use_sysroot: true,
          }, {
            os: Runners.ubuntu,
            job: "lint",
            profile: "debug",
          }]),
        },
        // Always run main branch builds to completion. This allows the cache to
        // stay mostly up-to-date in situations where a single job fails due to
        // e.g. a flaky test.
        // Don't fast-fail on tag build because publishing binaries shouldn't be
        // prevented if any of the stages fail (which can be a false negative).
        "fail-fast":
          "${{ github.event_name == 'pull_request' || (github.ref != 'refs/heads/main' && !startsWith(github.ref, 'refs/tags/')) }}",
      },
      env: {
        CARGO_TERM_COLOR: "always",
        RUST_BACKTRACE: "full",
      },
      steps: skipJobsIfPrAndMarkedSkip([
        ...cloneRepoStep,
        submoduleStep("./test_util/std"),
        submoduleStep("./third_party"),
        {
          ...submoduleStep("./test_util/wpt"),
          if: "matrix.wpt",
        },
        {
          name: "Create source tarballs (release, linux)",
          if: [
            "startsWith(matrix.os, 'ubuntu') &&",
            "matrix.profile == 'release' &&",
            "matrix.job == 'test' &&",
            "github.repository == 'denoland/deno' &&",
            "startsWith(github.ref, 'refs/tags/')",
          ].join("\n"),
          run: [
            "mkdir -p target/release",
            'tar --exclude=".git*" --exclude=target --exclude=third_party/prebuilt \\',
            "    -czvf target/release/deno_src.tar.gz -C .. deno",
          ].join("\n"),
        },
        installRustStep,
        {
          if: "matrix.job == 'lint' || matrix.job == 'test'",
          ...installDenoStep,
        },
        ...installPythonSteps.map((s) =>
          withCondition(s, "matrix.job != 'lint'")
        ),
        {
          // only necessary for benchmarks
          if: "matrix.job == 'bench'",
          ...installNodeStep,
        },
        {
          if: [
            "matrix.profile == 'release' &&",
            "matrix.job == 'test' &&",
            "github.repository == 'denoland/deno' &&",
            "(github.ref == 'refs/heads/main' ||",
            "startsWith(github.ref, 'refs/tags/'))",
          ].join("\n"),
          ...authenticateWithGoogleCloud,
        },
        {
          name: "Setup gcloud (unix)",
          if: [
            "runner.os != 'Windows' &&",
            "matrix.profile == 'release' &&",
            "matrix.job == 'test' &&",
            "github.repository == 'denoland/deno' &&",
            "(github.ref == 'refs/heads/main' ||",
            "startsWith(github.ref, 'refs/tags/'))",
          ].join("\n"),
          uses: "google-github-actions/setup-gcloud@v1",
          with: {
            project_id: "denoland",
          },
        },
<<<<<<< HEAD
        ...cancelEarlyIfDraftPr([
          submoduleStep("./test_util/std"),
          submoduleStep("./third_party"),
          {
            ...submoduleStep("./test_util/wpt"),
            if: "matrix.wpt",
          },
          {
            name: "Create source tarballs (release, linux)",
            if: [
              "startsWith(matrix.os, 'ubuntu') &&",
              "matrix.profile == 'release' &&",
              "matrix.job == 'test' &&",
              "github.repository == 'denoland/deno' &&",
              "startsWith(github.ref, 'refs/tags/')",
            ].join("\n"),
            run: [
              "mkdir -p target/release",
              'tar --exclude=".git*" --exclude=target --exclude=third_party/prebuilt \\',
              "    -czvf target/release/deno_src.tar.gz -C .. deno",
            ].join("\n"),
          },
          installRustStep,
          {
            if: "matrix.job == 'lint' || matrix.job == 'test'",
            ...installDenoStep,
          },
          ...installPythonSteps.map((s) =>
            withCondition(s, "matrix.job != 'lint'")
          ),
          {
            // only necessary for benchmarks
            if: "matrix.job == 'bench'",
            ...installNodeStep,
          },
          {
            if: [
              "matrix.profile == 'release' &&",
              "matrix.job == 'test' &&",
              "github.repository == 'denoland/deno' &&",
              "(github.ref == 'refs/heads/main' ||",
              "startsWith(github.ref, 'refs/tags/'))",
            ].join("\n"),
            ...authenticateWithGoogleCloud,
          },
          {
            name: "Setup gcloud (unix)",
            if: [
              "runner.os != 'Windows' &&",
              "matrix.profile == 'release' &&",
              "matrix.job == 'test' &&",
              "github.repository == 'denoland/deno' &&",
              "(github.ref == 'refs/heads/main' ||",
              "startsWith(github.ref, 'refs/tags/'))",
            ].join("\n"),
            uses: "google-github-actions/setup-gcloud@v1",
            with: {
              project_id: "denoland",
            },
          },
          {
            name: "Setup gcloud (windows)",
            if: [
              "runner.os == 'Windows' &&",
              "matrix.profile == 'release' &&",
              "matrix.job == 'test' &&",
              "github.repository == 'denoland/deno' &&",
              "(github.ref == 'refs/heads/main' ||",
              "startsWith(github.ref, 'refs/tags/'))",
            ].join("\n"),
            uses: "google-github-actions/setup-gcloud@v1",
            env: {
              CLOUDSDK_PYTHON: "${{env.pythonLocation}}\\python.exe",
            },
            with: {
              project_id: "denoland",
            },
          },
          {
            name: "Configure canary build",
            if: [
              "matrix.job == 'test' &&",
              "matrix.profile == 'release' &&",
              "github.repository == 'denoland/deno' &&",
              "github.ref == 'refs/heads/main'",
            ].join("\n"),
            run: 'echo "DENO_CANARY=true" >> $GITHUB_ENV',
          },
          {
            if: "matrix.use_sysroot",
            ...sysRootStep,
          },
          {
            name: "Log versions",
            run: [
              "python --version",
              "rustc --version",
              "cargo --version",
              // Deno is installed when linting.
              'if [ "${{ matrix.job }}" == "lint" ]',
              "then",
              "  deno --version",
              "fi",
              // Node is installed for benchmarks.
              'if [ "${{ matrix.job }}" == "bench" ]',
              "then",
              "  node -v",
              "fi",
            ].join("\n"),
          },
          {
            name: "Cache Cargo home",
            uses: "actions/cache@v3",
            with: {
              // See https://doc.rust-lang.org/cargo/guide/cargo-home.html#caching-the-cargo-home-in-ci
              path: [
                "~/.cargo/registry/index",
                "~/.cargo/registry/cache",
                "~/.cargo/git/db",
              ].join("\n"),
              key:
                "20-cargo-home-${{ matrix.os }}-${{ hashFiles('Cargo.lock') }}",
            },
          },
          {
            // Restore cache from the latest 'main' branch build.
            name: "Restore cache build output (PR)",
            uses: "actions/cache/restore@v3",
            if:
              "github.ref != 'refs/heads/main' && !startsWith(github.ref, 'refs/tags/')",
            with: {
              path: [
                "./target",
                "!./target/*/gn_out",
                "!./target/*/*.zip",
                "!./target/*/*.tar.gz",
              ].join("\n"),
              key: "never_saved",
              "restore-keys": prCacheKeyPrefix,
            },
          },
          {
            name: "Apply and update mtime cache",
            if: "!startsWith(github.ref, 'refs/tags/')",
            uses: "./.github/mtime_cache",
            with: {
              "cache-path": "./target",
            },
          },
          {
            // Shallow the cloning the crates.io index makes CI faster because it
            // obviates the need for Cargo to clone the index. If we don't do this
            // Cargo will `git clone` the github repository that contains the entire
            // history of the crates.io index from github. We don't believe the
            // identifier '1ecc6299db9ec823' will ever change, but if it does then this
            // command must be updated.
            name: "Shallow clone crates.io index",
            run: [
              "if [ ! -d ~/.cargo/registry/index/github.com-1ecc6299db9ec823/.git ]",
              "then",
              "  git clone --depth 1 --no-checkout                      \\",
              "            https://github.com/rust-lang/crates.io-index \\",
              "            ~/.cargo/registry/index/github.com-1ecc6299db9ec823",
              "fi",
            ].join("\n"),
          },
          {
            name: "test_format.js",
            if: "matrix.job == 'lint'",
            run:
              "deno run --unstable --allow-write --allow-read --allow-run ./tools/format.js --check",
          },
          {
            name: "Lint PR title",
            if: "matrix.job == 'lint' && github.event_name == 'pull_request'",
            env: {
              PR_TITLE: "${{ github.event.pull_request.title }}",
            },
            run: 'deno run ./tools/verify_pr_title.js "$PR_TITLE"',
          },
          {
            name: "lint.js",
            if: "matrix.job == 'lint'",
            run:
              "deno run --unstable --allow-write --allow-read --allow-run ./tools/lint.js",
          },
          {
            name: "cargo package",
            if: "matrix.job == 'lint'",
            run: "cargo package --workspace",
          },
          {
            name: "Build debug",
            if: "matrix.job == 'test' && matrix.profile == 'debug'",
            run: "cargo build --locked --all-targets",
            env: { CARGO_PROFILE_DEV_DEBUG: 0 },
          },
          {
            name: "Build release",
            if: [
              "(matrix.job == 'test' || matrix.job == 'bench') &&",
              "matrix.profile == 'release' && (matrix.use_sysroot ||",
              "(github.repository == 'denoland/deno' &&",
              "(github.ref == 'refs/heads/main' ||",
              "startsWith(github.ref, 'refs/tags/'))))",
            ].join("\n"),
            run: "cargo build --release --locked --all-targets",
          },
          {
            name: "Upload PR artifact (linux)",
            if: [
              "matrix.job == 'test' &&",
              "matrix.profile == 'release' && (matrix.use_sysroot ||",
              "(github.repository == 'denoland/deno' &&",
              "(github.ref == 'refs/heads/main' ||",
              "startsWith(github.ref, 'refs/tags/'))))",
            ].join("\n"),
            uses: "actions/upload-artifact@v3",
            with: {
              name: "deno-${{ github.event.number }}",
              path: "target/release/deno",
            },
          },
          {
            name: "Pre-release (linux)",
            if: [
              "startsWith(matrix.os, 'ubuntu') &&",
              "matrix.job == 'test' &&",
              "matrix.profile == 'release' &&",
              "github.repository == 'denoland/deno'",
            ].join("\n"),
            run: [
              "cd target/release",
              "zip -r deno-x86_64-unknown-linux-gnu.zip deno",
              "./deno types > lib.deno.d.ts",
            ].join("\n"),
          },
          {
            name: "Pre-release (mac)",
            if: [
              "startsWith(matrix.os, 'macOS') &&",
              "matrix.job == 'test' &&",
              "matrix.profile == 'release' &&",
              "github.repository == 'denoland/deno' &&",
              "(github.ref == 'refs/heads/main' || startsWith(github.ref, 'refs/tags/'))",
            ].join("\n"),
            run: [
              "cd target/release",
              "zip -r deno-x86_64-apple-darwin.zip deno",
            ]
              .join("\n"),
          },
          {
            name: "Pre-release (windows)",
            if: [
              "startsWith(matrix.os, 'windows') &&",
              "matrix.job == 'test' &&",
              "matrix.profile == 'release' &&",
              "github.repository == 'denoland/deno' &&",
              "(github.ref == 'refs/heads/main' || startsWith(github.ref, 'refs/tags/'))",
            ].join("\n"),
            shell: "pwsh",
            run:
              "Compress-Archive -CompressionLevel Optimal -Force -Path target/release/deno.exe -DestinationPath target/release/deno-x86_64-pc-windows-msvc.zip",
          },
          {
            name: "Upload canary to dl.deno.land (unix)",
            if: [
              "runner.os != 'Windows' &&",
              "matrix.job == 'test' &&",
              "matrix.profile == 'release' &&",
              "github.repository == 'denoland/deno' &&",
              "github.ref == 'refs/heads/main'",
            ].join("\n"),
            run:
              'gsutil -h "Cache-Control: public, max-age=3600" cp ./target/release/*.zip gs://dl.deno.land/canary/$(git rev-parse HEAD)/',
          },
          {
            name: "Upload canary to dl.deno.land (windows)",
            if: [
              "runner.os == 'Windows' &&",
              "matrix.job == 'test' &&",
              "matrix.profile == 'release' &&",
              "github.repository == 'denoland/deno' &&",
              "github.ref == 'refs/heads/main'",
            ].join("\n"),
            env: {
              CLOUDSDK_PYTHON: "${{env.pythonLocation}}\\python.exe",
            },
            run:
              'gsutil -h "Cache-Control: public, max-age=3600" cp ./target/release/*.zip gs://dl.deno.land/canary/$(git rev-parse HEAD)/',
=======
        {
          name: "Setup gcloud (windows)",
          if: [
            "runner.os == 'Windows' &&",
            "matrix.profile == 'release' &&",
            "matrix.job == 'test' &&",
            "github.repository == 'denoland/deno' &&",
            "(github.ref == 'refs/heads/main' ||",
            "startsWith(github.ref, 'refs/tags/'))",
          ].join("\n"),
          uses: "google-github-actions/setup-gcloud@v1",
          env: {
            CLOUDSDK_PYTHON: "${{env.pythonLocation}}\\python.exe",
>>>>>>> e021070a
          },
          with: {
            project_id: "denoland",
          },
        },
        {
          name: "Configure canary build",
          if: [
            "matrix.job == 'test' &&",
            "matrix.profile == 'release' &&",
            "github.repository == 'denoland/deno' &&",
            "github.ref == 'refs/heads/main'",
          ].join("\n"),
          run: 'echo "DENO_CANARY=true" >> $GITHUB_ENV',
        },
        {
          if: "matrix.use_sysroot",
          ...sysRootStep,
        },
        {
          name: "Log versions",
          run: [
            "python --version",
            "rustc --version",
            "cargo --version",
            // Deno is installed when linting.
            'if [ "${{ matrix.job }}" == "lint" ]',
            "then",
            "  deno --version",
            "fi",
            // Node is installed for benchmarks.
            'if [ "${{ matrix.job }}" == "bench" ]',
            "then",
            "  node -v",
            "fi",
          ].join("\n"),
        },
        {
          name: "Cache Cargo home",
          uses: "actions/cache@v3",
          with: {
            // See https://doc.rust-lang.org/cargo/guide/cargo-home.html#caching-the-cargo-home-in-ci
            path: [
              "~/.cargo/registry/index",
              "~/.cargo/registry/cache",
              "~/.cargo/git/db",
            ].join("\n"),
            key:
              "23-cargo-home-${{ matrix.os }}-${{ hashFiles('Cargo.lock') }}",
          },
        },
        {
          // Restore cache from the latest 'main' branch build.
          name: "Restore cache build output (PR)",
          uses: "actions/cache/restore@v3",
          if:
            "github.ref != 'refs/heads/main' && !startsWith(github.ref, 'refs/tags/')",
          with: {
            path: [
              "./target",
              "!./target/*/gn_out",
              "!./target/*/*.zip",
              "!./target/*/*.tar.gz",
            ].join("\n"),
            key: "never_saved",
            "restore-keys": prCacheKeyPrefix,
          },
        },
        {
          name: "Apply and update mtime cache",
          if: "!startsWith(github.ref, 'refs/tags/')",
          uses: "./.github/mtime_cache",
          with: {
            "cache-path": "./target",
          },
        },
        {
          // Shallow the cloning the crates.io index makes CI faster because it
          // obviates the need for Cargo to clone the index. If we don't do this
          // Cargo will `git clone` the github repository that contains the entire
          // history of the crates.io index from github. We don't believe the
          // identifier '1ecc6299db9ec823' will ever change, but if it does then this
          // command must be updated.
          name: "Shallow clone crates.io index",
          run: [
            "if [ ! -d ~/.cargo/registry/index/github.com-1ecc6299db9ec823/.git ]",
            "then",
            "  git clone --depth 1 --no-checkout                      \\",
            "            https://github.com/rust-lang/crates.io-index \\",
            "            ~/.cargo/registry/index/github.com-1ecc6299db9ec823",
            "fi",
          ].join("\n"),
        },
        {
          name: "test_format.js",
          if: "matrix.job == 'lint'",
          run:
            "deno run --unstable --allow-write --allow-read --allow-run ./tools/format.js --check",
        },
        {
          name: "Lint PR title",
          if: "matrix.job == 'lint' && github.event_name == 'pull_request'",
          env: {
            PR_TITLE: "${{ github.event.pull_request.title }}",
          },
          run: 'deno run ./tools/verify_pr_title.js "$PR_TITLE"',
        },
        {
          name: "lint.js",
          if: "matrix.job == 'lint'",
          run:
            "deno run --unstable --allow-write --allow-read --allow-run ./tools/lint.js",
        },
        {
          name: "Build debug",
          if: "matrix.job == 'test' && matrix.profile == 'debug'",
          run: "cargo build --locked --all-targets",
          env: { CARGO_PROFILE_DEV_DEBUG: 0 },
        },
        {
          name: "Build release",
          if: [
            "(matrix.job == 'test' || matrix.job == 'bench') &&",
            "matrix.profile == 'release' && (matrix.use_sysroot ||",
            "(github.repository == 'denoland/deno' &&",
            "(github.ref == 'refs/heads/main' ||",
            "startsWith(github.ref, 'refs/tags/'))))",
          ].join("\n"),
          run: "cargo build --release --locked --all-targets",
        },
        {
          name: "Upload PR artifact (linux)",
          if: [
            "matrix.job == 'test' &&",
            "matrix.profile == 'release' && (matrix.use_sysroot ||",
            "(github.repository == 'denoland/deno' &&",
            "(github.ref == 'refs/heads/main' ||",
            "startsWith(github.ref, 'refs/tags/'))))",
          ].join("\n"),
          uses: "actions/upload-artifact@v3",
          with: {
            name: "deno-${{ github.event.number }}",
            path: "target/release/deno",
          },
        },
        {
          name: "Pre-release (linux)",
          if: [
            "startsWith(matrix.os, 'ubuntu') &&",
            "matrix.job == 'test' &&",
            "matrix.profile == 'release' &&",
            "github.repository == 'denoland/deno'",
          ].join("\n"),
          run: [
            "cd target/release",
            "zip -r deno-x86_64-unknown-linux-gnu.zip deno",
            "./deno types > lib.deno.d.ts",
          ].join("\n"),
        },
        {
          name: "Pre-release (mac)",
          if: [
            "startsWith(matrix.os, 'macOS') &&",
            "matrix.job == 'test' &&",
            "matrix.profile == 'release' &&",
            "github.repository == 'denoland/deno' &&",
            "(github.ref == 'refs/heads/main' || startsWith(github.ref, 'refs/tags/'))",
          ].join("\n"),
          run: [
            "cd target/release",
            "zip -r deno-x86_64-apple-darwin.zip deno",
          ]
            .join("\n"),
        },
        {
          name: "Pre-release (windows)",
          if: [
            "startsWith(matrix.os, 'windows') &&",
            "matrix.job == 'test' &&",
            "matrix.profile == 'release' &&",
            "github.repository == 'denoland/deno' &&",
            "(github.ref == 'refs/heads/main' || startsWith(github.ref, 'refs/tags/'))",
          ].join("\n"),
          shell: "pwsh",
          run:
            "Compress-Archive -CompressionLevel Optimal -Force -Path target/release/deno.exe -DestinationPath target/release/deno-x86_64-pc-windows-msvc.zip",
        },
        {
          name: "Upload canary to dl.deno.land (unix)",
          if: [
            "runner.os != 'Windows' &&",
            "matrix.job == 'test' &&",
            "matrix.profile == 'release' &&",
            "github.repository == 'denoland/deno' &&",
            "github.ref == 'refs/heads/main'",
          ].join("\n"),
          run:
            'gsutil -h "Cache-Control: public, max-age=3600" cp ./target/release/*.zip gs://dl.deno.land/canary/$(git rev-parse HEAD)/',
        },
        {
          name: "Upload canary to dl.deno.land (windows)",
          if: [
            "runner.os == 'Windows' &&",
            "matrix.job == 'test' &&",
            "matrix.profile == 'release' &&",
            "github.repository == 'denoland/deno' &&",
            "github.ref == 'refs/heads/main'",
          ].join("\n"),
          env: {
            CLOUDSDK_PYTHON: "${{env.pythonLocation}}\\python.exe",
          },
          run:
            'gsutil -h "Cache-Control: public, max-age=3600" cp ./target/release/*.zip gs://dl.deno.land/canary/$(git rev-parse HEAD)/',
        },
        {
          name: "Autobahn testsuite",
          if: [
            "matrix.job == 'test' && matrix.profile == 'release' &&",
            "!startsWith(github.ref, 'refs/tags/') && startsWith(matrix.os, 'ubuntu')",
          ].join("\n"),
          run:
            "target/release/deno run -A --unstable ext/websocket/autobahn/fuzzingclient.js",
        },
        {
          name: "Test debug",
          if: [
            "matrix.job == 'test' && matrix.profile == 'debug' &&",
            "!startsWith(github.ref, 'refs/tags/') && startsWith(matrix.os, 'ubuntu')",
          ].join("\n"),
          run: "cargo test --locked",
          env: { CARGO_PROFILE_DEV_DEBUG: 0 },
        },
        {
          name: "Test debug (fast)",
          if: [
            "matrix.job == 'test' && matrix.profile == 'debug' && ",
            "!startsWith(matrix.os, 'ubuntu')",
          ].join("\n"),
          run: [
            // Run unit then integration tests. Skip doc tests here
            // since they are sometimes very slow on Mac.
            "cargo test --locked --lib",
            "cargo test --locked --test '*'",
          ].join("\n"),
          env: { CARGO_PROFILE_DEV_DEBUG: 0 },
        },
        {
          name: "Test release",
          if: [
            "matrix.job == 'test' && matrix.profile == 'release' &&",
            "(matrix.use_sysroot || (",
            "github.repository == 'denoland/deno' &&",
            "github.ref == 'refs/heads/main' && !startsWith(github.ref, 'refs/tags/')))",
          ].join("\n"),
          run: "cargo test --release --locked",
        },
        {
          // Since all tests are skipped when we're building a tagged commit
          // this is a minimal check to ensure that binary is not corrupted
          name: "Check deno binary",
          if:
            "matrix.profile == 'release' && startsWith(github.ref, 'refs/tags/')",
          run: 'target/release/deno eval "console.log(1+2)" | grep 3',
          env: {
            NO_COLOR: 1,
          },
        },
        {
          // Verify that the binary actually works in the Ubuntu-16.04 sysroot.
          name: "Check deno binary (in sysroot)",
          if: "matrix.profile == 'release' && matrix.use_sysroot",
          run: 'sudo chroot /sysroot "$(pwd)/target/release/deno" --version',
        },
        {
          name: "Configure hosts file for WPT",
          if: "matrix.wpt",
          run: "./wpt make-hosts-file | sudo tee -a /etc/hosts",
          "working-directory": "test_util/wpt/",
        },
        {
          name: "Run web platform tests (debug)",
          if: "matrix.wpt && matrix.profile == 'debug'",
          env: {
            DENO_BIN: "./target/debug/deno",
          },
          run: [
            "deno run --allow-env --allow-net --allow-read --allow-run \\",
            "        --allow-write --unstable                         \\",
            "        --lock=tools/deno.lock.json                      \\",
            "        ./tools/wpt.ts setup",
            "deno run --allow-env --allow-net --allow-read --allow-run \\",
            "         --allow-write --unstable                         \\",
            "         --lock=tools/deno.lock.json              \\",
            '         ./tools/wpt.ts run --quiet --binary="$DENO_BIN"',
          ].join("\n"),
        },
        {
          name: "Run web platform tests (release)",
          if: "matrix.wpt && matrix.profile == 'release'",
          env: {
            DENO_BIN: "./target/release/deno",
          },
          run: [
            "deno run --allow-env --allow-net --allow-read --allow-run \\",
            "         --allow-write --unstable                         \\",
            "         --lock=tools/deno.lock.json                      \\",
            "         ./tools/wpt.ts setup",
            "deno run --allow-env --allow-net --allow-read --allow-run \\",
            "         --allow-write --unstable                         \\",
            "         --lock=tools/deno.lock.json                      \\",
            "         ./tools/wpt.ts run --quiet --release             \\",
            '                            --binary="$DENO_BIN"          \\',
            "                            --json=wpt.json               \\",
            "                            --wptreport=wptreport.json",
          ].join("\n"),
        },
        {
          name: "Upload wpt results to dl.deno.land",
          "continue-on-error": true,
          if: [
            "matrix.wpt &&",
            "runner.os == 'Linux' &&",
            "matrix.profile == 'release' &&",
            "github.repository == 'denoland/deno' &&",
            "github.ref == 'refs/heads/main' && !startsWith(github.ref, 'refs/tags/')",
          ].join("\n"),
          run: [
            "gzip ./wptreport.json",
            'gsutil -h "Cache-Control: public, max-age=3600" cp ./wpt.json gs://dl.deno.land/wpt/$(git rev-parse HEAD).json',
            'gsutil -h "Cache-Control: public, max-age=3600" cp ./wptreport.json.gz gs://dl.deno.land/wpt/$(git rev-parse HEAD)-wptreport.json.gz',
            "echo $(git rev-parse HEAD) > wpt-latest.txt",
            'gsutil -h "Cache-Control: no-cache" cp wpt-latest.txt gs://dl.deno.land/wpt-latest.txt',
          ].join("\n"),
        },
        {
          name: "Upload wpt results to wpt.fyi",
          "continue-on-error": true,
          if: [
            "matrix.wpt &&",
            "runner.os == 'Linux' &&",
            "matrix.profile == 'release' &&",
            "github.repository == 'denoland/deno' &&",
            "github.ref == 'refs/heads/main' && !startsWith(github.ref, 'refs/tags/')",
          ].join("\n"),
          env: {
            WPT_FYI_USER: "deno",
            WPT_FYI_PW: "${{ secrets.WPT_FYI_PW }}",
            GITHUB_TOKEN: "${{ secrets.DENOBOT_PAT }}",
          },
          run: [
            "./target/release/deno run --allow-all --lock=tools/deno.lock.json \\",
            "    ./tools/upload_wptfyi.js $(git rev-parse HEAD) --ghstatus",
          ].join("\n"),
        },
        {
          name: "Run benchmarks",
          if: "matrix.job == 'bench' && !startsWith(github.ref, 'refs/tags/')",
          run: "cargo bench --locked",
        },
        {
          name: "Post Benchmarks",
          if: [
            "matrix.job == 'bench' &&",
            "github.repository == 'denoland/deno' &&",
            "github.ref == 'refs/heads/main' && !startsWith(github.ref, 'refs/tags/')",
          ].join("\n"),
          env: {
            DENOBOT_PAT: "${{ secrets.DENOBOT_PAT }}",
          },
          run: [
            "git clone --depth 1 --branch gh-pages                             \\",
            "    https://${DENOBOT_PAT}@github.com/denoland/benchmark_data.git \\",
            "    gh-pages",
            "./target/release/deno run --allow-all --unstable \\",
            "    ./tools/build_benchmark_jsons.js --release",
            "cd gh-pages",
            'git config user.email "propelml@gmail.com"',
            'git config user.name "denobot"',
            "git add .",
            'git commit --message "Update benchmarks"',
            "git push origin gh-pages",
          ].join("\n"),
        },
        {
          name: "Build product size info",
          if:
            "matrix.job != 'lint' && matrix.profile != 'debug' && github.repository == 'denoland/deno' && (github.ref == 'refs/heads/main' || startsWith(github.ref, 'refs/tags/'))",
          run: [
            'du -hd1 "./target/${{ matrix.profile }}"',
            'du -ha  "./target/${{ matrix.profile }}/deno"',
          ].join("\n"),
        },
        {
          name: "Worker info",
          if: "matrix.job == 'bench'",
          run: [
            "cat /proc/cpuinfo",
            "cat /proc/meminfo",
          ].join("\n"),
        },
        {
          name: "Upload release to dl.deno.land (unix)",
          if: [
            "runner.os != 'Windows' &&",
            "matrix.job == 'test' &&",
            "matrix.profile == 'release' &&",
            "github.repository == 'denoland/deno' &&",
            "startsWith(github.ref, 'refs/tags/')",
          ].join("\n"),
          run:
            'gsutil -h "Cache-Control: public, max-age=3600" cp ./target/release/*.zip gs://dl.deno.land/release/${GITHUB_REF#refs/*/}/',
        },
        {
          name: "Upload release to dl.deno.land (windows)",
          if: [
            "runner.os == 'Windows' &&",
            "matrix.job == 'test' &&",
            "matrix.profile == 'release' &&",
            "github.repository == 'denoland/deno' &&",
            "startsWith(github.ref, 'refs/tags/')",
          ].join("\n"),
          env: {
            CLOUDSDK_PYTHON: "${{env.pythonLocation}}\\python.exe",
          },
          run:
            'gsutil -h "Cache-Control: public, max-age=3600" cp ./target/release/*.zip gs://dl.deno.land/release/${GITHUB_REF#refs/*/}/',
        },
        {
          name: "Create release notes",
          if: [
            "matrix.job == 'test' &&",
            "matrix.profile == 'release' &&",
            "github.repository == 'denoland/deno' &&",
            "startsWith(github.ref, 'refs/tags/')",
          ].join("\n"),
          run: [
            "export PATH=$PATH:$(pwd)/target/release",
            "./tools/release/05_create_release_notes.ts",
          ].join("\n"),
        },
        {
          name: "Upload release to GitHub",
          uses: "softprops/action-gh-release@v0.1.15",
          if: [
            "matrix.job == 'test' &&",
            "matrix.profile == 'release' &&",
            "github.repository == 'denoland/deno' &&",
            "startsWith(github.ref, 'refs/tags/')",
          ].join("\n"),
          env: {
            GITHUB_TOKEN: "${{ secrets.GITHUB_TOKEN }}",
          },
          with: {
            files: [
              "target/release/deno-x86_64-pc-windows-msvc.zip",
              "target/release/deno-x86_64-unknown-linux-gnu.zip",
              "target/release/deno-x86_64-apple-darwin.zip",
              "target/release/deno_src.tar.gz",
              "target/release/lib.deno.d.ts",
            ].join("\n"),
            body_path: "target/release/release-notes.md",
            draft: true,
          },
        },
        {
          // In main branch, always create a fresh cache
          name: "Save cache build output (main)",
          uses: "actions/cache/save@v3",
          if:
            "(matrix.job == 'test' || matrix.job == 'lint') && github.ref == 'refs/heads/main'",
          with: {
            path: [
              "./target",
              "!./target/*/gn_out",
              "!./target/*/*.zip",
              "!./target/*/*.tar.gz",
            ].join("\n"),
            key: prCacheKeyPrefix + "${{ github.sha }}",
          },
        },
      ]),
    },
    "publish-canary": {
      name: "publish canary",
      "runs-on": "ubuntu-22.04",
      needs: ["build"],
      if:
        "github.repository == 'denoland/deno' && github.ref == 'refs/heads/main'",
      steps: [
        authenticateWithGoogleCloud,
        {
          name: "Setup gcloud",
          uses: "google-github-actions/setup-gcloud@v1",
          with: {
            project_id: "denoland",
          },
        },
        {
          name: "Upload canary version file to dl.deno.land",
          run: [
            "echo ${{ github.sha }} > canary-latest.txt",
            'gsutil -h "Cache-Control: no-cache" cp canary-latest.txt gs://dl.deno.land/canary-latest.txt',
          ].join("\n"),
        },
      ],
    },
  },
};

let finalText = `# GENERATED BY ./ci.generate.ts -- DO NOT DIRECTLY EDIT\n\n`;
finalText += yaml.stringify(ci, {
  noRefs: true,
  lineWidth: 10_000,
  noCompatMode: true,
});

Deno.writeTextFileSync(new URL("./ci.yml", import.meta.url), finalText);<|MERGE_RESOLUTION|>--- conflicted
+++ resolved
@@ -415,299 +415,6 @@
             project_id: "denoland",
           },
         },
-<<<<<<< HEAD
-        ...cancelEarlyIfDraftPr([
-          submoduleStep("./test_util/std"),
-          submoduleStep("./third_party"),
-          {
-            ...submoduleStep("./test_util/wpt"),
-            if: "matrix.wpt",
-          },
-          {
-            name: "Create source tarballs (release, linux)",
-            if: [
-              "startsWith(matrix.os, 'ubuntu') &&",
-              "matrix.profile == 'release' &&",
-              "matrix.job == 'test' &&",
-              "github.repository == 'denoland/deno' &&",
-              "startsWith(github.ref, 'refs/tags/')",
-            ].join("\n"),
-            run: [
-              "mkdir -p target/release",
-              'tar --exclude=".git*" --exclude=target --exclude=third_party/prebuilt \\',
-              "    -czvf target/release/deno_src.tar.gz -C .. deno",
-            ].join("\n"),
-          },
-          installRustStep,
-          {
-            if: "matrix.job == 'lint' || matrix.job == 'test'",
-            ...installDenoStep,
-          },
-          ...installPythonSteps.map((s) =>
-            withCondition(s, "matrix.job != 'lint'")
-          ),
-          {
-            // only necessary for benchmarks
-            if: "matrix.job == 'bench'",
-            ...installNodeStep,
-          },
-          {
-            if: [
-              "matrix.profile == 'release' &&",
-              "matrix.job == 'test' &&",
-              "github.repository == 'denoland/deno' &&",
-              "(github.ref == 'refs/heads/main' ||",
-              "startsWith(github.ref, 'refs/tags/'))",
-            ].join("\n"),
-            ...authenticateWithGoogleCloud,
-          },
-          {
-            name: "Setup gcloud (unix)",
-            if: [
-              "runner.os != 'Windows' &&",
-              "matrix.profile == 'release' &&",
-              "matrix.job == 'test' &&",
-              "github.repository == 'denoland/deno' &&",
-              "(github.ref == 'refs/heads/main' ||",
-              "startsWith(github.ref, 'refs/tags/'))",
-            ].join("\n"),
-            uses: "google-github-actions/setup-gcloud@v1",
-            with: {
-              project_id: "denoland",
-            },
-          },
-          {
-            name: "Setup gcloud (windows)",
-            if: [
-              "runner.os == 'Windows' &&",
-              "matrix.profile == 'release' &&",
-              "matrix.job == 'test' &&",
-              "github.repository == 'denoland/deno' &&",
-              "(github.ref == 'refs/heads/main' ||",
-              "startsWith(github.ref, 'refs/tags/'))",
-            ].join("\n"),
-            uses: "google-github-actions/setup-gcloud@v1",
-            env: {
-              CLOUDSDK_PYTHON: "${{env.pythonLocation}}\\python.exe",
-            },
-            with: {
-              project_id: "denoland",
-            },
-          },
-          {
-            name: "Configure canary build",
-            if: [
-              "matrix.job == 'test' &&",
-              "matrix.profile == 'release' &&",
-              "github.repository == 'denoland/deno' &&",
-              "github.ref == 'refs/heads/main'",
-            ].join("\n"),
-            run: 'echo "DENO_CANARY=true" >> $GITHUB_ENV',
-          },
-          {
-            if: "matrix.use_sysroot",
-            ...sysRootStep,
-          },
-          {
-            name: "Log versions",
-            run: [
-              "python --version",
-              "rustc --version",
-              "cargo --version",
-              // Deno is installed when linting.
-              'if [ "${{ matrix.job }}" == "lint" ]',
-              "then",
-              "  deno --version",
-              "fi",
-              // Node is installed for benchmarks.
-              'if [ "${{ matrix.job }}" == "bench" ]',
-              "then",
-              "  node -v",
-              "fi",
-            ].join("\n"),
-          },
-          {
-            name: "Cache Cargo home",
-            uses: "actions/cache@v3",
-            with: {
-              // See https://doc.rust-lang.org/cargo/guide/cargo-home.html#caching-the-cargo-home-in-ci
-              path: [
-                "~/.cargo/registry/index",
-                "~/.cargo/registry/cache",
-                "~/.cargo/git/db",
-              ].join("\n"),
-              key:
-                "20-cargo-home-${{ matrix.os }}-${{ hashFiles('Cargo.lock') }}",
-            },
-          },
-          {
-            // Restore cache from the latest 'main' branch build.
-            name: "Restore cache build output (PR)",
-            uses: "actions/cache/restore@v3",
-            if:
-              "github.ref != 'refs/heads/main' && !startsWith(github.ref, 'refs/tags/')",
-            with: {
-              path: [
-                "./target",
-                "!./target/*/gn_out",
-                "!./target/*/*.zip",
-                "!./target/*/*.tar.gz",
-              ].join("\n"),
-              key: "never_saved",
-              "restore-keys": prCacheKeyPrefix,
-            },
-          },
-          {
-            name: "Apply and update mtime cache",
-            if: "!startsWith(github.ref, 'refs/tags/')",
-            uses: "./.github/mtime_cache",
-            with: {
-              "cache-path": "./target",
-            },
-          },
-          {
-            // Shallow the cloning the crates.io index makes CI faster because it
-            // obviates the need for Cargo to clone the index. If we don't do this
-            // Cargo will `git clone` the github repository that contains the entire
-            // history of the crates.io index from github. We don't believe the
-            // identifier '1ecc6299db9ec823' will ever change, but if it does then this
-            // command must be updated.
-            name: "Shallow clone crates.io index",
-            run: [
-              "if [ ! -d ~/.cargo/registry/index/github.com-1ecc6299db9ec823/.git ]",
-              "then",
-              "  git clone --depth 1 --no-checkout                      \\",
-              "            https://github.com/rust-lang/crates.io-index \\",
-              "            ~/.cargo/registry/index/github.com-1ecc6299db9ec823",
-              "fi",
-            ].join("\n"),
-          },
-          {
-            name: "test_format.js",
-            if: "matrix.job == 'lint'",
-            run:
-              "deno run --unstable --allow-write --allow-read --allow-run ./tools/format.js --check",
-          },
-          {
-            name: "Lint PR title",
-            if: "matrix.job == 'lint' && github.event_name == 'pull_request'",
-            env: {
-              PR_TITLE: "${{ github.event.pull_request.title }}",
-            },
-            run: 'deno run ./tools/verify_pr_title.js "$PR_TITLE"',
-          },
-          {
-            name: "lint.js",
-            if: "matrix.job == 'lint'",
-            run:
-              "deno run --unstable --allow-write --allow-read --allow-run ./tools/lint.js",
-          },
-          {
-            name: "cargo package",
-            if: "matrix.job == 'lint'",
-            run: "cargo package --workspace",
-          },
-          {
-            name: "Build debug",
-            if: "matrix.job == 'test' && matrix.profile == 'debug'",
-            run: "cargo build --locked --all-targets",
-            env: { CARGO_PROFILE_DEV_DEBUG: 0 },
-          },
-          {
-            name: "Build release",
-            if: [
-              "(matrix.job == 'test' || matrix.job == 'bench') &&",
-              "matrix.profile == 'release' && (matrix.use_sysroot ||",
-              "(github.repository == 'denoland/deno' &&",
-              "(github.ref == 'refs/heads/main' ||",
-              "startsWith(github.ref, 'refs/tags/'))))",
-            ].join("\n"),
-            run: "cargo build --release --locked --all-targets",
-          },
-          {
-            name: "Upload PR artifact (linux)",
-            if: [
-              "matrix.job == 'test' &&",
-              "matrix.profile == 'release' && (matrix.use_sysroot ||",
-              "(github.repository == 'denoland/deno' &&",
-              "(github.ref == 'refs/heads/main' ||",
-              "startsWith(github.ref, 'refs/tags/'))))",
-            ].join("\n"),
-            uses: "actions/upload-artifact@v3",
-            with: {
-              name: "deno-${{ github.event.number }}",
-              path: "target/release/deno",
-            },
-          },
-          {
-            name: "Pre-release (linux)",
-            if: [
-              "startsWith(matrix.os, 'ubuntu') &&",
-              "matrix.job == 'test' &&",
-              "matrix.profile == 'release' &&",
-              "github.repository == 'denoland/deno'",
-            ].join("\n"),
-            run: [
-              "cd target/release",
-              "zip -r deno-x86_64-unknown-linux-gnu.zip deno",
-              "./deno types > lib.deno.d.ts",
-            ].join("\n"),
-          },
-          {
-            name: "Pre-release (mac)",
-            if: [
-              "startsWith(matrix.os, 'macOS') &&",
-              "matrix.job == 'test' &&",
-              "matrix.profile == 'release' &&",
-              "github.repository == 'denoland/deno' &&",
-              "(github.ref == 'refs/heads/main' || startsWith(github.ref, 'refs/tags/'))",
-            ].join("\n"),
-            run: [
-              "cd target/release",
-              "zip -r deno-x86_64-apple-darwin.zip deno",
-            ]
-              .join("\n"),
-          },
-          {
-            name: "Pre-release (windows)",
-            if: [
-              "startsWith(matrix.os, 'windows') &&",
-              "matrix.job == 'test' &&",
-              "matrix.profile == 'release' &&",
-              "github.repository == 'denoland/deno' &&",
-              "(github.ref == 'refs/heads/main' || startsWith(github.ref, 'refs/tags/'))",
-            ].join("\n"),
-            shell: "pwsh",
-            run:
-              "Compress-Archive -CompressionLevel Optimal -Force -Path target/release/deno.exe -DestinationPath target/release/deno-x86_64-pc-windows-msvc.zip",
-          },
-          {
-            name: "Upload canary to dl.deno.land (unix)",
-            if: [
-              "runner.os != 'Windows' &&",
-              "matrix.job == 'test' &&",
-              "matrix.profile == 'release' &&",
-              "github.repository == 'denoland/deno' &&",
-              "github.ref == 'refs/heads/main'",
-            ].join("\n"),
-            run:
-              'gsutil -h "Cache-Control: public, max-age=3600" cp ./target/release/*.zip gs://dl.deno.land/canary/$(git rev-parse HEAD)/',
-          },
-          {
-            name: "Upload canary to dl.deno.land (windows)",
-            if: [
-              "runner.os == 'Windows' &&",
-              "matrix.job == 'test' &&",
-              "matrix.profile == 'release' &&",
-              "github.repository == 'denoland/deno' &&",
-              "github.ref == 'refs/heads/main'",
-            ].join("\n"),
-            env: {
-              CLOUDSDK_PYTHON: "${{env.pythonLocation}}\\python.exe",
-            },
-            run:
-              'gsutil -h "Cache-Control: public, max-age=3600" cp ./target/release/*.zip gs://dl.deno.land/canary/$(git rev-parse HEAD)/',
-=======
         {
           name: "Setup gcloud (windows)",
           if: [
@@ -721,7 +428,6 @@
           uses: "google-github-actions/setup-gcloud@v1",
           env: {
             CLOUDSDK_PYTHON: "${{env.pythonLocation}}\\python.exe",
->>>>>>> e021070a
           },
           with: {
             project_id: "denoland",
@@ -836,6 +542,11 @@
             "deno run --unstable --allow-write --allow-read --allow-run ./tools/lint.js",
         },
         {
+          name: "cargo package",
+          if: "matrix.job == 'lint'",
+          run: "cargo package --workspace",
+        },
+        {
           name: "Build debug",
           if: "matrix.job == 'test' && matrix.profile == 'debug'",
           run: "cargo build --locked --all-targets",
