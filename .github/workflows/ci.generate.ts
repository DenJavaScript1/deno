--- conflicted
+++ resolved
@@ -323,16 +323,12 @@
             ...installDenoStep,
           },
           ...installPythonSteps,
-<<<<<<< HEAD
+          authenticateWithGoogleCloud,
           {
             // only necessary for benchmarks
             if: "matrix.job == 'bench'",
             ...installNodeStep,
           },
-=======
-          installNodeStep,
-          authenticateWithGoogleCloud,
->>>>>>> 1776dca6
           {
             name: "Setup gcloud (unix)",
             if: [
