--- conflicted
+++ resolved
@@ -37,8 +37,7 @@
 Then:
 
 ```shell
-<<<<<<< HEAD
-$ deno run --allow-net --importmap=import_map.json --unstable hello_server.ts
+$ deno run --importmap=import_map.json --unstable color.ts
 ```
 
 To use staring directory for absolute imports:
@@ -68,7 +67,4 @@
         "/": "./src"
     }
 }
-=======
-$ deno run --importmap=import_map.json --unstable color.ts
->>>>>>> affba804
 ```