--- conflicted
+++ resolved
@@ -171,15 +171,9 @@
 
   let mut output_transforms = q!({});
 
-<<<<<<< HEAD
-  if optimizer.has_fast_callback_option
-    || optimizer.needs_opstate()
-    || optimizer.is_async
-=======
   if optimizer.needs_opstate()
     || optimizer.is_async
     || optimizer.has_fast_callback_option
->>>>>>> 9ffc6acd
   {
     // Dark arts 🪄 ✨
     //
