--- conflicted
+++ resolved
@@ -2,16 +2,10 @@
 
 [package]
 name = "deno_ops"
-<<<<<<< HEAD
-version = "0.33.0"
+version = "0.38.0"
 authors.workspace = true
 edition.workspace = true
 license.workspace = true
-=======
-version = "0.38.0"
-edition = "2021"
-license = "MIT"
->>>>>>> a57134de
 readme = "README.md"
 repository.workspace = true
 description = "Proc macro for writing Deno Ops"
@@ -21,12 +15,8 @@
 proc-macro = true
 
 [dependencies]
-<<<<<<< HEAD
 once_cell.workspace = true
-=======
-once_cell = "1.10.0"
 pmutil = "0.5.3"
->>>>>>> a57134de
 proc-macro-crate = "1.1.3"
 proc-macro2.workspace = true
 quote.workspace = true
@@ -34,11 +24,7 @@
 syn.workspace = true
 
 [dev-dependencies]
-<<<<<<< HEAD
 deno_core.workspace = true
-=======
-deno_core = { path = "../core" }
 prettyplease = "0.1.21"
 testing_macros = "0.2.7"
->>>>>>> a57134de
 trybuild = "1.0.61"