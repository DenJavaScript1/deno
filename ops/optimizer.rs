/// Optimizer for #[op]
use crate::Op;
use pmutil::{q, Quote};
use proc_macro2::TokenStream;
use std::collections::BTreeMap;
use std::fmt::Debug;
use std::fmt::Formatter;
use syn::{
  parse_quote, punctuated::Punctuated, token::Colon2,
  AngleBracketedGenericArguments, FnArg, GenericArgument, PatType, Path,
<<<<<<< HEAD
  PathArguments, PathSegment, ReturnType, Signature, Type, TypePath,
  TypeReference, TypeSlice, TypeTuple,
=======
  PathArguments, PathSegment, ReturnType, Signature, Type, TypePath, TypePtr,
  TypeReference, TypeSlice,
>>>>>>> fcdcc8c0
};

#[derive(Debug)]
pub(crate) enum BailoutReason {
  // Recoverable errors
  MustBeSingleSegment,
  FastUnsupportedParamType,
}

#[derive(Debug, PartialEq)]
enum TransformKind {
  // serde_v8::Value
  V8Value,
  SliceU32(bool),
  SliceU8(bool),
  PtrU8,
}

impl Transform {
  fn serde_v8_value(index: usize) -> Self {
    Transform {
      kind: TransformKind::V8Value,
      index,
    }
  }

  fn slice_u32(index: usize, is_mut: bool) -> Self {
    Transform {
      kind: TransformKind::SliceU32(is_mut),
      index,
    }
  }

  fn slice_u8(index: usize, is_mut: bool) -> Self {
    Transform {
      kind: TransformKind::SliceU8(is_mut),
      index,
    }
  }

  fn u8_ptr(index: usize) -> Self {
    Transform {
      kind: TransformKind::PtrU8,
      index,
    }
  }
}

#[derive(Debug, PartialEq)]
pub(crate) struct Transform {
  kind: TransformKind,
  index: usize,
}

impl Transform {
  pub(crate) fn apply_for_fast_call(
    &self,
    core: &TokenStream,
    input: &mut FnArg,
  ) -> Quote {
    let (ty, ident) = match input {
      FnArg::Typed(PatType {
        ref mut ty,
        ref pat,
        ..
      }) => {
        let ident = match &**pat {
          syn::Pat::Ident(ident) => &ident.ident,
          _ => unreachable!("error not recovered"),
        };
        (ty, ident)
      }
      _ => unreachable!("error not recovered"),
    };

    match &self.kind {
      // serde_v8::Value
      TransformKind::V8Value => {
        *ty = parse_quote! { #core::v8::Local<v8::Value> };

        q!(Vars { var: &ident }, {
          let var = serde_v8::Value { v8_value: var };
        })
      }
      // &[u32]
      TransformKind::SliceU32(_) => {
        *ty =
          parse_quote! { *const #core::v8::fast_api::FastApiTypedArray<u32> };

        q!(Vars { var: &ident }, {
          let var = match unsafe { &*var }.get_storage_if_aligned() {
            Some(v) => v,
            None => {
              unsafe { &mut *fast_api_callback_options }.fallback = true;
              return Default::default();
            }
          };
        })
      }
      // &[u8]
      TransformKind::SliceU8(_) => {
        *ty =
          parse_quote! { *const #core::v8::fast_api::FastApiTypedArray<u8> };

        q!(Vars { var: &ident }, {
          let var = match unsafe { &*var }.get_storage_if_aligned() {
            Some(v) => v,
            None => {
              unsafe { &mut *fast_api_callback_options }.fallback = true;
              return Default::default();
            }
          };
        })
      }
      // *const u8
      TransformKind::PtrU8 => {
        *ty =
          parse_quote! { *const #core::v8::fast_api::FastApiTypedArray<u8> };

        q!(Vars { var: &ident }, {
          let var = match unsafe { &*var }.get_storage_if_aligned() {
            Some(v) => v.as_ptr(),
            None => {
              unsafe { &mut *fast_api_callback_options }.fallback = true;
              return Default::default();
            }
          };
        })
      }
    }
  }
}

fn get_fast_scalar(s: &str) -> Option<FastValue> {
  match s {
    "u32" => Some(FastValue::U32),
    "i32" => Some(FastValue::I32),
    "u64" => Some(FastValue::U64),
    "i64" => Some(FastValue::I64),
    "f32" => Some(FastValue::F32),
    "f64" => Some(FastValue::F64),
    "bool" => Some(FastValue::Bool),
    "ResourceId" => Some(FastValue::U32),
    _ => None,
  }
}

fn can_return_fast(v: &FastValue) -> bool {
  !matches!(
    v,
    FastValue::U64
      | FastValue::I64
      | FastValue::Uint8Array
      | FastValue::Uint32Array
  )
}

#[derive(Debug, PartialEq, Clone)]
pub(crate) enum FastValue {
  Void,
  U32,
  I32,
  U64,
  I64,
  F32,
  F64,
  Bool,
  V8Value,
  Uint8Array,
  Uint32Array,
}

impl Default for FastValue {
  fn default() -> Self {
    Self::Void
  }
}

#[derive(Default, PartialEq)]
pub(crate) struct Optimizer {
  pub(crate) returns_result: bool,

  pub(crate) has_ref_opstate: bool,

  pub(crate) has_rc_opstate: bool,

  // Do we need an explict FastApiCallbackOptions argument?
  pub(crate) has_fast_callback_option: bool,
  // Do we depend on FastApiCallbackOptions?
  pub(crate) needs_fast_callback_option: bool,

  pub(crate) fast_result: Option<FastValue>,
  pub(crate) fast_parameters: Vec<FastValue>,

  pub(crate) transforms: BTreeMap<usize, Transform>,
  pub(crate) fast_compatible: bool,

  pub(crate) is_async: bool,
}

impl Debug for Optimizer {
  fn fmt(&self, f: &mut Formatter<'_>) -> std::fmt::Result {
    writeln!(f, "=== Optimizer Dump ===")?;
    writeln!(f, "returns_result: {}", self.returns_result)?;
    writeln!(f, "has_ref_opstate: {}", self.has_ref_opstate)?;
    writeln!(f, "has_rc_opstate: {}", self.has_rc_opstate)?;
    writeln!(
      f,
      "has_fast_callback_option: {}",
      self.has_fast_callback_option
    )?;
    writeln!(
      f,
      "needs_fast_callback_option: {}",
      self.needs_fast_callback_option
    )?;
    writeln!(f, "fast_result: {:?}", self.fast_result)?;
    writeln!(f, "fast_parameters: {:?}", self.fast_parameters)?;
    writeln!(f, "transforms: {:?}", self.transforms)?;
    writeln!(f, "is_async: {}", self.is_async)?;
    writeln!(f, "fast_compatible: {}", self.fast_compatible)?;
    Ok(())
  }
}

impl Optimizer {
  pub(crate) fn new() -> Self {
    Default::default()
  }

  pub(crate) const fn has_opstate_in_parameters(&self) -> bool {
    self.has_ref_opstate || self.has_rc_opstate
  }

  pub(crate) const fn needs_opstate(&self) -> bool {
    self.has_ref_opstate || self.has_rc_opstate || self.returns_result
  }

  pub(crate) fn analyze(&mut self, op: &mut Op) -> Result<(), BailoutReason> {
    // Fast async ops are opt-in as they have a lazy polling behavior.
    if op.is_async && !op.attrs.must_be_fast {
      self.fast_compatible = false;
      return Ok(());
    }

    if op.attrs.is_v8 {
      self.fast_compatible = false;
      return Ok(());
    }

    self.is_async = op.is_async;
    self.fast_compatible = true;
    let sig = &op.item.sig;

    // Analyze return type
    match &sig {
      Signature {
        output: ReturnType::Default,
        ..
      } => self.fast_result = Some(FastValue::default()),
      Signature {
        output: ReturnType::Type(_, ty),
        ..
      } if !self.is_async => self.analyze_return_type(ty)?,

      // No need to error on the return type for async ops, its OK if
      // it's not a fast value.
      Signature {
        output: ReturnType::Type(_, ty),
        ..
      } => {
        let _ = self.analyze_return_type(ty);
        // Recover.
        self.fast_result = None;
        self.fast_compatible = true;
      }
    };

    // The reciever, which we don't actually care about.
    self.fast_parameters.push(FastValue::V8Value);

    if self.is_async {
      // The promise ID.
      self.fast_parameters.push(FastValue::I32);
    }

    // Analyze parameters
    for (index, param) in sig.inputs.iter().enumerate() {
      self.analyze_param_type(index, param)?;
    }

    Ok(())
  }

  fn analyze_return_type(&mut self, ty: &Type) -> Result<(), BailoutReason> {
    match ty {
      Type::Tuple(TypeTuple { elems, .. }) if elems.is_empty() => {
        self.fast_result = Some(FastValue::Void);
      }
      Type::Path(TypePath {
        path: Path { segments, .. },
        ..
      }) => {
        let segment = single_segment(segments)?;

        match segment {
          // Result<T, E>
          PathSegment {
            ident, arguments, ..
          } if ident == "Result" => {
            self.returns_result = true;

            if let PathArguments::AngleBracketed(
              AngleBracketedGenericArguments { args, .. },
            ) = arguments
            {
              match args.first() {
                Some(GenericArgument::Type(Type::Path(TypePath {
                  path: Path { segments, .. },
                  ..
                }))) => {
                  let PathSegment { ident, .. } = single_segment(segments)?;
                  // Is `T` a scalar FastValue?
                  if let Some(val) = get_fast_scalar(ident.to_string().as_str())
                  {
                    if can_return_fast(&val) {
                      self.fast_result = Some(val);
                      return Ok(());
                    }
                  }

                  self.fast_compatible = false;
                  return Err(BailoutReason::FastUnsupportedParamType);
                }
                Some(GenericArgument::Type(Type::Tuple(TypeTuple {
                  elems,
                  ..
                })))
                  if elems.is_empty() =>
                {
                  self.fast_result = Some(FastValue::Void);
                }
                _ => return Err(BailoutReason::FastUnsupportedParamType),
              }
            }
          }
          // Is `T` a scalar FastValue?
          PathSegment { ident, .. } => {
            if let Some(val) = get_fast_scalar(ident.to_string().as_str()) {
              self.fast_result = Some(val);
              return Ok(());
            }

            self.fast_compatible = false;
            return Err(BailoutReason::FastUnsupportedParamType);
          }
        };
      }
      _ => return Err(BailoutReason::FastUnsupportedParamType),
    };

    Ok(())
  }

  fn analyze_param_type(
    &mut self,
    index: usize,
    arg: &FnArg,
  ) -> Result<(), BailoutReason> {
    match arg {
      FnArg::Typed(typed) => match &*typed.ty {
        Type::Path(TypePath {
          path: Path { segments, .. },
          ..
        }) if segments.len() == 2 => {
          match double_segment(segments)? {
            // -> serde_v8::Value
            [PathSegment { ident: first, .. }, PathSegment { ident: last, .. }]
              if first == "serde_v8" && last == "Value" =>
            {
              self.fast_parameters.push(FastValue::V8Value);
              assert!(self
                .transforms
                .insert(index, Transform::serde_v8_value(index))
                .is_none());
            }
            _ => return Err(BailoutReason::FastUnsupportedParamType),
          }
        }
        Type::Path(TypePath {
          path: Path { segments, .. },
          ..
        }) => {
          let segment = single_segment(segments)?;

          match segment {
            // -> Option<T>
            PathSegment {
              ident, arguments, ..
            } if ident == "Option" => {
              if let PathArguments::AngleBracketed(
                AngleBracketedGenericArguments { args, .. },
              ) = arguments
              {
                // -> Option<&mut T>
                if let Some(GenericArgument::Type(Type::Reference(
                  TypeReference { elem, .. },
                ))) = args.last()
                {
                  if let Type::Path(TypePath {
                    path: Path { segments, .. },
                    ..
                  }) = &**elem
                  {
                    let segment = single_segment(segments)?;
                    match segment {
                      // Is `T` a FastApiCallbackOptions?
                      PathSegment { ident, .. }
                        if ident == "FastApiCallbackOptions" =>
                      {
                        self.has_fast_callback_option = true;
                      }
                      _ => return Err(BailoutReason::FastUnsupportedParamType),
                    }
                  } else {
                    return Err(BailoutReason::FastUnsupportedParamType);
                  }
                } else {
                  return Err(BailoutReason::FastUnsupportedParamType);
                }
              }
            }
            // -> Rc<T>
            PathSegment {
              ident, arguments, ..
            } if ident == "Rc" => {
              if let PathArguments::AngleBracketed(
                AngleBracketedGenericArguments { args, .. },
              ) = arguments
              {
                match args.last() {
                  Some(GenericArgument::Type(Type::Path(TypePath {
                    path: Path { segments, .. },
                    ..
                  }))) => {
                    let segment = single_segment(segments)?;
                    match segment {
                      // -> Rc<RefCell<T>>
                      PathSegment {
                        ident, arguments, ..
                      } if ident == "RefCell" => {
                        if let PathArguments::AngleBracketed(
                          AngleBracketedGenericArguments { args, .. },
                        ) = arguments
                        {
                          match args.last() {
                            // -> Rc<RefCell<OpState>>
                            Some(GenericArgument::Type(Type::Path(
                              TypePath {
                                path: Path { segments, .. },
                                ..
                              },
                            ))) => {
                              let segment = single_segment(segments)?;
                              match segment {
                                PathSegment { ident, .. }
                                  if ident == "OpState" =>
                                {
                                  self.has_rc_opstate = true;
                                }
                                _ => {
                                  return Err(
                                    BailoutReason::FastUnsupportedParamType,
                                  )
                                }
                              }
                            }
                            _ => {
                              return Err(
                                BailoutReason::FastUnsupportedParamType,
                              )
                            }
                          }
                        }
                      }
                      _ => return Err(BailoutReason::FastUnsupportedParamType),
                    }
                  }
                  _ => return Err(BailoutReason::FastUnsupportedParamType),
                }
              }
            }
            // Is `T` a fast scalar?
            PathSegment { ident, .. } => {
              if let Some(val) = get_fast_scalar(ident.to_string().as_str()) {
                self.fast_parameters.push(val);
              } else {
                return Err(BailoutReason::FastUnsupportedParamType);
              }
            }
          };
        }
        // &mut T
        Type::Reference(TypeReference {
          elem, mutability, ..
        }) => match &**elem {
          Type::Path(TypePath {
            path: Path { segments, .. },
            ..
          }) => {
            let segment = single_segment(segments)?;
            match segment {
              // Is `T` a OpState?
              PathSegment { ident, .. } if ident == "OpState" => {
                self.has_ref_opstate = true;
              }
              _ => return Err(BailoutReason::FastUnsupportedParamType),
            }
          }
          // &mut [T]
          Type::Slice(TypeSlice { elem, .. }) => match &**elem {
            Type::Path(TypePath {
              path: Path { segments, .. },
              ..
            }) => {
              let segment = single_segment(segments)?;
              let is_mut_ref = mutability.is_some();
              match segment {
                // Is `T` a u8?
                PathSegment { ident, .. } if ident == "u8" => {
                  self.needs_fast_callback_option = true;
                  self.fast_parameters.push(FastValue::Uint8Array);
                  assert!(self
                    .transforms
                    .insert(index, Transform::slice_u8(index, is_mut_ref))
                    .is_none());
                }
                // Is `T` a u32?
                PathSegment { ident, .. } if ident == "u32" => {
                  self.needs_fast_callback_option = true;
                  self.fast_parameters.push(FastValue::Uint32Array);
                  assert!(self
                    .transforms
                    .insert(index, Transform::slice_u32(index, is_mut_ref))
                    .is_none());
                }
                _ => return Err(BailoutReason::FastUnsupportedParamType),
              }
            }
            _ => return Err(BailoutReason::FastUnsupportedParamType),
          },
          _ => return Err(BailoutReason::FastUnsupportedParamType),
        },
        // *const T
        Type::Ptr(TypePtr {
          elem,
          const_token: Some(_),
          ..
        }) => match &**elem {
          Type::Path(TypePath {
            path: Path { segments, .. },
            ..
          }) => {
            let segment = single_segment(segments)?;
            match segment {
              // Is `T` a u8?
              PathSegment { ident, .. } if ident == "u8" => {
                self.has_fast_callback_option = true;
                self.fast_parameters.push(FastValue::Uint8Array);
                assert!(self
                  .transforms
                  .insert(index, Transform::u8_ptr(index))
                  .is_none());
              }
              _ => return Err(BailoutReason::FastUnsupportedParamType),
            }
          }
          _ => return Err(BailoutReason::FastUnsupportedParamType),
        },
        _ => return Err(BailoutReason::FastUnsupportedParamType),
      },
      _ => return Err(BailoutReason::FastUnsupportedParamType),
    };
    Ok(())
  }
}

fn single_segment(
  segments: &Punctuated<PathSegment, Colon2>,
) -> Result<&PathSegment, BailoutReason> {
  if segments.len() != 1 {
    return Err(BailoutReason::MustBeSingleSegment);
  }

  match segments.last() {
    Some(segment) => Ok(segment),
    None => Err(BailoutReason::MustBeSingleSegment),
  }
}

fn double_segment(
  segments: &Punctuated<PathSegment, Colon2>,
) -> Result<[&PathSegment; 2], BailoutReason> {
  match (segments.first(), segments.last()) {
    (Some(first), Some(last)) => Ok([first, last]),
    // Caller ensures that there are only two segments.
    _ => unreachable!(),
  }
}

#[cfg(test)]
mod tests {
  use super::*;
  use crate::{Attributes, Op};
  use std::path::PathBuf;
  use syn::parse_quote;

  #[test]
  fn test_single_segment() {
    let segments = parse_quote!(foo);
    assert!(single_segment(&segments).is_ok());

    let segments = parse_quote!(foo::bar);
    assert!(single_segment(&segments).is_err());
  }

  #[test]
  fn test_double_segment() {
    let segments = parse_quote!(foo::bar);
    assert!(double_segment(&segments).is_ok());
    assert_eq!(double_segment(&segments).unwrap()[0].ident, "foo");
    assert_eq!(double_segment(&segments).unwrap()[1].ident, "bar");
  }

  #[testing_macros::fixture("optimizer_tests/**/*.rs")]
  fn test_analyzer(input: PathBuf) {
    let update_expected = std::env::var("UPDATE_EXPECTED").is_ok();

    let source =
      std::fs::read_to_string(&input).expect("Failed to read test file");
    let expected = std::fs::read_to_string(input.with_extension("expected"))
      .expect("Failed to read expected file");

    let mut attrs = Attributes::default();
    if source.contains("// @test-attr:fast") {
      attrs.must_be_fast = true;
    }

    let item = syn::parse_str(&source).expect("Failed to parse test file");
    let mut op = Op::new(item, attrs);
    let mut optimizer = Optimizer::new();
    if let Err(e) = optimizer.analyze(&mut op) {
      let e_str = format!("{:?}", e);
      if update_expected {
        std::fs::write(input.with_extension("expected"), e_str)
          .expect("Failed to write expected file");
      } else {
        assert_eq!(e_str, expected);
      }
      return;
    }

    if update_expected {
      std::fs::write(
        input.with_extension("expected"),
        format!("{:#?}", optimizer),
      )
      .expect("Failed to write expected file");
    } else {
      assert_eq!(format!("{:#?}", optimizer), expected);
    }
  }
}<|MERGE_RESOLUTION|>--- conflicted
+++ resolved
@@ -8,13 +8,8 @@
 use syn::{
   parse_quote, punctuated::Punctuated, token::Colon2,
   AngleBracketedGenericArguments, FnArg, GenericArgument, PatType, Path,
-<<<<<<< HEAD
   PathArguments, PathSegment, ReturnType, Signature, Type, TypePath,
-  TypeReference, TypeSlice, TypeTuple,
-=======
-  PathArguments, PathSegment, ReturnType, Signature, Type, TypePath, TypePtr,
-  TypeReference, TypeSlice,
->>>>>>> fcdcc8c0
+  TypeReference, TypeSlice, TypeTuple, TypePtr,
 };
 
 #[derive(Debug)]
