{
  "devDependencies": {
    "@types/base64-js": "^1.2.5",
    "@types/flatbuffers": "^1.9.0",
    "@types/source-map-support": "^0.4.1",
    "flatbuffers": "^1.9.0",
    "prettier": "^1.13.7",
    "rollup": "^0.62.0",
    "rollup-plugin-alias": "^1.4.0",
    "rollup-plugin-analyzer": "^2.1.0",
    "rollup-plugin-commonjs": "^9.1.3",
    "rollup-plugin-node-globals": "^1.2.1",
    "rollup-plugin-node-resolve": "^3.3.0",
    "rollup-plugin-typescript2": "^0.15.1",
    "source-map-support": "^0.5.6",
    "tslint": "^5.10.0",
    "tslint-eslint-rules": "^5.3.1",
    "tslint-no-circular-imports": "^0.5.0",
<<<<<<< HEAD
    "typescript": "^2.9.1"
  }
=======
    "typescript": "2.8.3"
  },
  "browserslist": [
    "chrome 69"
  ]
>>>>>>> d93bd4b1
}<|MERGE_RESOLUTION|>--- conflicted
+++ resolved
@@ -16,14 +16,6 @@
     "tslint": "^5.10.0",
     "tslint-eslint-rules": "^5.3.1",
     "tslint-no-circular-imports": "^0.5.0",
-<<<<<<< HEAD
-    "typescript": "^2.9.1"
+    "typescript": "2.8.3"
   }
-=======
-    "typescript": "2.8.3"
-  },
-  "browserslist": [
-    "chrome 69"
-  ]
->>>>>>> d93bd4b1
 }