// Copyright 2018-2022 the Deno authors. All rights reserved. MIT license.

use crate::runtime::JsRuntime;
use crate::source_map::apply_source_map;
use anyhow::Error;
use std::borrow::Cow;
use std::collections::HashMap;
use std::collections::HashSet;
use std::fmt;
use std::fmt::Debug;
use std::fmt::Display;
use std::fmt::Formatter;

/// A generic wrapper that can encapsulate any concrete error type.
// TODO(ry) Deprecate AnyError and encourage deno_core::anyhow::Error instead.
pub type AnyError = anyhow::Error;

/// Creates a new error with a caller-specified error class name and message.
pub fn custom_error(
  class: &'static str,
  message: impl Into<Cow<'static, str>>,
) -> Error {
  CustomError {
    class,
    message: message.into(),
  }
  .into()
}

pub fn generic_error(message: impl Into<Cow<'static, str>>) -> Error {
  custom_error("Error", message)
}

pub fn type_error(message: impl Into<Cow<'static, str>>) -> Error {
  custom_error("TypeError", message)
}

pub fn range_error(message: impl Into<Cow<'static, str>>) -> Error {
  custom_error("RangeError", message)
}

pub fn invalid_hostname(hostname: &str) -> Error {
  type_error(format!("Invalid hostname: '{}'", hostname))
}

pub fn uri_error(message: impl Into<Cow<'static, str>>) -> Error {
  custom_error("URIError", message)
}

pub fn bad_resource(message: impl Into<Cow<'static, str>>) -> Error {
  custom_error("BadResource", message)
}

pub fn bad_resource_id() -> Error {
  custom_error("BadResource", "Bad resource ID")
}

pub fn not_supported() -> Error {
  custom_error("NotSupported", "The operation is not supported")
}

pub fn resource_unavailable() -> Error {
  custom_error(
    "Busy",
    "Resource is unavailable because it is in use by a promise",
  )
}

/// A simple error type that lets the creator specify both the error message and
/// the error class name. This type is private; externally it only ever appears
/// wrapped in an `anyhow::Error`. To retrieve the error class name from a wrapped
/// `CustomError`, use the function `get_custom_error_class()`.
#[derive(Debug)]
struct CustomError {
  class: &'static str,
  message: Cow<'static, str>,
}

impl Display for CustomError {
  fn fmt(&self, f: &mut Formatter) -> fmt::Result {
    f.write_str(&self.message)
  }
}

impl std::error::Error for CustomError {}

/// If this error was crated with `custom_error()`, return the specified error
/// class name. In all other cases this function returns `None`.
pub fn get_custom_error_class(error: &Error) -> Option<&'static str> {
  error.downcast_ref::<CustomError>().map(|e| e.class)
}

/// A `JsError` represents an exception coming from V8, with stack frames and
/// line numbers. The deno_cli crate defines another `JsError` type, which wraps
/// the one defined here, that adds source map support and colorful formatting.
#[derive(Debug, PartialEq, Clone, serde::Deserialize, serde::Serialize)]
#[serde(rename_all = "camelCase")]
pub struct JsError {
  pub name: Option<String>,
  pub message: Option<String>,
  pub stack: Option<String>,
  pub cause: Option<Box<JsError>>,
  pub exception_message: String,
  pub frames: Vec<JsStackFrame>,
<<<<<<< HEAD
  pub stack: Option<String>,
  pub aggregated: Option<Vec<Box<JsError>>>,
=======
  pub source_line: Option<String>,
  pub source_line_frame_index: Option<usize>,
>>>>>>> 8b31fc23
}

#[derive(Debug, PartialEq, Clone, serde::Deserialize, serde::Serialize)]
#[serde(rename_all = "camelCase")]
pub struct JsStackFrame {
  pub type_name: Option<String>,
  pub function_name: Option<String>,
  pub method_name: Option<String>,
  pub file_name: Option<String>,
  pub line_number: Option<i64>,
  pub column_number: Option<i64>,
  pub eval_origin: Option<String>,
  // Warning! isToplevel has inconsistent snake<>camel case, "typo" originates in v8:
  // https://source.chromium.org/search?q=isToplevel&sq=&ss=chromium%2Fchromium%2Fsrc:v8%2F
  #[serde(rename = "isToplevel")]
  pub is_top_level: Option<bool>,
  pub is_eval: bool,
  pub is_native: bool,
  pub is_constructor: bool,
  pub is_async: bool,
  pub is_promise_all: bool,
  pub promise_index: Option<i64>,
}

impl JsStackFrame {
  pub fn from_location(
    file_name: Option<String>,
    line_number: Option<i64>,
    column_number: Option<i64>,
  ) -> Self {
    Self {
      type_name: None,
      function_name: None,
      method_name: None,
      file_name,
      line_number,
      column_number,
      eval_origin: None,
      is_top_level: None,
      is_eval: false,
      is_native: false,
      is_constructor: false,
      is_async: false,
      is_promise_all: false,
      promise_index: None,
    }
  }
}

fn get_property<'a>(
  scope: &mut v8::HandleScope<'a>,
  object: v8::Local<v8::Object>,
  key: &str,
) -> Option<v8::Local<'a, v8::Value>> {
  let key = v8::String::new(scope, key).unwrap();
  object.get(scope, key.into())
}

#[derive(serde::Deserialize)]
pub(crate) struct NativeJsError {
  pub name: Option<String>,
  pub message: Option<String>,
  // Warning! .stack is special so handled by itself
  // stack: Option<String>,
}

impl JsError {
  pub(crate) fn create(js_error: Self) -> Error {
    js_error.into()
  }

  pub fn from_v8_exception(
    scope: &mut v8::HandleScope,
    exception: v8::Local<v8::Value>,
  ) -> Self {
    Self::inner_from_v8_exception(scope, exception, Default::default())
  }

  fn inner_from_v8_exception<'a>(
    scope: &'a mut v8::HandleScope,
    exception: v8::Local<'a, v8::Value>,
    mut seen: HashSet<v8::Local<'a, v8::Value>>,
  ) -> Self {
    // Create a new HandleScope because we're creating a lot of new local
    // handles below.
    let scope = &mut v8::HandleScope::new(scope);

    let msg = v8::Exception::create_message(scope, exception);

    if is_instance_of_error(scope, exception) {
      // The exception is a JS Error object.
      let exception: v8::Local<v8::Object> = exception.try_into().unwrap();
      let cause = get_property(scope, exception, "cause");
      let e: NativeJsError =
        serde_v8::from_v8(scope, exception.into()).unwrap();
      // Get the message by formatting error.name and error.message.
      let name = e.name.clone().unwrap_or_else(|| "Error".to_string());
      let message_prop = e.message.clone().unwrap_or_else(|| "".to_string());
      let exception_message = if !name.is_empty() && !message_prop.is_empty() {
        format!("Uncaught {}: {}", name, message_prop)
      } else if !name.is_empty() {
        format!("Uncaught {}", name)
      } else if !message_prop.is_empty() {
        format!("Uncaught {}", message_prop)
      } else {
        "Uncaught".to_string()
      };
      let cause = cause.and_then(|cause| {
        if cause.is_undefined() || seen.contains(&cause) {
          None
        } else {
          seen.insert(cause);
          Some(Box::new(JsError::inner_from_v8_exception(
            scope, cause, seen,
          )))
        }
      });

      // Access error.stack to ensure that prepareStackTrace() has been called.
      // This should populate error.__callSiteEvals.
      let stack = get_property(scope, exception, "stack");
      let stack: Option<v8::Local<v8::String>> =
        stack.and_then(|s| s.try_into().ok());
      let stack = stack.map(|s| s.to_rust_string_lossy(scope));

      // Read an array of structured frames from error.__callSiteEvals.
      let frames_v8 = get_property(scope, exception, "__callSiteEvals");
      // Ignore non-array values
      let frames_v8: Option<v8::Local<v8::Array>> =
        frames_v8.and_then(|a| a.try_into().ok());

      // Convert them into Vec<JsStackFrame>
      let mut frames: Vec<JsStackFrame> = match frames_v8 {
        Some(frames_v8) => serde_v8::from_v8(scope, frames_v8.into()).unwrap(),
        None => vec![],
      };

<<<<<<< HEAD
      // Read an array of stored errors, this is only defined for `AggregateError`
      let aggregated_errors = get_property(scope, exception, "errors");
      let aggregated_errors: Option<v8::Local<v8::Array>> =
        aggregated_errors.and_then(|a| a.try_into().ok());

      let mut aggregated: Option<Vec<Box<JsError>>> = None;

      if let Some(errors) = aggregated_errors {
        if errors.length() > 0 {
          let mut agg = vec![];
          for i in 0..errors.length() {
            let error = errors.get_index(scope, i).unwrap();
            let js_error = Self::from_v8_exception(scope, error);
            agg.push(Box::new(js_error));
          }
          aggregated = Some(agg);
=======
      let state_rc = JsRuntime::state(scope);
      let state = state_rc.borrow();

      // When the stack frame array is empty, but the source location given by
      // (script_resource_name, line_number, start_column + 1) exists, this is
      // likely a syntax error. For the sake of formatting we treat it like it
      // was given as a single stack frame.
      if frames.is_empty() {
        let script_resource_name = msg
          .get_script_resource_name(scope)
          .and_then(|v| v8::Local::<v8::String>::try_from(v).ok())
          .map(|v| v.to_rust_string_lossy(scope));
        let line_number: Option<i64> =
          msg.get_line_number(scope).and_then(|v| v.try_into().ok());
        let column_number: Option<i64> = msg.get_start_column().try_into().ok();
        if let (Some(f), Some(l), Some(c)) =
          (script_resource_name, line_number, column_number)
        {
          // V8's column numbers are 0-based, we want 1-based.
          let c = c + 1;
          if let Some(source_map_getter) = &state.source_map_getter {
            let (f, l, c, _) = apply_source_map(
              f,
              l,
              c,
              &mut HashMap::new(),
              source_map_getter.as_ref(),
            );
            frames =
              vec![JsStackFrame::from_location(Some(f), Some(l), Some(c))];
          } else {
            frames =
              vec![JsStackFrame::from_location(Some(f), Some(l), Some(c))];
          }
        }
      }

      let mut source_line = None;
      let mut source_line_frame_index = None;
      if let Some(source_map_getter) = &state.source_map_getter {
        for (i, frame) in frames.iter().enumerate() {
          if let (Some(file_name), Some(line_number)) =
            (&frame.file_name, frame.line_number)
          {
            if !file_name.trim_start_matches('[').starts_with("deno:") {
              // Source lookup expects a 0-based line number, ours are 1-based.
              source_line = source_map_getter
                .get_source_line(file_name, (line_number - 1) as usize);
              source_line_frame_index = Some(i);
              break;
            }
          }
        }
      } else if let Some(frame) = frames.first() {
        if let Some(file_name) = &frame.file_name {
          if !file_name.trim_start_matches('[').starts_with("deno:") {
            source_line = msg
              .get_source_line(scope)
              .map(|v| v.to_rust_string_lossy(scope));
            source_line_frame_index = Some(0);
          }
>>>>>>> 8b31fc23
        }
      }

      Self {
        name: e.name,
        message: e.message,
        exception_message,
        cause,
        source_line,
        source_line_frame_index,
        frames,
        stack,
        aggregated,
      }
    } else {
      // The exception is not a JS Error object.
      // Get the message given by V8::Exception::create_message(), and provide
      // empty frames.
      Self {
        name: None,
        message: None,
        exception_message: msg.get(scope).to_rust_string_lossy(scope),
        cause: None,
        source_line: None,
        source_line_frame_index: None,
        frames: vec![],
        stack: None,
        aggregated: None,
      }
    }
  }
}

impl std::error::Error for JsError {}

fn format_source_loc(
  file_name: &str,
  line_number: i64,
  column_number: i64,
) -> String {
  let line_number = line_number;
  let column_number = column_number;
  format!("{}:{}:{}", file_name, line_number, column_number)
}

impl Display for JsError {
  fn fmt(&self, f: &mut Formatter) -> fmt::Result {
    if let Some(aggregated) = &self.aggregated {
      write!(f, "{}", self.exception_message)?;
      for error in aggregated {
        let err_string = error
          .to_string()
          .trim_start_matches("Uncaught ")
          .to_string();
        for line in err_string.lines() {
          write!(f, "\n    {}", line)?;
        }
      }
      if let Some(stack) = &self.stack {
        let stack_lines = stack.lines();
        if stack_lines.count() > 1 {
          return write!(f, "{}", stack);
        }
      }
      return Ok(());
    }

    if let Some(stack) = &self.stack {
      let stack_lines = stack.lines();
      if stack_lines.count() > 1 {
        return write!(f, "{}", stack);
      }
    }
    write!(f, "{}", self.exception_message)?;
    let frame = self.frames.first();
    if let Some(frame) = frame {
      if let (Some(f_), Some(l), Some(c)) =
        (&frame.file_name, frame.line_number, frame.column_number)
      {
        let source_loc = format_source_loc(f_, l, c);
        write!(f, "\n    at {}", source_loc)?;
      }
    }
    Ok(())
  }
}

pub(crate) fn attach_handle_to_error(
  scope: &mut v8::Isolate,
  err: Error,
  handle: v8::Local<v8::Value>,
) -> Error {
  ErrWithV8Handle::new(scope, err, handle).into()
}

/// Implements `value instanceof primordials.Error` in JS. Similar to
/// `Value::is_native_error()` but more closely matches the semantics
/// of `instanceof`. `Value::is_native_error()` also checks for static class
/// inheritance rather than just scanning the prototype chain, which doesn't
/// work with our WebIDL implementation of `DOMException`.
pub(crate) fn is_instance_of_error<'s>(
  scope: &mut v8::HandleScope<'s>,
  value: v8::Local<v8::Value>,
) -> bool {
  if !value.is_object() {
    return false;
  }
  let message = v8::String::empty(scope);
  let error_prototype = v8::Exception::error(scope, message)
    .to_object(scope)
    .unwrap()
    .get_prototype(scope)
    .unwrap();
  let mut maybe_prototype =
    value.to_object(scope).unwrap().get_prototype(scope);
  while let Some(prototype) = maybe_prototype {
    if !prototype.is_object() {
      return false;
    }
    if prototype.strict_equals(error_prototype) {
      return true;
    }
    maybe_prototype = prototype
      .to_object(scope)
      .and_then(|o| o.get_prototype(scope));
  }
  false
}

// TODO(piscisaureus): rusty_v8 should implement the Error trait on
// values of type v8::Global<T>.
pub(crate) struct ErrWithV8Handle {
  err: Error,
  handle: v8::Global<v8::Value>,
}

impl ErrWithV8Handle {
  pub fn new(
    scope: &mut v8::Isolate,
    err: Error,
    handle: v8::Local<v8::Value>,
  ) -> Self {
    let handle = v8::Global::new(scope, handle);
    Self { err, handle }
  }

  pub fn get_handle<'s>(
    &self,
    scope: &mut v8::HandleScope<'s>,
  ) -> v8::Local<'s, v8::Value> {
    v8::Local::new(scope, &self.handle)
  }
}

#[allow(clippy::non_send_fields_in_send_ty)]
unsafe impl Send for ErrWithV8Handle {}
unsafe impl Sync for ErrWithV8Handle {}

impl std::error::Error for ErrWithV8Handle {}

impl Display for ErrWithV8Handle {
  fn fmt(&self, f: &mut Formatter) -> fmt::Result {
    <Error as Display>::fmt(&self.err, f)
  }
}

impl Debug for ErrWithV8Handle {
  fn fmt(&self, f: &mut Formatter) -> fmt::Result {
    <Self as Display>::fmt(self, f)
  }
}

#[cfg(test)]
mod tests {
  use super::*;

  #[test]
  fn test_bad_resource() {
    let err = bad_resource("Resource has been closed");
    assert_eq!(err.to_string(), "Resource has been closed");
  }

  #[test]
  fn test_bad_resource_id() {
    let err = bad_resource_id();
    assert_eq!(err.to_string(), "Bad resource ID");
  }
}<|MERGE_RESOLUTION|>--- conflicted
+++ resolved
@@ -102,13 +102,9 @@
   pub cause: Option<Box<JsError>>,
   pub exception_message: String,
   pub frames: Vec<JsStackFrame>,
-<<<<<<< HEAD
-  pub stack: Option<String>,
-  pub aggregated: Option<Vec<Box<JsError>>>,
-=======
   pub source_line: Option<String>,
   pub source_line_frame_index: Option<usize>,
->>>>>>> 8b31fc23
+  pub aggregated: Option<Vec<Box<JsError>>>,
 }
 
 #[derive(Debug, PartialEq, Clone, serde::Deserialize, serde::Serialize)]
@@ -246,24 +242,6 @@
         None => vec![],
       };
 
-<<<<<<< HEAD
-      // Read an array of stored errors, this is only defined for `AggregateError`
-      let aggregated_errors = get_property(scope, exception, "errors");
-      let aggregated_errors: Option<v8::Local<v8::Array>> =
-        aggregated_errors.and_then(|a| a.try_into().ok());
-
-      let mut aggregated: Option<Vec<Box<JsError>>> = None;
-
-      if let Some(errors) = aggregated_errors {
-        if errors.length() > 0 {
-          let mut agg = vec![];
-          for i in 0..errors.length() {
-            let error = errors.get_index(scope, i).unwrap();
-            let js_error = Self::from_v8_exception(scope, error);
-            agg.push(Box::new(js_error));
-          }
-          aggregated = Some(agg);
-=======
       let state_rc = JsRuntime::state(scope);
       let state = state_rc.borrow();
 
@@ -325,7 +303,25 @@
               .map(|v| v.to_rust_string_lossy(scope));
             source_line_frame_index = Some(0);
           }
->>>>>>> 8b31fc23
+        }
+      }
+
+      // Read an array of stored errors, this is only defined for `AggregateError`
+      let aggregated_errors = get_property(scope, exception, "errors");
+      let aggregated_errors: Option<v8::Local<v8::Array>> =
+        aggregated_errors.and_then(|a| a.try_into().ok());
+
+      let mut aggregated: Option<Vec<Box<JsError>>> = None;
+
+      if let Some(errors) = aggregated_errors {
+        if errors.length() > 0 {
+          let mut agg = vec![];
+          for i in 0..errors.length() {
+            let error = errors.get_index(scope, i).unwrap();
+            let js_error = Self::from_v8_exception(scope, error);
+            agg.push(Box::new(js_error));
+          }
+          aggregated = Some(agg);
         }
       }
 
