--- conflicted
+++ resolved
@@ -224,10 +224,7 @@
     // new incoming debugger activity.
     eprintln!("poll sessions on creation");
     let _ = self_.poll_sessions(None).unwrap();
-<<<<<<< HEAD
     eprintln!("finished polling sessions on creation");
-    self_
-=======
     drop(self_);
 
     self__
@@ -245,7 +242,6 @@
       .as_mut()
       .unwrap()
       .context_destroyed(context);
->>>>>>> f526513d
   }
 
   pub fn has_active_sessions(&self) -> bool {
