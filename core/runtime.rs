// Copyright 2018-2021 the Deno authors. All rights reserved. MIT license.

use rusty_v8 as v8;

use crate::bindings;
use crate::error::attach_handle_to_error;
use crate::error::generic_error;
use crate::error::AnyError;
use crate::error::ErrWithV8Handle;
use crate::error::JsError;
use crate::inspector::JsRuntimeInspector;
use crate::module_specifier::ModuleSpecifier;
use crate::modules::ModuleId;
use crate::modules::ModuleLoadId;
use crate::modules::ModuleLoader;
use crate::modules::ModuleMap;
use crate::modules::NoopModuleLoader;
use crate::ops::*;
use crate::Extension;
use crate::OpMiddlewareFn;
use crate::OpPayload;
use crate::OpResult;
use crate::OpState;
use crate::PromiseId;
use futures::channel::mpsc;
use futures::future::poll_fn;
use futures::future::FutureExt;
use futures::stream::FuturesUnordered;
use futures::stream::StreamExt;
use futures::task::AtomicWaker;
use futures::Future;
use std::any::Any;
use std::cell::RefCell;
use std::collections::HashMap;
use std::convert::TryFrom;
use std::ffi::c_void;
use std::mem::forget;
use std::option::Option;
use std::pin::Pin;
use std::rc::Rc;
use std::sync::Arc;
use std::sync::Mutex;
use std::sync::Once;
use std::task::Context;
use std::task::Poll;

type PendingOpFuture = Pin<Box<dyn Future<Output = (PromiseId, OpResult)>>>;

pub enum Snapshot {
  Static(&'static [u8]),
  JustCreated(v8::StartupData),
  Boxed(Box<[u8]>),
}

pub type JsErrorCreateFn = dyn Fn(JsError) -> AnyError;

pub type GetErrorClassFn =
  &'static dyn for<'e> Fn(&'e AnyError) -> &'static str;

/// Objects that need to live as long as the isolate
#[derive(Default)]
struct IsolateAllocations {
  near_heap_limit_callback_data:
    Option<(Box<RefCell<dyn Any>>, v8::NearHeapLimitCallback)>,
}

/// A single execution context of JavaScript. Corresponds roughly to the "Web
/// Worker" concept in the DOM. A JsRuntime is a Future that can be used with
/// an event loop (Tokio, async_std).
////
/// The JsRuntime future completes when there is an error or when all
/// pending ops have completed.
///
/// Pending ops are created in JavaScript by calling Deno.core.opAsync(), and in Rust
/// by implementing an async function that takes a serde::Deserialize "control argument"
/// and an optional zero copy buffer, each async Op is tied to a Promise in JavaScript.
pub struct JsRuntime {
  // This is an Option<OwnedIsolate> instead of just OwnedIsolate to workaround
  // a safety issue with SnapshotCreator. See JsRuntime::drop.
  v8_isolate: Option<v8::OwnedIsolate>,
  // This is an Option<Box<JsRuntimeInspector> instead of just Box<JsRuntimeInspector>
  // to workaround a safety issue. See JsRuntime::drop.
  inspector: Option<Box<JsRuntimeInspector>>,
  snapshot_creator: Option<v8::SnapshotCreator>,
  has_snapshotted: bool,
  allocations: IsolateAllocations,
  extensions: Vec<Extension>,
}

struct DynImportModEvaluate {
  load_id: ModuleLoadId,
  module_id: ModuleId,
  promise: v8::Global<v8::Promise>,
  module: v8::Global<v8::Module>,
}

struct ModEvaluate {
  promise: v8::Global<v8::Promise>,
  sender: mpsc::Sender<Result<(), AnyError>>,
}

#[derive(Default, Clone)]
pub struct SharedArrayBufferStore(Arc<Mutex<SharedArrayBufferStoreInner>>);

#[derive(Default)]
pub struct SharedArrayBufferStoreInner {
  buffers: HashMap<u32, v8::SharedRef<v8::BackingStore>>,
  last_id: u32,
}

impl SharedArrayBufferStore {
  pub(crate) fn insert(
    &self,
    backing_store: v8::SharedRef<v8::BackingStore>,
  ) -> u32 {
    let mut buffers = self.0.lock().unwrap();
    let last_id = buffers.last_id;
    buffers.buffers.insert(last_id, backing_store);
    buffers.last_id += 1;
    last_id
  }

  pub(crate) fn take(
    &self,
    id: u32,
  ) -> Option<v8::SharedRef<v8::BackingStore>> {
    let mut buffers = self.0.lock().unwrap();
    buffers.buffers.remove(&id)
  }
}

/// Internal state for JsRuntime which is stored in one of v8::Isolate's
/// embedder slots.
pub(crate) struct JsRuntimeState {
  pub global_context: Option<v8::Global<v8::Context>>,
  pub(crate) js_recv_cb: Option<v8::Global<v8::Function>>,
  pub(crate) js_macrotask_cb: Option<v8::Global<v8::Function>>,
  pub(crate) js_wasm_streaming_cb: Option<v8::Global<v8::Function>>,
  pub(crate) pending_promise_exceptions:
    HashMap<v8::Global<v8::Promise>, v8::Global<v8::Value>>,
  pending_dyn_mod_evaluate: Vec<DynImportModEvaluate>,
  pending_mod_evaluate: Option<ModEvaluate>,
  /// A counter used to delay our dynamic import deadlock detection by one spin
  /// of the event loop.
  dyn_module_evaluate_idle_counter: u32,
  pub(crate) js_error_create_fn: Rc<JsErrorCreateFn>,
  pub(crate) pending_ops: FuturesUnordered<PendingOpFuture>,
  pub(crate) pending_unref_ops: FuturesUnordered<PendingOpFuture>,
  pub(crate) have_unpolled_ops: bool,
  pub(crate) op_state: Rc<RefCell<OpState>>,
  pub(crate) shared_array_buffer_store: Option<SharedArrayBufferStore>,
  waker: AtomicWaker,
}

impl Drop for JsRuntime {
  fn drop(&mut self) {
    // The Isolate object must outlive the Inspector object, but this is
    // currently not enforced by the type system.
    self.inspector.take();

    if let Some(creator) = self.snapshot_creator.take() {
      // TODO(ry): in rusty_v8, `SnapShotCreator::get_owned_isolate()` returns
      // a `struct OwnedIsolate` which is not actually owned, hence the need
      // here to leak the `OwnedIsolate` in order to avoid a double free and
      // the segfault that it causes.
      let v8_isolate = self.v8_isolate.take().unwrap();
      forget(v8_isolate);

      // TODO(ry) V8 has a strange assert which prevents a SnapshotCreator from
      // being deallocated if it hasn't created a snapshot yet.
      // https://github.com/v8/v8/blob/73212783fbd534fac76cc4b66aac899c13f71fc8/src/api.cc#L603
      // If that assert is removed, this if guard could be removed.
      // WARNING: There may be false positive LSAN errors here.
      if self.has_snapshotted {
        drop(creator);
      }
    }
  }
}

fn v8_init(v8_platform: Option<v8::SharedRef<v8::Platform>>) {
  // Include 10MB ICU data file.
  #[repr(C, align(16))]
  struct IcuData([u8; 10144432]);
  static ICU_DATA: IcuData = IcuData(*include_bytes!("icudtl.dat"));
  v8::icu::set_common_data_69(&ICU_DATA.0).unwrap();

  let v8_platform = v8_platform
    .unwrap_or_else(|| v8::new_default_platform(0, false).make_shared());
  v8::V8::initialize_platform(v8_platform);
  v8::V8::initialize();

  let flags = concat!(
    " --experimental-wasm-threads",
    " --wasm-test-streaming",
    " --harmony-import-assertions",
    " --no-validate-asm",
  );
  v8::V8::set_flags_from_string(flags);
}

#[derive(Default)]
pub struct RuntimeOptions {
  /// Allows a callback to be set whenever a V8 exception is made. This allows
  /// the caller to wrap the JsError into an error. By default this callback
  /// is set to `JsError::create()`.
  pub js_error_create_fn: Option<Rc<JsErrorCreateFn>>,

  /// Allows to map error type to a string "class" used to represent
  /// error in JavaScript.
  pub get_error_class_fn: Option<GetErrorClassFn>,

  /// Implementation of `ModuleLoader` which will be
  /// called when V8 requests to load ES modules.
  ///
  /// If not provided runtime will error if code being
  /// executed tries to load modules.
  pub module_loader: Option<Rc<dyn ModuleLoader>>,

  /// JsRuntime extensions, not to be confused with ES modules
  /// these are sets of ops and other JS code to be initialized.
  pub extensions: Vec<Extension>,

  /// V8 snapshot that should be loaded on startup.
  ///
  /// Currently can't be used with `will_snapshot`.
  pub startup_snapshot: Option<Snapshot>,

  /// Prepare runtime to take snapshot of loaded code.
  ///
  /// Currently can't be used with `startup_snapshot`.
  pub will_snapshot: bool,

  /// Isolate creation parameters.
  pub create_params: Option<v8::CreateParams>,

  /// V8 platform instance to use. Used when Deno initializes V8
  /// (which it only does once), otherwise it's silenty dropped.
<<<<<<< HEAD
  pub v8_platform: Option<v8::UniquePtr<v8::Platform>>,

  /// Create a V8 inspector and attach to the runtime.
  pub attach_inspector: bool,

  /// The buffer to use for transferring SharedArrayBuffers between isolates.
  /// If multiple isolates should have the possibility of sharing
  /// SharedArrayBuffers, they should use the same SharedArrayBufferStore. If no
  /// SharedArrayBufferStore is specified, SharedArrayBuffer can not be serialized.
  pub shared_array_buffer_store: Option<SharedArrayBufferStore>,
=======
  pub v8_platform: Option<v8::SharedRef<v8::Platform>>,
>>>>>>> 672a88f2
}

impl JsRuntime {
  /// Only constructor, configuration is done through `options`.
  pub fn new(mut options: RuntimeOptions) -> Self {
    let v8_platform = options.v8_platform.take();

    static DENO_INIT: Once = Once::new();
    DENO_INIT.call_once(move || v8_init(v8_platform));

    let has_startup_snapshot = options.startup_snapshot.is_some();

    let global_context;
    let (mut isolate, maybe_snapshot_creator) = if options.will_snapshot {
      // TODO(ry) Support loading snapshots before snapshotting.
      assert!(options.startup_snapshot.is_none());
      let mut creator =
        v8::SnapshotCreator::new(Some(&bindings::EXTERNAL_REFERENCES));
      let isolate = unsafe { creator.get_owned_isolate() };
      let mut isolate = JsRuntime::setup_isolate(isolate);
      {
        let scope = &mut v8::HandleScope::new(&mut isolate);
        let context = bindings::initialize_context(scope);
        global_context = v8::Global::new(scope, context);
        creator.set_default_context(context);
      }
      (isolate, Some(creator))
    } else {
      let mut params = options
        .create_params
        .take()
        .unwrap_or_else(v8::Isolate::create_params)
        .external_references(&**bindings::EXTERNAL_REFERENCES);
      let snapshot_loaded = if let Some(snapshot) = options.startup_snapshot {
        params = match snapshot {
          Snapshot::Static(data) => params.snapshot_blob(data),
          Snapshot::JustCreated(data) => params.snapshot_blob(data),
          Snapshot::Boxed(data) => params.snapshot_blob(data),
        };
        true
      } else {
        false
      };

      let isolate = v8::Isolate::new(params);
      let mut isolate = JsRuntime::setup_isolate(isolate);
      {
        let scope = &mut v8::HandleScope::new(&mut isolate);
        let context = if snapshot_loaded {
          v8::Context::new(scope)
        } else {
          // If no snapshot is provided, we initialize the context with empty
          // main source code and source maps.
          bindings::initialize_context(scope)
        };
        global_context = v8::Global::new(scope, context);
      }
      (isolate, None)
    };

    let inspector =
      JsRuntimeInspector::new(&mut isolate, global_context.clone());

    let loader = options
      .module_loader
      .unwrap_or_else(|| Rc::new(NoopModuleLoader));

    let js_error_create_fn = options
      .js_error_create_fn
      .unwrap_or_else(|| Rc::new(JsError::create));
    let mut op_state = OpState::new();

    if let Some(get_error_class_fn) = options.get_error_class_fn {
      op_state.get_error_class_fn = get_error_class_fn;
    }

    let op_state = Rc::new(RefCell::new(op_state));

    isolate.set_slot(Rc::new(RefCell::new(JsRuntimeState {
      global_context: Some(global_context),
      pending_promise_exceptions: HashMap::new(),
      pending_dyn_mod_evaluate: vec![],
      pending_mod_evaluate: None,
      dyn_module_evaluate_idle_counter: 0,
      js_recv_cb: None,
      js_macrotask_cb: None,
      js_wasm_streaming_cb: None,
      js_error_create_fn,
      pending_ops: FuturesUnordered::new(),
      pending_unref_ops: FuturesUnordered::new(),
      shared_array_buffer_store: options.shared_array_buffer_store,
      op_state: op_state.clone(),
      have_unpolled_ops: false,
      waker: AtomicWaker::new(),
    })));

    let module_map = ModuleMap::new(loader, op_state);
    isolate.set_slot(Rc::new(RefCell::new(module_map)));

    // Add builtins extension
    options
      .extensions
      .insert(0, crate::ops_builtin::init_builtins());

    let mut js_runtime = Self {
      v8_isolate: Some(isolate),
      inspector: Some(inspector),
      snapshot_creator: maybe_snapshot_creator,
      has_snapshotted: false,
      allocations: IsolateAllocations::default(),
      extensions: options.extensions,
    };

    // TODO(@AaronO): diff extensions inited in snapshot and those provided
    // for now we assume that snapshot and extensions always match
    if !has_startup_snapshot {
      js_runtime.init_extension_js().unwrap();
    }
    // Init extension ops
    js_runtime.init_extension_ops().unwrap();
    js_runtime.sync_ops_cache();
    // Init async ops callback
    js_runtime.init_recv_cb();

    js_runtime
  }

  pub fn global_context(&mut self) -> v8::Global<v8::Context> {
    let state = Self::state(self.v8_isolate());
    let state = state.borrow();
    state.global_context.clone().unwrap()
  }

  pub fn v8_isolate(&mut self) -> &mut v8::OwnedIsolate {
    self.v8_isolate.as_mut().unwrap()
  }

  pub fn inspector(&mut self) -> &mut Box<JsRuntimeInspector> {
    self.inspector.as_mut().unwrap()
  }

  pub fn handle_scope(&mut self) -> v8::HandleScope {
    let context = self.global_context();
    v8::HandleScope::with_context(self.v8_isolate(), context)
  }

  fn setup_isolate(mut isolate: v8::OwnedIsolate) -> v8::OwnedIsolate {
    isolate.set_capture_stack_trace_for_uncaught_exceptions(true, 10);
    isolate.set_promise_reject_callback(bindings::promise_reject_callback);
    isolate.set_host_initialize_import_meta_object_callback(
      bindings::host_initialize_import_meta_object_callback,
    );
    isolate.set_host_import_module_dynamically_callback(
      bindings::host_import_module_dynamically_callback,
    );
    isolate
  }

  pub(crate) fn state(isolate: &v8::Isolate) -> Rc<RefCell<JsRuntimeState>> {
    let s = isolate.get_slot::<Rc<RefCell<JsRuntimeState>>>().unwrap();
    s.clone()
  }

  pub(crate) fn module_map(isolate: &v8::Isolate) -> Rc<RefCell<ModuleMap>> {
    let module_map = isolate.get_slot::<Rc<RefCell<ModuleMap>>>().unwrap();
    module_map.clone()
  }

  /// Initializes JS of provided Extensions
  fn init_extension_js(&mut self) -> Result<(), AnyError> {
    // Take extensions to avoid double-borrow
    let mut extensions: Vec<Extension> = std::mem::take(&mut self.extensions);
    for m in extensions.iter_mut() {
      let js_files = m.init_js();
      for (filename, source) in js_files {
        let source = source()?;
        // TODO(@AaronO): use JsRuntime::execute_static() here to move src off heap
        self.execute_script(filename, &source)?;
      }
    }
    // Restore extensions
    self.extensions = extensions;

    Ok(())
  }

  /// Initializes ops of provided Extensions
  fn init_extension_ops(&mut self) -> Result<(), AnyError> {
    let op_state = self.op_state();
    // Take extensions to avoid double-borrow
    let mut extensions: Vec<Extension> = std::mem::take(&mut self.extensions);

    // Middleware
    let middleware: Vec<Box<OpMiddlewareFn>> = extensions
      .iter_mut()
      .filter_map(|e| e.init_middleware())
      .collect();
    // macroware wraps an opfn in all the middleware
    let macroware =
      move |name, opfn| middleware.iter().fold(opfn, |opfn, m| m(name, opfn));

    // Register ops
    for e in extensions.iter_mut() {
      e.init_state(&mut op_state.borrow_mut())?;
      // Register each op after middlewaring it
      let ops = e.init_ops().unwrap_or_default();
      for (name, opfn) in ops {
        self.register_op(name, macroware(name, opfn));
      }
    }
    // Sync ops cache
    self.sync_ops_cache();
    // Restore extensions
    self.extensions = extensions;

    Ok(())
  }

  /// Grabs a reference to core.js' handleAsyncMsgFromRust
  fn init_recv_cb(&mut self) {
    let scope = &mut self.handle_scope();

    // Get Deno.core.handleAsyncMsgFromRust
    let code =
      v8::String::new(scope, "Deno.core.handleAsyncMsgFromRust").unwrap();
    let script = v8::Script::compile(scope, code, None).unwrap();
    let v8_value = script.run(scope).unwrap();

    // Put global handle in state.js_recv_cb
    let state_rc = JsRuntime::state(scope);
    let mut state = state_rc.borrow_mut();
    let cb = v8::Local::<v8::Function>::try_from(v8_value).unwrap();
    state.js_recv_cb.replace(v8::Global::new(scope, cb));
  }

  /// Ensures core.js has the latest op-name to op-id mappings
  pub fn sync_ops_cache(&mut self) {
    self
      .execute_script("<anon>", "Deno.core.syncOpsCache()")
      .unwrap()
  }

  /// Returns the runtime's op state, which can be used to maintain ops
  /// and access resources between op calls.
  pub fn op_state(&mut self) -> Rc<RefCell<OpState>> {
    let state_rc = Self::state(self.v8_isolate());
    let state = state_rc.borrow();
    state.op_state.clone()
  }

  /// Executes traditional JavaScript code (traditional = not ES modules).
  ///
  /// The execution takes place on the current global context, so it is possible
  /// to maintain local JS state and invoke this method multiple times.
  ///
  /// `name` can be a filepath or any other string, eg.
  ///
  ///   - "/some/file/path.js"
  ///   - "<anon>"
  ///   - "[native code]"
  ///
  /// The same `name` value can be used for multiple executions.
  ///
  /// `AnyError` can be downcast to a type that exposes additional information
  /// about the V8 exception. By default this type is `JsError`, however it may
  /// be a different type if `RuntimeOptions::js_error_create_fn` has been set.
  pub fn execute_script(
    &mut self,
    name: &str,
    source_code: &str,
  ) -> Result<(), AnyError> {
    let scope = &mut self.handle_scope();

    let source = v8::String::new(scope, source_code).unwrap();
    let name = v8::String::new(scope, name).unwrap();
    let origin = bindings::script_origin(scope, name);

    let tc_scope = &mut v8::TryCatch::new(scope);

    let script = match v8::Script::compile(tc_scope, source, Some(&origin)) {
      Some(script) => script,
      None => {
        let exception = tc_scope.exception().unwrap();
        return exception_to_err_result(tc_scope, exception, false);
      }
    };

    match script.run(tc_scope) {
      Some(_) => Ok(()),
      None => {
        assert!(tc_scope.has_caught());
        let exception = tc_scope.exception().unwrap();
        exception_to_err_result(tc_scope, exception, false)
      }
    }
  }

  /// Takes a snapshot. The isolate should have been created with will_snapshot
  /// set to true.
  ///
  /// `AnyError` can be downcast to a type that exposes additional information
  /// about the V8 exception. By default this type is `JsError`, however it may
  /// be a different type if `RuntimeOptions::js_error_create_fn` has been set.
  pub fn snapshot(&mut self) -> v8::StartupData {
    assert!(self.snapshot_creator.is_some());
    let state = Self::state(self.v8_isolate());

    // Note: create_blob() method must not be called from within a HandleScope.
    // TODO(piscisaureus): The rusty_v8 type system should enforce this.
    state.borrow_mut().global_context.take();

    self.inspector.take();

    // Overwrite existing ModuleMap to drop v8::Global handles
    self
      .v8_isolate()
      .set_slot(Rc::new(RefCell::new(ModuleMap::new(
        Rc::new(NoopModuleLoader),
        state.borrow().op_state.clone(),
      ))));
    // Drop other v8::Global handles before snapshotting
    std::mem::take(&mut state.borrow_mut().js_recv_cb);

    let snapshot_creator = self.snapshot_creator.as_mut().unwrap();
    let snapshot = snapshot_creator
      .create_blob(v8::FunctionCodeHandling::Keep)
      .unwrap();
    self.has_snapshotted = true;

    snapshot
  }

  /// Registers an op that can be called from JavaScript.
  ///
  /// The _op_ mechanism allows to expose Rust functions to the JS runtime,
  /// which can be called using the provided `name`.
  ///
  /// This function provides byte-level bindings. To pass data via JSON, the
  /// following functions can be passed as an argument for `op_fn`:
  /// * [op_sync()](fn.op_sync.html)
  /// * [op_async()](fn.op_async.html)
  pub fn register_op<F>(&mut self, name: &str, op_fn: F) -> OpId
  where
    F: Fn(Rc<RefCell<OpState>>, OpPayload) -> Op + 'static,
  {
    Self::state(self.v8_isolate())
      .borrow_mut()
      .op_state
      .borrow_mut()
      .op_table
      .register_op(name, op_fn)
  }

  /// Registers a callback on the isolate when the memory limits are approached.
  /// Use this to prevent V8 from crashing the process when reaching the limit.
  ///
  /// Calls the closure with the current heap limit and the initial heap limit.
  /// The return value of the closure is set as the new limit.
  pub fn add_near_heap_limit_callback<C>(&mut self, cb: C)
  where
    C: FnMut(usize, usize) -> usize + 'static,
  {
    let boxed_cb = Box::new(RefCell::new(cb));
    let data = boxed_cb.as_ptr() as *mut c_void;

    let prev = self
      .allocations
      .near_heap_limit_callback_data
      .replace((boxed_cb, near_heap_limit_callback::<C>));
    if let Some((_, prev_cb)) = prev {
      self
        .v8_isolate()
        .remove_near_heap_limit_callback(prev_cb, 0);
    }

    self
      .v8_isolate()
      .add_near_heap_limit_callback(near_heap_limit_callback::<C>, data);
  }

  pub fn remove_near_heap_limit_callback(&mut self, heap_limit: usize) {
    if let Some((_, cb)) = self.allocations.near_heap_limit_callback_data.take()
    {
      self
        .v8_isolate()
        .remove_near_heap_limit_callback(cb, heap_limit);
    }
  }

  fn pump_v8_message_loop(&mut self) {
    let scope = &mut self.handle_scope();
    while v8::Platform::pump_message_loop(
      &v8::V8::get_current_platform(),
      scope,
      false, // don't block if there are no tasks
    ) {
      // do nothing
    }

    scope.perform_microtask_checkpoint();
  }

  /// Runs event loop to completion
  ///
  /// This future resolves when:
  ///  - there are no more pending dynamic imports
  ///  - there are no more pending ops
  ///  - there are no more active inspector sessions (only if `wait_for_inspector` is set to true)
  pub async fn run_event_loop(
    &mut self,
    wait_for_inspector: bool,
  ) -> Result<(), AnyError> {
    poll_fn(|cx| self.poll_event_loop(cx, wait_for_inspector)).await
  }

  /// Runs a single tick of event loop
  ///
  /// If `wait_for_inspector` is set to true event loop
  /// will return `Poll::Pending` if there are active inspector sessions.
  pub fn poll_event_loop(
    &mut self,
    cx: &mut Context,
    wait_for_inspector: bool,
  ) -> Poll<Result<(), AnyError>> {
    // We always poll the inspector first
    let _ = self.inspector().poll_unpin(cx);

    let state_rc = Self::state(self.v8_isolate());
    let module_map_rc = Self::module_map(self.v8_isolate());
    {
      let state = state_rc.borrow();
      state.waker.register(cx.waker());
    }

    self.pump_v8_message_loop();

    // Ops
    {
      let async_responses = self.poll_pending_ops(cx);
      self.async_op_response(async_responses)?;
      self.drain_macrotasks()?;
      self.check_promise_exceptions()?;
    }

    // Dynamic module loading - ie. modules loaded using "import()"
    {
      let poll_imports = self.prepare_dyn_imports(cx)?;
      assert!(poll_imports.is_ready());

      let poll_imports = self.poll_dyn_imports(cx)?;
      assert!(poll_imports.is_ready());

      self.evaluate_dyn_imports();

      self.check_promise_exceptions()?;
    }

    // Top level module
    self.evaluate_pending_module();

    let mut state = state_rc.borrow_mut();
    let module_map = module_map_rc.borrow();

    let has_pending_ops = !state.pending_ops.is_empty();

    let has_pending_dyn_imports = module_map.has_pending_dynamic_imports();
    let has_pending_dyn_module_evaluation =
      !state.pending_dyn_mod_evaluate.is_empty();
    let has_pending_module_evaluation = state.pending_mod_evaluate.is_some();
    let has_pending_background_tasks =
      self.v8_isolate().has_pending_background_tasks();
    let inspector_has_active_sessions = self
      .inspector
      .as_ref()
      .map(|i| i.has_active_sessions())
      .unwrap_or(false);

    if !has_pending_ops
      && !has_pending_dyn_imports
      && !has_pending_dyn_module_evaluation
      && !has_pending_module_evaluation
      && !has_pending_background_tasks
    {
      if wait_for_inspector && inspector_has_active_sessions {
        return Poll::Pending;
      }

      return Poll::Ready(Ok(()));
    }

    // Check if more async ops have been dispatched
    // during this turn of event loop.
    // If there are any pending background tasks, we also wake the runtime to
    // make sure we don't miss them.
    // TODO(andreubotella) The event loop will spin as long as there are pending
    // background tasks. We should look into having V8 notify us when a
    // background task is done.
    if state.have_unpolled_ops || has_pending_background_tasks {
      state.waker.wake();
    }

    if has_pending_module_evaluation {
      if has_pending_ops
        || has_pending_dyn_imports
        || has_pending_dyn_module_evaluation
        || has_pending_background_tasks
      {
        // pass, will be polled again
      } else {
        let msg = "Module evaluation is still pending but there are no pending ops or dynamic imports. This situation is often caused by unresolved promise.";
        return Poll::Ready(Err(generic_error(msg)));
      }
    }

    if has_pending_dyn_module_evaluation {
      if has_pending_ops
        || has_pending_dyn_imports
        || has_pending_background_tasks
      {
        // pass, will be polled again
      } else if state.dyn_module_evaluate_idle_counter >= 1 {
        let mut msg = "Dynamically imported module evaluation is still pending but there are no pending ops. This situation is often caused by unresolved promise.
Pending dynamic modules:\n".to_string();
        for pending_evaluate in &state.pending_dyn_mod_evaluate {
          let module_info = module_map
            .get_info_by_id(&pending_evaluate.module_id)
            .unwrap();
          msg.push_str(&format!("- {}", module_info.name.as_str()));
        }
        return Poll::Ready(Err(generic_error(msg)));
      } else {
        // Delay the above error by one spin of the event loop. A dynamic import
        // evaluation may complete during this, in which case the counter will
        // reset.
        state.dyn_module_evaluate_idle_counter += 1;
        state.waker.wake();
      }
    }

    Poll::Pending
  }
}

extern "C" fn near_heap_limit_callback<F>(
  data: *mut c_void,
  current_heap_limit: usize,
  initial_heap_limit: usize,
) -> usize
where
  F: FnMut(usize, usize) -> usize,
{
  let callback = unsafe { &mut *(data as *mut F) };
  callback(current_heap_limit, initial_heap_limit)
}

impl JsRuntimeState {
  /// Called by `bindings::host_import_module_dynamically_callback`
  /// after initiating new dynamic import load.
  pub fn notify_new_dynamic_import(&mut self) {
    // Notify event loop to poll again soon.
    self.waker.wake();
  }
}

pub(crate) fn exception_to_err_result<'s, T>(
  scope: &mut v8::HandleScope<'s>,
  exception: v8::Local<v8::Value>,
  in_promise: bool,
) -> Result<T, AnyError> {
  let is_terminating_exception = scope.is_execution_terminating();
  let mut exception = exception;

  if is_terminating_exception {
    // TerminateExecution was called. Cancel exception termination so that the
    // exception can be created..
    scope.cancel_terminate_execution();

    // Maybe make a new exception object.
    if exception.is_null_or_undefined() {
      let message = v8::String::new(scope, "execution terminated").unwrap();
      exception = v8::Exception::error(scope, message);
    }
  }

  let mut js_error = JsError::from_v8_exception(scope, exception);
  if in_promise {
    js_error.message = format!(
      "Uncaught (in promise) {}",
      js_error.message.trim_start_matches("Uncaught ")
    );
  }

  let state_rc = JsRuntime::state(scope);
  let state = state_rc.borrow();
  let js_error = (state.js_error_create_fn)(js_error);

  if is_terminating_exception {
    // Re-enable exception termination.
    scope.terminate_execution();
  }

  Err(js_error)
}

// Related to module loading
impl JsRuntime {
  pub(crate) fn instantiate_module(
    &mut self,
    id: ModuleId,
  ) -> Result<(), AnyError> {
    let module_map_rc = Self::module_map(self.v8_isolate());
    let scope = &mut self.handle_scope();
    let tc_scope = &mut v8::TryCatch::new(scope);

    let module = module_map_rc
      .borrow()
      .get_handle(id)
      .map(|handle| v8::Local::new(tc_scope, handle))
      .expect("ModuleInfo not found");

    if module.get_status() == v8::ModuleStatus::Errored {
      let exception = module.get_exception();
      let err = exception_to_err_result(tc_scope, exception, false)
        .map_err(|err| attach_handle_to_error(tc_scope, err, exception));
      return err;
    }

    // IMPORTANT: No borrows to `ModuleMap` can be held at this point because
    // `module_resolve_callback` will be calling into `ModuleMap` from within
    // the isolate.
    let instantiate_result =
      module.instantiate_module(tc_scope, bindings::module_resolve_callback);

    if instantiate_result.is_none() {
      let exception = tc_scope.exception().unwrap();
      let err = exception_to_err_result(tc_scope, exception, false)
        .map_err(|err| attach_handle_to_error(tc_scope, err, exception));
      return err;
    }

    Ok(())
  }

  fn dynamic_import_module_evaluate(
    &mut self,
    load_id: ModuleLoadId,
    id: ModuleId,
  ) -> Result<(), AnyError> {
    let state_rc = Self::state(self.v8_isolate());
    let module_map_rc = Self::module_map(self.v8_isolate());

    let module_handle = module_map_rc
      .borrow()
      .get_handle(id)
      .expect("ModuleInfo not found");

    let status = {
      let scope = &mut self.handle_scope();
      let module = module_handle.get(scope);
      module.get_status()
    };

    match status {
      v8::ModuleStatus::Instantiated | v8::ModuleStatus::Evaluated => {}
      _ => return Ok(()),
    }

    // IMPORTANT: Top-level-await is enabled, which means that return value
    // of module evaluation is a promise.
    //
    // This promise is internal, and not the same one that gets returned to
    // the user. We add an empty `.catch()` handler so that it does not result
    // in an exception if it rejects. That will instead happen for the other
    // promise if not handled by the user.
    //
    // For more details see:
    // https://github.com/denoland/deno/issues/4908
    // https://v8.dev/features/top-level-await#module-execution-order
    let scope = &mut self.handle_scope();
    let module = v8::Local::new(scope, &module_handle);
    let maybe_value = module.evaluate(scope);

    // Update status after evaluating.
    let status = module.get_status();

    if let Some(value) = maybe_value {
      assert!(
        status == v8::ModuleStatus::Evaluated
          || status == v8::ModuleStatus::Errored
      );
      let promise = v8::Local::<v8::Promise>::try_from(value)
        .expect("Expected to get promise as module evaluation result");
      let empty_fn = |_scope: &mut v8::HandleScope,
                      _args: v8::FunctionCallbackArguments,
                      _rv: v8::ReturnValue| {};
      let empty_fn = v8::FunctionTemplate::new(scope, empty_fn);
      let empty_fn = empty_fn.get_function(scope).unwrap();
      promise.catch(scope, empty_fn);
      let mut state = state_rc.borrow_mut();
      let promise_global = v8::Global::new(scope, promise);
      let module_global = v8::Global::new(scope, module);

      let dyn_import_mod_evaluate = DynImportModEvaluate {
        load_id,
        module_id: id,
        promise: promise_global,
        module: module_global,
      };

      state.pending_dyn_mod_evaluate.push(dyn_import_mod_evaluate);
    } else {
      assert!(status == v8::ModuleStatus::Errored);
    }

    Ok(())
  }

  // TODO(bartlomieju): make it return `ModuleEvaluationFuture`?
  /// Evaluates an already instantiated ES module.
  ///
  /// Returns a receiver handle that resolves when module promise resolves.
  /// Implementors must manually call `run_event_loop()` to drive module
  /// evaluation future.
  ///
  /// `AnyError` can be downcast to a type that exposes additional information
  /// about the V8 exception. By default this type is `JsError`, however it may
  /// be a different type if `RuntimeOptions::js_error_create_fn` has been set.
  ///
  /// This function panics if module has not been instantiated.
  pub fn mod_evaluate(
    &mut self,
    id: ModuleId,
  ) -> mpsc::Receiver<Result<(), AnyError>> {
    let state_rc = Self::state(self.v8_isolate());
    let module_map_rc = Self::module_map(self.v8_isolate());
    let scope = &mut self.handle_scope();

    let module = module_map_rc
      .borrow()
      .get_handle(id)
      .map(|handle| v8::Local::new(scope, handle))
      .expect("ModuleInfo not found");
    let mut status = module.get_status();
    assert_eq!(status, v8::ModuleStatus::Instantiated);

    let (sender, receiver) = mpsc::channel(1);

    // IMPORTANT: Top-level-await is enabled, which means that return value
    // of module evaluation is a promise.
    //
    // Because that promise is created internally by V8, when error occurs during
    // module evaluation the promise is rejected, and since the promise has no rejection
    // handler it will result in call to `bindings::promise_reject_callback` adding
    // the promise to pending promise rejection table - meaning JsRuntime will return
    // error on next poll().
    //
    // This situation is not desirable as we want to manually return error at the
    // end of this function to handle it further. It means we need to manually
    // remove this promise from pending promise rejection table.
    //
    // For more details see:
    // https://github.com/denoland/deno/issues/4908
    // https://v8.dev/features/top-level-await#module-execution-order
    let maybe_value = module.evaluate(scope);

    // Update status after evaluating.
    status = module.get_status();

    if let Some(value) = maybe_value {
      assert!(
        status == v8::ModuleStatus::Evaluated
          || status == v8::ModuleStatus::Errored
      );
      let promise = v8::Local::<v8::Promise>::try_from(value)
        .expect("Expected to get promise as module evaluation result");
      let promise_global = v8::Global::new(scope, promise);
      let mut state = state_rc.borrow_mut();
      state.pending_promise_exceptions.remove(&promise_global);
      let promise_global = v8::Global::new(scope, promise);
      assert!(
        state.pending_mod_evaluate.is_none(),
        "There is already pending top level module evaluation"
      );

      state.pending_mod_evaluate = Some(ModEvaluate {
        promise: promise_global,
        sender,
      });
      scope.perform_microtask_checkpoint();
    } else {
      assert!(status == v8::ModuleStatus::Errored);
    }

    receiver
  }

  fn dynamic_import_reject(&mut self, id: ModuleLoadId, err: AnyError) {
    let module_map_rc = Self::module_map(self.v8_isolate());
    let scope = &mut self.handle_scope();

    let resolver_handle = module_map_rc
      .borrow_mut()
      .dynamic_import_map
      .remove(&id)
      .expect("Invalid dynamic import id");
    let resolver = resolver_handle.get(scope);

    let exception = err
      .downcast_ref::<ErrWithV8Handle>()
      .map(|err| err.get_handle(scope))
      .unwrap_or_else(|| {
        let message = err.to_string();
        let message = v8::String::new(scope, &message).unwrap();
        v8::Exception::type_error(scope, message)
      });

    // IMPORTANT: No borrows to `ModuleMap` can be held at this point because
    // rejecting the promise might initiate another `import()` which will
    // in turn call `bindings::host_import_module_dynamically_callback` which
    // will reach into `ModuleMap` from within the isolate.
    resolver.reject(scope, exception).unwrap();
    scope.perform_microtask_checkpoint();
  }

  fn dynamic_import_resolve(&mut self, id: ModuleLoadId, mod_id: ModuleId) {
    let state_rc = Self::state(self.v8_isolate());
    let module_map_rc = Self::module_map(self.v8_isolate());
    let scope = &mut self.handle_scope();

    let resolver_handle = module_map_rc
      .borrow_mut()
      .dynamic_import_map
      .remove(&id)
      .expect("Invalid dynamic import id");
    let resolver = resolver_handle.get(scope);

    let module = {
      module_map_rc
        .borrow()
        .get_handle(mod_id)
        .map(|handle| v8::Local::new(scope, handle))
        .expect("Dyn import module info not found")
    };
    // Resolution success
    assert_eq!(module.get_status(), v8::ModuleStatus::Evaluated);

    // IMPORTANT: No borrows to `ModuleMap` can be held at this point because
    // resolving the promise might initiate another `import()` which will
    // in turn call `bindings::host_import_module_dynamically_callback` which
    // will reach into `ModuleMap` from within the isolate.
    let module_namespace = module.get_module_namespace();
    resolver.resolve(scope, module_namespace).unwrap();
    state_rc.borrow_mut().dyn_module_evaluate_idle_counter = 0;
    scope.perform_microtask_checkpoint();
  }

  fn prepare_dyn_imports(
    &mut self,
    cx: &mut Context,
  ) -> Poll<Result<(), AnyError>> {
    let module_map_rc = Self::module_map(self.v8_isolate());

    if module_map_rc.borrow().preparing_dynamic_imports.is_empty() {
      return Poll::Ready(Ok(()));
    }

    loop {
      let poll_result = module_map_rc
        .borrow_mut()
        .preparing_dynamic_imports
        .poll_next_unpin(cx);

      if let Poll::Ready(Some(prepare_poll)) = poll_result {
        let dyn_import_id = prepare_poll.0;
        let prepare_result = prepare_poll.1;

        match prepare_result {
          Ok(load) => {
            module_map_rc
              .borrow_mut()
              .pending_dynamic_imports
              .push(load.into_future());
          }
          Err(err) => {
            self.dynamic_import_reject(dyn_import_id, err);
          }
        }
        // Continue polling for more prepared dynamic imports.
        continue;
      }

      // There are no active dynamic import loads, or none are ready.
      return Poll::Ready(Ok(()));
    }
  }

  fn poll_dyn_imports(
    &mut self,
    cx: &mut Context,
  ) -> Poll<Result<(), AnyError>> {
    let module_map_rc = Self::module_map(self.v8_isolate());

    if module_map_rc.borrow().pending_dynamic_imports.is_empty() {
      return Poll::Ready(Ok(()));
    }

    loop {
      let poll_result = module_map_rc
        .borrow_mut()
        .pending_dynamic_imports
        .poll_next_unpin(cx);

      if let Poll::Ready(Some(load_stream_poll)) = poll_result {
        let maybe_result = load_stream_poll.0;
        let mut load = load_stream_poll.1;
        let dyn_import_id = load.id;

        if let Some(load_stream_result) = maybe_result {
          match load_stream_result {
            Ok(info) => {
              // A module (not necessarily the one dynamically imported) has been
              // fetched. Create and register it, and if successful, poll for the
              // next recursive-load event related to this dynamic import.
              let register_result =
                load.register_and_recurse(&mut self.handle_scope(), &info);

              match register_result {
                Ok(()) => {
                  // Keep importing until it's fully drained
                  module_map_rc
                    .borrow_mut()
                    .pending_dynamic_imports
                    .push(load.into_future());
                }
                Err(err) => self.dynamic_import_reject(dyn_import_id, err),
              }
            }
            Err(err) => {
              // A non-javascript error occurred; this could be due to a an invalid
              // module specifier, or a problem with the source map, or a failure
              // to fetch the module source code.
              self.dynamic_import_reject(dyn_import_id, err)
            }
          }
        } else {
          // The top-level module from a dynamic import has been instantiated.
          // Load is done.
          let module_id =
            load.root_module_id.expect("Root module should be loaded");
          let result = self.instantiate_module(module_id);
          if let Err(err) = result {
            self.dynamic_import_reject(dyn_import_id, err);
          }
          self.dynamic_import_module_evaluate(dyn_import_id, module_id)?;
        }

        // Continue polling for more ready dynamic imports.
        continue;
      }

      // There are no active dynamic import loads, or none are ready.
      return Poll::Ready(Ok(()));
    }
  }

  /// "deno_core" runs V8 with Top Level Await enabled. It means that each
  /// module evaluation returns a promise from V8.
  /// Feature docs: https://v8.dev/features/top-level-await
  ///
  /// This promise resolves after all dependent modules have also
  /// resolved. Each dependent module may perform calls to "import()" and APIs
  /// using async ops will add futures to the runtime's event loop.
  /// It means that the promise returned from module evaluation will
  /// resolve only after all futures in the event loop are done.
  ///
  /// Thus during turn of event loop we need to check if V8 has
  /// resolved or rejected the promise. If the promise is still pending
  /// then another turn of event loop must be performed.
  fn evaluate_pending_module(&mut self) {
    let state_rc = Self::state(self.v8_isolate());

    let maybe_module_evaluation =
      state_rc.borrow_mut().pending_mod_evaluate.take();

    if maybe_module_evaluation.is_none() {
      return;
    }

    let module_evaluation = maybe_module_evaluation.unwrap();
    let scope = &mut self.handle_scope();

    let promise = module_evaluation.promise.get(scope);
    let mut sender = module_evaluation.sender.clone();
    let promise_state = promise.state();

    match promise_state {
      v8::PromiseState::Pending => {
        // NOTE: `poll_event_loop` will decide if
        // runtime would be woken soon
        state_rc.borrow_mut().pending_mod_evaluate = Some(module_evaluation);
      }
      v8::PromiseState::Fulfilled => {
        scope.perform_microtask_checkpoint();
        // Receiver end might have been already dropped, ignore the result
        let _ = sender.try_send(Ok(()));
      }
      v8::PromiseState::Rejected => {
        let exception = promise.result(scope);
        scope.perform_microtask_checkpoint();
        let err1 = exception_to_err_result::<()>(scope, exception, false)
          .map_err(|err| attach_handle_to_error(scope, err, exception))
          .unwrap_err();
        // Receiver end might have been already dropped, ignore the result
        let _ = sender.try_send(Err(err1));
      }
    }
  }

  fn evaluate_dyn_imports(&mut self) {
    let state_rc = Self::state(self.v8_isolate());
    let mut still_pending = vec![];
    let pending =
      std::mem::take(&mut state_rc.borrow_mut().pending_dyn_mod_evaluate);
    for pending_dyn_evaluate in pending {
      let maybe_result = {
        let scope = &mut self.handle_scope();

        let module_id = pending_dyn_evaluate.module_id;
        let promise = pending_dyn_evaluate.promise.get(scope);
        let _module = pending_dyn_evaluate.module.get(scope);
        let promise_state = promise.state();

        match promise_state {
          v8::PromiseState::Pending => {
            still_pending.push(pending_dyn_evaluate);
            None
          }
          v8::PromiseState::Fulfilled => {
            Some(Ok((pending_dyn_evaluate.load_id, module_id)))
          }
          v8::PromiseState::Rejected => {
            let exception = promise.result(scope);
            let err1 = exception_to_err_result::<()>(scope, exception, false)
              .map_err(|err| attach_handle_to_error(scope, err, exception))
              .unwrap_err();
            Some(Err((pending_dyn_evaluate.load_id, err1)))
          }
        }
      };

      if let Some(result) = maybe_result {
        match result {
          Ok((dyn_import_id, module_id)) => {
            self.dynamic_import_resolve(dyn_import_id, module_id);
          }
          Err((dyn_import_id, err1)) => {
            self.dynamic_import_reject(dyn_import_id, err1);
          }
        }
      }
    }
    state_rc.borrow_mut().pending_dyn_mod_evaluate = still_pending;
  }

  /// Asynchronously load specified module and all of its dependencies
  ///
  /// User must call `JsRuntime::mod_evaluate` with returned `ModuleId`
  /// manually after load is finished.
  pub async fn load_module(
    &mut self,
    specifier: &ModuleSpecifier,
    code: Option<String>,
  ) -> Result<ModuleId, AnyError> {
    let module_map_rc = Self::module_map(self.v8_isolate());
    if let Some(code) = code {
      module_map_rc.borrow_mut().new_module(
        &mut self.handle_scope(),
        true,
        specifier.as_str(),
        &code,
      )?;
    }

    let mut load =
      ModuleMap::load_main(module_map_rc.clone(), specifier.as_str()).await?;

    while let Some(info_result) = load.next().await {
      let info = info_result?;
      let scope = &mut self.handle_scope();
      load.register_and_recurse(scope, &info)?;
    }

    let root_id = load.root_module_id.expect("Root module should be loaded");
    self.instantiate_module(root_id)?;
    Ok(root_id)
  }

  fn poll_pending_ops(
    &mut self,
    cx: &mut Context,
  ) -> Vec<(PromiseId, OpResult)> {
    let state_rc = Self::state(self.v8_isolate());
    let mut async_responses: Vec<(PromiseId, OpResult)> = Vec::new();

    let mut state = state_rc.borrow_mut();

    // Now handle actual ops.
    state.have_unpolled_ops = false;

    loop {
      let pending_r = state.pending_ops.poll_next_unpin(cx);
      match pending_r {
        Poll::Ready(None) => break,
        Poll::Pending => break,
        Poll::Ready(Some((promise_id, resp))) => {
          async_responses.push((promise_id, resp));
        }
      };
    }

    loop {
      let unref_r = state.pending_unref_ops.poll_next_unpin(cx);
      match unref_r {
        Poll::Ready(None) => break,
        Poll::Pending => break,
        Poll::Ready(Some((promise_id, resp))) => {
          async_responses.push((promise_id, resp));
        }
      };
    }

    async_responses
  }

  fn check_promise_exceptions(&mut self) -> Result<(), AnyError> {
    let state_rc = Self::state(self.v8_isolate());
    let mut state = state_rc.borrow_mut();

    if state.pending_promise_exceptions.is_empty() {
      return Ok(());
    }

    let key = {
      state
        .pending_promise_exceptions
        .keys()
        .next()
        .unwrap()
        .clone()
    };
    let handle = state.pending_promise_exceptions.remove(&key).unwrap();
    drop(state);

    let scope = &mut self.handle_scope();
    let exception = v8::Local::new(scope, handle);
    exception_to_err_result(scope, exception, true)
  }

  // Send finished responses to JS
  fn async_op_response(
    &mut self,
    async_responses: Vec<(PromiseId, OpResult)>,
  ) -> Result<(), AnyError> {
    let state_rc = Self::state(self.v8_isolate());

    let async_responses_size = async_responses.len();
    if async_responses_size == 0 {
      return Ok(());
    }

    let js_recv_cb_handle = state_rc.borrow().js_recv_cb.clone().unwrap();

    let scope = &mut self.handle_scope();

    // We return async responses to JS in unbounded batches (may change),
    // each batch is a flat vector of tuples:
    // `[promise_id1, op_result1, promise_id2, op_result2, ...]`
    // promise_id is a simple integer, op_result is an ops::OpResult
    // which contains a value OR an error, encoded as a tuple.
    // This batch is received in JS via the special `arguments` variable
    // and then each tuple is used to resolve or reject promises
    let mut args: Vec<v8::Local<v8::Value>> =
      Vec::with_capacity(2 * async_responses_size);
    for overflown_response in async_responses {
      let (promise_id, resp) = overflown_response;
      args.push(v8::Integer::new(scope, promise_id as i32).into());
      args.push(resp.to_v8(scope).unwrap());
    }

    let tc_scope = &mut v8::TryCatch::new(scope);
    let js_recv_cb = js_recv_cb_handle.get(tc_scope);
    let this = v8::undefined(tc_scope).into();
    js_recv_cb.call(tc_scope, this, args.as_slice());

    match tc_scope.exception() {
      None => Ok(()),
      Some(exception) => exception_to_err_result(tc_scope, exception, false),
    }
  }

  fn drain_macrotasks(&mut self) -> Result<(), AnyError> {
    let js_macrotask_cb_handle =
      match &Self::state(self.v8_isolate()).borrow().js_macrotask_cb {
        Some(handle) => handle.clone(),
        None => return Ok(()),
      };

    let scope = &mut self.handle_scope();
    let js_macrotask_cb = js_macrotask_cb_handle.get(scope);

    // Repeatedly invoke macrotask callback until it returns true (done),
    // such that ready microtasks would be automatically run before
    // next macrotask is processed.
    let tc_scope = &mut v8::TryCatch::new(scope);
    let this = v8::undefined(tc_scope).into();
    loop {
      let is_done = js_macrotask_cb.call(tc_scope, this, &[]);

      if let Some(exception) = tc_scope.exception() {
        return exception_to_err_result(tc_scope, exception, false);
      }

      let is_done = is_done.unwrap();
      if is_done.is_true() {
        break;
      }
    }

    Ok(())
  }
}

#[cfg(test)]
pub mod tests {
  use super::*;
  use crate::error::custom_error;
  use crate::modules::ModuleSourceFuture;
  use crate::op_sync;
  use crate::ZeroCopyBuf;
  use futures::future::lazy;
  use std::ops::FnOnce;
  use std::rc::Rc;
  use std::sync::atomic::{AtomicUsize, Ordering};
  use std::sync::Arc;

  pub fn run_in_task<F>(f: F)
  where
    F: FnOnce(&mut Context) + Send + 'static,
  {
    futures::executor::block_on(lazy(move |cx| f(cx)));
  }

  enum Mode {
    Async,
    AsyncZeroCopy(bool),
  }

  struct TestState {
    mode: Mode,
    dispatch_count: Arc<AtomicUsize>,
  }

  fn dispatch(rc_op_state: Rc<RefCell<OpState>>, payload: OpPayload) -> Op {
    let rc_op_state2 = rc_op_state.clone();
    let op_state_ = rc_op_state2.borrow();
    let test_state = op_state_.borrow::<TestState>();
    test_state.dispatch_count.fetch_add(1, Ordering::Relaxed);
    let (control, buf): (u8, Option<ZeroCopyBuf>) =
      payload.deserialize().unwrap();
    match test_state.mode {
      Mode::Async => {
        assert_eq!(control, 42);
        let resp = (0, serialize_op_result(Ok(43), rc_op_state));
        Op::Async(Box::pin(futures::future::ready(resp)))
      }
      Mode::AsyncZeroCopy(has_buffer) => {
        assert_eq!(buf.is_some(), has_buffer);
        if let Some(buf) = buf {
          assert_eq!(buf.len(), 1);
        }

        let resp = serialize_op_result(Ok(43), rc_op_state);
        Op::Async(Box::pin(futures::future::ready((0, resp))))
      }
    }
  }

  fn setup(mode: Mode) -> (JsRuntime, Arc<AtomicUsize>) {
    let dispatch_count = Arc::new(AtomicUsize::new(0));
    let mut runtime = JsRuntime::new(Default::default());
    let op_state = runtime.op_state();
    op_state.borrow_mut().put(TestState {
      mode,
      dispatch_count: dispatch_count.clone(),
    });

    runtime.register_op("op_test", dispatch);
    runtime.sync_ops_cache();

    runtime
      .execute_script(
        "setup.js",
        r#"
        function assert(cond) {
          if (!cond) {
            throw Error("assert");
          }
        }
        "#,
      )
      .unwrap();
    assert_eq!(dispatch_count.load(Ordering::Relaxed), 0);
    (runtime, dispatch_count)
  }

  #[test]
  fn test_dispatch() {
    let (mut runtime, dispatch_count) = setup(Mode::Async);
    runtime
      .execute_script(
        "filename.js",
        r#"
        let control = 42;
        Deno.core.opAsync("op_test", control);
        async function main() {
          Deno.core.opAsync("op_test", control);
        }
        main();
        "#,
      )
      .unwrap();
    assert_eq!(dispatch_count.load(Ordering::Relaxed), 2);
  }

  #[test]
  fn test_dispatch_no_zero_copy_buf() {
    let (mut runtime, dispatch_count) = setup(Mode::AsyncZeroCopy(false));
    runtime
      .execute_script(
        "filename.js",
        r#"
        Deno.core.opAsync("op_test");
        "#,
      )
      .unwrap();
    assert_eq!(dispatch_count.load(Ordering::Relaxed), 1);
  }

  #[test]
  fn test_dispatch_stack_zero_copy_bufs() {
    let (mut runtime, dispatch_count) = setup(Mode::AsyncZeroCopy(true));
    runtime
      .execute_script(
        "filename.js",
        r#"
        let zero_copy_a = new Uint8Array([0]);
        Deno.core.opAsync("op_test", null, zero_copy_a);
        "#,
      )
      .unwrap();
    assert_eq!(dispatch_count.load(Ordering::Relaxed), 1);
  }

  #[test]
  fn terminate_execution() {
    let (mut isolate, _dispatch_count) = setup(Mode::Async);
    // TODO(piscisaureus): in rusty_v8, the `thread_safe_handle()` method
    // should not require a mutable reference to `struct rusty_v8::Isolate`.
    let v8_isolate_handle = isolate.v8_isolate().thread_safe_handle();

    let terminator_thread = std::thread::spawn(move || {
      // allow deno to boot and run
      std::thread::sleep(std::time::Duration::from_millis(100));

      // terminate execution
      let ok = v8_isolate_handle.terminate_execution();
      assert!(ok);
    });

    // Rn an infinite loop, which should be terminated.
    match isolate.execute_script("infinite_loop.js", "for(;;) {}") {
      Ok(_) => panic!("execution should be terminated"),
      Err(e) => {
        assert_eq!(e.to_string(), "Uncaught Error: execution terminated")
      }
    };

    // Cancel the execution-terminating exception in order to allow script
    // execution again.
    let ok = isolate.v8_isolate().cancel_terminate_execution();
    assert!(ok);

    // Verify that the isolate usable again.
    isolate
      .execute_script("simple.js", "1 + 1")
      .expect("execution should be possible again");

    terminator_thread.join().unwrap();
  }

  #[test]
  fn dangling_shared_isolate() {
    let v8_isolate_handle = {
      // isolate is dropped at the end of this block
      let (mut runtime, _dispatch_count) = setup(Mode::Async);
      // TODO(piscisaureus): in rusty_v8, the `thread_safe_handle()` method
      // should not require a mutable reference to `struct rusty_v8::Isolate`.
      runtime.v8_isolate().thread_safe_handle()
    };

    // this should not SEGFAULT
    v8_isolate_handle.terminate_execution();
  }

  #[test]
  fn test_pre_dispatch() {
    run_in_task(|mut cx| {
      let (mut runtime, _dispatch_count) = setup(Mode::Async);
      runtime
        .execute_script(
          "bad_op_id.js",
          r#"
          let thrown;
          try {
            Deno.core.opSync(100);
          } catch (e) {
            thrown = e;
          }
          assert(String(thrown) === "TypeError: Unknown op id: 100");
         "#,
        )
        .unwrap();
      if let Poll::Ready(Err(_)) = runtime.poll_event_loop(&mut cx, false) {
        unreachable!();
      }
    });
  }

  #[test]
  fn syntax_error() {
    let mut runtime = JsRuntime::new(Default::default());
    let src = "hocuspocus(";
    let r = runtime.execute_script("i.js", src);
    let e = r.unwrap_err();
    let js_error = e.downcast::<JsError>().unwrap();
    assert_eq!(js_error.end_column, Some(11));
  }

  #[test]
  fn test_encode_decode() {
    run_in_task(|mut cx| {
      let (mut runtime, _dispatch_count) = setup(Mode::Async);
      runtime
        .execute_script(
          "encode_decode_test.js",
          include_str!("encode_decode_test.js"),
        )
        .unwrap();
      if let Poll::Ready(Err(_)) = runtime.poll_event_loop(&mut cx, false) {
        unreachable!();
      }
    });
  }

  #[test]
  fn test_serialize_deserialize() {
    run_in_task(|mut cx| {
      let (mut runtime, _dispatch_count) = setup(Mode::Async);
      runtime
        .execute_script(
          "serialize_deserialize_test.js",
          include_str!("serialize_deserialize_test.js"),
        )
        .unwrap();
      if let Poll::Ready(Err(_)) = runtime.poll_event_loop(&mut cx, false) {
        unreachable!();
      }
    });
  }

  #[test]
  fn test_error_builder() {
    fn op_err(
      _: &mut OpState,
      _: (),
      _: Option<ZeroCopyBuf>,
    ) -> Result<(), AnyError> {
      Err(custom_error("DOMExceptionOperationError", "abc"))
    }

    pub fn get_error_class_name(_: &AnyError) -> &'static str {
      "DOMExceptionOperationError"
    }

    run_in_task(|mut cx| {
      let mut runtime = JsRuntime::new(RuntimeOptions {
        get_error_class_fn: Some(&get_error_class_name),
        ..Default::default()
      });
      runtime.register_op("op_err", op_sync(op_err));
      runtime.sync_ops_cache();
      runtime
        .execute_script(
          "error_builder_test.js",
          include_str!("error_builder_test.js"),
        )
        .unwrap();
      if let Poll::Ready(Err(_)) = runtime.poll_event_loop(&mut cx, false) {
        unreachable!();
      }
    });
  }

  #[test]
  fn will_snapshot() {
    let snapshot = {
      let mut runtime = JsRuntime::new(RuntimeOptions {
        will_snapshot: true,
        ..Default::default()
      });
      runtime.execute_script("a.js", "a = 1 + 2").unwrap();
      runtime.snapshot()
    };

    let snapshot = Snapshot::JustCreated(snapshot);
    let mut runtime2 = JsRuntime::new(RuntimeOptions {
      startup_snapshot: Some(snapshot),
      ..Default::default()
    });
    runtime2
      .execute_script("check.js", "if (a != 3) throw Error('x')")
      .unwrap();
  }

  #[test]
  fn test_from_boxed_snapshot() {
    let snapshot = {
      let mut runtime = JsRuntime::new(RuntimeOptions {
        will_snapshot: true,
        ..Default::default()
      });
      runtime.execute_script("a.js", "a = 1 + 2").unwrap();
      let snap: &[u8] = &*runtime.snapshot();
      Vec::from(snap).into_boxed_slice()
    };

    let snapshot = Snapshot::Boxed(snapshot);
    let mut runtime2 = JsRuntime::new(RuntimeOptions {
      startup_snapshot: Some(snapshot),
      ..Default::default()
    });
    runtime2
      .execute_script("check.js", "if (a != 3) throw Error('x')")
      .unwrap();
  }

  #[test]
  fn test_heap_limits() {
    let create_params =
      v8::Isolate::create_params().heap_limits(0, 3 * 1024 * 1024);
    let mut runtime = JsRuntime::new(RuntimeOptions {
      create_params: Some(create_params),
      ..Default::default()
    });
    let cb_handle = runtime.v8_isolate().thread_safe_handle();

    let callback_invoke_count = Rc::new(AtomicUsize::default());
    let inner_invoke_count = Rc::clone(&callback_invoke_count);

    runtime.add_near_heap_limit_callback(
      move |current_limit, _initial_limit| {
        inner_invoke_count.fetch_add(1, Ordering::SeqCst);
        cb_handle.terminate_execution();
        current_limit * 2
      },
    );
    let err = runtime
      .execute_script(
        "script name",
        r#"let s = ""; while(true) { s += "Hello"; }"#,
      )
      .expect_err("script should fail");
    assert_eq!(
      "Uncaught Error: execution terminated",
      err.downcast::<JsError>().unwrap().message
    );
    assert!(callback_invoke_count.load(Ordering::SeqCst) > 0)
  }

  #[test]
  fn test_heap_limit_cb_remove() {
    let mut runtime = JsRuntime::new(Default::default());

    runtime.add_near_heap_limit_callback(|current_limit, _initial_limit| {
      current_limit * 2
    });
    runtime.remove_near_heap_limit_callback(3 * 1024 * 1024);
    assert!(runtime.allocations.near_heap_limit_callback_data.is_none());
  }

  #[test]
  fn test_heap_limit_cb_multiple() {
    let create_params =
      v8::Isolate::create_params().heap_limits(0, 3 * 1024 * 1024);
    let mut runtime = JsRuntime::new(RuntimeOptions {
      create_params: Some(create_params),
      ..Default::default()
    });
    let cb_handle = runtime.v8_isolate().thread_safe_handle();

    let callback_invoke_count_first = Rc::new(AtomicUsize::default());
    let inner_invoke_count_first = Rc::clone(&callback_invoke_count_first);
    runtime.add_near_heap_limit_callback(
      move |current_limit, _initial_limit| {
        inner_invoke_count_first.fetch_add(1, Ordering::SeqCst);
        current_limit * 2
      },
    );

    let callback_invoke_count_second = Rc::new(AtomicUsize::default());
    let inner_invoke_count_second = Rc::clone(&callback_invoke_count_second);
    runtime.add_near_heap_limit_callback(
      move |current_limit, _initial_limit| {
        inner_invoke_count_second.fetch_add(1, Ordering::SeqCst);
        cb_handle.terminate_execution();
        current_limit * 2
      },
    );

    let err = runtime
      .execute_script(
        "script name",
        r#"let s = ""; while(true) { s += "Hello"; }"#,
      )
      .expect_err("script should fail");
    assert_eq!(
      "Uncaught Error: execution terminated",
      err.downcast::<JsError>().unwrap().message
    );
    assert_eq!(0, callback_invoke_count_first.load(Ordering::SeqCst));
    assert!(callback_invoke_count_second.load(Ordering::SeqCst) > 0);
  }

  #[test]
  fn es_snapshot() {
    #[derive(Default)]
    struct ModsLoader;

    impl ModuleLoader for ModsLoader {
      fn resolve(
        &self,
        _op_state: Rc<RefCell<OpState>>,
        specifier: &str,
        referrer: &str,
        _is_main: bool,
      ) -> Result<ModuleSpecifier, AnyError> {
        assert_eq!(specifier, "file:///main.js");
        assert_eq!(referrer, ".");
        let s = crate::resolve_import(specifier, referrer).unwrap();
        Ok(s)
      }

      fn load(
        &self,
        _op_state: Rc<RefCell<OpState>>,
        _module_specifier: &ModuleSpecifier,
        _maybe_referrer: Option<ModuleSpecifier>,
        _is_dyn_import: bool,
      ) -> Pin<Box<ModuleSourceFuture>> {
        unreachable!()
      }
    }

    let loader = std::rc::Rc::new(ModsLoader::default());
    let mut runtime = JsRuntime::new(RuntimeOptions {
      module_loader: Some(loader),
      will_snapshot: true,
      ..Default::default()
    });

    let specifier = crate::resolve_url("file:///main.js").unwrap();
    let source_code = "Deno.core.print('hello\\n')".to_string();

    let module_id = futures::executor::block_on(
      runtime.load_module(&specifier, Some(source_code)),
    )
    .unwrap();

    runtime.mod_evaluate(module_id);
    futures::executor::block_on(runtime.run_event_loop(false)).unwrap();

    let _snapshot = runtime.snapshot();
  }

  #[test]
  fn test_error_without_stack() {
    let mut runtime = JsRuntime::new(RuntimeOptions::default());
    // SyntaxError
    let result = runtime.execute_script(
      "error_without_stack.js",
      r#"
function main() {
  console.log("asdf);
}

main();
"#,
    );
    let expected_error = r#"Uncaught SyntaxError: Invalid or unexpected token
    at error_without_stack.js:3:14"#;
    assert_eq!(result.unwrap_err().to_string(), expected_error);
  }

  #[test]
  fn test_error_stack() {
    let mut runtime = JsRuntime::new(RuntimeOptions::default());
    let result = runtime.execute_script(
      "error_stack.js",
      r#"
function assert(cond) {
  if (!cond) {
    throw Error("assert");
  }
}

function main() {
  assert(false);
}

main();
        "#,
    );
    let expected_error = r#"Error: assert
    at assert (error_stack.js:4:11)
    at main (error_stack.js:9:3)
    at error_stack.js:12:1"#;
    assert_eq!(result.unwrap_err().to_string(), expected_error);
  }

  #[test]
  fn test_error_async_stack() {
    run_in_task(|cx| {
      let mut runtime = JsRuntime::new(RuntimeOptions::default());
      runtime
        .execute_script(
          "error_async_stack.js",
          r#"
(async () => {
  const p = (async () => {
    await Promise.resolve().then(() => {
      throw new Error("async");
    });
  })();

  try {
    await p;
  } catch (error) {
    console.log(error.stack);
    throw error;
  }
})();"#,
        )
        .unwrap();
      let expected_error = r#"Error: async
    at error_async_stack.js:5:13
    at async error_async_stack.js:4:5
    at async error_async_stack.js:10:5"#;

      match runtime.poll_event_loop(cx, false) {
        Poll::Ready(Err(e)) => {
          assert_eq!(e.to_string(), expected_error);
        }
        _ => panic!(),
      };
    })
  }

  #[test]
  fn test_pump_message_loop() {
    run_in_task(|cx| {
      let mut runtime = JsRuntime::new(RuntimeOptions::default());
      runtime
        .execute_script(
          "pump_message_loop.js",
          r#"
function assertEquals(a, b) {
  if (a === b) return;
  throw a + " does not equal " + b;
}
const sab = new SharedArrayBuffer(16);
const i32a = new Int32Array(sab);
globalThis.resolved = false;

(function() {
  const result = Atomics.waitAsync(i32a, 0, 0);
  result.value.then(
    (value) => { assertEquals("ok", value); globalThis.resolved = true; },
    () => { assertUnreachable();
  });
})();

const notify_return_value = Atomics.notify(i32a, 0, 1);
assertEquals(1, notify_return_value);
"#,
        )
        .unwrap();

      match runtime.poll_event_loop(cx, false) {
        Poll::Ready(Ok(())) => {}
        _ => panic!(),
      };

      // noop script, will resolve promise from first script
      runtime
        .execute_script("pump_message_loop2.js", r#"assertEquals(1, 1);"#)
        .unwrap();

      // check that promise from `Atomics.waitAsync` has been resolved
      runtime
        .execute_script(
          "pump_message_loop3.js",
          r#"assertEquals(globalThis.resolved, true);"#,
        )
        .unwrap();
    })
  }

  #[test]
  fn test_core_js_stack_frame() {
    let mut runtime = JsRuntime::new(RuntimeOptions::default());
    // Call non-existent op so we get error from `core.js`
    let error = runtime
      .execute_script(
        "core_js_stack_frame.js",
        "Deno.core.opSync('non_existent');",
      )
      .unwrap_err();
    let error_string = error.to_string();
    // Test that the script specifier is a URL: `deno:<repo-relative path>`.
    assert!(error_string.contains("deno:core/01_core.js"));
  }

  #[test]
  fn test_v8_platform() {
    let options = RuntimeOptions {
      v8_platform: Some(v8::new_default_platform(0, false).make_shared()),
      ..Default::default()
    };
    let mut runtime = JsRuntime::new(options);
    runtime.execute_script("<none>", "").unwrap();
  }
}<|MERGE_RESOLUTION|>--- conflicted
+++ resolved
@@ -236,20 +236,13 @@
 
   /// V8 platform instance to use. Used when Deno initializes V8
   /// (which it only does once), otherwise it's silenty dropped.
-<<<<<<< HEAD
-  pub v8_platform: Option<v8::UniquePtr<v8::Platform>>,
-
-  /// Create a V8 inspector and attach to the runtime.
-  pub attach_inspector: bool,
+  pub v8_platform: Option<v8::SharedRef<v8::Platform>>,
 
   /// The buffer to use for transferring SharedArrayBuffers between isolates.
   /// If multiple isolates should have the possibility of sharing
   /// SharedArrayBuffers, they should use the same SharedArrayBufferStore. If no
   /// SharedArrayBufferStore is specified, SharedArrayBuffer can not be serialized.
   pub shared_array_buffer_store: Option<SharedArrayBufferStore>,
-=======
-  pub v8_platform: Option<v8::SharedRef<v8::Platform>>,
->>>>>>> 672a88f2
 }
 
 impl JsRuntime {
