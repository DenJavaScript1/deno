--- conflicted
+++ resolved
@@ -20,21 +20,15 @@
 use crate::modules::PrepareLoadFuture;
 use crate::modules::RecursiveModuleLoad;
 use crate::ops::*;
-<<<<<<< HEAD
-use crate::shared_queue::SharedQueue;
-use crate::shared_queue::RECOMMENDED_SIZE;
-use crate::BufVec;
 use crate::Extension;
 use crate::OpRegistrar;
 use crate::OpState;
 use crate::RcOpRegistrar;
-=======
 use crate::OpPayload;
 use crate::OpResponse;
 use crate::OpState;
 use crate::PromiseId;
 use crate::ZeroCopyBuf;
->>>>>>> 3b78f6c4
 use futures::channel::mpsc;
 use futures::future::poll_fn;
 use futures::stream::FuturesUnordered;
@@ -368,7 +362,6 @@
       .unwrap();
   }
 
-<<<<<<< HEAD
   /// Initializes JS of provided Extensions
   // NOTE: this will probably change when streamlining snapshot flow
   pub fn init_extension_js(&mut self) -> Result<(), AnyError> {
@@ -404,12 +397,8 @@
     Ok(())
   }
 
-  /// Executes a JavaScript code to initialize shared queue binding
-  /// between Rust and JS.
-=======
   /// Executes JavaScript code to initialize core.js,
   /// specifically the js_recv_cb setter
->>>>>>> 3b78f6c4
   ///
   /// This function mustn't be called during snapshotting.
   fn core_js_init(&mut self) {
