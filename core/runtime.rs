--- conflicted
+++ resolved
@@ -408,15 +408,11 @@
       .collect::<Vec<_>>()
       .into_boxed_slice();
 
-<<<<<<< HEAD
-    let refs = bindings::external_references(&op_ctxs);
-=======
     let snapshot_options = snapshot_util::SnapshotOptions::from_bools(
       options.startup_snapshot.is_some(),
       options.will_snapshot,
     );
-    let refs = bindings::external_references(&op_ctxs, snapshot_options);
->>>>>>> b2587635
+    let refs = bindings::external_references(&op_ctxs);
     // V8 takes ownership of external_references.
     let refs: &'static v8::ExternalReferences = Box::leak(Box::new(refs));
     let global_context;
@@ -487,33 +483,24 @@
       (isolate, snapshot_options)
     };
 
-<<<<<<< HEAD
-    let op_ctxs_rc = Rc::new(RefCell::new(ContextState {
-      op_ctxs,
-      ..Default::default()
-    }));
-
-    global_context
-      .open(&mut isolate)
-      .set_slot(&mut isolate, op_ctxs_rc.clone());
-
-    //
-    Rc::into_raw(op_ctxs_rc);
-=======
     // SAFETY: this is first use of `isolate_ptr` so we are sure we're
     // not overwriting an existing pointer.
     isolate = unsafe {
       isolate_ptr.write(isolate);
       isolate_ptr.read()
     };
-    global_context.open(&mut isolate).set_slot(
-      &mut isolate,
-      Rc::new(RefCell::new(ContextState {
-        op_ctxs,
-        ..Default::default()
-      })),
-    );
->>>>>>> b2587635
+
+    let op_ctxs_rc = Rc::new(RefCell::new(ContextState {
+      op_ctxs,
+      ..Default::default()
+    }));
+
+    global_context
+      .open(&mut isolate)
+      .set_slot(&mut isolate, op_ctxs_rc.clone());
+
+    // TODO(bartlomieju): try to remove this
+    Rc::into_raw(op_ctxs_rc);
 
     op_state.borrow_mut().put(isolate_ptr);
     let inspector = if options.inspector {
