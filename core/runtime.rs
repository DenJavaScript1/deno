// Copyright 2018-2023 the Deno authors. All rights reserved. MIT license.

use crate::bindings;
use crate::error::generic_error;
use crate::error::to_v8_type_error;
use crate::error::JsError;
use crate::extensions::OpDecl;
use crate::extensions::OpEventLoopFn;
use crate::inspector::JsRuntimeInspector;
use crate::module_specifier::ModuleSpecifier;
use crate::modules::ModuleError;
use crate::modules::ModuleId;
use crate::modules::ModuleLoadId;
use crate::modules::ModuleLoader;
use crate::modules::ModuleMap;
use crate::modules::SnapshotLoadCb;
use crate::op_void_async;
use crate::op_void_sync;
use crate::ops::*;
use crate::source_map::SourceMapCache;
use crate::source_map::SourceMapGetter;
use crate::Extension;
use crate::NoopModuleLoader;
use crate::OpMiddlewareFn;
use crate::OpResult;
use crate::OpState;
use crate::PromiseId;
use anyhow::Context as AnyhowContext;
use anyhow::Error;
use futures::channel::oneshot;
use futures::future::poll_fn;
use futures::future::Future;
use futures::future::FutureExt;
use futures::stream::FuturesUnordered;
use futures::stream::StreamExt;
use futures::task::AtomicWaker;
use smallvec::SmallVec;
use std::any::Any;
use std::cell::RefCell;
use std::collections::HashMap;
use std::collections::HashSet;
use std::collections::VecDeque;
use std::ffi::c_void;
use std::option::Option;
use std::rc::Rc;
use std::sync::Arc;
use std::sync::Mutex;
use std::sync::Once;
use std::task::Context;
use std::task::Poll;
use v8::OwnedIsolate;

type PendingOpFuture = OpCall<(RealmIdx, PromiseId, OpId, OpResult)>;

pub enum Snapshot {
  Static(&'static [u8]),
  JustCreated(v8::StartupData),
  Boxed(Box<[u8]>),
}

pub type JsErrorCreateFn = dyn Fn(JsError) -> Error;

pub type GetErrorClassFn = &'static dyn for<'e> Fn(&'e Error) -> &'static str;

/// Objects that need to live as long as the isolate
#[derive(Default)]
struct IsolateAllocations {
  near_heap_limit_callback_data:
    Option<(Box<RefCell<dyn Any>>, v8::NearHeapLimitCallback)>,
}

/// A single execution context of JavaScript. Corresponds roughly to the "Web
/// Worker" concept in the DOM. A JsRuntime is a Future that can be used with
/// an event loop (Tokio, async_std).
////
/// The JsRuntime future completes when there is an error or when all
/// pending ops have completed.
///
/// Pending ops are created in JavaScript by calling Deno.core.opAsync(), and in Rust
/// by implementing an async function that takes a serde::Deserialize "control argument"
/// and an optional zero copy buffer, each async Op is tied to a Promise in JavaScript.
pub struct JsRuntime {
  state: Rc<RefCell<JsRuntimeState>>,
  module_map: Option<Rc<RefCell<ModuleMap>>>,
  // This is an Option<OwnedIsolate> instead of just OwnedIsolate to workaround
  // a safety issue with SnapshotCreator. See JsRuntime::drop.
  v8_isolate: Option<v8::OwnedIsolate>,
  snapshot_options: SnapshotOptions,
  allocations: IsolateAllocations,
  extensions: Vec<Extension>,
  extensions_with_js: Vec<Extension>,
  event_loop_middlewares: Vec<Box<OpEventLoopFn>>,
  // Marks if this is considered the top-level runtime. Used only be inspector.
  is_main: bool,
}

pub(crate) struct DynImportModEvaluate {
  load_id: ModuleLoadId,
  module_id: ModuleId,
  promise: v8::Global<v8::Promise>,
  module: v8::Global<v8::Module>,
}

pub(crate) struct ModEvaluate {
  pub(crate) promise: Option<v8::Global<v8::Promise>>,
  pub(crate) has_evaluated: bool,
  pub(crate) handled_promise_rejections: Vec<v8::Global<v8::Promise>>,
  sender: oneshot::Sender<Result<(), Error>>,
}

pub struct CrossIsolateStore<T>(Arc<Mutex<CrossIsolateStoreInner<T>>>);

struct CrossIsolateStoreInner<T> {
  map: HashMap<u32, T>,
  last_id: u32,
}

impl<T> CrossIsolateStore<T> {
  pub(crate) fn insert(&self, value: T) -> u32 {
    let mut store = self.0.lock().unwrap();
    let last_id = store.last_id;
    store.map.insert(last_id, value);
    store.last_id += 1;
    last_id
  }

  pub(crate) fn take(&self, id: u32) -> Option<T> {
    let mut store = self.0.lock().unwrap();
    store.map.remove(&id)
  }
}

impl<T> Default for CrossIsolateStore<T> {
  fn default() -> Self {
    CrossIsolateStore(Arc::new(Mutex::new(CrossIsolateStoreInner {
      map: Default::default(),
      last_id: 0,
    })))
  }
}

impl<T> Clone for CrossIsolateStore<T> {
  fn clone(&self) -> Self {
    Self(self.0.clone())
  }
}

pub type SharedArrayBufferStore =
  CrossIsolateStore<v8::SharedRef<v8::BackingStore>>;

pub type CompiledWasmModuleStore = CrossIsolateStore<v8::CompiledWasmModule>;

#[derive(Default)]
pub(crate) struct ContextState {
  js_recv_cb: Option<v8::Global<v8::Function>>,
  pub(crate) js_build_custom_error_cb: Option<v8::Global<v8::Function>>,
  pub(crate) js_promise_reject_cb: Option<v8::Global<v8::Function>>,
  pub(crate) js_format_exception_cb: Option<v8::Global<v8::Function>>,
  pub(crate) js_wasm_streaming_cb: Option<v8::Global<v8::Function>>,
  pub(crate) pending_promise_rejections:
    HashMap<v8::Global<v8::Promise>, v8::Global<v8::Value>>,
  pub(crate) unrefed_ops: HashSet<i32>,
  // We don't explicitly re-read this prop but need the slice to live alongside
  // the context
  pub(crate) op_ctxs: Box<[OpCtx]>,
}

/// Internal state for JsRuntime which is stored in one of v8::Isolate's
/// embedder slots.
pub struct JsRuntimeState {
  global_realm: Option<JsRealm>,
  known_realms: Vec<v8::Weak<v8::Context>>,
  pub(crate) js_macrotask_cbs: Vec<v8::Global<v8::Function>>,
  pub(crate) js_nexttick_cbs: Vec<v8::Global<v8::Function>>,
  pub(crate) has_tick_scheduled: bool,
  pub(crate) pending_dyn_mod_evaluate: Vec<DynImportModEvaluate>,
  pub(crate) pending_mod_evaluate: Option<ModEvaluate>,
  /// A counter used to delay our dynamic import deadlock detection by one spin
  /// of the event loop.
  dyn_module_evaluate_idle_counter: u32,
  pub(crate) source_map_getter: Option<Box<dyn SourceMapGetter>>,
  pub(crate) source_map_cache: SourceMapCache,
  pub(crate) pending_ops: FuturesUnordered<PendingOpFuture>,
  pub(crate) have_unpolled_ops: bool,
  pub(crate) op_state: Rc<RefCell<OpState>>,
  pub(crate) shared_array_buffer_store: Option<SharedArrayBufferStore>,
  pub(crate) compiled_wasm_module_store: Option<CompiledWasmModuleStore>,
  /// The error that was passed to an `op_dispatch_exception` call.
  /// It will be retrieved by `exception_to_err_result` and used as an error
  /// instead of any other exceptions.
  // TODO(nayeemrmn): This is polled in `exception_to_err_result()` which is
  // flimsy. Try to poll it similarly to `pending_promise_rejections`.
  pub(crate) dispatched_exceptions: VecDeque<v8::Global<v8::Value>>,
  pub(crate) inspector: Option<Rc<RefCell<JsRuntimeInspector>>>,
  waker: AtomicWaker,
}

fn v8_init(
  v8_platform: Option<v8::SharedRef<v8::Platform>>,
  predictable: bool,
) {
  // Include 10MB ICU data file.
  #[repr(C, align(16))]
  struct IcuData([u8; 10541264]);
  static ICU_DATA: IcuData = IcuData(*include_bytes!("icudtl.dat"));
  v8::icu::set_common_data_72(&ICU_DATA.0).unwrap();

  let flags = concat!(
    " --wasm-test-streaming",
    " --harmony-import-assertions",
    " --no-validate-asm",
    " --turbo_fast_api_calls",
    " --harmony-change-array-by-copy",
  );

  if predictable {
    v8::V8::set_flags_from_string(&format!(
      "{}{}",
      flags, " --predictable --random-seed=42"
    ));
  } else {
    v8::V8::set_flags_from_string(flags);
  }

  let v8_platform = v8_platform
    .unwrap_or_else(|| v8::new_default_platform(0, false).make_shared());
  v8::V8::initialize_platform(v8_platform);
  v8::V8::initialize();
}

pub const V8_WRAPPER_TYPE_INDEX: i32 = 0;
pub const V8_WRAPPER_OBJECT_INDEX: i32 = 1;

#[derive(Default)]
pub struct RuntimeOptions {
  /// Source map reference for errors.
  pub source_map_getter: Option<Box<dyn SourceMapGetter>>,

  /// Allows to map error type to a string "class" used to represent
  /// error in JavaScript.
  pub get_error_class_fn: Option<GetErrorClassFn>,

  /// Implementation of `ModuleLoader` which will be
  /// called when V8 requests to load ES modules.
  ///
  /// If not provided runtime will error if code being
  /// executed tries to load modules.
  pub module_loader: Option<Rc<dyn ModuleLoader>>,

  /// JsRuntime extensions, not to be confused with ES modules.
  /// Only ops registered by extensions will be initialized. If you need
  /// to execute JS code from extensions, use `extensions_with_js` options
  /// instead.
  pub extensions: Vec<Extension>,

  /// JsRuntime extensions, not to be confused with ES modules.
  /// Ops registered by extensions will be initialized and JS code will be
  /// executed. If you don't need to execute JS code from extensions, use
  /// `extensions` option instead.
  ///
  /// This is useful when creating snapshots, in such case you would pass
  /// extensions using `extensions_with_js`, later when creating a runtime
  /// from the snapshot, you would pass these extensions using `extensions`
  /// option.
  pub extensions_with_js: Vec<Extension>,

  /// V8 snapshot that should be loaded on startup.
  pub startup_snapshot: Option<Snapshot>,

  /// Prepare runtime to take snapshot of loaded code.
  /// The snapshot is deterministic and uses predictable random numbers.
  pub will_snapshot: bool,

  pub snapshot_load_cb: Option<SnapshotLoadCb>,

  /// Isolate creation parameters.
  pub create_params: Option<v8::CreateParams>,

  /// V8 platform instance to use. Used when Deno initializes V8
  /// (which it only does once), otherwise it's silenty dropped.
  pub v8_platform: Option<v8::SharedRef<v8::Platform>>,

  /// The store to use for transferring SharedArrayBuffers between isolates.
  /// If multiple isolates should have the possibility of sharing
  /// SharedArrayBuffers, they should use the same [SharedArrayBufferStore]. If
  /// no [SharedArrayBufferStore] is specified, SharedArrayBuffer can not be
  /// serialized.
  pub shared_array_buffer_store: Option<SharedArrayBufferStore>,

  /// The store to use for transferring `WebAssembly.Module` objects between
  /// isolates.
  /// If multiple isolates should have the possibility of sharing
  /// `WebAssembly.Module` objects, they should use the same
  /// [CompiledWasmModuleStore]. If no [CompiledWasmModuleStore] is specified,
  /// `WebAssembly.Module` objects cannot be serialized.
  pub compiled_wasm_module_store: Option<CompiledWasmModuleStore>,

  /// Start inspector instance to allow debuggers to connect.
  pub inspector: bool,

  /// Describe if this is the main runtime instance, used by debuggers in some
  /// situation - like disconnecting when program finishes running.
  pub is_main: bool,
}

#[derive(Copy, Clone, PartialEq, Eq)]
pub enum SnapshotOptions {
  Load,
  CreateFromExisting,
  Create,
  None,
}

impl SnapshotOptions {
  pub fn loaded(&self) -> bool {
    matches!(
      self,
      SnapshotOptions::Load | SnapshotOptions::CreateFromExisting
    )
  }
  pub fn will_snapshot(&self) -> bool {
    matches!(
      self,
      SnapshotOptions::Create | SnapshotOptions::CreateFromExisting
    )
  }

  fn from_bools(snapshot_loaded: bool, will_snapshot: bool) -> Self {
    match (snapshot_loaded, will_snapshot) {
      (true, true) => SnapshotOptions::CreateFromExisting,
      (false, true) => SnapshotOptions::Create,
      (true, false) => SnapshotOptions::Load,
      (false, false) => SnapshotOptions::None,
    }
  }
}

impl Drop for JsRuntime {
  fn drop(&mut self) {
    if let Some(v8_isolate) = self.v8_isolate.as_mut() {
      Self::drop_state_and_module_map(v8_isolate);
    }
  }
}

impl JsRuntime {
  const STATE_DATA_OFFSET: u32 = 0;
  const MODULE_MAP_DATA_OFFSET: u32 = 1;

  /// Only constructor, configuration is done through `options`.
  pub fn new(mut options: RuntimeOptions) -> Self {
    let v8_platform = options.v8_platform.take();

    static DENO_INIT: Once = Once::new();
    DENO_INIT.call_once(move || v8_init(v8_platform, options.will_snapshot));

    // Add builtins extension
    let has_startup_snapshot = options.startup_snapshot.is_some();
    if !has_startup_snapshot {
      options
        .extensions_with_js
        .insert(0, crate::ops_builtin::init_builtins());
    } else {
      options
        .extensions
        .insert(0, crate::ops_builtin::init_builtins());
    }

    let ops = Self::collect_ops(
      &mut options.extensions,
      &mut options.extensions_with_js,
    );
    let mut op_state = OpState::new(ops.len());

    if let Some(get_error_class_fn) = options.get_error_class_fn {
      op_state.get_error_class_fn = get_error_class_fn;
    }
    let op_state = Rc::new(RefCell::new(op_state));

    let align = std::mem::align_of::<usize>();
    let layout = std::alloc::Layout::from_size_align(
      std::mem::size_of::<*mut v8::OwnedIsolate>(),
      align,
    )
    .unwrap();
    assert!(layout.size() > 0);
    let isolate_ptr: *mut v8::OwnedIsolate =
      // SAFETY: we just asserted that layout has non-0 size.
      unsafe { std::alloc::alloc(layout) as *mut _ };

    let state_rc = Rc::new(RefCell::new(JsRuntimeState {
      pending_dyn_mod_evaluate: vec![],
      pending_mod_evaluate: None,
      dyn_module_evaluate_idle_counter: 0,
      js_macrotask_cbs: vec![],
      js_nexttick_cbs: vec![],
      has_tick_scheduled: false,
      source_map_getter: options.source_map_getter,
      source_map_cache: Default::default(),
      pending_ops: FuturesUnordered::new(),
      shared_array_buffer_store: options.shared_array_buffer_store,
      compiled_wasm_module_store: options.compiled_wasm_module_store,
      op_state: op_state.clone(),
      waker: AtomicWaker::new(),
      have_unpolled_ops: false,
      dispatched_exceptions: Default::default(),
      // Some fields are initialized later after isolate is created
      inspector: None,
      global_realm: None,
      known_realms: Vec::with_capacity(1),
    }));

    let weak = Rc::downgrade(&state_rc);
    let op_ctxs = ops
      .into_iter()
      .enumerate()
      .map(|(id, decl)| OpCtx {
        id,
        state: op_state.clone(),
        runtime_state: weak.clone(),
        decl: Rc::new(decl),
        realm_idx: 0,
      })
      .collect::<Vec<_>>()
      .into_boxed_slice();

    let refs = bindings::external_references(&op_ctxs, !options.will_snapshot);
    // V8 takes ownership of external_references.
    let refs: &'static v8::ExternalReferences = Box::leak(Box::new(refs));
    let global_context;
    let mut module_map_data = None;
    let mut module_handles = vec![];

    fn get_context_data(
      scope: &mut v8::HandleScope<()>,
      context: v8::Local<v8::Context>,
    ) -> (Vec<v8::Global<v8::Module>>, v8::Global<v8::Object>) {
      fn data_error_to_panic(err: v8::DataError) -> ! {
        match err {
          v8::DataError::BadType { actual, expected } => {
            panic!(
              "Invalid type for snapshot data: expected {expected}, got {actual}"
            );
          }
          v8::DataError::NoData { expected } => {
            panic!("No data for snapshot data: expected {expected}");
          }
        }
      }

      let mut module_handles = vec![];
      let mut scope = v8::ContextScope::new(scope, context);
      // The 0th element is the module map itself, followed by X number of module
      // handles. We need to deserialize the "next_module_id" field from the
      // map to see how many module handles we expect.
      match scope.get_context_data_from_snapshot_once::<v8::Object>(0) {
        Ok(val) => {
          let next_module_id = {
            let info_str = v8::String::new(&mut scope, "info").unwrap();
            let info_data: v8::Local<v8::Array> = val
              .get(&mut scope, info_str.into())
              .unwrap()
              .try_into()
              .unwrap();
            info_data.length()
          };

          for i in 1..=next_module_id {
            match scope
              .get_context_data_from_snapshot_once::<v8::Module>(i as usize)
            {
              Ok(val) => {
                let module_global = v8::Global::new(&mut scope, val);
                module_handles.push(module_global);
              }
              Err(err) => data_error_to_panic(err),
            }
          }

          (module_handles, v8::Global::new(&mut scope, val))
        }
        Err(err) => data_error_to_panic(err),
      }
    }

    let (mut isolate, snapshot_options) = if options.will_snapshot {
      let (snapshot_creator, snapshot_loaded) =
        if let Some(snapshot) = options.startup_snapshot {
          (
            match snapshot {
              Snapshot::Static(data) => {
                v8::Isolate::snapshot_creator_from_existing_snapshot(
                  data,
                  Some(refs),
                )
              }
              Snapshot::JustCreated(data) => {
                v8::Isolate::snapshot_creator_from_existing_snapshot(
                  data,
                  Some(refs),
                )
              }
              Snapshot::Boxed(data) => {
                v8::Isolate::snapshot_creator_from_existing_snapshot(
                  data,
                  Some(refs),
                )
              }
            },
            true,
          )
        } else {
          (v8::Isolate::snapshot_creator(Some(refs)), false)
        };

      let snapshot_options =
        SnapshotOptions::from_bools(snapshot_loaded, options.will_snapshot);

      let mut isolate = JsRuntime::setup_isolate(snapshot_creator);
      {
        // SAFETY: this is first use of `isolate_ptr` so we are sure we're
        // not overwriting an existing pointer.
        isolate = unsafe {
          isolate_ptr.write(isolate);
          isolate_ptr.read()
        };
        let scope = &mut v8::HandleScope::new(&mut isolate);
        let context =
          bindings::initialize_context(scope, &op_ctxs, snapshot_options);

        // Get module map data from the snapshot
        if has_startup_snapshot {
          let context_data = get_context_data(scope, context);
          module_handles = context_data.0;
          module_map_data = Some(context_data.1);
        }

        global_context = v8::Global::new(scope, context);
        scope.set_default_context(context);
      }
      (isolate, snapshot_options)
    } else {
      let mut params = options
        .create_params
        .take()
        .unwrap_or_else(|| {
          v8::CreateParams::default().embedder_wrapper_type_info_offsets(
            V8_WRAPPER_TYPE_INDEX,
            V8_WRAPPER_OBJECT_INDEX,
          )
        })
        .external_references(&**refs);
      let snapshot_loaded = if let Some(snapshot) = options.startup_snapshot {
        params = match snapshot {
          Snapshot::Static(data) => params.snapshot_blob(data),
          Snapshot::JustCreated(data) => params.snapshot_blob(data),
          Snapshot::Boxed(data) => params.snapshot_blob(data),
        };
        true
      } else {
        false
      };

      let snapshot_options =
        SnapshotOptions::from_bools(snapshot_loaded, options.will_snapshot);

      let isolate = v8::Isolate::new(params);
      let mut isolate = JsRuntime::setup_isolate(isolate);
      {
        // SAFETY: this is first use of `isolate_ptr` so we are sure we're
        // not overwriting an existing pointer.
        isolate = unsafe {
          isolate_ptr.write(isolate);
          isolate_ptr.read()
        };
        let scope = &mut v8::HandleScope::new(&mut isolate);
        let context =
          bindings::initialize_context(scope, &op_ctxs, snapshot_options);

        // Get module map data from the snapshot
        if has_startup_snapshot {
          let context_data = get_context_data(scope, context);
          module_handles = context_data.0;
          module_map_data = Some(context_data.1);
        }

        global_context = v8::Global::new(scope, context);
      }

      (isolate, snapshot_options)
    };

    global_context.open(&mut isolate).set_slot(
      &mut isolate,
      Rc::new(RefCell::new(ContextState {
        op_ctxs,
        ..Default::default()
      })),
    );

    op_state.borrow_mut().put(isolate_ptr);
    let inspector = if options.inspector {
      Some(JsRuntimeInspector::new(
        &mut isolate,
        global_context.clone(),
        options.is_main,
      ))
    } else {
      None
    };

    let loader = if snapshot_options != SnapshotOptions::Load {
      let esm_sources = options
        .extensions_with_js
        .iter()
        .map(|ext| ext.get_esm_sources().to_owned())
        .flatten()
        .collect::<Vec<_>>();

      Rc::new(crate::modules::InternalModuleLoader::new(
        options.module_loader,
        esm_sources,
        options.snapshot_load_cb,
      ))
    } else {
      options
        .module_loader
        .unwrap_or_else(|| Rc::new(NoopModuleLoader))
    };

    {
      let mut state = state_rc.borrow_mut();
      state.global_realm = Some(JsRealm(global_context.clone()));
      state.inspector = inspector;
      state
        .known_realms
        .push(v8::Weak::new(&mut isolate, &global_context));
    }
    isolate.set_data(
      Self::STATE_DATA_OFFSET,
      Rc::into_raw(state_rc.clone()) as *mut c_void,
    );

    let module_map_rc = Rc::new(RefCell::new(ModuleMap::new(loader, op_state)));
    if let Some(module_map_data) = module_map_data {
      let scope =
        &mut v8::HandleScope::with_context(&mut isolate, global_context);
      let mut module_map = module_map_rc.borrow_mut();
      module_map.update_with_snapshot_data(
        scope,
        module_map_data,
        module_handles,
      );
    }
    isolate.set_data(
      Self::MODULE_MAP_DATA_OFFSET,
      Rc::into_raw(module_map_rc.clone()) as *mut c_void,
    );

    let mut js_runtime = Self {
      v8_isolate: Some(isolate),
      snapshot_options,
      allocations: IsolateAllocations::default(),
      event_loop_middlewares: Vec::with_capacity(options.extensions.len()),
      extensions: options.extensions,
      extensions_with_js: options.extensions_with_js,
      state: state_rc,
      module_map: Some(module_map_rc),
      is_main: options.is_main,
    };

    // Init resources and ops before extensions to make sure they are
    // available during the initialization process.
    js_runtime.init_extension_ops().unwrap();
    let realm = js_runtime.global_realm();
    js_runtime.init_extension_js(&realm).unwrap();
    // Init callbacks (opresolve)
    let global_realm = js_runtime.global_realm();
    js_runtime.init_cbs(&global_realm);

    js_runtime
  }

  fn drop_state_and_module_map(v8_isolate: &mut OwnedIsolate) {
    let state_ptr = v8_isolate.get_data(Self::STATE_DATA_OFFSET);
    let state_rc =
    // SAFETY: We are sure that it's a valid pointer for whole lifetime of
    // the runtime.
    unsafe { Rc::from_raw(state_ptr as *const RefCell<JsRuntimeState>) };
    drop(state_rc);

    let module_map_ptr = v8_isolate.get_data(Self::MODULE_MAP_DATA_OFFSET);
    let module_map_rc =
    // SAFETY: We are sure that it's a valid pointer for whole lifetime of
    // the runtime.
    unsafe { Rc::from_raw(module_map_ptr as *const RefCell<ModuleMap>) };
    drop(module_map_rc);
  }

  #[inline]
  fn get_module_map(&mut self) -> &Rc<RefCell<ModuleMap>> {
    self.module_map.as_ref().unwrap()
  }

  #[inline]
  pub fn global_context(&mut self) -> v8::Global<v8::Context> {
    self.global_realm().0
  }

  #[inline]
  pub fn v8_isolate(&mut self) -> &mut v8::OwnedIsolate {
    self.v8_isolate.as_mut().unwrap()
  }

  #[inline]
  pub fn inspector(&mut self) -> Rc<RefCell<JsRuntimeInspector>> {
    self.state.borrow().inspector()
  }

  #[inline]
  pub fn global_realm(&mut self) -> JsRealm {
    let state = self.state.borrow();
    state.global_realm.clone().unwrap()
  }

  /// Creates a new realm (V8 context) in this JS execution context,
  /// pre-initialized with all of the extensions that were passed in
  /// [`RuntimeOptions::extensions_with_js`] when the [`JsRuntime`] was
  /// constructed.
  pub fn create_realm(&mut self) -> Result<JsRealm, Error> {
    let realm = {
      let realm_idx = self.state.borrow().known_realms.len();

      let op_ctxs: Box<[OpCtx]> = self
        .global_realm()
        .state(self.v8_isolate())
        .borrow()
        .op_ctxs
        .iter()
        .map(|op_ctx| OpCtx {
          id: op_ctx.id,
          state: op_ctx.state.clone(),
          decl: op_ctx.decl.clone(),
          runtime_state: op_ctx.runtime_state.clone(),
          realm_idx,
        })
        .collect();

      // SAFETY: Having the scope tied to self's lifetime makes it impossible to
      // reference JsRuntimeState::op_ctxs while the scope is alive. Here we
      // turn it into an unbound lifetime, which is sound because 1. it only
      // lives until the end of this block, and 2. the HandleScope only has
      // access to the isolate, and nothing else we're accessing from self does.
      let scope = &mut v8::HandleScope::new(unsafe {
        &mut *(self.v8_isolate() as *mut v8::OwnedIsolate)
      });
      let context =
        bindings::initialize_context(scope, &op_ctxs, self.snapshot_options);
      context.set_slot(
        scope,
        Rc::new(RefCell::new(ContextState {
          op_ctxs,
          ..Default::default()
        })),
      );

      self
        .state
        .borrow_mut()
        .known_realms
        .push(v8::Weak::new(scope, context));

      JsRealm::new(v8::Global::new(scope, context))
    };

    self.init_extension_js(&realm)?;
    self.init_cbs(&realm);
    Ok(realm)
  }

  #[inline]
  pub fn handle_scope(&mut self) -> v8::HandleScope {
    self.global_realm().handle_scope(self.v8_isolate())
  }

  fn setup_isolate(mut isolate: v8::OwnedIsolate) -> v8::OwnedIsolate {
    isolate.set_capture_stack_trace_for_uncaught_exceptions(true, 10);
    isolate.set_promise_reject_callback(bindings::promise_reject_callback);
    isolate.set_host_initialize_import_meta_object_callback(
      bindings::host_initialize_import_meta_object_callback,
    );
    isolate.set_host_import_module_dynamically_callback(
      bindings::host_import_module_dynamically_callback,
    );
    isolate.set_wasm_async_resolve_promise_callback(
      bindings::wasm_async_resolve_promise_callback,
    );
    isolate
  }

  pub(crate) fn state(isolate: &v8::Isolate) -> Rc<RefCell<JsRuntimeState>> {
    let state_ptr = isolate.get_data(Self::STATE_DATA_OFFSET);
    let state_rc =
      // SAFETY: We are sure that it's a valid pointer for whole lifetime of
      // the runtime.
      unsafe { Rc::from_raw(state_ptr as *const RefCell<JsRuntimeState>) };
    let state = state_rc.clone();
    Rc::into_raw(state_rc);
    state
  }

  pub(crate) fn module_map(isolate: &v8::Isolate) -> Rc<RefCell<ModuleMap>> {
    let module_map_ptr = isolate.get_data(Self::MODULE_MAP_DATA_OFFSET);
    let module_map_rc =
      // SAFETY: We are sure that it's a valid pointer for whole lifetime of
      // the runtime.
      unsafe { Rc::from_raw(module_map_ptr as *const RefCell<ModuleMap>) };
    let module_map = module_map_rc.clone();
    Rc::into_raw(module_map_rc);
    module_map
  }

  /// Initializes JS of provided Extensions in the given realm
  fn init_extension_js(&mut self, realm: &JsRealm) -> Result<(), Error> {
    // Take extensions to avoid double-borrow
    let extensions = std::mem::take(&mut self.extensions_with_js);
    for ext in &extensions {
      {
        let js_files = ext.get_esm_sources();
<<<<<<< HEAD
        for (filename, _source) in js_files {
          futures::executor::block_on(async {
            let id = self
              .load_side_module(&ModuleSpecifier::parse(filename)?, None)
=======
        for file_source in js_files {
          futures::executor::block_on(async {
            let id = self
              .load_side_module(
                &ModuleSpecifier::parse(&file_source.specifier)?,
                Some(file_source.code.to_string()),
              )
>>>>>>> 161a4fea
              .await?;
            let receiver = self.mod_evaluate(id);
            self.run_event_loop(false).await?;
            receiver.await?
          })
          .with_context(|| {
            format!("Couldn't execute '{}'", file_source.specifier)
          })?;
        }
      }

      {
        let js_files = ext.get_js_sources();
        for file_source in js_files {
          // TODO(@AaronO): use JsRuntime::execute_static() here to move src off heap
          realm.execute_script(
            self.v8_isolate(),
            &file_source.specifier,
            file_source.code,
          )?;
        }
      }
    }
    // Restore extensions
    self.extensions_with_js = extensions;

    Ok(())
  }

  /// Collects ops from extensions & applies middleware
  fn collect_ops(
    extensions: &mut [Extension],
    extensions_with_js: &mut [Extension],
  ) -> Vec<OpDecl> {
    let mut exts = vec![];
    exts.extend(extensions);
    exts.extend(extensions_with_js);

    for (ext, previous_exts) in
      exts.iter().enumerate().map(|(i, ext)| (ext, &exts[..i]))
    {
      ext.check_dependencies(previous_exts);
    }

    // Middleware
    let middleware: Vec<Box<OpMiddlewareFn>> = exts
      .iter_mut()
      .filter_map(|e| e.init_middleware())
      .collect();

    // macroware wraps an opfn in all the middleware
    let macroware = move |d| middleware.iter().fold(d, |d, m| m(d));

    // Flatten ops, apply middlware & override disabled ops
    exts
      .iter_mut()
      .filter_map(|e| e.init_ops())
      .flatten()
      .map(|d| OpDecl {
        name: d.name,
        ..macroware(d)
      })
      .map(|op| match op.enabled {
        true => op,
        false => OpDecl {
          v8_fn_ptr: match op.is_async {
            true => op_void_async::v8_fn_ptr(),
            false => op_void_sync::v8_fn_ptr(),
          },
          ..op
        },
      })
      .collect()
  }

  /// Initializes ops of provided Extensions
  fn init_extension_ops(&mut self) -> Result<(), Error> {
    let op_state = self.op_state();
    // Take extensions to avoid double-borrow
    {
      let mut extensions: Vec<Extension> = std::mem::take(&mut self.extensions);

      // Setup state
      for e in extensions.iter_mut() {
        // ops are already registered during in bindings::initialize_context();
        e.init_state(&mut op_state.borrow_mut())?;

        // Setup event-loop middleware
        if let Some(middleware) = e.init_event_loop_middleware() {
          self.event_loop_middlewares.push(middleware);
        }
      }

      // Restore extensions
      self.extensions = extensions;
    }
    {
      let mut extensions: Vec<Extension> =
        std::mem::take(&mut self.extensions_with_js);

      // Setup state
      for e in extensions.iter_mut() {
        // ops are already registered during in bindings::initialize_context();
        e.init_state(&mut op_state.borrow_mut())?;

        // Setup event-loop middleware
        if let Some(middleware) = e.init_event_loop_middleware() {
          self.event_loop_middlewares.push(middleware);
        }
      }

      // Restore extensions
      self.extensions_with_js = extensions;
    }
    Ok(())
  }

  pub fn eval<'s, T>(
    scope: &mut v8::HandleScope<'s>,
    code: &str,
  ) -> Option<v8::Local<'s, T>>
  where
    v8::Local<'s, T>: TryFrom<v8::Local<'s, v8::Value>, Error = v8::DataError>,
  {
    let scope = &mut v8::EscapableHandleScope::new(scope);
    let source = v8::String::new(scope, code).unwrap();
    let script = v8::Script::compile(scope, source, None).unwrap();
    let v = script.run(scope)?;
    scope.escape(v).try_into().ok()
  }

  /// Grabs a reference to core.js' opresolve & syncOpsCache()
  fn init_cbs(&mut self, realm: &JsRealm) {
    let (recv_cb, build_custom_error_cb) = {
      let scope = &mut realm.handle_scope(self.v8_isolate());
      let recv_cb =
        Self::eval::<v8::Function>(scope, "Deno.core.opresolve").unwrap();
      let build_custom_error_cb =
        Self::eval::<v8::Function>(scope, "Deno.core.buildCustomError")
          .expect("Deno.core.buildCustomError is undefined in the realm");
      (
        v8::Global::new(scope, recv_cb),
        v8::Global::new(scope, build_custom_error_cb),
      )
    };

    // Put global handles in the realm's ContextState
    let state_rc = realm.state(self.v8_isolate());
    let mut state = state_rc.borrow_mut();
    state.js_recv_cb.replace(recv_cb);
    state
      .js_build_custom_error_cb
      .replace(build_custom_error_cb);
  }

  /// Returns the runtime's op state, which can be used to maintain ops
  /// and access resources between op calls.
  pub fn op_state(&mut self) -> Rc<RefCell<OpState>> {
    let state = self.state.borrow();
    state.op_state.clone()
  }

  /// Executes traditional JavaScript code (traditional = not ES modules).
  ///
  /// The execution takes place on the current global context, so it is possible
  /// to maintain local JS state and invoke this method multiple times.
  ///
  /// `name` can be a filepath or any other string, eg.
  ///
  ///   - "/some/file/path.js"
  ///   - "<anon>"
  ///   - "[native code]"
  ///
  /// The same `name` value can be used for multiple executions.
  ///
  /// `Error` can usually be downcast to `JsError`.
  pub fn execute_script(
    &mut self,
    name: &str,
    source_code: &str,
  ) -> Result<v8::Global<v8::Value>, Error> {
    self
      .global_realm()
      .execute_script(self.v8_isolate(), name, source_code)
  }

  /// Takes a snapshot. The isolate should have been created with will_snapshot
  /// set to true.
  ///
  /// `Error` can usually be downcast to `JsError`.
  pub fn snapshot(mut self) -> v8::StartupData {
    // Nuke Deno.core.ops.* to avoid ExternalReference snapshotting issues
    // TODO(@AaronO): make ops stable across snapshots
    {
      let scope = &mut self.handle_scope();
      let o = Self::eval::<v8::Object>(scope, "Deno.core.ops").unwrap();
      let names = o.get_own_property_names(scope, Default::default()).unwrap();
      for i in 0..names.length() {
        let key = names.get_index(scope, i).unwrap();
        o.delete(scope, key);
      }
    }

    self.state.borrow_mut().inspector.take();

    // Serialize the module map and store its data in the snapshot.
    {
      let module_map_rc = self.module_map.take().unwrap();
      let module_map = module_map_rc.borrow();
      let (module_map_data, module_handles) =
        module_map.serialize_for_snapshotting(&mut self.handle_scope());

      let context = self.global_context();
      let mut scope = self.handle_scope();
      let local_context = v8::Local::new(&mut scope, context);
      let local_data = v8::Local::new(&mut scope, module_map_data);
      let offset = scope.add_context_data(local_context, local_data);
      assert_eq!(offset, 0);

      for (index, handle) in module_handles.into_iter().enumerate() {
        let module_handle = v8::Local::new(&mut scope, handle);
        let offset = scope.add_context_data(local_context, module_handle);
        assert_eq!(offset, index + 1);
      }
    }

    // Drop existing ModuleMap to drop v8::Global handles
    {
      let v8_isolate = self.v8_isolate();
      Self::drop_state_and_module_map(v8_isolate);
    }

    self.state.borrow_mut().global_realm.take();

    // Drop other v8::Global handles before snapshotting
    {
      for weak_context in &self.state.clone().borrow().known_realms {
        let v8_isolate = self.v8_isolate();
        if let Some(context) = weak_context.to_global(v8_isolate) {
          let realm = JsRealm::new(context.clone());
          let realm_state_rc = realm.state(v8_isolate);
          let mut realm_state = realm_state_rc.borrow_mut();
          std::mem::take(&mut realm_state.js_recv_cb);
          std::mem::take(&mut realm_state.js_build_custom_error_cb);
          std::mem::take(&mut realm_state.js_promise_reject_cb);
          std::mem::take(&mut realm_state.js_format_exception_cb);
          std::mem::take(&mut realm_state.js_wasm_streaming_cb);
          context.open(v8_isolate).clear_all_slots(v8_isolate);
        }
      }

      let mut state = self.state.borrow_mut();
      state.js_macrotask_cbs.clear();
      state.js_nexttick_cbs.clear();
      state.known_realms.clear();
    }

    let snapshot_creator = self.v8_isolate.take().unwrap();
    snapshot_creator
      .create_blob(v8::FunctionCodeHandling::Keep)
      .unwrap()
  }

  /// Returns the namespace object of a module.
  ///
  /// This is only available after module evaluation has completed.
  /// This function panics if module has not been instantiated.
  pub fn get_module_namespace(
    &mut self,
    module_id: ModuleId,
  ) -> Result<v8::Global<v8::Object>, Error> {
    let module_map_rc = Self::module_map(self.v8_isolate());

    let module_handle = module_map_rc
      .borrow()
      .get_handle(module_id)
      .expect("ModuleInfo not found");

    let scope = &mut self.handle_scope();

    let module = module_handle.open(scope);

    if module.get_status() == v8::ModuleStatus::Errored {
      let exception = module.get_exception();
      return exception_to_err_result(scope, exception, false);
    }

    assert!(matches!(
      module.get_status(),
      v8::ModuleStatus::Instantiated | v8::ModuleStatus::Evaluated
    ));

    let module_namespace: v8::Local<v8::Object> =
      v8::Local::try_from(module.get_module_namespace())
        .map_err(|err: v8::DataError| generic_error(err.to_string()))?;

    Ok(v8::Global::new(scope, module_namespace))
  }

  /// Registers a callback on the isolate when the memory limits are approached.
  /// Use this to prevent V8 from crashing the process when reaching the limit.
  ///
  /// Calls the closure with the current heap limit and the initial heap limit.
  /// The return value of the closure is set as the new limit.
  pub fn add_near_heap_limit_callback<C>(&mut self, cb: C)
  where
    C: FnMut(usize, usize) -> usize + 'static,
  {
    let boxed_cb = Box::new(RefCell::new(cb));
    let data = boxed_cb.as_ptr() as *mut c_void;

    let prev = self
      .allocations
      .near_heap_limit_callback_data
      .replace((boxed_cb, near_heap_limit_callback::<C>));
    if let Some((_, prev_cb)) = prev {
      self
        .v8_isolate()
        .remove_near_heap_limit_callback(prev_cb, 0);
    }

    self
      .v8_isolate()
      .add_near_heap_limit_callback(near_heap_limit_callback::<C>, data);
  }

  pub fn remove_near_heap_limit_callback(&mut self, heap_limit: usize) {
    if let Some((_, cb)) = self.allocations.near_heap_limit_callback_data.take()
    {
      self
        .v8_isolate()
        .remove_near_heap_limit_callback(cb, heap_limit);
    }
  }

  fn pump_v8_message_loop(&mut self) -> Result<(), Error> {
    let scope = &mut self.handle_scope();
    while v8::Platform::pump_message_loop(
      &v8::V8::get_current_platform(),
      scope,
      false, // don't block if there are no tasks
    ) {
      // do nothing
    }

    let tc_scope = &mut v8::TryCatch::new(scope);
    tc_scope.perform_microtask_checkpoint();
    match tc_scope.exception() {
      None => Ok(()),
      Some(exception) => exception_to_err_result(tc_scope, exception, false),
    }
  }

  pub fn maybe_init_inspector(&mut self) {
    if self.state.borrow().inspector.is_some() {
      return;
    }

    let mut state = self.state.borrow_mut();
    state.inspector = Some(JsRuntimeInspector::new(
      self.v8_isolate.as_mut().unwrap(),
      state.global_realm.clone().unwrap().0,
      self.is_main,
    ));
  }

  pub fn poll_value(
    &mut self,
    global: &v8::Global<v8::Value>,
    cx: &mut Context,
  ) -> Poll<Result<v8::Global<v8::Value>, Error>> {
    let state = self.poll_event_loop(cx, false);

    let mut scope = self.handle_scope();
    let local = v8::Local::<v8::Value>::new(&mut scope, global);

    if let Ok(promise) = v8::Local::<v8::Promise>::try_from(local) {
      match promise.state() {
        v8::PromiseState::Pending => match state {
          Poll::Ready(Ok(_)) => {
            let msg = "Promise resolution is still pending but the event loop has already resolved.";
            Poll::Ready(Err(generic_error(msg)))
          }
          Poll::Ready(Err(e)) => Poll::Ready(Err(e)),
          Poll::Pending => Poll::Pending,
        },
        v8::PromiseState::Fulfilled => {
          let value = promise.result(&mut scope);
          let value_handle = v8::Global::new(&mut scope, value);
          Poll::Ready(Ok(value_handle))
        }
        v8::PromiseState::Rejected => {
          let exception = promise.result(&mut scope);
          Poll::Ready(exception_to_err_result(&mut scope, exception, false))
        }
      }
    } else {
      let value_handle = v8::Global::new(&mut scope, local);
      Poll::Ready(Ok(value_handle))
    }
  }

  /// Waits for the given value to resolve while polling the event loop.
  ///
  /// This future resolves when either the value is resolved or the event loop runs to
  /// completion.
  pub async fn resolve_value(
    &mut self,
    global: v8::Global<v8::Value>,
  ) -> Result<v8::Global<v8::Value>, Error> {
    poll_fn(|cx| self.poll_value(&global, cx)).await
  }

  /// Runs event loop to completion
  ///
  /// This future resolves when:
  ///  - there are no more pending dynamic imports
  ///  - there are no more pending ops
  ///  - there are no more active inspector sessions (only if `wait_for_inspector` is set to true)
  pub async fn run_event_loop(
    &mut self,
    wait_for_inspector: bool,
  ) -> Result<(), Error> {
    poll_fn(|cx| self.poll_event_loop(cx, wait_for_inspector)).await
  }

  /// Runs a single tick of event loop
  ///
  /// If `wait_for_inspector` is set to true event loop
  /// will return `Poll::Pending` if there are active inspector sessions.
  pub fn poll_event_loop(
    &mut self,
    cx: &mut Context,
    wait_for_inspector: bool,
  ) -> Poll<Result<(), Error>> {
    let has_inspector: bool;

    {
      let state = self.state.borrow();
      has_inspector = state.inspector.is_some();
      state.waker.register(cx.waker());
    }

    if has_inspector {
      // We poll the inspector first.
      let _ = self.inspector().borrow_mut().poll_unpin(cx);
    }

    self.pump_v8_message_loop()?;

    // Ops
    self.resolve_async_ops(cx)?;
    // Dynamic module loading - ie. modules loaded using "import()"
    {
      // Run in a loop so that dynamic imports that only depend on another
      // dynamic import can be resolved in this event loop iteration.
      //
      // For example, a dynamically imported module like the following can be
      // immediately resolved after `dependency.ts` is fully evaluated, but it
      // wouldn't if not for this loop.
      //
      //    await delay(1000);
      //    await import("./dependency.ts");
      //    console.log("test")
      //
      loop {
        let poll_imports = self.prepare_dyn_imports(cx)?;
        assert!(poll_imports.is_ready());

        let poll_imports = self.poll_dyn_imports(cx)?;
        assert!(poll_imports.is_ready());

        if !self.evaluate_dyn_imports() {
          break;
        }
      }
    }
    // Run all next tick callbacks and macrotasks callbacks and only then
    // check for any promise exceptions (`unhandledrejection` handlers are
    // run in macrotasks callbacks so we need to let them run first).
    self.drain_nexttick()?;
    self.drain_macrotasks()?;
    self.check_promise_rejections()?;

    // Event loop middlewares
    let mut maybe_scheduling = false;
    {
      let op_state = self.state.borrow().op_state.clone();
      for f in &self.event_loop_middlewares {
        if f(op_state.clone(), cx) {
          maybe_scheduling = true;
        }
      }
    }

    // Top level module
    self.evaluate_pending_module();

    let pending_state = self.event_loop_pending_state();
    if !pending_state.is_pending() && !maybe_scheduling {
      if has_inspector {
        let inspector = self.inspector();
        let has_active_sessions = inspector.borrow().has_active_sessions();
        let has_blocking_sessions = inspector.borrow().has_blocking_sessions();

        if wait_for_inspector && has_active_sessions {
          // If there are no blocking sessions (eg. REPL) we can now notify
          // debugger that the program has finished running and we're ready
          // to exit the process once debugger disconnects.
          if !has_blocking_sessions {
            let context = self.global_context();
            let scope = &mut self.handle_scope();
            inspector.borrow_mut().context_destroyed(scope, context);
            println!("Program finished. Waiting for inspector to disconnect to exit the process...");
          }

          return Poll::Pending;
        }
      }

      return Poll::Ready(Ok(()));
    }

    let state = self.state.borrow();

    // Check if more async ops have been dispatched
    // during this turn of event loop.
    // If there are any pending background tasks, we also wake the runtime to
    // make sure we don't miss them.
    // TODO(andreubotella) The event loop will spin as long as there are pending
    // background tasks. We should look into having V8 notify us when a
    // background task is done.
    if state.have_unpolled_ops
      || pending_state.has_pending_background_tasks
      || pending_state.has_tick_scheduled
      || maybe_scheduling
    {
      state.waker.wake();
    }

    drop(state);

    if pending_state.has_pending_module_evaluation {
      if pending_state.has_pending_refed_ops
        || pending_state.has_pending_dyn_imports
        || pending_state.has_pending_dyn_module_evaluation
        || pending_state.has_pending_background_tasks
        || pending_state.has_tick_scheduled
        || maybe_scheduling
      {
        // pass, will be polled again
      } else {
        let scope = &mut self.handle_scope();
        let messages = find_stalled_top_level_await(scope);
        // We are gonna print only a single message to provide a nice formatting
        // with source line of offending promise shown. Once user fixed it, then
        // they will get another error message for the next promise (but this
        // situation is gonna be very rare, if ever happening).
        assert!(!messages.is_empty());
        let msg = v8::Local::new(scope, messages[0].clone());
        let js_error = JsError::from_v8_message(scope, msg);
        return Poll::Ready(Err(js_error.into()));
      }
    }

    if pending_state.has_pending_dyn_module_evaluation {
      if pending_state.has_pending_refed_ops
        || pending_state.has_pending_dyn_imports
        || pending_state.has_pending_background_tasks
        || pending_state.has_tick_scheduled
      {
        // pass, will be polled again
      } else if self.state.borrow().dyn_module_evaluate_idle_counter >= 1 {
        let scope = &mut self.handle_scope();
        let messages = find_stalled_top_level_await(scope);
        // We are gonna print only a single message to provide a nice formatting
        // with source line of offending promise shown. Once user fixed it, then
        // they will get another error message for the next promise (but this
        // situation is gonna be very rare, if ever happening).
        assert!(!messages.is_empty());
        let msg = v8::Local::new(scope, messages[0].clone());
        let js_error = JsError::from_v8_message(scope, msg);
        return Poll::Ready(Err(js_error.into()));
      } else {
        let mut state = self.state.borrow_mut();
        // Delay the above error by one spin of the event loop. A dynamic import
        // evaluation may complete during this, in which case the counter will
        // reset.
        state.dyn_module_evaluate_idle_counter += 1;
        state.waker.wake();
      }
    }

    Poll::Pending
  }

  fn event_loop_pending_state(&mut self) -> EventLoopPendingState {
    EventLoopPendingState::new(
      self.v8_isolate.as_mut().unwrap(),
      &mut self.state.borrow_mut(),
      &self.module_map.as_ref().unwrap().borrow(),
    )
  }

  pub(crate) fn event_loop_pending_state_from_isolate(
    isolate: &mut v8::Isolate,
  ) -> EventLoopPendingState {
    EventLoopPendingState::new(
      isolate,
      &mut Self::state(isolate).borrow_mut(),
      &Self::module_map(isolate).borrow(),
    )
  }
}

fn get_stalled_top_level_await_message_for_module(
  scope: &mut v8::HandleScope,
  module_id: ModuleId,
) -> Vec<v8::Global<v8::Message>> {
  let module_map = JsRuntime::module_map(scope);
  let module_map = module_map.borrow();
  let module_handle = module_map.handles.get(module_id).unwrap();

  let module = v8::Local::new(scope, module_handle);
  let stalled = module.get_stalled_top_level_await_message(scope);
  let mut messages = vec![];
  for (_, message) in stalled {
    messages.push(v8::Global::new(scope, message));
  }
  messages
}

fn find_stalled_top_level_await(
  scope: &mut v8::HandleScope,
) -> Vec<v8::Global<v8::Message>> {
  let module_map = JsRuntime::module_map(scope);
  let module_map = module_map.borrow();

  // First check if that's root module
  let root_module_id = module_map
    .info
    .iter()
    .filter(|m| m.main)
    .map(|m| m.id)
    .next();

  if let Some(root_module_id) = root_module_id {
    let messages =
      get_stalled_top_level_await_message_for_module(scope, root_module_id);
    if !messages.is_empty() {
      return messages;
    }
  }

  // It wasn't a top module, so iterate over all modules and try to find
  // any with stalled top level await
  for module_id in 0..module_map.handles.len() {
    let messages =
      get_stalled_top_level_await_message_for_module(scope, module_id);
    if !messages.is_empty() {
      return messages;
    }
  }

  unreachable!()
}

#[derive(Clone, Copy, PartialEq, Eq, Debug)]
pub(crate) struct EventLoopPendingState {
  has_pending_refed_ops: bool,
  has_pending_dyn_imports: bool,
  has_pending_dyn_module_evaluation: bool,
  has_pending_module_evaluation: bool,
  has_pending_background_tasks: bool,
  has_tick_scheduled: bool,
}
impl EventLoopPendingState {
  pub fn new(
    isolate: &mut v8::Isolate,
    state: &mut JsRuntimeState,
    module_map: &ModuleMap,
  ) -> EventLoopPendingState {
    let mut num_unrefed_ops = 0;
    for weak_context in &state.known_realms {
      if let Some(context) = weak_context.to_global(isolate) {
        let realm = JsRealm(context);
        num_unrefed_ops += realm.state(isolate).borrow().unrefed_ops.len();
      }
    }

    EventLoopPendingState {
      has_pending_refed_ops: state.pending_ops.len() > num_unrefed_ops,
      has_pending_dyn_imports: module_map.has_pending_dynamic_imports(),
      has_pending_dyn_module_evaluation: !state
        .pending_dyn_mod_evaluate
        .is_empty(),
      has_pending_module_evaluation: state.pending_mod_evaluate.is_some(),
      has_pending_background_tasks: isolate.has_pending_background_tasks(),
      has_tick_scheduled: state.has_tick_scheduled,
    }
  }

  pub fn is_pending(&self) -> bool {
    self.has_pending_refed_ops
      || self.has_pending_dyn_imports
      || self.has_pending_dyn_module_evaluation
      || self.has_pending_module_evaluation
      || self.has_pending_background_tasks
      || self.has_tick_scheduled
  }
}

extern "C" fn near_heap_limit_callback<F>(
  data: *mut c_void,
  current_heap_limit: usize,
  initial_heap_limit: usize,
) -> usize
where
  F: FnMut(usize, usize) -> usize,
{
  // SAFETY: The data is a pointer to the Rust callback function. It is stored
  // in `JsRuntime::allocations` and thus is guaranteed to outlive the isolate.
  let callback = unsafe { &mut *(data as *mut F) };
  callback(current_heap_limit, initial_heap_limit)
}

impl JsRuntimeState {
  pub(crate) fn inspector(&self) -> Rc<RefCell<JsRuntimeInspector>> {
    self.inspector.as_ref().unwrap().clone()
  }

  /// Called by `bindings::host_import_module_dynamically_callback`
  /// after initiating new dynamic import load.
  pub fn notify_new_dynamic_import(&mut self) {
    // Notify event loop to poll again soon.
    self.waker.wake();
  }
}

pub(crate) fn exception_to_err_result<T>(
  scope: &mut v8::HandleScope,
  exception: v8::Local<v8::Value>,
  in_promise: bool,
) -> Result<T, Error> {
  let state_rc = JsRuntime::state(scope);

  let was_terminating_execution = scope.is_execution_terminating();
  // If TerminateExecution was called, cancel isolate termination so that the
  // exception can be created. Note that `scope.is_execution_terminating()` may
  // have returned false if TerminateExecution was indeed called but there was
  // no JS to execute after the call.
  scope.cancel_terminate_execution();
  let mut exception = exception;
  {
    // If termination is the result of a `op_dispatch_exception` call, we want
    // to use the exception that was passed to it rather than the exception that
    // was passed to this function.
    let state = state_rc.borrow();
    exception = state
      .dispatched_exceptions
      .back()
      .map(|exception| v8::Local::new(scope, exception.clone()))
      .unwrap_or_else(|| {
        // Maybe make a new exception object.
        if was_terminating_execution && exception.is_null_or_undefined() {
          let message = v8::String::new(scope, "execution terminated").unwrap();
          v8::Exception::error(scope, message)
        } else {
          exception
        }
      });
  }

  let mut js_error = JsError::from_v8_exception(scope, exception);
  if in_promise {
    js_error.exception_message = format!(
      "Uncaught (in promise) {}",
      js_error.exception_message.trim_start_matches("Uncaught ")
    );
  }

  if was_terminating_execution {
    // Resume exception termination.
    scope.terminate_execution();
  }

  Err(js_error.into())
}

// Related to module loading
impl JsRuntime {
  pub(crate) fn instantiate_module(
    &mut self,
    id: ModuleId,
  ) -> Result<(), v8::Global<v8::Value>> {
    let module_map_rc = Self::module_map(self.v8_isolate());
    let scope = &mut self.handle_scope();
    let tc_scope = &mut v8::TryCatch::new(scope);

    let module = module_map_rc
      .borrow()
      .get_handle(id)
      .map(|handle| v8::Local::new(tc_scope, handle))
      .expect("ModuleInfo not found");

    if module.get_status() == v8::ModuleStatus::Errored {
      return Err(v8::Global::new(tc_scope, module.get_exception()));
    }

    // IMPORTANT: No borrows to `ModuleMap` can be held at this point because
    // `module_resolve_callback` will be calling into `ModuleMap` from within
    // the isolate.
    let instantiate_result =
      module.instantiate_module(tc_scope, bindings::module_resolve_callback);

    if instantiate_result.is_none() {
      let exception = tc_scope.exception().unwrap();
      return Err(v8::Global::new(tc_scope, exception));
    }

    Ok(())
  }

  fn dynamic_import_module_evaluate(
    &mut self,
    load_id: ModuleLoadId,
    id: ModuleId,
  ) -> Result<(), Error> {
    let module_map_rc = Self::module_map(self.v8_isolate());

    let module_handle = module_map_rc
      .borrow()
      .get_handle(id)
      .expect("ModuleInfo not found");

    let status = {
      let scope = &mut self.handle_scope();
      let module = module_handle.open(scope);
      module.get_status()
    };

    match status {
      v8::ModuleStatus::Instantiated | v8::ModuleStatus::Evaluated => {}
      _ => return Ok(()),
    }

    // IMPORTANT: Top-level-await is enabled, which means that return value
    // of module evaluation is a promise.
    //
    // This promise is internal, and not the same one that gets returned to
    // the user. We add an empty `.catch()` handler so that it does not result
    // in an exception if it rejects. That will instead happen for the other
    // promise if not handled by the user.
    //
    // For more details see:
    // https://github.com/denoland/deno/issues/4908
    // https://v8.dev/features/top-level-await#module-execution-order
    let global_realm = self.state.borrow_mut().global_realm.clone().unwrap();
    let scope =
      &mut global_realm.handle_scope(self.v8_isolate.as_mut().unwrap());
    let tc_scope = &mut v8::TryCatch::new(scope);
    let module = v8::Local::new(tc_scope, &module_handle);
    let maybe_value = module.evaluate(tc_scope);

    // Update status after evaluating.
    let status = module.get_status();

    if let Some(value) = maybe_value {
      assert!(
        status == v8::ModuleStatus::Evaluated
          || status == v8::ModuleStatus::Errored
      );
      let promise = v8::Local::<v8::Promise>::try_from(value)
        .expect("Expected to get promise as module evaluation result");
      let empty_fn = bindings::create_empty_fn(tc_scope).unwrap();
      promise.catch(tc_scope, empty_fn);
      let promise_global = v8::Global::new(tc_scope, promise);
      let module_global = v8::Global::new(tc_scope, module);

      let dyn_import_mod_evaluate = DynImportModEvaluate {
        load_id,
        module_id: id,
        promise: promise_global,
        module: module_global,
      };

      self
        .state
        .borrow_mut()
        .pending_dyn_mod_evaluate
        .push(dyn_import_mod_evaluate);
    } else if tc_scope.has_terminated() || tc_scope.is_execution_terminating() {
      return Err(
        generic_error("Cannot evaluate dynamically imported module, because JavaScript execution has been terminated.")
      );
    } else {
      assert!(status == v8::ModuleStatus::Errored);
    }

    Ok(())
  }

  // TODO(bartlomieju): make it return `ModuleEvaluationFuture`?
  /// Evaluates an already instantiated ES module.
  ///
  /// Returns a receiver handle that resolves when module promise resolves.
  /// Implementors must manually call [`JsRuntime::run_event_loop`] to drive
  /// module evaluation future.
  ///
  /// `Error` can usually be downcast to `JsError` and should be awaited and
  /// checked after [`JsRuntime::run_event_loop`] completion.
  ///
  /// This function panics if module has not been instantiated.
  pub fn mod_evaluate(
    &mut self,
    id: ModuleId,
  ) -> oneshot::Receiver<Result<(), Error>> {
    let global_realm = self.global_realm();
    let state_rc = self.state.clone();
    let module_map_rc = Self::module_map(self.v8_isolate());
    let scope = &mut self.handle_scope();
    let tc_scope = &mut v8::TryCatch::new(scope);

    let module = module_map_rc
      .borrow()
      .get_handle(id)
      .map(|handle| v8::Local::new(tc_scope, handle))
      .expect("ModuleInfo not found");
    let mut status = module.get_status();
    assert_eq!(status, v8::ModuleStatus::Instantiated);

    let (sender, receiver) = oneshot::channel();

    // IMPORTANT: Top-level-await is enabled, which means that return value
    // of module evaluation is a promise.
    //
    // Because that promise is created internally by V8, when error occurs during
    // module evaluation the promise is rejected, and since the promise has no rejection
    // handler it will result in call to `bindings::promise_reject_callback` adding
    // the promise to pending promise rejection table - meaning JsRuntime will return
    // error on next poll().
    //
    // This situation is not desirable as we want to manually return error at the
    // end of this function to handle it further. It means we need to manually
    // remove this promise from pending promise rejection table.
    //
    // For more details see:
    // https://github.com/denoland/deno/issues/4908
    // https://v8.dev/features/top-level-await#module-execution-order
    {
      let mut state = state_rc.borrow_mut();
      assert!(
        state.pending_mod_evaluate.is_none(),
        "There is already pending top level module evaluation"
      );
      state.pending_mod_evaluate = Some(ModEvaluate {
        promise: None,
        has_evaluated: false,
        handled_promise_rejections: vec![],
        sender,
      });
    }

    let maybe_value = module.evaluate(tc_scope);
    {
      let mut state = state_rc.borrow_mut();
      let pending_mod_evaluate = state.pending_mod_evaluate.as_mut().unwrap();
      pending_mod_evaluate.has_evaluated = true;
    }

    // Update status after evaluating.
    status = module.get_status();

    let has_dispatched_exception =
      !state_rc.borrow_mut().dispatched_exceptions.is_empty();
    if has_dispatched_exception {
      // This will be overrided in `exception_to_err_result()`.
      let exception = v8::undefined(tc_scope).into();
      let pending_mod_evaluate = {
        let mut state = state_rc.borrow_mut();
        state.pending_mod_evaluate.take().unwrap()
      };
      pending_mod_evaluate
        .sender
        .send(exception_to_err_result(tc_scope, exception, false))
        .expect("Failed to send module evaluation error.");
    } else if let Some(value) = maybe_value {
      assert!(
        status == v8::ModuleStatus::Evaluated
          || status == v8::ModuleStatus::Errored
      );
      let promise = v8::Local::<v8::Promise>::try_from(value)
        .expect("Expected to get promise as module evaluation result");
      let promise_global = v8::Global::new(tc_scope, promise);
      let mut state = state_rc.borrow_mut();
      {
        let pending_mod_evaluate = state.pending_mod_evaluate.as_ref().unwrap();
        let pending_rejection_was_already_handled = pending_mod_evaluate
          .handled_promise_rejections
          .contains(&promise_global);
        if !pending_rejection_was_already_handled {
          global_realm
            .state(tc_scope)
            .borrow_mut()
            .pending_promise_rejections
            .remove(&promise_global);
        }
      }
      let promise_global = v8::Global::new(tc_scope, promise);
      state.pending_mod_evaluate.as_mut().unwrap().promise =
        Some(promise_global);
      tc_scope.perform_microtask_checkpoint();
    } else if tc_scope.has_terminated() || tc_scope.is_execution_terminating() {
      let pending_mod_evaluate = {
        let mut state = state_rc.borrow_mut();
        state.pending_mod_evaluate.take().unwrap()
      };
      pending_mod_evaluate.sender.send(Err(
        generic_error("Cannot evaluate module, because JavaScript execution has been terminated.")
      )).expect("Failed to send module evaluation error.");
    } else {
      assert!(status == v8::ModuleStatus::Errored);
    }

    receiver
  }

  fn dynamic_import_reject(
    &mut self,
    id: ModuleLoadId,
    exception: v8::Global<v8::Value>,
  ) {
    let module_map_rc = Self::module_map(self.v8_isolate());
    let scope = &mut self.handle_scope();

    let resolver_handle = module_map_rc
      .borrow_mut()
      .dynamic_import_map
      .remove(&id)
      .expect("Invalid dynamic import id");
    let resolver = resolver_handle.open(scope);

    // IMPORTANT: No borrows to `ModuleMap` can be held at this point because
    // rejecting the promise might initiate another `import()` which will
    // in turn call `bindings::host_import_module_dynamically_callback` which
    // will reach into `ModuleMap` from within the isolate.
    let exception = v8::Local::new(scope, exception);
    resolver.reject(scope, exception).unwrap();
    scope.perform_microtask_checkpoint();
  }

  fn dynamic_import_resolve(&mut self, id: ModuleLoadId, mod_id: ModuleId) {
    let state_rc = self.state.clone();
    let module_map_rc = Self::module_map(self.v8_isolate());
    let scope = &mut self.handle_scope();

    let resolver_handle = module_map_rc
      .borrow_mut()
      .dynamic_import_map
      .remove(&id)
      .expect("Invalid dynamic import id");
    let resolver = resolver_handle.open(scope);

    let module = {
      module_map_rc
        .borrow()
        .get_handle(mod_id)
        .map(|handle| v8::Local::new(scope, handle))
        .expect("Dyn import module info not found")
    };
    // Resolution success
    assert_eq!(module.get_status(), v8::ModuleStatus::Evaluated);

    // IMPORTANT: No borrows to `ModuleMap` can be held at this point because
    // resolving the promise might initiate another `import()` which will
    // in turn call `bindings::host_import_module_dynamically_callback` which
    // will reach into `ModuleMap` from within the isolate.
    let module_namespace = module.get_module_namespace();
    resolver.resolve(scope, module_namespace).unwrap();
    state_rc.borrow_mut().dyn_module_evaluate_idle_counter = 0;
    scope.perform_microtask_checkpoint();
  }

  fn prepare_dyn_imports(
    &mut self,
    cx: &mut Context,
  ) -> Poll<Result<(), Error>> {
    if self
      .get_module_map()
      .borrow()
      .preparing_dynamic_imports
      .is_empty()
    {
      return Poll::Ready(Ok(()));
    }

    let module_map_rc = self.get_module_map().clone();

    loop {
      let poll_result = module_map_rc
        .borrow_mut()
        .preparing_dynamic_imports
        .poll_next_unpin(cx);

      if let Poll::Ready(Some(prepare_poll)) = poll_result {
        let dyn_import_id = prepare_poll.0;
        let prepare_result = prepare_poll.1;

        match prepare_result {
          Ok(load) => {
            module_map_rc
              .borrow_mut()
              .pending_dynamic_imports
              .push(load.into_future());
          }
          Err(err) => {
            let exception = to_v8_type_error(&mut self.handle_scope(), err);
            self.dynamic_import_reject(dyn_import_id, exception);
          }
        }
        // Continue polling for more prepared dynamic imports.
        continue;
      }

      // There are no active dynamic import loads, or none are ready.
      return Poll::Ready(Ok(()));
    }
  }

  fn poll_dyn_imports(&mut self, cx: &mut Context) -> Poll<Result<(), Error>> {
    if self
      .get_module_map()
      .borrow()
      .pending_dynamic_imports
      .is_empty()
    {
      return Poll::Ready(Ok(()));
    }

    let module_map_rc = self.get_module_map().clone();

    loop {
      let poll_result = module_map_rc
        .borrow_mut()
        .pending_dynamic_imports
        .poll_next_unpin(cx);

      if let Poll::Ready(Some(load_stream_poll)) = poll_result {
        let maybe_result = load_stream_poll.0;
        let mut load = load_stream_poll.1;
        let dyn_import_id = load.id;

        if let Some(load_stream_result) = maybe_result {
          match load_stream_result {
            Ok((request, info)) => {
              // A module (not necessarily the one dynamically imported) has been
              // fetched. Create and register it, and if successful, poll for the
              // next recursive-load event related to this dynamic import.
              let register_result = load.register_and_recurse(
                &mut self.handle_scope(),
                &request,
                &info,
              );

              match register_result {
                Ok(()) => {
                  // Keep importing until it's fully drained
                  module_map_rc
                    .borrow_mut()
                    .pending_dynamic_imports
                    .push(load.into_future());
                }
                Err(err) => {
                  let exception = match err {
                    ModuleError::Exception(e) => e,
                    ModuleError::Other(e) => {
                      to_v8_type_error(&mut self.handle_scope(), e)
                    }
                  };
                  self.dynamic_import_reject(dyn_import_id, exception)
                }
              }
            }
            Err(err) => {
              // A non-javascript error occurred; this could be due to a an invalid
              // module specifier, or a problem with the source map, or a failure
              // to fetch the module source code.
              let exception = to_v8_type_error(&mut self.handle_scope(), err);
              self.dynamic_import_reject(dyn_import_id, exception);
            }
          }
        } else {
          // The top-level module from a dynamic import has been instantiated.
          // Load is done.
          let module_id =
            load.root_module_id.expect("Root module should be loaded");
          let result = self.instantiate_module(module_id);
          if let Err(exception) = result {
            self.dynamic_import_reject(dyn_import_id, exception);
          }
          self.dynamic_import_module_evaluate(dyn_import_id, module_id)?;
        }

        // Continue polling for more ready dynamic imports.
        continue;
      }

      // There are no active dynamic import loads, or none are ready.
      return Poll::Ready(Ok(()));
    }
  }

  /// "deno_core" runs V8 with Top Level Await enabled. It means that each
  /// module evaluation returns a promise from V8.
  /// Feature docs: https://v8.dev/features/top-level-await
  ///
  /// This promise resolves after all dependent modules have also
  /// resolved. Each dependent module may perform calls to "import()" and APIs
  /// using async ops will add futures to the runtime's event loop.
  /// It means that the promise returned from module evaluation will
  /// resolve only after all futures in the event loop are done.
  ///
  /// Thus during turn of event loop we need to check if V8 has
  /// resolved or rejected the promise. If the promise is still pending
  /// then another turn of event loop must be performed.
  fn evaluate_pending_module(&mut self) {
    let maybe_module_evaluation =
      self.state.borrow_mut().pending_mod_evaluate.take();

    if maybe_module_evaluation.is_none() {
      return;
    }

    let mut module_evaluation = maybe_module_evaluation.unwrap();
    let state_rc = self.state.clone();
    let scope = &mut self.handle_scope();

    let promise_global = module_evaluation.promise.clone().unwrap();
    let promise = promise_global.open(scope);
    let promise_state = promise.state();

    match promise_state {
      v8::PromiseState::Pending => {
        // NOTE: `poll_event_loop` will decide if
        // runtime would be woken soon
        state_rc.borrow_mut().pending_mod_evaluate = Some(module_evaluation);
      }
      v8::PromiseState::Fulfilled => {
        scope.perform_microtask_checkpoint();
        // Receiver end might have been already dropped, ignore the result
        let _ = module_evaluation.sender.send(Ok(()));
        module_evaluation.handled_promise_rejections.clear();
      }
      v8::PromiseState::Rejected => {
        let exception = promise.result(scope);
        scope.perform_microtask_checkpoint();

        // Receiver end might have been already dropped, ignore the result
        if module_evaluation
          .handled_promise_rejections
          .contains(&promise_global)
        {
          let _ = module_evaluation.sender.send(Ok(()));
          module_evaluation.handled_promise_rejections.clear();
        } else {
          let _ = module_evaluation
            .sender
            .send(exception_to_err_result(scope, exception, false));
        }
      }
    }
  }

  // Returns true if some dynamic import was resolved.
  fn evaluate_dyn_imports(&mut self) -> bool {
    let pending =
      std::mem::take(&mut self.state.borrow_mut().pending_dyn_mod_evaluate);
    if pending.is_empty() {
      return false;
    }
    let mut resolved_any = false;
    let mut still_pending = vec![];
    for pending_dyn_evaluate in pending {
      let maybe_result = {
        let scope = &mut self.handle_scope();

        let module_id = pending_dyn_evaluate.module_id;
        let promise = pending_dyn_evaluate.promise.open(scope);
        let _module = pending_dyn_evaluate.module.open(scope);
        let promise_state = promise.state();

        match promise_state {
          v8::PromiseState::Pending => {
            still_pending.push(pending_dyn_evaluate);
            None
          }
          v8::PromiseState::Fulfilled => {
            Some(Ok((pending_dyn_evaluate.load_id, module_id)))
          }
          v8::PromiseState::Rejected => {
            let exception = promise.result(scope);
            let exception = v8::Global::new(scope, exception);
            Some(Err((pending_dyn_evaluate.load_id, exception)))
          }
        }
      };

      if let Some(result) = maybe_result {
        resolved_any = true;
        match result {
          Ok((dyn_import_id, module_id)) => {
            self.dynamic_import_resolve(dyn_import_id, module_id);
          }
          Err((dyn_import_id, exception)) => {
            self.dynamic_import_reject(dyn_import_id, exception);
          }
        }
      }
    }
    self.state.borrow_mut().pending_dyn_mod_evaluate = still_pending;
    resolved_any
  }

  /// Asynchronously load specified module and all of its dependencies.
  ///
  /// The module will be marked as "main", and because of that
  /// "import.meta.main" will return true when checked inside that module.
  ///
  /// User must call [`JsRuntime::mod_evaluate`] with returned `ModuleId`
  /// manually after load is finished.
  pub async fn load_main_module(
    &mut self,
    specifier: &ModuleSpecifier,
    code: Option<String>,
  ) -> Result<ModuleId, Error> {
    let module_map_rc = Self::module_map(self.v8_isolate());
    if let Some(code) = code {
      let scope = &mut self.handle_scope();
      module_map_rc
        .borrow_mut()
        .new_es_module(
          scope,
          // main module
          true,
          specifier.as_str(),
          code.as_bytes(),
          false,
        )
        .map_err(|e| match e {
          ModuleError::Exception(exception) => {
            let exception = v8::Local::new(scope, exception);
            exception_to_err_result::<()>(scope, exception, false).unwrap_err()
          }
          ModuleError::Other(error) => error,
        })?;
    }

    let mut load =
      ModuleMap::load_main(module_map_rc.clone(), specifier.as_str()).await?;

    while let Some(load_result) = load.next().await {
      let (request, info) = load_result?;
      let scope = &mut self.handle_scope();
      load.register_and_recurse(scope, &request, &info).map_err(
        |e| match e {
          ModuleError::Exception(exception) => {
            let exception = v8::Local::new(scope, exception);
            exception_to_err_result::<()>(scope, exception, false).unwrap_err()
          }
          ModuleError::Other(error) => error,
        },
      )?;
    }

    let root_id = load.root_module_id.expect("Root module should be loaded");
    self.instantiate_module(root_id).map_err(|e| {
      let scope = &mut self.handle_scope();
      let exception = v8::Local::new(scope, e);
      exception_to_err_result::<()>(scope, exception, false).unwrap_err()
    })?;
    Ok(root_id)
  }

  /// Asynchronously load specified ES module and all of its dependencies.
  ///
  /// This method is meant to be used when loading some utility code that
  /// might be later imported by the main module (ie. an entry point module).
  ///
  /// User must call [`JsRuntime::mod_evaluate`] with returned `ModuleId`
  /// manually after load is finished.
  pub async fn load_side_module(
    &mut self,
    specifier: &ModuleSpecifier,
    code: Option<String>,
  ) -> Result<ModuleId, Error> {
    let module_map_rc = Self::module_map(self.v8_isolate());
    if let Some(code) = code {
      let scope = &mut self.handle_scope();
      module_map_rc
        .borrow_mut()
        .new_es_module(
          scope,
          // not main module
          false,
          specifier.as_str(),
          code.as_bytes(),
          false,
        )
        .map_err(|e| match e {
          ModuleError::Exception(exception) => {
            let exception = v8::Local::new(scope, exception);
            exception_to_err_result::<()>(scope, exception, false).unwrap_err()
          }
          ModuleError::Other(error) => error,
        })?;
    }

    let mut load =
      ModuleMap::load_side(module_map_rc.clone(), specifier.as_str()).await?;

    while let Some(load_result) = load.next().await {
      let (request, info) = load_result?;
      let scope = &mut self.handle_scope();
      load.register_and_recurse(scope, &request, &info).map_err(
        |e| match e {
          ModuleError::Exception(exception) => {
            let exception = v8::Local::new(scope, exception);
            exception_to_err_result::<()>(scope, exception, false).unwrap_err()
          }
          ModuleError::Other(error) => error,
        },
      )?;
    }

    let root_id = load.root_module_id.expect("Root module should be loaded");
    self.instantiate_module(root_id).map_err(|e| {
      let scope = &mut self.handle_scope();
      let exception = v8::Local::new(scope, e);
      exception_to_err_result::<()>(scope, exception, false).unwrap_err()
    })?;
    Ok(root_id)
  }

  fn check_promise_rejections(&mut self) -> Result<(), Error> {
    let known_realms = self.state.borrow().known_realms.clone();
    let isolate = self.v8_isolate();
    for weak_context in known_realms {
      if let Some(context) = weak_context.to_global(isolate) {
        JsRealm(context).check_promise_rejections(isolate)?;
      }
    }
    Ok(())
  }

  // Send finished responses to JS
  fn resolve_async_ops(&mut self, cx: &mut Context) -> Result<(), Error> {
    // We have a specialized implementation of this method for the common case
    // where there is only one realm.
    let num_realms = self.state.borrow().known_realms.len();
    if num_realms == 1 {
      return self.resolve_single_realm_async_ops(cx);
    }

    // `responses_per_realm[idx]` is a vector containing the promise ID and
    // response for all promises in realm `self.state.known_realms[idx]`.
    let mut responses_per_realm: Vec<Vec<(PromiseId, OpResult)>> =
      (0..num_realms).map(|_| vec![]).collect();

    // Now handle actual ops.
    {
      let mut state = self.state.borrow_mut();
      state.have_unpolled_ops = false;

      while let Poll::Ready(Some(item)) = state.pending_ops.poll_next_unpin(cx)
      {
        let (realm_idx, promise_id, op_id, resp) = item;
        state.op_state.borrow().tracker.track_async_completed(op_id);
        responses_per_realm[realm_idx].push((promise_id, resp));
      }
    }

    // Handle responses for each realm.
    let isolate = self.v8_isolate.as_mut().unwrap();
    for (realm_idx, responses) in responses_per_realm.into_iter().enumerate() {
      if responses.is_empty() {
        continue;
      }

      let realm = {
        let context = self.state.borrow().known_realms[realm_idx]
          .to_global(isolate)
          .unwrap();
        JsRealm(context)
      };
      let context_state_rc = realm.state(isolate);
      let mut context_state = context_state_rc.borrow_mut();
      let scope = &mut realm.handle_scope(isolate);

      // We return async responses to JS in unbounded batches (may change),
      // each batch is a flat vector of tuples:
      // `[promise_id1, op_result1, promise_id2, op_result2, ...]`
      // promise_id is a simple integer, op_result is an ops::OpResult
      // which contains a value OR an error, encoded as a tuple.
      // This batch is received in JS via the special `arguments` variable
      // and then each tuple is used to resolve or reject promises
      //
      // This can handle 16 promises (32 / 2) futures in a single batch without heap
      // allocations.
      let mut args: SmallVec<[v8::Local<v8::Value>; 32]> =
        SmallVec::with_capacity(responses.len() * 2);

      for (promise_id, mut resp) in responses {
        context_state.unrefed_ops.remove(&promise_id);
        args.push(v8::Integer::new(scope, promise_id).into());
        args.push(match resp.to_v8(scope) {
          Ok(v) => v,
          Err(e) => OpResult::Err(OpError::new(&|_| "TypeError", e.into()))
            .to_v8(scope)
            .unwrap(),
        });
      }

      let js_recv_cb_handle = context_state.js_recv_cb.clone().unwrap();
      let tc_scope = &mut v8::TryCatch::new(scope);
      let js_recv_cb = js_recv_cb_handle.open(tc_scope);
      let this = v8::undefined(tc_scope).into();
      drop(context_state);
      js_recv_cb.call(tc_scope, this, args.as_slice());

      if let Some(exception) = tc_scope.exception() {
        // TODO(@andreubotella): Returning here can cause async ops in other
        // realms to never resolve.
        return exception_to_err_result(tc_scope, exception, false);
      }
    }

    Ok(())
  }

  fn resolve_single_realm_async_ops(
    &mut self,
    cx: &mut Context,
  ) -> Result<(), Error> {
    let isolate = self.v8_isolate.as_mut().unwrap();
    let scope = &mut self
      .state
      .borrow()
      .global_realm
      .as_ref()
      .unwrap()
      .handle_scope(isolate);

    // We return async responses to JS in unbounded batches (may change),
    // each batch is a flat vector of tuples:
    // `[promise_id1, op_result1, promise_id2, op_result2, ...]`
    // promise_id is a simple integer, op_result is an ops::OpResult
    // which contains a value OR an error, encoded as a tuple.
    // This batch is received in JS via the special `arguments` variable
    // and then each tuple is used to resolve or reject promises
    //
    // This can handle 16 promises (32 / 2) futures in a single batch without heap
    // allocations.
    let mut args: SmallVec<[v8::Local<v8::Value>; 32]> = SmallVec::new();

    // Now handle actual ops.
    {
      let mut state = self.state.borrow_mut();
      state.have_unpolled_ops = false;

      let realm_state_rc = state.global_realm.as_ref().unwrap().state(scope);
      let mut realm_state = realm_state_rc.borrow_mut();

      while let Poll::Ready(Some(item)) = state.pending_ops.poll_next_unpin(cx)
      {
        let (realm_idx, promise_id, op_id, mut resp) = item;
        debug_assert_eq!(
          state.known_realms[realm_idx],
          state.global_realm.as_ref().unwrap().context()
        );
        realm_state.unrefed_ops.remove(&promise_id);
        state.op_state.borrow().tracker.track_async_completed(op_id);
        args.push(v8::Integer::new(scope, promise_id).into());
        args.push(match resp.to_v8(scope) {
          Ok(v) => v,
          Err(e) => OpResult::Err(OpError::new(&|_| "TypeError", e.into()))
            .to_v8(scope)
            .unwrap(),
        });
      }
    }

    if args.is_empty() {
      return Ok(());
    }

    let js_recv_cb_handle = {
      let state = self.state.borrow_mut();
      let realm_state_rc = state.global_realm.as_ref().unwrap().state(scope);
      let handle = realm_state_rc.borrow().js_recv_cb.clone().unwrap();
      handle
    };
    let tc_scope = &mut v8::TryCatch::new(scope);
    let js_recv_cb = js_recv_cb_handle.open(tc_scope);
    let this = v8::undefined(tc_scope).into();
    js_recv_cb.call(tc_scope, this, args.as_slice());

    match tc_scope.exception() {
      None => Ok(()),
      Some(exception) => exception_to_err_result(tc_scope, exception, false),
    }
  }

  fn drain_macrotasks(&mut self) -> Result<(), Error> {
    if self.state.borrow().js_macrotask_cbs.is_empty() {
      return Ok(());
    }

    let js_macrotask_cb_handles = self.state.borrow().js_macrotask_cbs.clone();
    let scope = &mut self.handle_scope();

    for js_macrotask_cb_handle in js_macrotask_cb_handles {
      let js_macrotask_cb = js_macrotask_cb_handle.open(scope);

      // Repeatedly invoke macrotask callback until it returns true (done),
      // such that ready microtasks would be automatically run before
      // next macrotask is processed.
      let tc_scope = &mut v8::TryCatch::new(scope);
      let this = v8::undefined(tc_scope).into();
      loop {
        let is_done = js_macrotask_cb.call(tc_scope, this, &[]);

        if let Some(exception) = tc_scope.exception() {
          return exception_to_err_result(tc_scope, exception, false);
        }

        if tc_scope.has_terminated() || tc_scope.is_execution_terminating() {
          return Ok(());
        }

        let is_done = is_done.unwrap();
        if is_done.is_true() {
          break;
        }
      }
    }

    Ok(())
  }

  fn drain_nexttick(&mut self) -> Result<(), Error> {
    if self.state.borrow().js_nexttick_cbs.is_empty() {
      return Ok(());
    }

    let state = self.state.clone();
    if !state.borrow().has_tick_scheduled {
      let scope = &mut self.handle_scope();
      scope.perform_microtask_checkpoint();
    }

    // TODO(bartlomieju): Node also checks for absence of "rejection_to_warn"
    if !state.borrow().has_tick_scheduled {
      return Ok(());
    }

    let js_nexttick_cb_handles = state.borrow().js_nexttick_cbs.clone();
    let scope = &mut self.handle_scope();

    for js_nexttick_cb_handle in js_nexttick_cb_handles {
      let js_nexttick_cb = js_nexttick_cb_handle.open(scope);

      let tc_scope = &mut v8::TryCatch::new(scope);
      let this = v8::undefined(tc_scope).into();
      js_nexttick_cb.call(tc_scope, this, &[]);

      if let Some(exception) = tc_scope.exception() {
        return exception_to_err_result(tc_scope, exception, false);
      }
    }

    Ok(())
  }
}

/// A representation of a JavaScript realm tied to a [`JsRuntime`], that allows
/// execution in the realm's context.
///
/// A [`JsRealm`] instance is a reference to an already existing realm, which
/// does not hold ownership of it, so instances can be created and dropped as
/// needed. As such, calling [`JsRealm::new`] doesn't create a new realm, and
/// cloning a [`JsRealm`] only creates a new reference. See
/// [`JsRuntime::create_realm`] to create new realms instead.
///
/// Despite [`JsRealm`] instances being references, multiple instances that
/// point to the same realm won't overlap because every operation requires
/// passing a mutable reference to the [`v8::Isolate`]. Therefore, no operation
/// on two [`JsRealm`] instances tied to the same isolate can be run at the same
/// time, regardless of whether they point to the same realm.
///
/// # Panics
///
/// Every method of [`JsRealm`] will panic if you call it with a reference to a
/// [`v8::Isolate`] other than the one that corresponds to the current context.
///
/// # Lifetime of the realm
///
/// As long as the corresponding isolate is alive, a [`JsRealm`] instance will
/// keep the underlying V8 context alive even if it would have otherwise been
/// garbage collected.
#[derive(Clone)]
pub struct JsRealm(v8::Global<v8::Context>);
impl JsRealm {
  pub fn new(context: v8::Global<v8::Context>) -> Self {
    JsRealm(context)
  }

  pub fn context(&self) -> &v8::Global<v8::Context> {
    &self.0
  }

  fn state(&self, isolate: &mut v8::Isolate) -> Rc<RefCell<ContextState>> {
    self
      .context()
      .open(isolate)
      .get_slot::<Rc<RefCell<ContextState>>>(isolate)
      .unwrap()
      .clone()
  }

  pub(crate) fn state_from_scope(
    scope: &mut v8::HandleScope,
  ) -> Rc<RefCell<ContextState>> {
    let context = scope.get_current_context();
    context
      .get_slot::<Rc<RefCell<ContextState>>>(scope)
      .unwrap()
      .clone()
  }

  pub fn handle_scope<'s>(
    &self,
    isolate: &'s mut v8::Isolate,
  ) -> v8::HandleScope<'s> {
    v8::HandleScope::with_context(isolate, &self.0)
  }

  pub fn global_object<'s>(
    &self,
    isolate: &'s mut v8::Isolate,
  ) -> v8::Local<'s, v8::Object> {
    let scope = &mut self.handle_scope(isolate);
    self.0.open(scope).global(scope)
  }

  /// Executes traditional JavaScript code (traditional = not ES modules) in the
  /// realm's context.
  ///
  /// `name` can be a filepath or any other string, eg.
  ///
  ///   - "/some/file/path.js"
  ///   - "<anon>"
  ///   - "[native code]"
  ///
  /// The same `name` value can be used for multiple executions.
  ///
  /// `Error` can usually be downcast to `JsError`.
  pub fn execute_script(
    &self,
    isolate: &mut v8::Isolate,
    name: &str,
    source_code: &str,
  ) -> Result<v8::Global<v8::Value>, Error> {
    let scope = &mut self.handle_scope(isolate);

    let source = v8::String::new(scope, source_code).unwrap();
    let name = v8::String::new(scope, name).unwrap();
    let origin = bindings::script_origin(scope, name);

    let tc_scope = &mut v8::TryCatch::new(scope);

    let script = match v8::Script::compile(tc_scope, source, Some(&origin)) {
      Some(script) => script,
      None => {
        let exception = tc_scope.exception().unwrap();
        return exception_to_err_result(tc_scope, exception, false);
      }
    };

    match script.run(tc_scope) {
      Some(value) => {
        let value_handle = v8::Global::new(tc_scope, value);
        Ok(value_handle)
      }
      None => {
        assert!(tc_scope.has_caught());
        let exception = tc_scope.exception().unwrap();
        exception_to_err_result(tc_scope, exception, false)
      }
    }
  }

  // TODO(andreubotella): `mod_evaluate`, `load_main_module`, `load_side_module`

  fn check_promise_rejections(
    &self,
    isolate: &mut v8::Isolate,
  ) -> Result<(), Error> {
    let context_state_rc = self.state(isolate);
    let mut context_state = context_state_rc.borrow_mut();

    if context_state.pending_promise_rejections.is_empty() {
      return Ok(());
    }

    let key = {
      context_state
        .pending_promise_rejections
        .keys()
        .next()
        .unwrap()
        .clone()
    };
    let handle = context_state
      .pending_promise_rejections
      .remove(&key)
      .unwrap();
    drop(context_state);

    let scope = &mut self.handle_scope(isolate);
    let exception = v8::Local::new(scope, handle);
    exception_to_err_result(scope, exception, true)
  }
}

#[inline]
pub fn queue_fast_async_op(
  ctx: &OpCtx,
  op: impl Future<Output = (RealmIdx, PromiseId, OpId, OpResult)> + 'static,
) {
  let runtime_state = match ctx.runtime_state.upgrade() {
    Some(rc_state) => rc_state,
    // atleast 1 Rc is held by the JsRuntime.
    None => unreachable!(),
  };

  let mut state = runtime_state.borrow_mut();
  state.pending_ops.push(OpCall::lazy(op));
  state.have_unpolled_ops = true;
}

#[inline]
pub fn queue_async_op(
  ctx: &OpCtx,
  scope: &mut v8::HandleScope,
  deferred: bool,
  op: impl Future<Output = (RealmIdx, PromiseId, OpId, OpResult)> + 'static,
) {
  let runtime_state = match ctx.runtime_state.upgrade() {
    Some(rc_state) => rc_state,
    // atleast 1 Rc is held by the JsRuntime.
    None => unreachable!(),
  };

  // An op's realm (as given by `OpCtx::realm_idx`) must match the realm in
  // which it is invoked. Otherwise, we might have cross-realm object exposure.
  // deno_core doesn't currently support such exposure, even though embedders
  // can cause them, so we panic in debug mode (since the check is expensive).
  debug_assert_eq!(
    runtime_state.borrow().known_realms[ctx.realm_idx].to_local(scope),
    Some(scope.get_current_context())
  );

  match OpCall::eager(op) {
    // This calls promise.resolve() before the control goes back to userland JS. It works something
    // along the lines of:
    //
    // function opresolve(promiseId, ...) {
    //   getPromise(promiseId).resolve(...);
    // }
    // const p = setPromise();
    // op.op_async(promiseId, ...); // Calls `opresolve`
    // return p;
    EagerPollResult::Ready((_, promise_id, op_id, mut resp)) if !deferred => {
      let context_state_rc = JsRealm::state_from_scope(scope);
      let context_state = context_state_rc.borrow();

      let args = &[
        v8::Integer::new(scope, promise_id).into(),
        resp.to_v8(scope).unwrap(),
      ];

      ctx.state.borrow_mut().tracker.track_async_completed(op_id);

      let tc_scope = &mut v8::TryCatch::new(scope);
      let js_recv_cb =
        context_state.js_recv_cb.as_ref().unwrap().open(tc_scope);
      let this = v8::undefined(tc_scope).into();
      js_recv_cb.call(tc_scope, this, args);
    }
    EagerPollResult::Ready(op) => {
      let ready = OpCall::ready(op);
      let mut state = runtime_state.borrow_mut();
      state.pending_ops.push(ready);
      state.have_unpolled_ops = true;
    }
    EagerPollResult::Pending(op) => {
      let mut state = runtime_state.borrow_mut();
      state.pending_ops.push(op);
      state.have_unpolled_ops = true;
    }
  }
}

#[cfg(test)]
pub mod tests {
  use super::*;
  use crate::error::custom_error;
  use crate::error::AnyError;
  use crate::modules::AssertedModuleType;
  use crate::modules::ModuleInfo;
  use crate::modules::ModuleSource;
  use crate::modules::ModuleSourceFuture;
  use crate::modules::ModuleType;
  use crate::modules::ResolutionKind;
  use crate::modules::SymbolicModule;
  use crate::ZeroCopyBuf;
  use deno_ops::op;
  use futures::future::lazy;
  use std::ops::FnOnce;
  use std::pin::Pin;
  use std::rc::Rc;
  use std::sync::atomic::AtomicUsize;
  use std::sync::atomic::Ordering;
  use std::sync::Arc;

  // deno_ops macros generate code assuming deno_core in scope.
  mod deno_core {
    pub use crate::*;
  }

  pub fn run_in_task<F>(f: F)
  where
    F: FnOnce(&mut Context) + 'static,
  {
    futures::executor::block_on(lazy(move |cx| f(cx)));
  }

  #[derive(Copy, Clone)]
  enum Mode {
    Async,
    AsyncDeferred,
    AsyncZeroCopy(bool),
  }

  struct TestState {
    mode: Mode,
    dispatch_count: Arc<AtomicUsize>,
  }

  #[op]
  async fn op_test(
    rc_op_state: Rc<RefCell<OpState>>,
    control: u8,
    buf: Option<ZeroCopyBuf>,
  ) -> Result<u8, AnyError> {
    #![allow(clippy::await_holding_refcell_ref)] // False positive.
    let op_state_ = rc_op_state.borrow();
    let test_state = op_state_.borrow::<TestState>();
    test_state.dispatch_count.fetch_add(1, Ordering::Relaxed);
    let mode = test_state.mode;
    drop(op_state_);
    match mode {
      Mode::Async => {
        assert_eq!(control, 42);
        Ok(43)
      }
      Mode::AsyncDeferred => {
        tokio::task::yield_now().await;
        assert_eq!(control, 42);
        Ok(43)
      }
      Mode::AsyncZeroCopy(has_buffer) => {
        assert_eq!(buf.is_some(), has_buffer);
        if let Some(buf) = buf {
          assert_eq!(buf.len(), 1);
        }
        Ok(43)
      }
    }
  }

  fn setup(mode: Mode) -> (JsRuntime, Arc<AtomicUsize>) {
    let dispatch_count = Arc::new(AtomicUsize::new(0));
    let dispatch_count2 = dispatch_count.clone();
    let ext = Extension::builder("test_ext")
      .ops(vec![op_test::decl()])
      .state(move |state| {
        state.put(TestState {
          mode,
          dispatch_count: dispatch_count2.clone(),
        });
        Ok(())
      })
      .build();
    let mut runtime = JsRuntime::new(RuntimeOptions {
      extensions: vec![ext],
      get_error_class_fn: Some(&|error| {
        crate::error::get_custom_error_class(error).unwrap()
      }),
      ..Default::default()
    });

    runtime
      .execute_script(
        "setup.js",
        r#"
        function assert(cond) {
          if (!cond) {
            throw Error("assert");
          }
        }
        "#,
      )
      .unwrap();
    assert_eq!(dispatch_count.load(Ordering::Relaxed), 0);
    (runtime, dispatch_count)
  }

  #[test]
  fn test_ref_unref_ops() {
    let (mut runtime, _dispatch_count) = setup(Mode::AsyncDeferred);
    runtime
      .execute_script(
        "filename.js",
        r#"
        Deno.core.initializeAsyncOps();
        var promiseIdSymbol = Symbol.for("Deno.core.internalPromiseId");
        var p1 = Deno.core.ops.op_test(42);
        var p2 = Deno.core.ops.op_test(42);
        "#,
      )
      .unwrap();
    {
      let realm = runtime.global_realm();
      let isolate = runtime.v8_isolate();
      let state_rc = JsRuntime::state(isolate);
      assert_eq!(state_rc.borrow().pending_ops.len(), 2);
      assert_eq!(realm.state(isolate).borrow().unrefed_ops.len(), 0);
    }
    runtime
      .execute_script(
        "filename.js",
        r#"
        Deno.core.ops.op_unref_op(p1[promiseIdSymbol]);
        Deno.core.ops.op_unref_op(p2[promiseIdSymbol]);
        "#,
      )
      .unwrap();
    {
      let realm = runtime.global_realm();
      let isolate = runtime.v8_isolate();
      let state_rc = JsRuntime::state(isolate);
      assert_eq!(state_rc.borrow().pending_ops.len(), 2);
      assert_eq!(realm.state(isolate).borrow().unrefed_ops.len(), 2);
    }
    runtime
      .execute_script(
        "filename.js",
        r#"
        Deno.core.ops.op_ref_op(p1[promiseIdSymbol]);
        Deno.core.ops.op_ref_op(p2[promiseIdSymbol]);
        "#,
      )
      .unwrap();
    {
      let realm = runtime.global_realm();
      let isolate = runtime.v8_isolate();
      let state_rc = JsRuntime::state(isolate);
      assert_eq!(state_rc.borrow().pending_ops.len(), 2);
      assert_eq!(realm.state(isolate).borrow().unrefed_ops.len(), 0);
    }
  }

  #[test]
  fn test_dispatch() {
    let (mut runtime, dispatch_count) = setup(Mode::Async);
    runtime
      .execute_script(
        "filename.js",
        r#"
        let control = 42;
        Deno.core.initializeAsyncOps();
        Deno.core.opAsync("op_test", control);
        async function main() {
          Deno.core.opAsync("op_test", control);
        }
        main();
        "#,
      )
      .unwrap();
    assert_eq!(dispatch_count.load(Ordering::Relaxed), 2);
  }

  #[test]
  fn test_op_async_promise_id() {
    let (mut runtime, _dispatch_count) = setup(Mode::Async);
    runtime
      .execute_script(
        "filename.js",
        r#"
        Deno.core.initializeAsyncOps();
        const p = Deno.core.opAsync("op_test", 42);
        if (p[Symbol.for("Deno.core.internalPromiseId")] == undefined) {
          throw new Error("missing id on returned promise");
        }
        "#,
      )
      .unwrap();
  }

  #[test]
  fn test_dispatch_no_zero_copy_buf() {
    let (mut runtime, dispatch_count) = setup(Mode::AsyncZeroCopy(false));
    runtime
      .execute_script(
        "filename.js",
        r#"
        Deno.core.initializeAsyncOps();
        Deno.core.opAsync("op_test");
        "#,
      )
      .unwrap();
    assert_eq!(dispatch_count.load(Ordering::Relaxed), 1);
  }

  #[test]
  fn test_dispatch_stack_zero_copy_bufs() {
    let (mut runtime, dispatch_count) = setup(Mode::AsyncZeroCopy(true));
    runtime
      .execute_script(
        "filename.js",
        r#"
        Deno.core.initializeAsyncOps();
        let zero_copy_a = new Uint8Array([0]);
        Deno.core.opAsync("op_test", null, zero_copy_a);
        "#,
      )
      .unwrap();
    assert_eq!(dispatch_count.load(Ordering::Relaxed), 1);
  }

  #[test]
  fn test_execute_script_return_value() {
    let mut runtime = JsRuntime::new(Default::default());
    let value_global = runtime.execute_script("a.js", "a = 1 + 2").unwrap();
    {
      let scope = &mut runtime.handle_scope();
      let value = value_global.open(scope);
      assert_eq!(value.integer_value(scope).unwrap(), 3);
    }
    let value_global = runtime.execute_script("b.js", "b = 'foobar'").unwrap();
    {
      let scope = &mut runtime.handle_scope();
      let value = value_global.open(scope);
      assert!(value.is_string());
      assert_eq!(
        value.to_string(scope).unwrap().to_rust_string_lossy(scope),
        "foobar"
      );
    }
  }

  #[tokio::test]
  async fn test_poll_value() {
    let mut runtime = JsRuntime::new(Default::default());
    run_in_task(move |cx| {
      let value_global = runtime
        .execute_script("a.js", "Promise.resolve(1 + 2)")
        .unwrap();
      let v = runtime.poll_value(&value_global, cx);
      {
        let scope = &mut runtime.handle_scope();
        assert!(
          matches!(v, Poll::Ready(Ok(v)) if v.open(scope).integer_value(scope).unwrap() == 3)
        );
      }

      let value_global = runtime
        .execute_script(
          "a.js",
          "Promise.resolve(new Promise(resolve => resolve(2 + 2)))",
        )
        .unwrap();
      let v = runtime.poll_value(&value_global, cx);
      {
        let scope = &mut runtime.handle_scope();
        assert!(
          matches!(v, Poll::Ready(Ok(v)) if v.open(scope).integer_value(scope).unwrap() == 4)
        );
      }

      let value_global = runtime
        .execute_script("a.js", "Promise.reject(new Error('fail'))")
        .unwrap();
      let v = runtime.poll_value(&value_global, cx);
      assert!(
        matches!(v, Poll::Ready(Err(e)) if e.downcast_ref::<JsError>().unwrap().exception_message == "Uncaught Error: fail")
      );

      let value_global = runtime
        .execute_script("a.js", "new Promise(resolve => {})")
        .unwrap();
      let v = runtime.poll_value(&value_global, cx);
      matches!(v, Poll::Ready(Err(e)) if e.to_string() == "Promise resolution is still pending but the event loop has already resolved.");
    });
  }

  #[tokio::test]
  async fn test_resolve_value() {
    let mut runtime = JsRuntime::new(Default::default());
    let value_global = runtime
      .execute_script("a.js", "Promise.resolve(1 + 2)")
      .unwrap();
    let result_global = runtime.resolve_value(value_global).await.unwrap();
    {
      let scope = &mut runtime.handle_scope();
      let value = result_global.open(scope);
      assert_eq!(value.integer_value(scope).unwrap(), 3);
    }

    let value_global = runtime
      .execute_script(
        "a.js",
        "Promise.resolve(new Promise(resolve => resolve(2 + 2)))",
      )
      .unwrap();
    let result_global = runtime.resolve_value(value_global).await.unwrap();
    {
      let scope = &mut runtime.handle_scope();
      let value = result_global.open(scope);
      assert_eq!(value.integer_value(scope).unwrap(), 4);
    }

    let value_global = runtime
      .execute_script("a.js", "Promise.reject(new Error('fail'))")
      .unwrap();
    let err = runtime.resolve_value(value_global).await.unwrap_err();
    assert_eq!(
      "Uncaught Error: fail",
      err.downcast::<JsError>().unwrap().exception_message
    );

    let value_global = runtime
      .execute_script("a.js", "new Promise(resolve => {})")
      .unwrap();
    let error_string = runtime
      .resolve_value(value_global)
      .await
      .unwrap_err()
      .to_string();
    assert_eq!(
      "Promise resolution is still pending but the event loop has already resolved.",
      error_string,
    );
  }

  #[test]
  fn terminate_execution_webassembly() {
    let (mut runtime, _dispatch_count) = setup(Mode::Async);
    let v8_isolate_handle = runtime.v8_isolate().thread_safe_handle();

    // Run an infinite loop in Webassemby code, which should be terminated.
    let promise = runtime.execute_script("infinite_wasm_loop.js",
                                 r#"
                                 (async () => {
                                  const wasmCode = new Uint8Array([
                                      0,    97,   115,  109,  1,    0,    0,    0,    1,   4,    1,
                                      96,   0,    0,    3,    2,    1,    0,    7,    17,  1,    13,
                                      105,  110,  102,  105,  110,  105,  116,  101,  95,  108,  111,
                                      111,  112,  0,    0,    10,   9,    1,    7,    0,   3,    64,
                                      12,   0,    11,   11,
                                  ]);
                                  const wasmModule = await WebAssembly.compile(wasmCode);
                                  globalThis.wasmInstance = new WebAssembly.Instance(wasmModule);
                                  })()
                                      "#).unwrap();
    futures::executor::block_on(runtime.resolve_value(promise)).unwrap();
    let terminator_thread = std::thread::spawn(move || {
      std::thread::sleep(std::time::Duration::from_millis(1000));

      // terminate execution
      let ok = v8_isolate_handle.terminate_execution();
      assert!(ok);
    });
    let err = runtime
      .execute_script(
        "infinite_wasm_loop2.js",
        "globalThis.wasmInstance.exports.infinite_loop();",
      )
      .unwrap_err();
    assert_eq!(err.to_string(), "Uncaught Error: execution terminated");
    // Cancel the execution-terminating exception in order to allow script
    // execution again.
    let ok = runtime.v8_isolate().cancel_terminate_execution();
    assert!(ok);

    // Verify that the isolate usable again.
    runtime
      .execute_script("simple.js", "1 + 1")
      .expect("execution should be possible again");

    terminator_thread.join().unwrap();
  }

  #[test]
  fn terminate_execution() {
    let (mut isolate, _dispatch_count) = setup(Mode::Async);
    let v8_isolate_handle = isolate.v8_isolate().thread_safe_handle();

    let terminator_thread = std::thread::spawn(move || {
      // allow deno to boot and run
      std::thread::sleep(std::time::Duration::from_millis(100));

      // terminate execution
      let ok = v8_isolate_handle.terminate_execution();
      assert!(ok);
    });

    // Rn an infinite loop, which should be terminated.
    match isolate.execute_script("infinite_loop.js", "for(;;) {}") {
      Ok(_) => panic!("execution should be terminated"),
      Err(e) => {
        assert_eq!(e.to_string(), "Uncaught Error: execution terminated")
      }
    };

    // Cancel the execution-terminating exception in order to allow script
    // execution again.
    let ok = isolate.v8_isolate().cancel_terminate_execution();
    assert!(ok);

    // Verify that the isolate usable again.
    isolate
      .execute_script("simple.js", "1 + 1")
      .expect("execution should be possible again");

    terminator_thread.join().unwrap();
  }

  #[test]
  fn dangling_shared_isolate() {
    let v8_isolate_handle = {
      // isolate is dropped at the end of this block
      let (mut runtime, _dispatch_count) = setup(Mode::Async);
      runtime.v8_isolate().thread_safe_handle()
    };

    // this should not SEGFAULT
    v8_isolate_handle.terminate_execution();
  }

  #[test]
  fn syntax_error() {
    let mut runtime = JsRuntime::new(Default::default());
    let src = "hocuspocus(";
    let r = runtime.execute_script("i.js", src);
    let e = r.unwrap_err();
    let js_error = e.downcast::<JsError>().unwrap();
    let frame = js_error.frames.first().unwrap();
    assert_eq!(frame.column_number, Some(12));
  }

  #[test]
  fn test_encode_decode() {
    let (mut runtime, _dispatch_count) = setup(Mode::Async);
    run_in_task(move |cx| {
      runtime
        .execute_script(
          "encode_decode_test.js",
          include_str!("encode_decode_test.js"),
        )
        .unwrap();
      if let Poll::Ready(Err(_)) = runtime.poll_event_loop(cx, false) {
        unreachable!();
      }
    });
  }

  #[test]
  fn test_serialize_deserialize() {
    let (mut runtime, _dispatch_count) = setup(Mode::Async);
    run_in_task(move |cx| {
      runtime
        .execute_script(
          "serialize_deserialize_test.js",
          include_str!("serialize_deserialize_test.js"),
        )
        .unwrap();
      if let Poll::Ready(Err(_)) = runtime.poll_event_loop(cx, false) {
        unreachable!();
      }
    });
  }

  #[test]
  fn test_error_builder() {
    #[op]
    fn op_err() -> Result<(), Error> {
      Err(custom_error("DOMExceptionOperationError", "abc"))
    }

    pub fn get_error_class_name(_: &Error) -> &'static str {
      "DOMExceptionOperationError"
    }

    let ext = Extension::builder("test_ext")
      .ops(vec![op_err::decl()])
      .build();
    let mut runtime = JsRuntime::new(RuntimeOptions {
      extensions: vec![ext],
      get_error_class_fn: Some(&get_error_class_name),
      ..Default::default()
    });
    run_in_task(move |cx| {
      runtime
        .execute_script(
          "error_builder_test.js",
          include_str!("error_builder_test.js"),
        )
        .unwrap();
      if let Poll::Ready(Err(_)) = runtime.poll_event_loop(cx, false) {
        unreachable!();
      }
    });
  }

  #[test]
  fn will_snapshot() {
    let snapshot = {
      let mut runtime = JsRuntime::new(RuntimeOptions {
        will_snapshot: true,
        ..Default::default()
      });
      runtime.execute_script("a.js", "a = 1 + 2").unwrap();
      runtime.snapshot()
    };

    let snapshot = Snapshot::JustCreated(snapshot);
    let mut runtime2 = JsRuntime::new(RuntimeOptions {
      startup_snapshot: Some(snapshot),
      ..Default::default()
    });
    runtime2
      .execute_script("check.js", "if (a != 3) throw Error('x')")
      .unwrap();
  }

  #[test]
  fn will_snapshot2() {
    let startup_data = {
      let mut runtime = JsRuntime::new(RuntimeOptions {
        will_snapshot: true,
        ..Default::default()
      });
      runtime.execute_script("a.js", "let a = 1 + 2").unwrap();
      runtime.snapshot()
    };

    let snapshot = Snapshot::JustCreated(startup_data);
    let mut runtime = JsRuntime::new(RuntimeOptions {
      will_snapshot: true,
      startup_snapshot: Some(snapshot),
      ..Default::default()
    });

    let startup_data = {
      runtime
        .execute_script("check_a.js", "if (a != 3) throw Error('x')")
        .unwrap();
      runtime.execute_script("b.js", "b = 2 + 3").unwrap();
      runtime.snapshot()
    };

    let snapshot = Snapshot::JustCreated(startup_data);
    {
      let mut runtime = JsRuntime::new(RuntimeOptions {
        startup_snapshot: Some(snapshot),
        ..Default::default()
      });
      runtime
        .execute_script("check_b.js", "if (b != 5) throw Error('x')")
        .unwrap();
      runtime
        .execute_script("check2.js", "if (!Deno.core) throw Error('x')")
        .unwrap();
    }
  }

  #[test]
  fn test_snapshot_callbacks() {
    let snapshot = {
      let mut runtime = JsRuntime::new(RuntimeOptions {
        will_snapshot: true,
        ..Default::default()
      });
      runtime
        .execute_script(
          "a.js",
          r#"
          Deno.core.ops.op_set_macrotask_callback(() => {
            return true;
          });
          Deno.core.ops.op_set_format_exception_callback(()=> {
            return null;
          })
          Deno.core.setPromiseRejectCallback(() => {
            return false;
          });
          a = 1 + 2;
      "#,
        )
        .unwrap();
      runtime.snapshot()
    };

    let snapshot = Snapshot::JustCreated(snapshot);
    let mut runtime2 = JsRuntime::new(RuntimeOptions {
      startup_snapshot: Some(snapshot),
      ..Default::default()
    });
    runtime2
      .execute_script("check.js", "if (a != 3) throw Error('x')")
      .unwrap();
  }

  #[test]
  fn test_from_boxed_snapshot() {
    let snapshot = {
      let mut runtime = JsRuntime::new(RuntimeOptions {
        will_snapshot: true,
        ..Default::default()
      });
      runtime.execute_script("a.js", "a = 1 + 2").unwrap();
      let snap: &[u8] = &runtime.snapshot();
      Vec::from(snap).into_boxed_slice()
    };

    let snapshot = Snapshot::Boxed(snapshot);
    let mut runtime2 = JsRuntime::new(RuntimeOptions {
      startup_snapshot: Some(snapshot),
      ..Default::default()
    });
    runtime2
      .execute_script("check.js", "if (a != 3) throw Error('x')")
      .unwrap();
  }

  #[test]
  fn test_get_module_namespace() {
    #[derive(Default)]
    struct ModsLoader;

    impl ModuleLoader for ModsLoader {
      fn resolve(
        &self,
        specifier: &str,
        referrer: &str,
        _kind: ResolutionKind,
      ) -> Result<ModuleSpecifier, Error> {
        assert_eq!(specifier, "file:///main.js");
        assert_eq!(referrer, ".");
        let s = crate::resolve_import(specifier, referrer).unwrap();
        Ok(s)
      }

      fn load(
        &self,
        _module_specifier: &ModuleSpecifier,
        _maybe_referrer: Option<ModuleSpecifier>,
        _is_dyn_import: bool,
      ) -> Pin<Box<ModuleSourceFuture>> {
        async { Err(generic_error("Module loading is not supported")) }
          .boxed_local()
      }
    }

    let loader = std::rc::Rc::new(ModsLoader::default());
    let mut runtime = JsRuntime::new(RuntimeOptions {
      module_loader: Some(loader),
      ..Default::default()
    });

    let specifier = crate::resolve_url("file:///main.js").unwrap();
    let source_code = r#"
      export const a = "b";
      export default 1 + 2;
      "#
    .to_string();

    let module_id = futures::executor::block_on(
      runtime.load_main_module(&specifier, Some(source_code)),
    )
    .unwrap();

    #[allow(clippy::let_underscore_future)]
    let _ = runtime.mod_evaluate(module_id);

    let module_namespace = runtime.get_module_namespace(module_id).unwrap();

    let scope = &mut runtime.handle_scope();

    let module_namespace =
      v8::Local::<v8::Object>::new(scope, module_namespace);

    assert!(module_namespace.is_module_namespace_object());

    let unknown_export_name = v8::String::new(scope, "none").unwrap();
    let binding = module_namespace.get(scope, unknown_export_name.into());

    assert!(binding.is_some());
    assert!(binding.unwrap().is_undefined());

    let empty_export_name = v8::String::new(scope, "").unwrap();
    let binding = module_namespace.get(scope, empty_export_name.into());

    assert!(binding.is_some());
    assert!(binding.unwrap().is_undefined());

    let a_export_name = v8::String::new(scope, "a").unwrap();
    let binding = module_namespace.get(scope, a_export_name.into());

    assert!(binding.unwrap().is_string());
    assert_eq!(binding.unwrap(), v8::String::new(scope, "b").unwrap());

    let default_export_name = v8::String::new(scope, "default").unwrap();
    let binding = module_namespace.get(scope, default_export_name.into());

    assert!(binding.unwrap().is_number());
    assert_eq!(binding.unwrap(), v8::Number::new(scope, 3_f64));
  }

  #[test]
  fn test_heap_limits() {
    let create_params =
      v8::Isolate::create_params().heap_limits(0, 3 * 1024 * 1024);
    let mut runtime = JsRuntime::new(RuntimeOptions {
      create_params: Some(create_params),
      ..Default::default()
    });
    let cb_handle = runtime.v8_isolate().thread_safe_handle();

    let callback_invoke_count = Rc::new(AtomicUsize::new(0));
    let inner_invoke_count = Rc::clone(&callback_invoke_count);

    runtime.add_near_heap_limit_callback(
      move |current_limit, _initial_limit| {
        inner_invoke_count.fetch_add(1, Ordering::SeqCst);
        cb_handle.terminate_execution();
        current_limit * 2
      },
    );
    let err = runtime
      .execute_script(
        "script name",
        r#"let s = ""; while(true) { s += "Hello"; }"#,
      )
      .expect_err("script should fail");
    assert_eq!(
      "Uncaught Error: execution terminated",
      err.downcast::<JsError>().unwrap().exception_message
    );
    assert!(callback_invoke_count.load(Ordering::SeqCst) > 0)
  }

  #[test]
  fn test_heap_limit_cb_remove() {
    let mut runtime = JsRuntime::new(Default::default());

    runtime.add_near_heap_limit_callback(|current_limit, _initial_limit| {
      current_limit * 2
    });
    runtime.remove_near_heap_limit_callback(3 * 1024 * 1024);
    assert!(runtime.allocations.near_heap_limit_callback_data.is_none());
  }

  #[test]
  fn test_heap_limit_cb_multiple() {
    let create_params =
      v8::Isolate::create_params().heap_limits(0, 3 * 1024 * 1024);
    let mut runtime = JsRuntime::new(RuntimeOptions {
      create_params: Some(create_params),
      ..Default::default()
    });
    let cb_handle = runtime.v8_isolate().thread_safe_handle();

    let callback_invoke_count_first = Rc::new(AtomicUsize::new(0));
    let inner_invoke_count_first = Rc::clone(&callback_invoke_count_first);
    runtime.add_near_heap_limit_callback(
      move |current_limit, _initial_limit| {
        inner_invoke_count_first.fetch_add(1, Ordering::SeqCst);
        current_limit * 2
      },
    );

    let callback_invoke_count_second = Rc::new(AtomicUsize::new(0));
    let inner_invoke_count_second = Rc::clone(&callback_invoke_count_second);
    runtime.add_near_heap_limit_callback(
      move |current_limit, _initial_limit| {
        inner_invoke_count_second.fetch_add(1, Ordering::SeqCst);
        cb_handle.terminate_execution();
        current_limit * 2
      },
    );

    let err = runtime
      .execute_script(
        "script name",
        r#"let s = ""; while(true) { s += "Hello"; }"#,
      )
      .expect_err("script should fail");
    assert_eq!(
      "Uncaught Error: execution terminated",
      err.downcast::<JsError>().unwrap().exception_message
    );
    assert_eq!(0, callback_invoke_count_first.load(Ordering::SeqCst));
    assert!(callback_invoke_count_second.load(Ordering::SeqCst) > 0);
  }

  #[test]
  fn es_snapshot() {
    #[derive(Default)]
    struct ModsLoader;

    impl ModuleLoader for ModsLoader {
      fn resolve(
        &self,
        specifier: &str,
        referrer: &str,
        _kind: ResolutionKind,
      ) -> Result<ModuleSpecifier, Error> {
        let s = crate::resolve_import(specifier, referrer).unwrap();
        Ok(s)
      }

      fn load(
        &self,
        _module_specifier: &ModuleSpecifier,
        _maybe_referrer: Option<ModuleSpecifier>,
        _is_dyn_import: bool,
      ) -> Pin<Box<ModuleSourceFuture>> {
        eprintln!("load() should not be called");
        unreachable!()
      }
    }

    fn create_module(
      runtime: &mut JsRuntime,
      i: usize,
      main: bool,
    ) -> ModuleInfo {
      let specifier = crate::resolve_url(&format!("file:///{i}.js")).unwrap();
      let prev = i - 1;
      let source_code = format!(
        r#"
        import {{ f{prev} }} from "file:///{prev}.js";
        export function f{i}() {{ return f{prev}() }}
        "#
      );

      let id = if main {
        futures::executor::block_on(
          runtime.load_main_module(&specifier, Some(source_code)),
        )
        .unwrap()
      } else {
        futures::executor::block_on(
          runtime.load_side_module(&specifier, Some(source_code)),
        )
        .unwrap()
      };
      // We load 3 internal modules before the first user module (
      // 00_primordials.js, 01_core.js and 02_error.js)
      assert_eq!(i, id);

      #[allow(clippy::let_underscore_future)]
      let _ = runtime.mod_evaluate(id);
      futures::executor::block_on(runtime.run_event_loop(false)).unwrap();

      ModuleInfo {
        id,
        main,
        name: specifier.to_string(),
        requests: vec![crate::modules::ModuleRequest {
          specifier: crate::resolve_url(&format!("file:///{prev}.js")).unwrap(),
          asserted_module_type: AssertedModuleType::JavaScriptOrWasm,
        }],
        module_type: ModuleType::JavaScript,
      }
    }

    fn assert_module_map(runtime: &mut JsRuntime, modules: &Vec<ModuleInfo>) {
      let module_map_rc = runtime.get_module_map();
      let module_map = module_map_rc.borrow();
      assert_eq!(module_map.handles.len(), modules.len());
      assert_eq!(module_map.info.len(), modules.len());
      assert_eq!(module_map.by_name.len(), modules.len());

      assert_eq!(module_map.next_load_id, (modules.len() + 1) as ModuleLoadId);

      for info in modules {
        assert!(module_map.handles.get(info.id).is_some());
        assert_eq!(module_map.info.get(info.id).unwrap(), info);
        assert_eq!(
          module_map
            .by_name
            .get(&(info.name.clone(), AssertedModuleType::JavaScriptOrWasm))
            .unwrap(),
          &SymbolicModule::Mod(info.id)
        );
      }
    }

    let loader = Rc::new(ModsLoader::default());
    let mut runtime = JsRuntime::new(RuntimeOptions {
      module_loader: Some(loader.clone()),
      will_snapshot: true,
      ..Default::default()
    });

    let specifier = crate::resolve_url("file:///0.js").unwrap();
    let source_code =
      r#"export function f0() { return "hello world" }"#.to_string();
    let id = futures::executor::block_on(
      runtime.load_side_module(&specifier, Some(source_code)),
    )
    .unwrap();

    #[allow(clippy::let_underscore_future)]
    let _ = runtime.mod_evaluate(id);
    futures::executor::block_on(runtime.run_event_loop(false)).unwrap();

    let mut modules = vec![];
    modules.push(ModuleInfo {
      id,
      main: false,
      name: specifier.to_string(),
      requests: vec![],
      module_type: ModuleType::JavaScript,
    });

    modules.extend((1..200).map(|i| create_module(&mut runtime, i, false)));

    assert_module_map(&mut runtime, &modules);

    let snapshot = runtime.snapshot();

    let mut runtime2 = JsRuntime::new(RuntimeOptions {
      module_loader: Some(loader.clone()),
      will_snapshot: true,
      startup_snapshot: Some(Snapshot::JustCreated(snapshot)),
      ..Default::default()
    });

    assert_module_map(&mut runtime2, &modules);

    modules.extend((200..400).map(|i| create_module(&mut runtime2, i, false)));
    modules.push(create_module(&mut runtime2, 400, true));

    assert_module_map(&mut runtime2, &modules);

    let snapshot2 = runtime2.snapshot();

    let mut runtime3 = JsRuntime::new(RuntimeOptions {
      module_loader: Some(loader),
      startup_snapshot: Some(Snapshot::JustCreated(snapshot2)),
      ..Default::default()
    });

    assert_module_map(&mut runtime3, &modules);

    let source_code = r#"(async () => {
      const mod = await import("file:///400.js");
      return mod.f400();
    })();"#
      .to_string();
    let val = runtime3.execute_script(".", &source_code).unwrap();
    let val = futures::executor::block_on(runtime3.resolve_value(val)).unwrap();
    {
      let scope = &mut runtime3.handle_scope();
      let value = v8::Local::new(scope, val);
      let str_ = value.to_string(scope).unwrap().to_rust_string_lossy(scope);
      assert_eq!(str_, "hello world");
    }
  }

  #[test]
  fn test_error_without_stack() {
    let mut runtime = JsRuntime::new(RuntimeOptions::default());
    // SyntaxError
    let result = runtime.execute_script(
      "error_without_stack.js",
      r#"
function main() {
  console.log("asdf);
}
main();
"#,
    );
    let expected_error = r#"Uncaught SyntaxError: Invalid or unexpected token
    at error_without_stack.js:3:15"#;
    assert_eq!(result.unwrap_err().to_string(), expected_error);
  }

  #[test]
  fn test_error_stack() {
    let mut runtime = JsRuntime::new(RuntimeOptions::default());
    let result = runtime.execute_script(
      "error_stack.js",
      r#"
function assert(cond) {
  if (!cond) {
    throw Error("assert");
  }
}
function main() {
  assert(false);
}
main();
        "#,
    );
    let expected_error = r#"Error: assert
    at assert (error_stack.js:4:11)
    at main (error_stack.js:8:3)
    at error_stack.js:10:1"#;
    assert_eq!(result.unwrap_err().to_string(), expected_error);
  }

  #[test]
  fn test_error_async_stack() {
    let mut runtime = JsRuntime::new(RuntimeOptions::default());
    run_in_task(move |cx| {
      runtime
        .execute_script(
          "error_async_stack.js",
          r#"
(async () => {
  const p = (async () => {
    await Promise.resolve().then(() => {
      throw new Error("async");
    });
  })();
  try {
    await p;
  } catch (error) {
    console.log(error.stack);
    throw error;
  }
})();"#,
        )
        .unwrap();
      let expected_error = r#"Error: async
    at error_async_stack.js:5:13
    at async error_async_stack.js:4:5
    at async error_async_stack.js:9:5"#;

      match runtime.poll_event_loop(cx, false) {
        Poll::Ready(Err(e)) => {
          assert_eq!(e.to_string(), expected_error);
        }
        _ => panic!(),
      };
    })
  }

  #[test]
  fn test_error_context() {
    use anyhow::anyhow;

    #[op]
    fn op_err_sync() -> Result<(), Error> {
      Err(anyhow!("original sync error").context("higher-level sync error"))
    }

    #[op]
    async fn op_err_async() -> Result<(), Error> {
      Err(anyhow!("original async error").context("higher-level async error"))
    }

    let ext = Extension::builder("test_ext")
      .ops(vec![op_err_sync::decl(), op_err_async::decl()])
      .build();
    let mut runtime = JsRuntime::new(RuntimeOptions {
      extensions: vec![ext],
      ..Default::default()
    });

    run_in_task(move |cx| {
      runtime
        .execute_script(
          "test_error_context_sync.js",
          r#"
let errMessage;
try {
  Deno.core.ops.op_err_sync();
} catch (err) {
  errMessage = err.message;
}
if (errMessage !== "higher-level sync error: original sync error") {
  throw new Error("unexpected error message from op_err_sync: " + errMessage);
}
"#,
        )
        .unwrap();

      let promise = runtime
        .execute_script(
          "test_error_context_async.js",
          r#"
Deno.core.initializeAsyncOps();
(async () => {
  let errMessage;
  try {
    await Deno.core.opAsync("op_err_async");
  } catch (err) {
    errMessage = err.message;
  }
  if (errMessage !== "higher-level async error: original async error") {
    throw new Error("unexpected error message from op_err_async: " + errMessage);
  }
})()
"#,
        )
        .unwrap();

      match runtime.poll_value(&promise, cx) {
        Poll::Ready(Ok(_)) => {}
        Poll::Ready(Err(err)) => panic!("{err:?}"),
        _ => panic!(),
      }
    })
  }

  #[test]
  fn test_pump_message_loop() {
    let mut runtime = JsRuntime::new(RuntimeOptions::default());
    run_in_task(move |cx| {
      runtime
        .execute_script(
          "pump_message_loop.js",
          r#"
function assertEquals(a, b) {
  if (a === b) return;
  throw a + " does not equal " + b;
}
const sab = new SharedArrayBuffer(16);
const i32a = new Int32Array(sab);
globalThis.resolved = false;
(function() {
  const result = Atomics.waitAsync(i32a, 0, 0);
  result.value.then(
    (value) => { assertEquals("ok", value); globalThis.resolved = true; },
    () => { assertUnreachable();
  });
})();
const notify_return_value = Atomics.notify(i32a, 0, 1);
assertEquals(1, notify_return_value);
"#,
        )
        .unwrap();

      match runtime.poll_event_loop(cx, false) {
        Poll::Ready(Ok(())) => {}
        _ => panic!(),
      };

      // noop script, will resolve promise from first script
      runtime
        .execute_script("pump_message_loop2.js", r#"assertEquals(1, 1);"#)
        .unwrap();

      // check that promise from `Atomics.waitAsync` has been resolved
      runtime
        .execute_script(
          "pump_message_loop3.js",
          r#"assertEquals(globalThis.resolved, true);"#,
        )
        .unwrap();
    })
  }

  #[test]
  fn test_core_js_stack_frame() {
    let mut runtime = JsRuntime::new(RuntimeOptions::default());
    // Call non-existent op so we get error from `core.js`
    let error = runtime
      .execute_script(
        "core_js_stack_frame.js",
        "Deno.core.opAsync('non_existent');",
      )
      .unwrap_err();
    let error_string = error.to_string();
    // Test that the script specifier is a URL: `internal:<repo-relative path>`.
    assert!(error_string.contains("internal:core/01_core.js"));
  }

  #[test]
  fn test_v8_platform() {
    let options = RuntimeOptions {
      v8_platform: Some(v8::new_default_platform(0, false).make_shared()),
      ..Default::default()
    };
    let mut runtime = JsRuntime::new(options);
    runtime.execute_script("<none>", "").unwrap();
  }

  #[ignore] // TODO(@littledivy): Fast API ops when snapshot is not loaded.
  #[test]
  fn test_is_proxy() {
    let mut runtime = JsRuntime::new(RuntimeOptions::default());
    let all_true: v8::Global<v8::Value> = runtime
      .execute_script(
        "is_proxy.js",
        r#"
      (function () {
        const o = { a: 1, b: 2};
        const p = new Proxy(o, {});
        return Deno.core.ops.op_is_proxy(p) && !Deno.core.ops.op_is_proxy(o) && !Deno.core.ops.op_is_proxy(42);
      })()
    "#,
      )
      .unwrap();
    let mut scope = runtime.handle_scope();
    let all_true = v8::Local::<v8::Value>::new(&mut scope, &all_true);
    assert!(all_true.is_true());
  }

  #[tokio::test]
  async fn test_async_opstate_borrow() {
    struct InnerState(u64);

    #[op]
    async fn op_async_borrow(
      op_state: Rc<RefCell<OpState>>,
    ) -> Result<(), Error> {
      let n = {
        let op_state = op_state.borrow();
        let inner_state = op_state.borrow::<InnerState>();
        inner_state.0
      };
      // Future must be Poll::Pending on first call
      tokio::time::sleep(std::time::Duration::from_millis(1)).await;
      if n != 42 {
        unreachable!();
      }
      Ok(())
    }

    let extension = Extension::builder("test_ext")
      .ops(vec![op_async_borrow::decl()])
      .state(|state| {
        state.put(InnerState(42));
        Ok(())
      })
      .build();

    let mut runtime = JsRuntime::new(RuntimeOptions {
      extensions: vec![extension],
      ..Default::default()
    });

    runtime
      .execute_script(
        "op_async_borrow.js",
        "Deno.core.initializeAsyncOps(); Deno.core.ops.op_async_borrow()",
      )
      .unwrap();
    runtime.run_event_loop(false).await.unwrap();
  }

  #[tokio::test]
  async fn test_sync_op_serialize_object_with_numbers_as_keys() {
    #[op]
    fn op_sync_serialize_object_with_numbers_as_keys(
      value: serde_json::Value,
    ) -> Result<(), Error> {
      assert_eq!(
        value.to_string(),
        r#"{"lines":{"100":{"unit":"m"},"200":{"unit":"cm"}}}"#
      );
      Ok(())
    }

    let extension = Extension::builder("test_ext")
      .ops(vec![op_sync_serialize_object_with_numbers_as_keys::decl()])
      .build();

    let mut runtime = JsRuntime::new(RuntimeOptions {
      extensions: vec![extension],
      ..Default::default()
    });

    runtime
      .execute_script(
        "op_sync_serialize_object_with_numbers_as_keys.js",
        r#"
Deno.core.ops.op_sync_serialize_object_with_numbers_as_keys({
  lines: {
    100: {
      unit: "m"
    },
    200: {
      unit: "cm"
    }
  }
})
"#,
      )
      .unwrap();
    runtime.run_event_loop(false).await.unwrap();
  }

  #[tokio::test]
  async fn test_async_op_serialize_object_with_numbers_as_keys() {
    #[op]
    async fn op_async_serialize_object_with_numbers_as_keys(
      value: serde_json::Value,
    ) -> Result<(), Error> {
      assert_eq!(
        value.to_string(),
        r#"{"lines":{"100":{"unit":"m"},"200":{"unit":"cm"}}}"#
      );
      Ok(())
    }

    let extension = Extension::builder("test_ext")
      .ops(vec![op_async_serialize_object_with_numbers_as_keys::decl()])
      .build();

    let mut runtime = JsRuntime::new(RuntimeOptions {
      extensions: vec![extension],
      ..Default::default()
    });

    runtime
      .execute_script(
        "op_async_serialize_object_with_numbers_as_keys.js",
        r#"
Deno.core.initializeAsyncOps();
Deno.core.ops.op_async_serialize_object_with_numbers_as_keys({
  lines: {
    100: {
      unit: "m"
    },
    200: {
      unit: "cm"
    }
  }
})
"#,
      )
      .unwrap();
    runtime.run_event_loop(false).await.unwrap();
  }

  #[tokio::test]
  async fn test_set_macrotask_callback_set_next_tick_callback() {
    #[op]
    async fn op_async_sleep() -> Result<(), Error> {
      // Future must be Poll::Pending on first call
      tokio::time::sleep(std::time::Duration::from_millis(1)).await;
      Ok(())
    }

    let extension = Extension::builder("test_ext")
      .ops(vec![op_async_sleep::decl()])
      .build();

    let mut runtime = JsRuntime::new(RuntimeOptions {
      extensions: vec![extension],
      ..Default::default()
    });

    runtime
      .execute_script(
        "macrotasks_and_nextticks.js",
        r#"
        Deno.core.initializeAsyncOps();
        (async function () {
          const results = [];
          Deno.core.ops.op_set_macrotask_callback(() => {
            results.push("macrotask");
            return true;
          });
          Deno.core.ops.op_set_next_tick_callback(() => {
            results.push("nextTick");
            Deno.core.ops.op_set_has_tick_scheduled(false);
          });
          Deno.core.ops.op_set_has_tick_scheduled(true);
          await Deno.core.opAsync('op_async_sleep');
          if (results[0] != "nextTick") {
            throw new Error(`expected nextTick, got: ${results[0]}`);
          }
          if (results[1] != "macrotask") {
            throw new Error(`expected macrotask, got: ${results[1]}`);
          }
        })();
        "#,
      )
      .unwrap();
    runtime.run_event_loop(false).await.unwrap();
  }

  #[tokio::test]
  async fn test_set_macrotask_callback_set_next_tick_callback_multiple() {
    let mut runtime = JsRuntime::new(Default::default());

    runtime
      .execute_script(
        "multiple_macrotasks_and_nextticks.js",
        r#"
        Deno.core.ops.op_set_macrotask_callback(() => { return true; });
        Deno.core.ops.op_set_macrotask_callback(() => { return true; });
        Deno.core.ops.op_set_next_tick_callback(() => {});
        Deno.core.ops.op_set_next_tick_callback(() => {});
        "#,
      )
      .unwrap();
    let isolate = runtime.v8_isolate();
    let state_rc = JsRuntime::state(isolate);
    let state = state_rc.borrow();
    assert_eq!(state.js_macrotask_cbs.len(), 2);
    assert_eq!(state.js_nexttick_cbs.len(), 2);
  }

  #[test]
  fn test_has_tick_scheduled() {
    use futures::task::ArcWake;

    static MACROTASK: AtomicUsize = AtomicUsize::new(0);
    static NEXT_TICK: AtomicUsize = AtomicUsize::new(0);

    #[op]
    fn op_macrotask() -> Result<(), AnyError> {
      MACROTASK.fetch_add(1, Ordering::Relaxed);
      Ok(())
    }

    #[op]
    fn op_next_tick() -> Result<(), AnyError> {
      NEXT_TICK.fetch_add(1, Ordering::Relaxed);
      Ok(())
    }

    let extension = Extension::builder("test_ext")
      .ops(vec![op_macrotask::decl(), op_next_tick::decl()])
      .build();

    let mut runtime = JsRuntime::new(RuntimeOptions {
      extensions: vec![extension],
      ..Default::default()
    });

    runtime
      .execute_script(
        "has_tick_scheduled.js",
        r#"
          Deno.core.ops.op_set_macrotask_callback(() => {
            Deno.core.ops.op_macrotask();
            return true; // We're done.
          });
          Deno.core.ops.op_set_next_tick_callback(() => Deno.core.ops.op_next_tick());
          Deno.core.ops.op_set_has_tick_scheduled(true);
          "#,
      )
      .unwrap();

    struct ArcWakeImpl(Arc<AtomicUsize>);
    impl ArcWake for ArcWakeImpl {
      fn wake_by_ref(arc_self: &Arc<Self>) {
        arc_self.0.fetch_add(1, Ordering::Relaxed);
      }
    }

    let awoken_times = Arc::new(AtomicUsize::new(0));
    let waker =
      futures::task::waker(Arc::new(ArcWakeImpl(awoken_times.clone())));
    let cx = &mut Context::from_waker(&waker);

    assert!(matches!(runtime.poll_event_loop(cx, false), Poll::Pending));
    assert_eq!(1, MACROTASK.load(Ordering::Relaxed));
    assert_eq!(1, NEXT_TICK.load(Ordering::Relaxed));
    assert_eq!(awoken_times.swap(0, Ordering::Relaxed), 1);
    assert!(matches!(runtime.poll_event_loop(cx, false), Poll::Pending));
    assert_eq!(awoken_times.swap(0, Ordering::Relaxed), 1);
    assert!(matches!(runtime.poll_event_loop(cx, false), Poll::Pending));
    assert_eq!(awoken_times.swap(0, Ordering::Relaxed), 1);
    assert!(matches!(runtime.poll_event_loop(cx, false), Poll::Pending));
    assert_eq!(awoken_times.swap(0, Ordering::Relaxed), 1);

    let state_rc = JsRuntime::state(runtime.v8_isolate());
    state_rc.borrow_mut().has_tick_scheduled = false;
    assert!(matches!(
      runtime.poll_event_loop(cx, false),
      Poll::Ready(Ok(()))
    ));
    assert_eq!(awoken_times.load(Ordering::Relaxed), 0);
    assert!(matches!(
      runtime.poll_event_loop(cx, false),
      Poll::Ready(Ok(()))
    ));
    assert_eq!(awoken_times.load(Ordering::Relaxed), 0);
  }

  #[test]
  fn terminate_during_module_eval() {
    #[derive(Default)]
    struct ModsLoader;

    impl ModuleLoader for ModsLoader {
      fn resolve(
        &self,
        specifier: &str,
        referrer: &str,
        _kind: ResolutionKind,
      ) -> Result<ModuleSpecifier, Error> {
        assert_eq!(specifier, "file:///main.js");
        assert_eq!(referrer, ".");
        let s = crate::resolve_import(specifier, referrer).unwrap();
        Ok(s)
      }

      fn load(
        &self,
        _module_specifier: &ModuleSpecifier,
        _maybe_referrer: Option<ModuleSpecifier>,
        _is_dyn_import: bool,
      ) -> Pin<Box<ModuleSourceFuture>> {
        async move {
          Ok(ModuleSource {
            code: b"console.log('hello world');".to_vec().into_boxed_slice(),
            module_url_specified: "file:///main.js".to_string(),
            module_url_found: "file:///main.js".to_string(),
            module_type: ModuleType::JavaScript,
          })
        }
        .boxed_local()
      }
    }

    let loader = std::rc::Rc::new(ModsLoader::default());
    let mut runtime = JsRuntime::new(RuntimeOptions {
      module_loader: Some(loader),
      ..Default::default()
    });

    let specifier = crate::resolve_url("file:///main.js").unwrap();
    let source_code = "Deno.core.print('hello\\n')".to_string();

    let module_id = futures::executor::block_on(
      runtime.load_main_module(&specifier, Some(source_code)),
    )
    .unwrap();

    runtime.v8_isolate().terminate_execution();

    let mod_result =
      futures::executor::block_on(runtime.mod_evaluate(module_id)).unwrap();
    assert!(mod_result
      .unwrap_err()
      .to_string()
      .contains("JavaScript execution has been terminated"));
  }

  #[tokio::test]
  async fn test_set_promise_reject_callback() {
    static PROMISE_REJECT: AtomicUsize = AtomicUsize::new(0);

    #[op]
    fn op_promise_reject() -> Result<(), AnyError> {
      PROMISE_REJECT.fetch_add(1, Ordering::Relaxed);
      Ok(())
    }

    let extension = Extension::builder("test_ext")
      .ops(vec![op_promise_reject::decl()])
      .build();

    let mut runtime = JsRuntime::new(RuntimeOptions {
      extensions: vec![extension],
      ..Default::default()
    });

    runtime
      .execute_script(
        "promise_reject_callback.js",
        r#"
        // Note: |promise| is not the promise created below, it's a child.
        Deno.core.ops.op_set_promise_reject_callback((type, promise, reason) => {
          if (type !== /* PromiseRejectWithNoHandler */ 0) {
            throw Error("unexpected type: " + type);
          }
          if (reason.message !== "reject") {
            throw Error("unexpected reason: " + reason);
          }
          Deno.core.ops.op_store_pending_promise_rejection(promise);
          Deno.core.ops.op_promise_reject();
        });
        new Promise((_, reject) => reject(Error("reject")));
        "#,
      )
      .unwrap();
    runtime.run_event_loop(false).await.unwrap_err();

    assert_eq!(1, PROMISE_REJECT.load(Ordering::Relaxed));

    runtime
      .execute_script(
        "promise_reject_callback.js",
        r#"
        {
          const prev = Deno.core.ops.op_set_promise_reject_callback((...args) => {
            prev(...args);
          });
        }
        new Promise((_, reject) => reject(Error("reject")));
        "#,
      )
      .unwrap();
    runtime.run_event_loop(false).await.unwrap_err();

    assert_eq!(2, PROMISE_REJECT.load(Ordering::Relaxed));
  }

  #[tokio::test]
  async fn test_set_promise_reject_callback_realms() {
    let mut runtime = JsRuntime::new(RuntimeOptions::default());
    let global_realm = runtime.global_realm();
    let realm1 = runtime.create_realm().unwrap();
    let realm2 = runtime.create_realm().unwrap();

    let realm_expectations = &[
      (&global_realm, "global_realm", 42),
      (&realm1, "realm1", 140),
      (&realm2, "realm2", 720),
    ];

    // Set up promise reject callbacks.
    for (realm, realm_name, number) in realm_expectations {
      realm
        .execute_script(
          runtime.v8_isolate(),
          "",
          &format!(
            r#"
              Deno.core.initializeAsyncOps();
              globalThis.rejectValue = undefined;
              Deno.core.setPromiseRejectCallback((_type, _promise, reason) => {{
                globalThis.rejectValue = `{realm_name}/${{reason}}`;
              }});
              Deno.core.ops.op_void_async().then(() => Promise.reject({number}));
            "#
          ),
        )
        .unwrap();
    }

    runtime.run_event_loop(false).await.unwrap();

    for (realm, realm_name, number) in realm_expectations {
      let reject_value = realm
        .execute_script(runtime.v8_isolate(), "", "globalThis.rejectValue")
        .unwrap();
      let scope = &mut realm.handle_scope(runtime.v8_isolate());
      let reject_value = v8::Local::new(scope, reject_value);
      assert!(reject_value.is_string());
      let reject_value_string = reject_value.to_rust_string_lossy(scope);
      assert_eq!(reject_value_string, format!("{realm_name}/{number}"));
    }
  }

  #[tokio::test]
  async fn test_set_promise_reject_callback_top_level_await() {
    static PROMISE_REJECT: AtomicUsize = AtomicUsize::new(0);

    #[op]
    fn op_promise_reject() -> Result<(), AnyError> {
      PROMISE_REJECT.fetch_add(1, Ordering::Relaxed);
      Ok(())
    }

    let extension = Extension::builder("test_ext")
      .ops(vec![op_promise_reject::decl()])
      .build();

    #[derive(Default)]
    struct ModsLoader;

    impl ModuleLoader for ModsLoader {
      fn resolve(
        &self,
        specifier: &str,
        referrer: &str,
        _kind: ResolutionKind,
      ) -> Result<ModuleSpecifier, Error> {
        assert_eq!(specifier, "file:///main.js");
        assert_eq!(referrer, ".");
        let s = crate::resolve_import(specifier, referrer).unwrap();
        Ok(s)
      }

      fn load(
        &self,
        _module_specifier: &ModuleSpecifier,
        _maybe_referrer: Option<ModuleSpecifier>,
        _is_dyn_import: bool,
      ) -> Pin<Box<ModuleSourceFuture>> {
        let source = r#"
        Deno.core.ops.op_set_promise_reject_callback((type, promise, reason) => {
          Deno.core.ops.op_promise_reject();
        });
        throw new Error('top level throw');
        "#;

        async move {
          Ok(ModuleSource {
            code: source.as_bytes().to_vec().into_boxed_slice(),
            module_url_specified: "file:///main.js".to_string(),
            module_url_found: "file:///main.js".to_string(),
            module_type: ModuleType::JavaScript,
          })
        }
        .boxed_local()
      }
    }

    let mut runtime = JsRuntime::new(RuntimeOptions {
      extensions: vec![extension],
      module_loader: Some(Rc::new(ModsLoader)),
      ..Default::default()
    });

    let id = runtime
      .load_main_module(&crate::resolve_url("file:///main.js").unwrap(), None)
      .await
      .unwrap();
    let receiver = runtime.mod_evaluate(id);
    runtime.run_event_loop(false).await.unwrap();
    receiver.await.unwrap().unwrap_err();

    assert_eq!(1, PROMISE_REJECT.load(Ordering::Relaxed));
  }

  #[test]
  fn test_op_return_serde_v8_error() {
    #[op]
    fn op_err() -> Result<std::collections::BTreeMap<u64, u64>, anyhow::Error> {
      Ok([(1, 2), (3, 4)].into_iter().collect()) // Maps can't have non-string keys in serde_v8
    }

    let ext = Extension::builder("test_ext")
      .ops(vec![op_err::decl()])
      .build();
    let mut runtime = JsRuntime::new(RuntimeOptions {
      extensions: vec![ext],
      ..Default::default()
    });
    assert!(runtime
      .execute_script(
        "test_op_return_serde_v8_error.js",
        "Deno.core.ops.op_err()"
      )
      .is_err());
  }

  #[test]
  fn test_op_high_arity() {
    #[op]
    fn op_add_4(
      x1: i64,
      x2: i64,
      x3: i64,
      x4: i64,
    ) -> Result<i64, anyhow::Error> {
      Ok(x1 + x2 + x3 + x4)
    }

    let ext = Extension::builder("test_ext")
      .ops(vec![op_add_4::decl()])
      .build();
    let mut runtime = JsRuntime::new(RuntimeOptions {
      extensions: vec![ext],
      ..Default::default()
    });
    let r = runtime
      .execute_script("test.js", "Deno.core.ops.op_add_4(1, 2, 3, 4)")
      .unwrap();
    let scope = &mut runtime.handle_scope();
    assert_eq!(r.open(scope).integer_value(scope), Some(10));
  }

  #[test]
  fn test_op_disabled() {
    #[op]
    fn op_foo() -> Result<i64, anyhow::Error> {
      Ok(42)
    }

    let ext = Extension::builder("test_ext")
      .ops(vec![op_foo::decl().disable()])
      .build();
    let mut runtime = JsRuntime::new(RuntimeOptions {
      extensions: vec![ext],
      ..Default::default()
    });
    let r = runtime
      .execute_script("test.js", "Deno.core.ops.op_foo()")
      .unwrap();
    let scope = &mut runtime.handle_scope();
    assert!(r.open(scope).is_undefined());
  }

  #[test]
  fn test_op_detached_buffer() {
    use serde_v8::DetachedBuffer;

    #[op]
    fn op_sum_take(b: DetachedBuffer) -> Result<u64, anyhow::Error> {
      Ok(b.as_ref().iter().clone().map(|x| *x as u64).sum())
    }

    #[op]
    fn op_boomerang(
      b: DetachedBuffer,
    ) -> Result<DetachedBuffer, anyhow::Error> {
      Ok(b)
    }

    let ext = Extension::builder("test_ext")
      .ops(vec![op_sum_take::decl(), op_boomerang::decl()])
      .build();

    let mut runtime = JsRuntime::new(RuntimeOptions {
      extensions: vec![ext],
      ..Default::default()
    });

    runtime
      .execute_script(
        "test.js",
        r#"
        const a1 = new Uint8Array([1,2,3]);
        const a1b = a1.subarray(0, 3);
        const a2 = new Uint8Array([5,10,15]);
        const a2b = a2.subarray(0, 3);
        if (!(a1.length > 0 && a1b.length > 0)) {
          throw new Error("a1 & a1b should have a length");
        }
        let sum = Deno.core.ops.op_sum_take(a1b);
        if (sum !== 6) {
          throw new Error(`Bad sum: ${sum}`);
        }
        if (a1.length > 0 || a1b.length > 0) {
          throw new Error("expecting a1 & a1b to be detached");
        }
        const a3 = Deno.core.ops.op_boomerang(a2b);
        if (a3.byteLength != 3) {
          throw new Error(`Expected a3.byteLength === 3, got ${a3.byteLength}`);
        }
        if (a3[0] !== 5 || a3[1] !== 10) {
          throw new Error(`Invalid a3: ${a3[0]}, ${a3[1]}`);
        }
        if (a2.byteLength > 0 || a2b.byteLength > 0) {
          throw new Error("expecting a2 & a2b to be detached, a3 re-attached");
        }
        const wmem = new WebAssembly.Memory({ initial: 1, maximum: 2 });
        const w32 = new Uint32Array(wmem.buffer);
        w32[0] = 1; w32[1] = 2; w32[2] = 3;
        const assertWasmThrow = (() => {
          try {
            let sum = Deno.core.ops.op_sum_take(w32.subarray(0, 2));
            return false;
          } catch(e) {
            return e.message.includes('ExpectedDetachable');
          }
        });
        if (!assertWasmThrow()) {
          throw new Error("expected wasm mem to not be detachable");
        }
      "#,
      )
      .unwrap();
  }

  #[test]
  fn test_op_unstable_disabling() {
    #[op]
    fn op_foo() -> Result<i64, anyhow::Error> {
      Ok(42)
    }

    #[op(unstable)]
    fn op_bar() -> Result<i64, anyhow::Error> {
      Ok(42)
    }

    let ext = Extension::builder("test_ext")
      .ops(vec![op_foo::decl(), op_bar::decl()])
      .middleware(|op| if op.is_unstable { op.disable() } else { op })
      .build();
    let mut runtime = JsRuntime::new(RuntimeOptions {
      extensions: vec![ext],
      ..Default::default()
    });
    runtime
      .execute_script(
        "test.js",
        r#"
        if (Deno.core.ops.op_foo() !== 42) {
          throw new Error("Exptected op_foo() === 42");
        }
        if (Deno.core.ops.op_bar() !== undefined) {
          throw new Error("Expected op_bar to be disabled")
        }
      "#,
      )
      .unwrap();
  }

  #[test]
  fn js_realm_simple() {
    let mut runtime = JsRuntime::new(Default::default());
    let main_context = runtime.global_context();
    let main_global = {
      let scope = &mut runtime.handle_scope();
      let local_global = main_context.open(scope).global(scope);
      v8::Global::new(scope, local_global)
    };

    let realm = runtime.create_realm().unwrap();
    assert_ne!(realm.context(), &main_context);
    assert_ne!(realm.global_object(runtime.v8_isolate()), main_global);

    let main_object = runtime.execute_script("", "Object").unwrap();
    let realm_object = realm
      .execute_script(runtime.v8_isolate(), "", "Object")
      .unwrap();
    assert_ne!(main_object, realm_object);
  }

  #[test]
  fn js_realm_init() {
    #[op]
    fn op_test() -> Result<String, Error> {
      Ok(String::from("Test"))
    }

    let mut runtime = JsRuntime::new(RuntimeOptions {
      extensions: vec![Extension::builder("test_ext")
        .ops(vec![op_test::decl()])
        .build()],
      ..Default::default()
    });
    let realm = runtime.create_realm().unwrap();
    let ret = realm
      .execute_script(runtime.v8_isolate(), "", "Deno.core.ops.op_test()")
      .unwrap();

    let scope = &mut realm.handle_scope(runtime.v8_isolate());
    assert_eq!(ret, serde_v8::to_v8(scope, "Test").unwrap());
  }

  #[test]
  fn js_realm_init_snapshot() {
    let snapshot = {
      let runtime = JsRuntime::new(RuntimeOptions {
        will_snapshot: true,
        ..Default::default()
      });
      let snap: &[u8] = &runtime.snapshot();
      Vec::from(snap).into_boxed_slice()
    };

    #[op]
    fn op_test() -> Result<String, Error> {
      Ok(String::from("Test"))
    }

    let mut runtime = JsRuntime::new(RuntimeOptions {
      startup_snapshot: Some(Snapshot::Boxed(snapshot)),
      extensions: vec![Extension::builder("test_ext")
        .ops(vec![op_test::decl()])
        .build()],
      ..Default::default()
    });
    let realm = runtime.create_realm().unwrap();
    let ret = realm
      .execute_script(runtime.v8_isolate(), "", "Deno.core.ops.op_test()")
      .unwrap();

    let scope = &mut realm.handle_scope(runtime.v8_isolate());
    assert_eq!(ret, serde_v8::to_v8(scope, "Test").unwrap());
  }

  #[test]
  fn js_realm_sync_ops() {
    // Test that returning a ZeroCopyBuf and throwing an exception from a sync
    // op result in objects with prototypes from the right realm. Note that we
    // don't test the result of returning structs, because they will be
    // serialized to objects with null prototype.

    #[op]
    fn op_test(fail: bool) -> Result<ZeroCopyBuf, Error> {
      if !fail {
        Ok(ZeroCopyBuf::empty())
      } else {
        Err(crate::error::type_error("Test"))
      }
    }

    let mut runtime = JsRuntime::new(RuntimeOptions {
      extensions: vec![Extension::builder("test_ext")
        .ops(vec![op_test::decl()])
        .build()],
      get_error_class_fn: Some(&|error| {
        crate::error::get_custom_error_class(error).unwrap()
      }),
      ..Default::default()
    });
    let new_realm = runtime.create_realm().unwrap();

    // Test in both realms
    for realm in [runtime.global_realm(), new_realm].into_iter() {
      let ret = realm
        .execute_script(
          runtime.v8_isolate(),
          "",
          r#"
            const buf = Deno.core.ops.op_test(false);
            try {
              Deno.core.ops.op_test(true);
            } catch(e) {
              err = e;
            }
            buf instanceof Uint8Array && buf.byteLength === 0 &&
            err instanceof TypeError && err.message === "Test"
          "#,
        )
        .unwrap();
      assert!(ret.open(runtime.v8_isolate()).is_true());
    }
  }

  #[tokio::test]
  async fn js_realm_async_ops() {
    // Test that returning a ZeroCopyBuf and throwing an exception from a async
    // op result in objects with prototypes from the right realm. Note that we
    // don't test the result of returning structs, because they will be
    // serialized to objects with null prototype.

    #[op]
    async fn op_test(fail: bool) -> Result<ZeroCopyBuf, Error> {
      if !fail {
        Ok(ZeroCopyBuf::empty())
      } else {
        Err(crate::error::type_error("Test"))
      }
    }

    let mut runtime = JsRuntime::new(RuntimeOptions {
      extensions: vec![Extension::builder("test_ext")
        .ops(vec![op_test::decl()])
        .build()],
      get_error_class_fn: Some(&|error| {
        crate::error::get_custom_error_class(error).unwrap()
      }),
      ..Default::default()
    });

    let global_realm = runtime.global_realm();
    let new_realm = runtime.create_realm().unwrap();

    let mut rets = vec![];

    // Test in both realms
    for realm in [global_realm, new_realm].into_iter() {
      let ret = realm
        .execute_script(
          runtime.v8_isolate(),
          "",
          r#"
            Deno.core.initializeAsyncOps();
            (async function () {
              const buf = await Deno.core.ops.op_test(false);
              let err;
              try {
                await Deno.core.ops.op_test(true);
              } catch(e) {
                err = e;
              }
              return buf instanceof Uint8Array && buf.byteLength === 0 &&
                      err instanceof TypeError && err.message === "Test" ;
            })();
          "#,
        )
        .unwrap();
      rets.push((realm, ret));
    }

    runtime.run_event_loop(false).await.unwrap();

    for ret in rets {
      let scope = &mut ret.0.handle_scope(runtime.v8_isolate());
      let value = v8::Local::new(scope, ret.1);
      let promise = v8::Local::<v8::Promise>::try_from(value).unwrap();
      let result = promise.result(scope);

      assert!(result.is_boolean() && result.is_true());
    }
  }

  #[tokio::test]
  async fn js_realm_ref_unref_ops() {
    // Never resolves.
    #[op]
    async fn op_pending() {
      futures::future::pending().await
    }

    let mut runtime = JsRuntime::new(RuntimeOptions {
      extensions: vec![Extension::builder("test_ext")
        .ops(vec![op_pending::decl()])
        .build()],
      ..Default::default()
    });

    run_in_task(move |cx| {
      let main_realm = runtime.global_realm();
      let other_realm = runtime.create_realm().unwrap();

      main_realm
        .execute_script(
          runtime.v8_isolate(),
          "",
          r#"
            Deno.core.initializeAsyncOps();
            var promise = Deno.core.ops.op_pending();
          "#,
        )
        .unwrap();
      other_realm
        .execute_script(
          runtime.v8_isolate(),
          "",
          r#"
            Deno.core.initializeAsyncOps();
            var promise = Deno.core.ops.op_pending();
          "#,
        )
        .unwrap();
      assert!(matches!(runtime.poll_event_loop(cx, false), Poll::Pending));

      main_realm
        .execute_script(
          runtime.v8_isolate(),
          "",
          r#"
            let promiseIdSymbol = Symbol.for("Deno.core.internalPromiseId");
            Deno.core.unrefOp(promise[promiseIdSymbol]);
          "#,
        )
        .unwrap();
      assert!(matches!(runtime.poll_event_loop(cx, false), Poll::Pending));

      other_realm
        .execute_script(
          runtime.v8_isolate(),
          "",
          r#"
            let promiseIdSymbol = Symbol.for("Deno.core.internalPromiseId");
            Deno.core.unrefOp(promise[promiseIdSymbol]);
          "#,
        )
        .unwrap();
      assert!(matches!(
        runtime.poll_event_loop(cx, false),
        Poll::Ready(Ok(()))
      ));
    });
  }

  #[test]
  fn test_array_by_copy() {
    // Verify that "array by copy" proposal is enabled (https://github.com/tc39/proposal-change-array-by-copy)
    let mut runtime = JsRuntime::new(Default::default());
    assert!(runtime
      .execute_script(
        "test_array_by_copy.js",
        "const a = [1, 2, 3];
        const b = a.toReversed();
        if (!(a[0] === 1 && a[1] === 2 && a[2] === 3)) {
          throw new Error('Expected a to be intact');
        }
        if (!(b[0] === 3 && b[1] === 2 && b[2] === 1)) {
          throw new Error('Expected b to be reversed');
        }",
      )
      .is_ok());
  }
}<|MERGE_RESOLUTION|>--- conflicted
+++ resolved
@@ -826,21 +826,14 @@
     let extensions = std::mem::take(&mut self.extensions_with_js);
     for ext in &extensions {
       {
-        let js_files = ext.get_esm_sources();
-<<<<<<< HEAD
-        for (filename, _source) in js_files {
-          futures::executor::block_on(async {
-            let id = self
-              .load_side_module(&ModuleSpecifier::parse(filename)?, None)
-=======
-        for file_source in js_files {
+        let esm_files = ext.get_esm_sources();
+        for file_source in esm_files {
           futures::executor::block_on(async {
             let id = self
               .load_side_module(
                 &ModuleSpecifier::parse(&file_source.specifier)?,
-                Some(file_source.code.to_string()),
+                None,
               )
->>>>>>> 161a4fea
               .await?;
             let receiver = self.mod_evaluate(id);
             self.run_event_loop(false).await?;
