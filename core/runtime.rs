--- conflicted
+++ resolved
@@ -1125,18 +1125,7 @@
   ) -> Result<ModuleId, AnyError> {
     let mut module_map_rc = Self::module_map(self.v8_isolate());
 
-<<<<<<< HEAD
-    let load = module_map_rc.load_main(specifier.as_str(), code);
-
-    let (_load_id, prepare_result) = load.prepare().await;
-
-    let mut load = prepare_result?;
-=======
-    let mut load = module_map_rc
-      .borrow()
-      .load_main(specifier.as_str(), code)
-      .await?;
->>>>>>> 7b559ee8
+    let mut load = module_map_rc.load_main(specifier.as_str(), code).await?;
 
     while let Some(info_result) = load.next().await {
       let info = info_result?;
