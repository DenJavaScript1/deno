// Copyright 2018-2023 the Deno authors. All rights reserved. MIT license.

use crate::bindings;
use crate::error::generic_error;
use crate::error::to_v8_type_error;
use crate::error::JsError;
use crate::extensions::OpDecl;
use crate::extensions::OpEventLoopFn;
use crate::inspector::JsRuntimeInspector;
use crate::module_specifier::ModuleSpecifier;
use crate::modules::ExtModuleLoaderCb;
use crate::modules::ModuleError;
use crate::modules::ModuleId;
use crate::modules::ModuleLoadId;
use crate::modules::ModuleLoader;
use crate::modules::ModuleMap;
use crate::op_void_async;
use crate::op_void_sync;
use crate::ops::*;
use crate::snapshot_util;
use crate::source_map::SourceMapCache;
use crate::source_map::SourceMapGetter;
use crate::Extension;
use crate::ExtensionFileSource;
use crate::NoopModuleLoader;
use crate::OpMiddlewareFn;
use crate::OpResult;
use crate::OpState;
use crate::PromiseId;
use anyhow::Context as AnyhowContext;
use anyhow::Error;
use futures::channel::oneshot;
use futures::future::poll_fn;
use futures::future::Future;
use futures::future::FutureExt;
use futures::stream::FuturesUnordered;
use futures::stream::StreamExt;
use futures::task::AtomicWaker;
use smallvec::SmallVec;
use std::any::Any;
use std::cell::RefCell;
use std::collections::HashMap;
use std::collections::HashSet;
use std::collections::VecDeque;
use std::ffi::c_void;
use std::option::Option;
use std::rc::Rc;
use std::sync::Arc;
use std::sync::Mutex;
use std::sync::Once;
use std::task::Context;
use std::task::Poll;
use v8::OwnedIsolate;

type PendingOpFuture = OpCall<(RealmIdx, PromiseId, OpId, OpResult)>;

pub enum Snapshot {
  Static(&'static [u8]),
  JustCreated(v8::StartupData),
  Boxed(Box<[u8]>),
}

pub type JsErrorCreateFn = dyn Fn(JsError) -> Error;

pub type GetErrorClassFn = &'static dyn for<'e> Fn(&'e Error) -> &'static str;

/// Objects that need to live as long as the isolate
#[derive(Default)]
struct IsolateAllocations {
  near_heap_limit_callback_data:
    Option<(Box<RefCell<dyn Any>>, v8::NearHeapLimitCallback)>,
}

/// A single execution context of JavaScript. Corresponds roughly to the "Web
/// Worker" concept in the DOM. A JsRuntime is a Future that can be used with
/// an event loop (Tokio, async_std).
////
/// The JsRuntime future completes when there is an error or when all
/// pending ops have completed.
///
/// Pending ops are created in JavaScript by calling Deno.core.opAsync(), and in Rust
/// by implementing an async function that takes a serde::Deserialize "control argument"
/// and an optional zero copy buffer, each async Op is tied to a Promise in JavaScript.
pub struct JsRuntime {
  state: Rc<RefCell<JsRuntimeState>>,
  module_map: Option<Rc<RefCell<ModuleMap>>>,
  // This is an Option<OwnedIsolate> instead of just OwnedIsolate to workaround
  // a safety issue with SnapshotCreator. See JsRuntime::drop.
  v8_isolate: Option<v8::OwnedIsolate>,
  snapshot_options: snapshot_util::SnapshotOptions,
  allocations: IsolateAllocations,
  extensions: Vec<Extension>,
  event_loop_middlewares: Vec<Box<OpEventLoopFn>>,
  // Marks if this is considered the top-level runtime. Used only be inspector.
  is_main: bool,
}

pub(crate) struct DynImportModEvaluate {
  load_id: ModuleLoadId,
  module_id: ModuleId,
  promise: v8::Global<v8::Promise>,
  module: v8::Global<v8::Module>,
}

pub(crate) struct ModEvaluate {
  pub(crate) promise: Option<v8::Global<v8::Promise>>,
  pub(crate) has_evaluated: bool,
  pub(crate) handled_promise_rejections: Vec<v8::Global<v8::Promise>>,
  sender: oneshot::Sender<Result<(), Error>>,
}

pub struct CrossIsolateStore<T>(Arc<Mutex<CrossIsolateStoreInner<T>>>);

struct CrossIsolateStoreInner<T> {
  map: HashMap<u32, T>,
  last_id: u32,
}

impl<T> CrossIsolateStore<T> {
  pub(crate) fn insert(&self, value: T) -> u32 {
    let mut store = self.0.lock().unwrap();
    let last_id = store.last_id;
    store.map.insert(last_id, value);
    store.last_id += 1;
    last_id
  }

  pub(crate) fn take(&self, id: u32) -> Option<T> {
    let mut store = self.0.lock().unwrap();
    store.map.remove(&id)
  }
}

impl<T> Default for CrossIsolateStore<T> {
  fn default() -> Self {
    CrossIsolateStore(Arc::new(Mutex::new(CrossIsolateStoreInner {
      map: Default::default(),
      last_id: 0,
    })))
  }
}

impl<T> Clone for CrossIsolateStore<T> {
  fn clone(&self) -> Self {
    Self(self.0.clone())
  }
}

pub type SharedArrayBufferStore =
  CrossIsolateStore<v8::SharedRef<v8::BackingStore>>;

pub type CompiledWasmModuleStore = CrossIsolateStore<v8::CompiledWasmModule>;

#[derive(Default)]
pub(crate) struct ContextState {
  js_recv_cb: Option<v8::Global<v8::Function>>,
  pub(crate) js_build_custom_error_cb: Option<v8::Global<v8::Function>>,
  pub(crate) js_promise_reject_cb: Option<v8::Global<v8::Function>>,
  pub(crate) js_format_exception_cb: Option<v8::Global<v8::Function>>,
  pub(crate) js_wasm_streaming_cb: Option<v8::Global<v8::Function>>,
  pub(crate) pending_promise_rejections:
    HashMap<v8::Global<v8::Promise>, v8::Global<v8::Value>>,
  pub(crate) unrefed_ops: HashSet<i32>,
  // We don't explicitly re-read this prop but need the slice to live alongside
  // the context
  pub(crate) op_ctxs: Box<[OpCtx]>,
}

/// Internal state for JsRuntime which is stored in one of v8::Isolate's
/// embedder slots.
pub struct JsRuntimeState {
  global_realm: Option<JsRealm>,
  known_realms: Vec<v8::Weak<v8::Context>>,
  pub(crate) js_macrotask_cbs: Vec<v8::Global<v8::Function>>,
  pub(crate) js_nexttick_cbs: Vec<v8::Global<v8::Function>>,
  pub(crate) has_tick_scheduled: bool,
  pub(crate) pending_dyn_mod_evaluate: Vec<DynImportModEvaluate>,
  pub(crate) pending_mod_evaluate: Option<ModEvaluate>,
  /// A counter used to delay our dynamic import deadlock detection by one spin
  /// of the event loop.
  dyn_module_evaluate_idle_counter: u32,
  pub(crate) source_map_getter: Option<Box<dyn SourceMapGetter>>,
  pub(crate) source_map_cache: SourceMapCache,
  pub(crate) pending_ops: FuturesUnordered<PendingOpFuture>,
  pub(crate) have_unpolled_ops: bool,
  pub(crate) op_state: Rc<RefCell<OpState>>,
  pub(crate) shared_array_buffer_store: Option<SharedArrayBufferStore>,
  pub(crate) compiled_wasm_module_store: Option<CompiledWasmModuleStore>,
  /// The error that was passed to an `op_dispatch_exception` call.
  /// It will be retrieved by `exception_to_err_result` and used as an error
  /// instead of any other exceptions.
  // TODO(nayeemrmn): This is polled in `exception_to_err_result()` which is
  // flimsy. Try to poll it similarly to `pending_promise_rejections`.
  pub(crate) dispatched_exceptions: VecDeque<v8::Global<v8::Value>>,
  pub(crate) inspector: Option<Rc<RefCell<JsRuntimeInspector>>>,
  waker: AtomicWaker,
}

fn v8_init(
  v8_platform: Option<v8::SharedRef<v8::Platform>>,
  predictable: bool,
) {
  // Include 10MB ICU data file.
  #[repr(C, align(16))]
  struct IcuData([u8; 10541264]);
  static ICU_DATA: IcuData = IcuData(*include_bytes!("icudtl.dat"));
  v8::icu::set_common_data_72(&ICU_DATA.0).unwrap();

  let flags = concat!(
    " --wasm-test-streaming",
    " --harmony-import-assertions",
    " --no-validate-asm",
    " --turbo_fast_api_calls",
    " --harmony-change-array-by-copy",
  );

  if predictable {
    v8::V8::set_flags_from_string(&format!(
      "{}{}",
      flags, " --predictable --random-seed=42"
    ));
  } else {
    v8::V8::set_flags_from_string(flags);
  }

  let v8_platform = v8_platform
    .unwrap_or_else(|| v8::new_default_platform(0, false).make_shared());
  v8::V8::initialize_platform(v8_platform);
  v8::V8::initialize();
}

pub const V8_WRAPPER_TYPE_INDEX: i32 = 0;
pub const V8_WRAPPER_OBJECT_INDEX: i32 = 1;

#[derive(Default)]
pub struct RuntimeOptions {
  /// Source map reference for errors.
  pub source_map_getter: Option<Box<dyn SourceMapGetter>>,

  /// Allows to map error type to a string "class" used to represent
  /// error in JavaScript.
  pub get_error_class_fn: Option<GetErrorClassFn>,

  /// Implementation of `ModuleLoader` which will be
  /// called when V8 requests to load ES modules.
  ///
  /// If not provided runtime will error if code being
  /// executed tries to load modules.
  pub module_loader: Option<Rc<dyn ModuleLoader>>,

  /// JsRuntime extensions, not to be confused with ES modules.
  /// Only ops registered by extensions will be initialized. If you need
  /// to execute JS code from extensions, pass source files in `js` or `esm`
  /// option on `ExtensionBuilder`.
  ///
  /// If you are creating a runtime from a snapshot take care not to include
  /// JavaScript sources in the extensions.
  pub extensions: Vec<Extension>,

  /// V8 snapshot that should be loaded on startup.
  pub startup_snapshot: Option<Snapshot>,

  /// Prepare runtime to take snapshot of loaded code.
  /// The snapshot is deterministic and uses predictable random numbers.
  pub will_snapshot: bool,

  /// An optional callback that will be called for each module that is loaded
  /// during snapshotting. This callback can be used to transpile source on the
  /// fly, during snapshotting, eg. to transpile TypeScript to JavaScript.
  pub snapshot_module_load_cb: Option<ExtModuleLoaderCb>,

  /// Isolate creation parameters.
  pub create_params: Option<v8::CreateParams>,

  /// V8 platform instance to use. Used when Deno initializes V8
  /// (which it only does once), otherwise it's silenty dropped.
  pub v8_platform: Option<v8::SharedRef<v8::Platform>>,

  /// The store to use for transferring SharedArrayBuffers between isolates.
  /// If multiple isolates should have the possibility of sharing
  /// SharedArrayBuffers, they should use the same [SharedArrayBufferStore]. If
  /// no [SharedArrayBufferStore] is specified, SharedArrayBuffer can not be
  /// serialized.
  pub shared_array_buffer_store: Option<SharedArrayBufferStore>,

  /// The store to use for transferring `WebAssembly.Module` objects between
  /// isolates.
  /// If multiple isolates should have the possibility of sharing
  /// `WebAssembly.Module` objects, they should use the same
  /// [CompiledWasmModuleStore]. If no [CompiledWasmModuleStore] is specified,
  /// `WebAssembly.Module` objects cannot be serialized.
  pub compiled_wasm_module_store: Option<CompiledWasmModuleStore>,

  /// Start inspector instance to allow debuggers to connect.
  pub inspector: bool,

  /// Describe if this is the main runtime instance, used by debuggers in some
  /// situation - like disconnecting when program finishes running.
  pub is_main: bool,
}

impl Drop for JsRuntime {
  fn drop(&mut self) {
    if let Some(v8_isolate) = self.v8_isolate.as_mut() {
      Self::drop_state_and_module_map(v8_isolate);
    }
  }
}

impl JsRuntime {
  const STATE_DATA_OFFSET: u32 = 0;
  const MODULE_MAP_DATA_OFFSET: u32 = 1;

  /// Only constructor, configuration is done through `options`.
  pub fn new(mut options: RuntimeOptions) -> Self {
    let v8_platform = options.v8_platform.take();

    static DENO_INIT: Once = Once::new();
    DENO_INIT.call_once(move || v8_init(v8_platform, options.will_snapshot));

    // Add builtins extension
    let has_startup_snapshot = options.startup_snapshot.is_some();
    if !has_startup_snapshot {
      options
        .extensions
        .insert(0, crate::ops_builtin::core::init_ops_and_esm());
    } else {
      options
        .extensions
        .insert(0, crate::ops_builtin::core::init_ops());
    }

    let ops = Self::collect_ops(&mut options.extensions);
    let mut op_state = OpState::new(ops.len());

    if let Some(get_error_class_fn) = options.get_error_class_fn {
      op_state.get_error_class_fn = get_error_class_fn;
    }
    let op_state = Rc::new(RefCell::new(op_state));

    let align = std::mem::align_of::<usize>();
    let layout = std::alloc::Layout::from_size_align(
      std::mem::size_of::<*mut v8::OwnedIsolate>(),
      align,
    )
    .unwrap();
    assert!(layout.size() > 0);
    let isolate_ptr: *mut v8::OwnedIsolate =
      // SAFETY: we just asserted that layout has non-0 size.
      unsafe { std::alloc::alloc(layout) as *mut _ };

    let state_rc = Rc::new(RefCell::new(JsRuntimeState {
      pending_dyn_mod_evaluate: vec![],
      pending_mod_evaluate: None,
      dyn_module_evaluate_idle_counter: 0,
      js_macrotask_cbs: vec![],
      js_nexttick_cbs: vec![],
      has_tick_scheduled: false,
      source_map_getter: options.source_map_getter,
      source_map_cache: Default::default(),
      pending_ops: FuturesUnordered::new(),
      shared_array_buffer_store: options.shared_array_buffer_store,
      compiled_wasm_module_store: options.compiled_wasm_module_store,
      op_state: op_state.clone(),
      waker: AtomicWaker::new(),
      have_unpolled_ops: false,
      dispatched_exceptions: Default::default(),
      // Some fields are initialized later after isolate is created
      inspector: None,
      global_realm: None,
      known_realms: Vec::with_capacity(1),
    }));

    let weak = Rc::downgrade(&state_rc);
    let op_ctxs = ops
      .into_iter()
      .enumerate()
      .map(|(id, decl)| {
        OpCtx::new(id, 0, Rc::new(decl), op_state.clone(), weak.clone())
      })
      .collect::<Vec<_>>()
      .into_boxed_slice();

    let snapshot_options = snapshot_util::SnapshotOptions::from_bools(
      options.startup_snapshot.is_some(),
      options.will_snapshot,
    );
    let refs = bindings::external_references(&op_ctxs);
    // V8 takes ownership of external_references.
    let refs: &'static v8::ExternalReferences = Box::leak(Box::new(refs));
    let global_context;
    let mut maybe_snapshotted_data = None;

    let (mut isolate, snapshot_options) = if snapshot_options.will_snapshot() {
      let snapshot_creator =
        snapshot_util::create_snapshot_creator(refs, options.startup_snapshot);

      let mut isolate = JsRuntime::setup_isolate(snapshot_creator);
      {
        let scope = &mut v8::HandleScope::new(&mut isolate);
        let context =
          bindings::initialize_context(scope, &op_ctxs, snapshot_options);

        // Get module map data from the snapshot
        if has_startup_snapshot {
          maybe_snapshotted_data =
            Some(snapshot_util::get_snapshotted_data(scope, context));
        }

        global_context = v8::Global::new(scope, context);
        scope.set_default_context(context);
      }
      (isolate, snapshot_options)
    } else {
      let mut params = options
        .create_params
        .take()
        .unwrap_or_else(|| {
          v8::CreateParams::default().embedder_wrapper_type_info_offsets(
            V8_WRAPPER_TYPE_INDEX,
            V8_WRAPPER_OBJECT_INDEX,
          )
        })
        .external_references(&**refs);

      if let Some(snapshot) = options.startup_snapshot {
        params = match snapshot {
          Snapshot::Static(data) => params.snapshot_blob(data),
          Snapshot::JustCreated(data) => params.snapshot_blob(data),
          Snapshot::Boxed(data) => params.snapshot_blob(data),
        };
      }

      let isolate = v8::Isolate::new(params);
      let mut isolate = JsRuntime::setup_isolate(isolate);
      {
        let scope = &mut v8::HandleScope::new(&mut isolate);
        let context =
          bindings::initialize_context(scope, &op_ctxs, snapshot_options);

        // Get module map data from the snapshot
        if has_startup_snapshot {
          maybe_snapshotted_data =
            Some(snapshot_util::get_snapshotted_data(scope, context));
        }

        global_context = v8::Global::new(scope, context);
      }

      (isolate, snapshot_options)
    };

    // SAFETY: this is first use of `isolate_ptr` so we are sure we're
    // not overwriting an existing pointer.
    isolate = unsafe {
      isolate_ptr.write(isolate);
      isolate_ptr.read()
    };

    global_context.open(&mut isolate).set_slot(
      &mut isolate,
      Rc::new(RefCell::new(ContextState {
        op_ctxs,
        ..Default::default()
      })),
    );

    op_state.borrow_mut().put(isolate_ptr);
    let inspector = if options.inspector {
      Some(JsRuntimeInspector::new(
        &mut isolate,
        global_context.clone(),
        options.is_main,
      ))
    } else {
      None
    };

    let loader = if snapshot_options != snapshot_util::SnapshotOptions::Load {
      let esm_sources = options
        .extensions
        .iter()
        .flat_map(|ext| match ext.get_esm_sources() {
          Some(s) => s.to_owned(),
          None => vec![],
        })
        .collect::<Vec<ExtensionFileSource>>();

      #[cfg(feature = "include_js_files_for_snapshotting")]
      if snapshot_options != snapshot_util::SnapshotOptions::None {
        for source in &esm_sources {
          use crate::ExtensionFileSourceCode;
          if let ExtensionFileSourceCode::LoadedFromFsDuringSnapshot(path) =
            &source.code
          {
            println!("cargo:rerun-if-changed={}", path.display())
          }
        }
      }

      Rc::new(crate::modules::ExtModuleLoader::new(
        options.module_loader,
        esm_sources,
        options.snapshot_module_load_cb,
      ))
    } else {
      options
        .module_loader
        .unwrap_or_else(|| Rc::new(NoopModuleLoader))
    };

    {
      let mut state = state_rc.borrow_mut();
      state.global_realm = Some(JsRealm(global_context.clone()));
      state.inspector = inspector;
      state
        .known_realms
        .push(v8::Weak::new(&mut isolate, &global_context));
    }
    isolate.set_data(
      Self::STATE_DATA_OFFSET,
      Rc::into_raw(state_rc.clone()) as *mut c_void,
    );

    let module_map_rc = Rc::new(RefCell::new(ModuleMap::new(
      loader,
      op_state,
      snapshot_options == snapshot_util::SnapshotOptions::Load,
    )));
    if let Some(snapshotted_data) = maybe_snapshotted_data {
      let scope =
        &mut v8::HandleScope::with_context(&mut isolate, global_context);
      let mut module_map = module_map_rc.borrow_mut();
      module_map.update_with_snapshotted_data(scope, snapshotted_data);
    }
    isolate.set_data(
      Self::MODULE_MAP_DATA_OFFSET,
      Rc::into_raw(module_map_rc.clone()) as *mut c_void,
    );

    let mut js_runtime = Self {
      v8_isolate: Some(isolate),
      snapshot_options,
      allocations: IsolateAllocations::default(),
      event_loop_middlewares: Vec::with_capacity(options.extensions.len()),
      extensions: options.extensions,
      state: state_rc,
      module_map: Some(module_map_rc),
      is_main: options.is_main,
    };

    // Init resources and ops before extensions to make sure they are
    // available during the initialization process.
    js_runtime.init_extension_ops().unwrap();
    let realm = js_runtime.global_realm();
    js_runtime.init_extension_js(&realm).unwrap();
    // Init callbacks (opresolve)
    let global_realm = js_runtime.global_realm();
    js_runtime.init_cbs(&global_realm);

    js_runtime
  }

  fn drop_state_and_module_map(v8_isolate: &mut OwnedIsolate) {
    let state_ptr = v8_isolate.get_data(Self::STATE_DATA_OFFSET);
    let state_rc =
    // SAFETY: We are sure that it's a valid pointer for whole lifetime of
    // the runtime.
    unsafe { Rc::from_raw(state_ptr as *const RefCell<JsRuntimeState>) };
    drop(state_rc);

    let module_map_ptr = v8_isolate.get_data(Self::MODULE_MAP_DATA_OFFSET);
    let module_map_rc =
    // SAFETY: We are sure that it's a valid pointer for whole lifetime of
    // the runtime.
    unsafe { Rc::from_raw(module_map_ptr as *const RefCell<ModuleMap>) };
    drop(module_map_rc);
  }

  #[inline]
  fn get_module_map(&mut self) -> &Rc<RefCell<ModuleMap>> {
    self.module_map.as_ref().unwrap()
  }

  #[inline]
  pub fn global_context(&mut self) -> v8::Global<v8::Context> {
    self.global_realm().0
  }

  #[inline]
  pub fn v8_isolate(&mut self) -> &mut v8::OwnedIsolate {
    self.v8_isolate.as_mut().unwrap()
  }

  #[inline]
  pub fn inspector(&mut self) -> Rc<RefCell<JsRuntimeInspector>> {
    self.state.borrow().inspector()
  }

  #[inline]
  pub fn global_realm(&mut self) -> JsRealm {
    let state = self.state.borrow();
    state.global_realm.clone().unwrap()
  }

  /// Creates a new realm (V8 context) in this JS execution context,
  /// pre-initialized with all of the extensions that were passed in
  /// [`RuntimeOptions::extensions`] when the [`JsRuntime`] was
  /// constructed.
  pub fn create_realm(&mut self) -> Result<JsRealm, Error> {
    let realm = {
      let realm_idx = self.state.borrow().known_realms.len();

      let op_ctxs: Box<[OpCtx]> = self
        .global_realm()
        .state(self.v8_isolate())
        .borrow()
        .op_ctxs
        .iter()
        .map(|op_ctx| {
          OpCtx::new(
            op_ctx.id,
            realm_idx,
            op_ctx.decl.clone(),
            op_ctx.state.clone(),
            op_ctx.runtime_state.clone(),
          )
        })
        .collect();

      // SAFETY: Having the scope tied to self's lifetime makes it impossible to
      // reference JsRuntimeState::op_ctxs while the scope is alive. Here we
      // turn it into an unbound lifetime, which is sound because 1. it only
      // lives until the end of this block, and 2. the HandleScope only has
      // access to the isolate, and nothing else we're accessing from self does.
      let scope = &mut v8::HandleScope::new(unsafe {
        &mut *(self.v8_isolate() as *mut v8::OwnedIsolate)
      });
      let context =
        bindings::initialize_context(scope, &op_ctxs, self.snapshot_options);
      context.set_slot(
        scope,
        Rc::new(RefCell::new(ContextState {
          op_ctxs,
          ..Default::default()
        })),
      );

      self
        .state
        .borrow_mut()
        .known_realms
        .push(v8::Weak::new(scope, context));

      JsRealm::new(v8::Global::new(scope, context))
    };

    self.init_extension_js(&realm)?;
    self.init_cbs(&realm);
    Ok(realm)
  }

  #[inline]
  pub fn handle_scope(&mut self) -> v8::HandleScope {
    self.global_realm().handle_scope(self.v8_isolate())
  }

  fn setup_isolate(mut isolate: v8::OwnedIsolate) -> v8::OwnedIsolate {
    isolate.set_capture_stack_trace_for_uncaught_exceptions(true, 10);
    isolate.set_promise_reject_callback(bindings::promise_reject_callback);
    isolate.set_host_initialize_import_meta_object_callback(
      bindings::host_initialize_import_meta_object_callback,
    );
    isolate.set_host_import_module_dynamically_callback(
      bindings::host_import_module_dynamically_callback,
    );
    isolate.set_wasm_async_resolve_promise_callback(
      bindings::wasm_async_resolve_promise_callback,
    );
    isolate
  }

  pub(crate) fn state(isolate: &v8::Isolate) -> Rc<RefCell<JsRuntimeState>> {
    let state_ptr = isolate.get_data(Self::STATE_DATA_OFFSET);
    let state_rc =
      // SAFETY: We are sure that it's a valid pointer for whole lifetime of
      // the runtime.
      unsafe { Rc::from_raw(state_ptr as *const RefCell<JsRuntimeState>) };
    let state = state_rc.clone();
    Rc::into_raw(state_rc);
    state
  }

  pub(crate) fn module_map(isolate: &v8::Isolate) -> Rc<RefCell<ModuleMap>> {
    let module_map_ptr = isolate.get_data(Self::MODULE_MAP_DATA_OFFSET);
    let module_map_rc =
      // SAFETY: We are sure that it's a valid pointer for whole lifetime of
      // the runtime.
      unsafe { Rc::from_raw(module_map_ptr as *const RefCell<ModuleMap>) };
    let module_map = module_map_rc.clone();
    Rc::into_raw(module_map_rc);
    module_map
  }

  /// Initializes JS of provided Extensions in the given realm
  fn init_extension_js(&mut self, realm: &JsRealm) -> Result<(), Error> {
    fn load_and_evaluate_module(
      runtime: &mut JsRuntime,
      file_source: &ExtensionFileSource,
    ) -> Result<(), Error> {
      futures::executor::block_on(async {
        let id = runtime
          .load_side_module(
            &ModuleSpecifier::parse(&file_source.specifier)?,
            None,
          )
          .await?;
        let receiver = runtime.mod_evaluate(id);
        runtime.run_event_loop(false).await?;
        receiver.await?
      })
      .with_context(|| format!("Couldn't execute '{}'", file_source.specifier))
    }

    // Take extensions to avoid double-borrow
    let extensions = std::mem::take(&mut self.extensions);
    for ext in &extensions {
      {
        if let Some(esm_files) = ext.get_esm_sources() {
          if let Some(entry_point) = ext.get_esm_entry_point() {
            let file_source = esm_files
              .iter()
              .find(|file| file.specifier == entry_point)
              .unwrap();
            load_and_evaluate_module(self, file_source)?;
          } else {
            for file_source in esm_files {
              load_and_evaluate_module(self, file_source)?;
            }
          }
        }
      }

      {
        if let Some(js_files) = ext.get_js_sources() {
          for file_source in js_files {
            // TODO(@AaronO): use JsRuntime::execute_static() here to move src off heap
            realm.execute_script(
              self.v8_isolate(),
              &file_source.specifier,
              &file_source.code.load()?,
            )?;
          }
        }
      }
    }
    // Restore extensions
    self.extensions = extensions;

    Ok(())
  }

  /// Collects ops from extensions & applies middleware
  fn collect_ops(exts: &mut [Extension]) -> Vec<OpDecl> {
    for (ext, previous_exts) in
      exts.iter().enumerate().map(|(i, ext)| (ext, &exts[..i]))
    {
      ext.check_dependencies(previous_exts);
    }

    // Middleware
    let middleware: Vec<Box<OpMiddlewareFn>> = exts
      .iter_mut()
      .filter_map(|e| e.init_middleware())
      .collect();

    // macroware wraps an opfn in all the middleware
    let macroware = move |d| middleware.iter().fold(d, |d, m| m(d));

    // Flatten ops, apply middlware & override disabled ops
    exts
      .iter_mut()
      .filter_map(|e| e.init_ops())
      .flatten()
      .map(|d| OpDecl {
        name: d.name,
        ..macroware(d)
      })
      .map(|op| match op.enabled {
        true => op,
        false => OpDecl {
          v8_fn_ptr: match op.is_async {
            true => op_void_async::v8_fn_ptr(),
            false => op_void_sync::v8_fn_ptr(),
          },
          ..op
        },
      })
      .collect()
  }

  /// Initializes ops of provided Extensions
  fn init_extension_ops(&mut self) -> Result<(), Error> {
    let op_state = self.op_state();
    // Take extensions to avoid double-borrow
    {
      let mut extensions: Vec<Extension> = std::mem::take(&mut self.extensions);

      // Setup state
      for e in extensions.iter_mut() {
        // ops are already registered during in bindings::initialize_context();
        e.init_state(&mut op_state.borrow_mut());

        // Setup event-loop middleware
        if let Some(middleware) = e.init_event_loop_middleware() {
          self.event_loop_middlewares.push(middleware);
        }
      }

      // Restore extensions
      self.extensions = extensions;
    }
    Ok(())
  }

  pub fn eval<'s, T>(
    scope: &mut v8::HandleScope<'s>,
    code: &str,
  ) -> Option<v8::Local<'s, T>>
  where
    v8::Local<'s, T>: TryFrom<v8::Local<'s, v8::Value>, Error = v8::DataError>,
  {
    let scope = &mut v8::EscapableHandleScope::new(scope);
    let source = v8::String::new(scope, code).unwrap();
    let script = v8::Script::compile(scope, source, None).unwrap();
    let v = script.run(scope)?;
    scope.escape(v).try_into().ok()
  }

  /// Grabs a reference to core.js' opresolve & syncOpsCache()
  fn init_cbs(&mut self, realm: &JsRealm) {
    let (recv_cb, build_custom_error_cb) = {
      let scope = &mut realm.handle_scope(self.v8_isolate());
      let context = realm.context();
      let context_local = v8::Local::new(scope, context);
      let global = context_local.global(scope);
      let deno_str =
        v8::String::new_external_onebyte_static(scope, b"Deno").unwrap();
      let core_str =
        v8::String::new_external_onebyte_static(scope, b"core").unwrap();
      let opresolve_str =
        v8::String::new_external_onebyte_static(scope, b"opresolve").unwrap();
      let build_custom_error_str =
        v8::String::new_external_onebyte_static(scope, b"buildCustomError")
          .unwrap();

      let deno_obj: v8::Local<v8::Object> = global
        .get(scope, deno_str.into())
        .unwrap()
        .try_into()
        .unwrap();
      let core_obj: v8::Local<v8::Object> = deno_obj
        .get(scope, core_str.into())
        .unwrap()
        .try_into()
        .unwrap();

      let recv_cb: v8::Local<v8::Function> = core_obj
        .get(scope, opresolve_str.into())
        .unwrap()
        .try_into()
        .unwrap();
      let build_custom_error_cb: v8::Local<v8::Function> = core_obj
        .get(scope, build_custom_error_str.into())
        .unwrap()
        .try_into()
        .unwrap();
      (
        v8::Global::new(scope, recv_cb),
        v8::Global::new(scope, build_custom_error_cb),
      )
    };

    // Put global handles in the realm's ContextState
    let state_rc = realm.state(self.v8_isolate());
    let mut state = state_rc.borrow_mut();
    state.js_recv_cb.replace(recv_cb);
    state
      .js_build_custom_error_cb
      .replace(build_custom_error_cb);
  }

  /// Returns the runtime's op state, which can be used to maintain ops
  /// and access resources between op calls.
  pub fn op_state(&mut self) -> Rc<RefCell<OpState>> {
    let state = self.state.borrow();
    state.op_state.clone()
  }

  /// Executes traditional JavaScript code (traditional = not ES modules).
  ///
  /// The execution takes place on the current global context, so it is possible
  /// to maintain local JS state and invoke this method multiple times.
  ///
  /// `name` can be a filepath or any other string, eg.
  ///
  ///   - "/some/file/path.js"
  ///   - "<anon>"
  ///   - "[native code]"
  ///
  /// The same `name` value can be used for multiple executions.
  ///
  /// `Error` can usually be downcast to `JsError`.
  pub fn execute_script(
    &mut self,
    name: &str,
    source_code: &str,
  ) -> Result<v8::Global<v8::Value>, Error> {
    self
      .global_realm()
      .execute_script(self.v8_isolate(), name, source_code)
  }

  /// Takes a snapshot. The isolate should have been created with will_snapshot
  /// set to true.
  ///
  /// `Error` can usually be downcast to `JsError`.
  pub fn snapshot(mut self) -> v8::StartupData {
    self.state.borrow_mut().inspector.take();

    // Serialize the module map and store its data in the snapshot.
    {
      let snapshotted_data = {
        let module_map_rc = self.module_map.take().unwrap();
        let module_map = module_map_rc.borrow();
        module_map.serialize_for_snapshotting(&mut self.handle_scope())
      };

      let context = self.global_context();
      let mut scope = self.handle_scope();
      snapshot_util::set_snapshotted_data(
        &mut scope,
        context,
        snapshotted_data,
      );
    }

    // Drop existing ModuleMap to drop v8::Global handles
    {
      let v8_isolate = self.v8_isolate();
      Self::drop_state_and_module_map(v8_isolate);
    }

    self.state.borrow_mut().global_realm.take();

    // Drop other v8::Global handles before snapshotting
    {
      for weak_context in &self.state.clone().borrow().known_realms {
        let v8_isolate = self.v8_isolate();
        if let Some(context) = weak_context.to_global(v8_isolate) {
          let realm = JsRealm::new(context.clone());
          let realm_state_rc = realm.state(v8_isolate);
          let mut realm_state = realm_state_rc.borrow_mut();
          std::mem::take(&mut realm_state.js_recv_cb);
          std::mem::take(&mut realm_state.js_build_custom_error_cb);
          std::mem::take(&mut realm_state.js_promise_reject_cb);
          std::mem::take(&mut realm_state.js_format_exception_cb);
          std::mem::take(&mut realm_state.js_wasm_streaming_cb);
          context.open(v8_isolate).clear_all_slots(v8_isolate);
        }
      }

      let mut state = self.state.borrow_mut();
      state.js_macrotask_cbs.clear();
      state.js_nexttick_cbs.clear();
      state.known_realms.clear();
    }

    let snapshot_creator = self.v8_isolate.take().unwrap();
    snapshot_creator
      .create_blob(v8::FunctionCodeHandling::Keep)
      .unwrap()
  }

  /// Returns the namespace object of a module.
  ///
  /// This is only available after module evaluation has completed.
  /// This function panics if module has not been instantiated.
  pub fn get_module_namespace(
    &mut self,
    module_id: ModuleId,
  ) -> Result<v8::Global<v8::Object>, Error> {
    let module_map_rc = Self::module_map(self.v8_isolate());

    let module_handle = module_map_rc
      .borrow()
      .get_handle(module_id)
      .expect("ModuleInfo not found");

    let scope = &mut self.handle_scope();

    let module = module_handle.open(scope);

    if module.get_status() == v8::ModuleStatus::Errored {
      let exception = module.get_exception();
      return exception_to_err_result(scope, exception, false);
    }

    assert!(matches!(
      module.get_status(),
      v8::ModuleStatus::Instantiated | v8::ModuleStatus::Evaluated
    ));

    let module_namespace: v8::Local<v8::Object> =
      v8::Local::try_from(module.get_module_namespace())
        .map_err(|err: v8::DataError| generic_error(err.to_string()))?;

    Ok(v8::Global::new(scope, module_namespace))
  }

  /// Registers a callback on the isolate when the memory limits are approached.
  /// Use this to prevent V8 from crashing the process when reaching the limit.
  ///
  /// Calls the closure with the current heap limit and the initial heap limit.
  /// The return value of the closure is set as the new limit.
  pub fn add_near_heap_limit_callback<C>(&mut self, cb: C)
  where
    C: FnMut(usize, usize) -> usize + 'static,
  {
    let boxed_cb = Box::new(RefCell::new(cb));
    let data = boxed_cb.as_ptr() as *mut c_void;

    let prev = self
      .allocations
      .near_heap_limit_callback_data
      .replace((boxed_cb, near_heap_limit_callback::<C>));
    if let Some((_, prev_cb)) = prev {
      self
        .v8_isolate()
        .remove_near_heap_limit_callback(prev_cb, 0);
    }

    self
      .v8_isolate()
      .add_near_heap_limit_callback(near_heap_limit_callback::<C>, data);
  }

  pub fn remove_near_heap_limit_callback(&mut self, heap_limit: usize) {
    if let Some((_, cb)) = self.allocations.near_heap_limit_callback_data.take()
    {
      self
        .v8_isolate()
        .remove_near_heap_limit_callback(cb, heap_limit);
    }
  }

  fn pump_v8_message_loop(&mut self) -> Result<(), Error> {
    let scope = &mut self.handle_scope();
    while v8::Platform::pump_message_loop(
      &v8::V8::get_current_platform(),
      scope,
      false, // don't block if there are no tasks
    ) {
      // do nothing
    }

    let tc_scope = &mut v8::TryCatch::new(scope);
    tc_scope.perform_microtask_checkpoint();
    match tc_scope.exception() {
      None => Ok(()),
      Some(exception) => exception_to_err_result(tc_scope, exception, false),
    }
  }

  pub fn maybe_init_inspector(&mut self) {
    if self.state.borrow().inspector.is_some() {
      return;
    }

    let mut state = self.state.borrow_mut();
    state.inspector = Some(JsRuntimeInspector::new(
      self.v8_isolate.as_mut().unwrap(),
      state.global_realm.clone().unwrap().0,
      self.is_main,
    ));
  }

  pub fn poll_value(
    &mut self,
    global: &v8::Global<v8::Value>,
    cx: &mut Context,
  ) -> Poll<Result<v8::Global<v8::Value>, Error>> {
    let state = self.poll_event_loop(cx, false);

    let mut scope = self.handle_scope();
    let local = v8::Local::<v8::Value>::new(&mut scope, global);

    if let Ok(promise) = v8::Local::<v8::Promise>::try_from(local) {
      match promise.state() {
        v8::PromiseState::Pending => match state {
          Poll::Ready(Ok(_)) => {
            let msg = "Promise resolution is still pending but the event loop has already resolved.";
            Poll::Ready(Err(generic_error(msg)))
          }
          Poll::Ready(Err(e)) => Poll::Ready(Err(e)),
          Poll::Pending => Poll::Pending,
        },
        v8::PromiseState::Fulfilled => {
          let value = promise.result(&mut scope);
          let value_handle = v8::Global::new(&mut scope, value);
          Poll::Ready(Ok(value_handle))
        }
        v8::PromiseState::Rejected => {
          let exception = promise.result(&mut scope);
          Poll::Ready(exception_to_err_result(&mut scope, exception, false))
        }
      }
    } else {
      let value_handle = v8::Global::new(&mut scope, local);
      Poll::Ready(Ok(value_handle))
    }
  }

  /// Waits for the given value to resolve while polling the event loop.
  ///
  /// This future resolves when either the value is resolved or the event loop runs to
  /// completion.
  pub async fn resolve_value(
    &mut self,
    global: v8::Global<v8::Value>,
  ) -> Result<v8::Global<v8::Value>, Error> {
    poll_fn(|cx| self.poll_value(&global, cx)).await
  }

  /// Runs event loop to completion
  ///
  /// This future resolves when:
  ///  - there are no more pending dynamic imports
  ///  - there are no more pending ops
  ///  - there are no more active inspector sessions (only if `wait_for_inspector` is set to true)
  pub async fn run_event_loop(
    &mut self,
    wait_for_inspector: bool,
  ) -> Result<(), Error> {
    poll_fn(|cx| self.poll_event_loop(cx, wait_for_inspector)).await
  }

  /// Runs a single tick of event loop
  ///
  /// If `wait_for_inspector` is set to true event loop
  /// will return `Poll::Pending` if there are active inspector sessions.
  pub fn poll_event_loop(
    &mut self,
    cx: &mut Context,
    wait_for_inspector: bool,
  ) -> Poll<Result<(), Error>> {
    let has_inspector: bool;

    {
      let state = self.state.borrow();
      has_inspector = state.inspector.is_some();
      state.waker.register(cx.waker());
    }

    if has_inspector {
      // We poll the inspector first.
      let _ = self.inspector().borrow_mut().poll_unpin(cx);
    }

    self.pump_v8_message_loop()?;

    // Ops
    self.resolve_async_ops(cx)?;
    // Dynamic module loading - ie. modules loaded using "import()"
    {
      // Run in a loop so that dynamic imports that only depend on another
      // dynamic import can be resolved in this event loop iteration.
      //
      // For example, a dynamically imported module like the following can be
      // immediately resolved after `dependency.ts` is fully evaluated, but it
      // wouldn't if not for this loop.
      //
      //    await delay(1000);
      //    await import("./dependency.ts");
      //    console.log("test")
      //
      loop {
        let poll_imports = self.prepare_dyn_imports(cx)?;
        assert!(poll_imports.is_ready());

        let poll_imports = self.poll_dyn_imports(cx)?;
        assert!(poll_imports.is_ready());

        if !self.evaluate_dyn_imports() {
          break;
        }
      }
    }
    // Run all next tick callbacks and macrotasks callbacks and only then
    // check for any promise exceptions (`unhandledrejection` handlers are
    // run in macrotasks callbacks so we need to let them run first).
    self.drain_nexttick()?;
    self.drain_macrotasks()?;
    self.check_promise_rejections()?;

    // Event loop middlewares
    let mut maybe_scheduling = false;
    {
      let op_state = self.state.borrow().op_state.clone();
      for f in &self.event_loop_middlewares {
        if f(op_state.clone(), cx) {
          maybe_scheduling = true;
        }
      }
    }

    // Top level module
    self.evaluate_pending_module();

    let pending_state = self.event_loop_pending_state();
    if !pending_state.is_pending() && !maybe_scheduling {
      if has_inspector {
        let inspector = self.inspector();
        let has_active_sessions = inspector.borrow().has_active_sessions();
        let has_blocking_sessions = inspector.borrow().has_blocking_sessions();

        if wait_for_inspector && has_active_sessions {
          // If there are no blocking sessions (eg. REPL) we can now notify
          // debugger that the program has finished running and we're ready
          // to exit the process once debugger disconnects.
          if !has_blocking_sessions {
            let context = self.global_context();
            let scope = &mut self.handle_scope();
            inspector.borrow_mut().context_destroyed(scope, context);
            println!("Program finished. Waiting for inspector to disconnect to exit the process...");
          }

          return Poll::Pending;
        }
      }

      return Poll::Ready(Ok(()));
    }

    let state = self.state.borrow();

    // Check if more async ops have been dispatched
    // during this turn of event loop.
    // If there are any pending background tasks, we also wake the runtime to
    // make sure we don't miss them.
    // TODO(andreubotella) The event loop will spin as long as there are pending
    // background tasks. We should look into having V8 notify us when a
    // background task is done.
    if state.have_unpolled_ops
      || pending_state.has_pending_background_tasks
      || pending_state.has_tick_scheduled
      || maybe_scheduling
    {
      state.waker.wake();
    }

    drop(state);

    if pending_state.has_pending_module_evaluation {
      if pending_state.has_pending_refed_ops
        || pending_state.has_pending_dyn_imports
        || pending_state.has_pending_dyn_module_evaluation
        || pending_state.has_pending_background_tasks
        || pending_state.has_tick_scheduled
        || maybe_scheduling
      {
        // pass, will be polled again
      } else {
        let scope = &mut self.handle_scope();
        let messages = find_stalled_top_level_await(scope);
        // We are gonna print only a single message to provide a nice formatting
        // with source line of offending promise shown. Once user fixed it, then
        // they will get another error message for the next promise (but this
        // situation is gonna be very rare, if ever happening).
        assert!(!messages.is_empty());
        let msg = v8::Local::new(scope, messages[0].clone());
        let js_error = JsError::from_v8_message(scope, msg);
        return Poll::Ready(Err(js_error.into()));
      }
    }

    if pending_state.has_pending_dyn_module_evaluation {
      if pending_state.has_pending_refed_ops
        || pending_state.has_pending_dyn_imports
        || pending_state.has_pending_background_tasks
        || pending_state.has_tick_scheduled
      {
        // pass, will be polled again
      } else if self.state.borrow().dyn_module_evaluate_idle_counter >= 1 {
        let scope = &mut self.handle_scope();
        let messages = find_stalled_top_level_await(scope);
        // We are gonna print only a single message to provide a nice formatting
        // with source line of offending promise shown. Once user fixed it, then
        // they will get another error message for the next promise (but this
        // situation is gonna be very rare, if ever happening).
        assert!(!messages.is_empty());
        let msg = v8::Local::new(scope, messages[0].clone());
        let js_error = JsError::from_v8_message(scope, msg);
        return Poll::Ready(Err(js_error.into()));
      } else {
        let mut state = self.state.borrow_mut();
        // Delay the above error by one spin of the event loop. A dynamic import
        // evaluation may complete during this, in which case the counter will
        // reset.
        state.dyn_module_evaluate_idle_counter += 1;
        state.waker.wake();
      }
    }

    Poll::Pending
  }

  fn event_loop_pending_state(&mut self) -> EventLoopPendingState {
    EventLoopPendingState::new(
      self.v8_isolate.as_mut().unwrap(),
      &mut self.state.borrow_mut(),
      &self.module_map.as_ref().unwrap().borrow(),
    )
  }

  pub(crate) fn event_loop_pending_state_from_isolate(
    isolate: &mut v8::Isolate,
  ) -> EventLoopPendingState {
    EventLoopPendingState::new(
      isolate,
      &mut Self::state(isolate).borrow_mut(),
      &Self::module_map(isolate).borrow(),
    )
  }
}

fn get_stalled_top_level_await_message_for_module(
  scope: &mut v8::HandleScope,
  module_id: ModuleId,
) -> Vec<v8::Global<v8::Message>> {
  let module_map = JsRuntime::module_map(scope);
  let module_map = module_map.borrow();
  let module_handle = module_map.handles.get(module_id).unwrap();

  let module = v8::Local::new(scope, module_handle);
  let stalled = module.get_stalled_top_level_await_message(scope);
  let mut messages = vec![];
  for (_, message) in stalled {
    messages.push(v8::Global::new(scope, message));
  }
  messages
}

fn find_stalled_top_level_await(
  scope: &mut v8::HandleScope,
) -> Vec<v8::Global<v8::Message>> {
  let module_map = JsRuntime::module_map(scope);
  let module_map = module_map.borrow();

  // First check if that's root module
  let root_module_id = module_map
    .info
    .iter()
    .filter(|m| m.main)
    .map(|m| m.id)
    .next();

  if let Some(root_module_id) = root_module_id {
    let messages =
      get_stalled_top_level_await_message_for_module(scope, root_module_id);
    if !messages.is_empty() {
      return messages;
    }
  }

  // It wasn't a top module, so iterate over all modules and try to find
  // any with stalled top level await
  for module_id in 0..module_map.handles.len() {
    let messages =
      get_stalled_top_level_await_message_for_module(scope, module_id);
    if !messages.is_empty() {
      return messages;
    }
  }

  unreachable!()
}

#[derive(Clone, Copy, PartialEq, Eq, Debug)]
pub(crate) struct EventLoopPendingState {
  has_pending_refed_ops: bool,
  has_pending_dyn_imports: bool,
  has_pending_dyn_module_evaluation: bool,
  has_pending_module_evaluation: bool,
  has_pending_background_tasks: bool,
  has_tick_scheduled: bool,
}
impl EventLoopPendingState {
  pub fn new(
    isolate: &mut v8::Isolate,
    state: &mut JsRuntimeState,
    module_map: &ModuleMap,
  ) -> EventLoopPendingState {
    let mut num_unrefed_ops = 0;
    for weak_context in &state.known_realms {
      if let Some(context) = weak_context.to_global(isolate) {
        let realm = JsRealm(context);
        num_unrefed_ops += realm.state(isolate).borrow().unrefed_ops.len();
      }
    }

    EventLoopPendingState {
      has_pending_refed_ops: state.pending_ops.len() > num_unrefed_ops,
      has_pending_dyn_imports: module_map.has_pending_dynamic_imports(),
      has_pending_dyn_module_evaluation: !state
        .pending_dyn_mod_evaluate
        .is_empty(),
      has_pending_module_evaluation: state.pending_mod_evaluate.is_some(),
      has_pending_background_tasks: isolate.has_pending_background_tasks(),
      has_tick_scheduled: state.has_tick_scheduled,
    }
  }

  pub fn is_pending(&self) -> bool {
    self.has_pending_refed_ops
      || self.has_pending_dyn_imports
      || self.has_pending_dyn_module_evaluation
      || self.has_pending_module_evaluation
      || self.has_pending_background_tasks
      || self.has_tick_scheduled
  }
}

extern "C" fn near_heap_limit_callback<F>(
  data: *mut c_void,
  current_heap_limit: usize,
  initial_heap_limit: usize,
) -> usize
where
  F: FnMut(usize, usize) -> usize,
{
  // SAFETY: The data is a pointer to the Rust callback function. It is stored
  // in `JsRuntime::allocations` and thus is guaranteed to outlive the isolate.
  let callback = unsafe { &mut *(data as *mut F) };
  callback(current_heap_limit, initial_heap_limit)
}

impl JsRuntimeState {
  pub(crate) fn inspector(&self) -> Rc<RefCell<JsRuntimeInspector>> {
    self.inspector.as_ref().unwrap().clone()
  }

  /// Called by `bindings::host_import_module_dynamically_callback`
  /// after initiating new dynamic import load.
  pub fn notify_new_dynamic_import(&mut self) {
    // Notify event loop to poll again soon.
    self.waker.wake();
  }
}

pub(crate) fn exception_to_err_result<T>(
  scope: &mut v8::HandleScope,
  exception: v8::Local<v8::Value>,
  in_promise: bool,
) -> Result<T, Error> {
  let state_rc = JsRuntime::state(scope);

  let was_terminating_execution = scope.is_execution_terminating();
  // If TerminateExecution was called, cancel isolate termination so that the
  // exception can be created. Note that `scope.is_execution_terminating()` may
  // have returned false if TerminateExecution was indeed called but there was
  // no JS to execute after the call.
  scope.cancel_terminate_execution();
  let mut exception = exception;
  {
    // If termination is the result of a `op_dispatch_exception` call, we want
    // to use the exception that was passed to it rather than the exception that
    // was passed to this function.
    let state = state_rc.borrow();
    exception = state
      .dispatched_exceptions
      .back()
      .map(|exception| v8::Local::new(scope, exception.clone()))
      .unwrap_or_else(|| {
        // Maybe make a new exception object.
        if was_terminating_execution && exception.is_null_or_undefined() {
          let message = v8::String::new(scope, "execution terminated").unwrap();
          v8::Exception::error(scope, message)
        } else {
          exception
        }
      });
  }

  let mut js_error = JsError::from_v8_exception(scope, exception);
  if in_promise {
    js_error.exception_message = format!(
      "Uncaught (in promise) {}",
      js_error.exception_message.trim_start_matches("Uncaught ")
    );
  }

  if was_terminating_execution {
    // Resume exception termination.
    scope.terminate_execution();
  }

  Err(js_error.into())
}

// Related to module loading
impl JsRuntime {
  pub(crate) fn instantiate_module(
    &mut self,
    id: ModuleId,
  ) -> Result<(), v8::Global<v8::Value>> {
    let module_map_rc = Self::module_map(self.v8_isolate());
    let scope = &mut self.handle_scope();
    let tc_scope = &mut v8::TryCatch::new(scope);

    let module = module_map_rc
      .borrow()
      .get_handle(id)
      .map(|handle| v8::Local::new(tc_scope, handle))
      .expect("ModuleInfo not found");

    if module.get_status() == v8::ModuleStatus::Errored {
      return Err(v8::Global::new(tc_scope, module.get_exception()));
    }

    // IMPORTANT: No borrows to `ModuleMap` can be held at this point because
    // `module_resolve_callback` will be calling into `ModuleMap` from within
    // the isolate.
    let instantiate_result =
      module.instantiate_module(tc_scope, bindings::module_resolve_callback);

    if instantiate_result.is_none() {
      let exception = tc_scope.exception().unwrap();
      return Err(v8::Global::new(tc_scope, exception));
    }

    Ok(())
  }

  fn dynamic_import_module_evaluate(
    &mut self,
    load_id: ModuleLoadId,
    id: ModuleId,
  ) -> Result<(), Error> {
    let module_map_rc = Self::module_map(self.v8_isolate());

    let module_handle = module_map_rc
      .borrow()
      .get_handle(id)
      .expect("ModuleInfo not found");

    let status = {
      let scope = &mut self.handle_scope();
      let module = module_handle.open(scope);
      module.get_status()
    };

    match status {
      v8::ModuleStatus::Instantiated | v8::ModuleStatus::Evaluated => {}
      _ => return Ok(()),
    }

    // IMPORTANT: Top-level-await is enabled, which means that return value
    // of module evaluation is a promise.
    //
    // This promise is internal, and not the same one that gets returned to
    // the user. We add an empty `.catch()` handler so that it does not result
    // in an exception if it rejects. That will instead happen for the other
    // promise if not handled by the user.
    //
    // For more details see:
    // https://github.com/denoland/deno/issues/4908
    // https://v8.dev/features/top-level-await#module-execution-order
    let global_realm = self.state.borrow_mut().global_realm.clone().unwrap();
    let scope =
      &mut global_realm.handle_scope(self.v8_isolate.as_mut().unwrap());
    let tc_scope = &mut v8::TryCatch::new(scope);
    let module = v8::Local::new(tc_scope, &module_handle);
    let maybe_value = module.evaluate(tc_scope);

    // Update status after evaluating.
    let status = module.get_status();

    if let Some(value) = maybe_value {
      assert!(
        status == v8::ModuleStatus::Evaluated
          || status == v8::ModuleStatus::Errored
      );
      let promise = v8::Local::<v8::Promise>::try_from(value)
        .expect("Expected to get promise as module evaluation result");
      let empty_fn = bindings::create_empty_fn(tc_scope).unwrap();
      promise.catch(tc_scope, empty_fn);
      let promise_global = v8::Global::new(tc_scope, promise);
      let module_global = v8::Global::new(tc_scope, module);

      let dyn_import_mod_evaluate = DynImportModEvaluate {
        load_id,
        module_id: id,
        promise: promise_global,
        module: module_global,
      };

      self
        .state
        .borrow_mut()
        .pending_dyn_mod_evaluate
        .push(dyn_import_mod_evaluate);
    } else if tc_scope.has_terminated() || tc_scope.is_execution_terminating() {
      return Err(
        generic_error("Cannot evaluate dynamically imported module, because JavaScript execution has been terminated.")
      );
    } else {
      assert!(status == v8::ModuleStatus::Errored);
    }

    Ok(())
  }

  // TODO(bartlomieju): make it return `ModuleEvaluationFuture`?
  /// Evaluates an already instantiated ES module.
  ///
  /// Returns a receiver handle that resolves when module promise resolves.
  /// Implementors must manually call [`JsRuntime::run_event_loop`] to drive
  /// module evaluation future.
  ///
  /// `Error` can usually be downcast to `JsError` and should be awaited and
  /// checked after [`JsRuntime::run_event_loop`] completion.
  ///
  /// This function panics if module has not been instantiated.
  pub fn mod_evaluate(
    &mut self,
    id: ModuleId,
  ) -> oneshot::Receiver<Result<(), Error>> {
    let global_realm = self.global_realm();
    let state_rc = self.state.clone();
    let module_map_rc = Self::module_map(self.v8_isolate());
    let scope = &mut self.handle_scope();
    let tc_scope = &mut v8::TryCatch::new(scope);

    let module = module_map_rc
      .borrow()
      .get_handle(id)
      .map(|handle| v8::Local::new(tc_scope, handle))
      .expect("ModuleInfo not found");
    let mut status = module.get_status();
    assert_eq!(
      status,
      v8::ModuleStatus::Instantiated,
      "Module not instantiated {id}"
    );

    let (sender, receiver) = oneshot::channel();

    // IMPORTANT: Top-level-await is enabled, which means that return value
    // of module evaluation is a promise.
    //
    // Because that promise is created internally by V8, when error occurs during
    // module evaluation the promise is rejected, and since the promise has no rejection
    // handler it will result in call to `bindings::promise_reject_callback` adding
    // the promise to pending promise rejection table - meaning JsRuntime will return
    // error on next poll().
    //
    // This situation is not desirable as we want to manually return error at the
    // end of this function to handle it further. It means we need to manually
    // remove this promise from pending promise rejection table.
    //
    // For more details see:
    // https://github.com/denoland/deno/issues/4908
    // https://v8.dev/features/top-level-await#module-execution-order
    {
      let mut state = state_rc.borrow_mut();
      assert!(
        state.pending_mod_evaluate.is_none(),
        "There is already pending top level module evaluation"
      );
      state.pending_mod_evaluate = Some(ModEvaluate {
        promise: None,
        has_evaluated: false,
        handled_promise_rejections: vec![],
        sender,
      });
    }

    let maybe_value = module.evaluate(tc_scope);
    {
      let mut state = state_rc.borrow_mut();
      let pending_mod_evaluate = state.pending_mod_evaluate.as_mut().unwrap();
      pending_mod_evaluate.has_evaluated = true;
    }

    // Update status after evaluating.
    status = module.get_status();

    let has_dispatched_exception =
      !state_rc.borrow_mut().dispatched_exceptions.is_empty();
    if has_dispatched_exception {
      // This will be overrided in `exception_to_err_result()`.
      let exception = v8::undefined(tc_scope).into();
      let pending_mod_evaluate = {
        let mut state = state_rc.borrow_mut();
        state.pending_mod_evaluate.take().unwrap()
      };
      pending_mod_evaluate
        .sender
        .send(exception_to_err_result(tc_scope, exception, false))
        .expect("Failed to send module evaluation error.");
    } else if let Some(value) = maybe_value {
      assert!(
        status == v8::ModuleStatus::Evaluated
          || status == v8::ModuleStatus::Errored
      );
      let promise = v8::Local::<v8::Promise>::try_from(value)
        .expect("Expected to get promise as module evaluation result");
      let promise_global = v8::Global::new(tc_scope, promise);
      let mut state = state_rc.borrow_mut();
      {
        let pending_mod_evaluate = state.pending_mod_evaluate.as_ref().unwrap();
        let pending_rejection_was_already_handled = pending_mod_evaluate
          .handled_promise_rejections
          .contains(&promise_global);
        if !pending_rejection_was_already_handled {
          global_realm
            .state(tc_scope)
            .borrow_mut()
            .pending_promise_rejections
            .remove(&promise_global);
        }
      }
      let promise_global = v8::Global::new(tc_scope, promise);
      state.pending_mod_evaluate.as_mut().unwrap().promise =
        Some(promise_global);
      tc_scope.perform_microtask_checkpoint();
    } else if tc_scope.has_terminated() || tc_scope.is_execution_terminating() {
      let pending_mod_evaluate = {
        let mut state = state_rc.borrow_mut();
        state.pending_mod_evaluate.take().unwrap()
      };
      pending_mod_evaluate.sender.send(Err(
        generic_error("Cannot evaluate module, because JavaScript execution has been terminated.")
      )).expect("Failed to send module evaluation error.");
    } else {
      assert!(status == v8::ModuleStatus::Errored);
    }

    receiver
  }

  fn dynamic_import_reject(
    &mut self,
    id: ModuleLoadId,
    exception: v8::Global<v8::Value>,
  ) {
    let module_map_rc = Self::module_map(self.v8_isolate());
    let scope = &mut self.handle_scope();

    let resolver_handle = module_map_rc
      .borrow_mut()
      .dynamic_import_map
      .remove(&id)
      .expect("Invalid dynamic import id");
    let resolver = resolver_handle.open(scope);

    // IMPORTANT: No borrows to `ModuleMap` can be held at this point because
    // rejecting the promise might initiate another `import()` which will
    // in turn call `bindings::host_import_module_dynamically_callback` which
    // will reach into `ModuleMap` from within the isolate.
    let exception = v8::Local::new(scope, exception);
    resolver.reject(scope, exception).unwrap();
    scope.perform_microtask_checkpoint();
  }

  fn dynamic_import_resolve(&mut self, id: ModuleLoadId, mod_id: ModuleId) {
    let state_rc = self.state.clone();
    let module_map_rc = Self::module_map(self.v8_isolate());
    let scope = &mut self.handle_scope();

    let resolver_handle = module_map_rc
      .borrow_mut()
      .dynamic_import_map
      .remove(&id)
      .expect("Invalid dynamic import id");
    let resolver = resolver_handle.open(scope);

    let module = {
      module_map_rc
        .borrow()
        .get_handle(mod_id)
        .map(|handle| v8::Local::new(scope, handle))
        .expect("Dyn import module info not found")
    };
    // Resolution success
    assert_eq!(module.get_status(), v8::ModuleStatus::Evaluated);

    // IMPORTANT: No borrows to `ModuleMap` can be held at this point because
    // resolving the promise might initiate another `import()` which will
    // in turn call `bindings::host_import_module_dynamically_callback` which
    // will reach into `ModuleMap` from within the isolate.
    let module_namespace = module.get_module_namespace();
    resolver.resolve(scope, module_namespace).unwrap();
    state_rc.borrow_mut().dyn_module_evaluate_idle_counter = 0;
    scope.perform_microtask_checkpoint();
  }

  fn prepare_dyn_imports(
    &mut self,
    cx: &mut Context,
  ) -> Poll<Result<(), Error>> {
    if self
      .get_module_map()
      .borrow()
      .preparing_dynamic_imports
      .is_empty()
    {
      return Poll::Ready(Ok(()));
    }

    let module_map_rc = self.get_module_map().clone();

    loop {
      let poll_result = module_map_rc
        .borrow_mut()
        .preparing_dynamic_imports
        .poll_next_unpin(cx);

      if let Poll::Ready(Some(prepare_poll)) = poll_result {
        let dyn_import_id = prepare_poll.0;
        let prepare_result = prepare_poll.1;

        match prepare_result {
          Ok(load) => {
            module_map_rc
              .borrow_mut()
              .pending_dynamic_imports
              .push(load.into_future());
          }
          Err(err) => {
            let exception = to_v8_type_error(&mut self.handle_scope(), err);
            self.dynamic_import_reject(dyn_import_id, exception);
          }
        }
        // Continue polling for more prepared dynamic imports.
        continue;
      }

      // There are no active dynamic import loads, or none are ready.
      return Poll::Ready(Ok(()));
    }
  }

  fn poll_dyn_imports(&mut self, cx: &mut Context) -> Poll<Result<(), Error>> {
    if self
      .get_module_map()
      .borrow()
      .pending_dynamic_imports
      .is_empty()
    {
      return Poll::Ready(Ok(()));
    }

    let module_map_rc = self.get_module_map().clone();

    loop {
      let poll_result = module_map_rc
        .borrow_mut()
        .pending_dynamic_imports
        .poll_next_unpin(cx);

      if let Poll::Ready(Some(load_stream_poll)) = poll_result {
        let maybe_result = load_stream_poll.0;
        let mut load = load_stream_poll.1;
        let dyn_import_id = load.id;

        if let Some(load_stream_result) = maybe_result {
          match load_stream_result {
            Ok((request, info)) => {
              // A module (not necessarily the one dynamically imported) has been
              // fetched. Create and register it, and if successful, poll for the
              // next recursive-load event related to this dynamic import.
              let register_result = load.register_and_recurse(
                &mut self.handle_scope(),
                &request,
                &info,
              );

              match register_result {
                Ok(()) => {
                  // Keep importing until it's fully drained
                  module_map_rc
                    .borrow_mut()
                    .pending_dynamic_imports
                    .push(load.into_future());
                }
                Err(err) => {
                  let exception = match err {
                    ModuleError::Exception(e) => e,
                    ModuleError::Other(e) => {
                      to_v8_type_error(&mut self.handle_scope(), e)
                    }
                  };
                  self.dynamic_import_reject(dyn_import_id, exception)
                }
              }
            }
            Err(err) => {
              // A non-javascript error occurred; this could be due to a an invalid
              // module specifier, or a problem with the source map, or a failure
              // to fetch the module source code.
              let exception = to_v8_type_error(&mut self.handle_scope(), err);
              self.dynamic_import_reject(dyn_import_id, exception);
            }
          }
        } else {
          // The top-level module from a dynamic import has been instantiated.
          // Load is done.
          let module_id =
            load.root_module_id.expect("Root module should be loaded");
          let result = self.instantiate_module(module_id);
          if let Err(exception) = result {
            self.dynamic_import_reject(dyn_import_id, exception);
          }
          self.dynamic_import_module_evaluate(dyn_import_id, module_id)?;
        }

        // Continue polling for more ready dynamic imports.
        continue;
      }

      // There are no active dynamic import loads, or none are ready.
      return Poll::Ready(Ok(()));
    }
  }

  /// "deno_core" runs V8 with Top Level Await enabled. It means that each
  /// module evaluation returns a promise from V8.
  /// Feature docs: https://v8.dev/features/top-level-await
  ///
  /// This promise resolves after all dependent modules have also
  /// resolved. Each dependent module may perform calls to "import()" and APIs
  /// using async ops will add futures to the runtime's event loop.
  /// It means that the promise returned from module evaluation will
  /// resolve only after all futures in the event loop are done.
  ///
  /// Thus during turn of event loop we need to check if V8 has
  /// resolved or rejected the promise. If the promise is still pending
  /// then another turn of event loop must be performed.
  fn evaluate_pending_module(&mut self) {
    let maybe_module_evaluation =
      self.state.borrow_mut().pending_mod_evaluate.take();

    if maybe_module_evaluation.is_none() {
      return;
    }

    let mut module_evaluation = maybe_module_evaluation.unwrap();
    let state_rc = self.state.clone();
    let scope = &mut self.handle_scope();

    let promise_global = module_evaluation.promise.clone().unwrap();
    let promise = promise_global.open(scope);
    let promise_state = promise.state();

    match promise_state {
      v8::PromiseState::Pending => {
        // NOTE: `poll_event_loop` will decide if
        // runtime would be woken soon
        state_rc.borrow_mut().pending_mod_evaluate = Some(module_evaluation);
      }
      v8::PromiseState::Fulfilled => {
        scope.perform_microtask_checkpoint();
        // Receiver end might have been already dropped, ignore the result
        let _ = module_evaluation.sender.send(Ok(()));
        module_evaluation.handled_promise_rejections.clear();
      }
      v8::PromiseState::Rejected => {
        let exception = promise.result(scope);
        scope.perform_microtask_checkpoint();

        // Receiver end might have been already dropped, ignore the result
        if module_evaluation
          .handled_promise_rejections
          .contains(&promise_global)
        {
          let _ = module_evaluation.sender.send(Ok(()));
          module_evaluation.handled_promise_rejections.clear();
        } else {
          let _ = module_evaluation
            .sender
            .send(exception_to_err_result(scope, exception, false));
        }
      }
    }
  }

  // Returns true if some dynamic import was resolved.
  fn evaluate_dyn_imports(&mut self) -> bool {
    let pending =
      std::mem::take(&mut self.state.borrow_mut().pending_dyn_mod_evaluate);
    if pending.is_empty() {
      return false;
    }
    let mut resolved_any = false;
    let mut still_pending = vec![];
    for pending_dyn_evaluate in pending {
      let maybe_result = {
        let scope = &mut self.handle_scope();

        let module_id = pending_dyn_evaluate.module_id;
        let promise = pending_dyn_evaluate.promise.open(scope);
        let _module = pending_dyn_evaluate.module.open(scope);
        let promise_state = promise.state();

        match promise_state {
          v8::PromiseState::Pending => {
            still_pending.push(pending_dyn_evaluate);
            None
          }
          v8::PromiseState::Fulfilled => {
            Some(Ok((pending_dyn_evaluate.load_id, module_id)))
          }
          v8::PromiseState::Rejected => {
            let exception = promise.result(scope);
            let exception = v8::Global::new(scope, exception);
            Some(Err((pending_dyn_evaluate.load_id, exception)))
          }
        }
      };

      if let Some(result) = maybe_result {
        resolved_any = true;
        match result {
          Ok((dyn_import_id, module_id)) => {
            self.dynamic_import_resolve(dyn_import_id, module_id);
          }
          Err((dyn_import_id, exception)) => {
            self.dynamic_import_reject(dyn_import_id, exception);
          }
        }
      }
    }
    self.state.borrow_mut().pending_dyn_mod_evaluate = still_pending;
    resolved_any
  }

  /// Asynchronously load specified module and all of its dependencies.
  ///
  /// The module will be marked as "main", and because of that
  /// "import.meta.main" will return true when checked inside that module.
  ///
  /// User must call [`JsRuntime::mod_evaluate`] with returned `ModuleId`
  /// manually after load is finished.
  pub async fn load_main_module(
    &mut self,
    specifier: &ModuleSpecifier,
    code: Option<String>,
  ) -> Result<ModuleId, Error> {
    let module_map_rc = Self::module_map(self.v8_isolate());
    if let Some(code) = code {
      let scope = &mut self.handle_scope();
      module_map_rc
        .borrow_mut()
        .new_es_module(
          scope,
          // main module
          true,
          specifier.as_str(),
          code.as_bytes(),
          false,
        )
        .map_err(|e| match e {
          ModuleError::Exception(exception) => {
            let exception = v8::Local::new(scope, exception);
            exception_to_err_result::<()>(scope, exception, false).unwrap_err()
          }
          ModuleError::Other(error) => error,
        })?;
    }

    let mut load =
      ModuleMap::load_main(module_map_rc.clone(), specifier.as_str()).await?;

    while let Some(load_result) = load.next().await {
      let (request, info) = load_result?;
      let scope = &mut self.handle_scope();
      load.register_and_recurse(scope, &request, &info).map_err(
        |e| match e {
          ModuleError::Exception(exception) => {
            let exception = v8::Local::new(scope, exception);
            exception_to_err_result::<()>(scope, exception, false).unwrap_err()
          }
          ModuleError::Other(error) => error,
        },
      )?;
    }

    let root_id = load.root_module_id.expect("Root module should be loaded");
    self.instantiate_module(root_id).map_err(|e| {
      let scope = &mut self.handle_scope();
      let exception = v8::Local::new(scope, e);
      exception_to_err_result::<()>(scope, exception, false).unwrap_err()
    })?;
    Ok(root_id)
  }

  /// Asynchronously load specified ES module and all of its dependencies.
  ///
  /// This method is meant to be used when loading some utility code that
  /// might be later imported by the main module (ie. an entry point module).
  ///
  /// User must call [`JsRuntime::mod_evaluate`] with returned `ModuleId`
  /// manually after load is finished.
  pub async fn load_side_module(
    &mut self,
    specifier: &ModuleSpecifier,
    code: Option<String>,
  ) -> Result<ModuleId, Error> {
    let module_map_rc = Self::module_map(self.v8_isolate());
    if let Some(code) = code {
      let scope = &mut self.handle_scope();
      module_map_rc
        .borrow_mut()
        .new_es_module(
          scope,
          // not main module
          false,
          specifier.as_str(),
          code.as_bytes(),
          false,
        )
        .map_err(|e| match e {
          ModuleError::Exception(exception) => {
            let exception = v8::Local::new(scope, exception);
            exception_to_err_result::<()>(scope, exception, false).unwrap_err()
          }
          ModuleError::Other(error) => error,
        })?;
    }

    let mut load =
      ModuleMap::load_side(module_map_rc.clone(), specifier.as_str()).await?;

    while let Some(load_result) = load.next().await {
      let (request, info) = load_result?;
      let scope = &mut self.handle_scope();
      load.register_and_recurse(scope, &request, &info).map_err(
        |e| match e {
          ModuleError::Exception(exception) => {
            let exception = v8::Local::new(scope, exception);
            exception_to_err_result::<()>(scope, exception, false).unwrap_err()
          }
          ModuleError::Other(error) => error,
        },
      )?;
    }

    let root_id = load.root_module_id.expect("Root module should be loaded");
    self.instantiate_module(root_id).map_err(|e| {
      let scope = &mut self.handle_scope();
      let exception = v8::Local::new(scope, e);
      exception_to_err_result::<()>(scope, exception, false).unwrap_err()
    })?;
    Ok(root_id)
  }

  fn check_promise_rejections(&mut self) -> Result<(), Error> {
    let known_realms = self.state.borrow().known_realms.clone();
    let isolate = self.v8_isolate();
    for weak_context in known_realms {
      if let Some(context) = weak_context.to_global(isolate) {
        JsRealm(context).check_promise_rejections(isolate)?;
      }
    }
    Ok(())
  }

  // Send finished responses to JS
  fn resolve_async_ops(&mut self, cx: &mut Context) -> Result<(), Error> {
    // We have a specialized implementation of this method for the common case
    // where there is only one realm.
    let num_realms = self.state.borrow().known_realms.len();
    if num_realms == 1 {
      return self.resolve_single_realm_async_ops(cx);
    }

    // `responses_per_realm[idx]` is a vector containing the promise ID and
    // response for all promises in realm `self.state.known_realms[idx]`.
    let mut responses_per_realm: Vec<Vec<(PromiseId, OpResult)>> =
      (0..num_realms).map(|_| vec![]).collect();

    // Now handle actual ops.
    {
      let mut state = self.state.borrow_mut();
      state.have_unpolled_ops = false;

      while let Poll::Ready(Some(item)) = state.pending_ops.poll_next_unpin(cx)
      {
        let (realm_idx, promise_id, op_id, resp) = item;
        state.op_state.borrow().tracker.track_async_completed(op_id);
        responses_per_realm[realm_idx].push((promise_id, resp));
      }
    }

    // Handle responses for each realm.
    let isolate = self.v8_isolate.as_mut().unwrap();
    for (realm_idx, responses) in responses_per_realm.into_iter().enumerate() {
      if responses.is_empty() {
        continue;
      }

      let realm = {
        let context = self.state.borrow().known_realms[realm_idx]
          .to_global(isolate)
          .unwrap();
        JsRealm(context)
      };
      let context_state_rc = realm.state(isolate);
      let mut context_state = context_state_rc.borrow_mut();
      let scope = &mut realm.handle_scope(isolate);

      // We return async responses to JS in unbounded batches (may change),
      // each batch is a flat vector of tuples:
      // `[promise_id1, op_result1, promise_id2, op_result2, ...]`
      // promise_id is a simple integer, op_result is an ops::OpResult
      // which contains a value OR an error, encoded as a tuple.
      // This batch is received in JS via the special `arguments` variable
      // and then each tuple is used to resolve or reject promises
      //
      // This can handle 16 promises (32 / 2) futures in a single batch without heap
      // allocations.
      let mut args: SmallVec<[v8::Local<v8::Value>; 32]> =
        SmallVec::with_capacity(responses.len() * 2);

      for (promise_id, mut resp) in responses {
        context_state.unrefed_ops.remove(&promise_id);
        args.push(v8::Integer::new(scope, promise_id).into());
        args.push(match resp.to_v8(scope) {
          Ok(v) => v,
          Err(e) => OpResult::Err(OpError::new(&|_| "TypeError", e.into()))
            .to_v8(scope)
            .unwrap(),
        });
      }

      let js_recv_cb_handle = context_state.js_recv_cb.clone().unwrap();
      let tc_scope = &mut v8::TryCatch::new(scope);
      let js_recv_cb = js_recv_cb_handle.open(tc_scope);
      let this = v8::undefined(tc_scope).into();
      drop(context_state);
      js_recv_cb.call(tc_scope, this, args.as_slice());

      if let Some(exception) = tc_scope.exception() {
        // TODO(@andreubotella): Returning here can cause async ops in other
        // realms to never resolve.
        return exception_to_err_result(tc_scope, exception, false);
      }
    }

    Ok(())
  }

  fn resolve_single_realm_async_ops(
    &mut self,
    cx: &mut Context,
  ) -> Result<(), Error> {
    let isolate = self.v8_isolate.as_mut().unwrap();
    let scope = &mut self
      .state
      .borrow()
      .global_realm
      .as_ref()
      .unwrap()
      .handle_scope(isolate);

    // We return async responses to JS in unbounded batches (may change),
    // each batch is a flat vector of tuples:
    // `[promise_id1, op_result1, promise_id2, op_result2, ...]`
    // promise_id is a simple integer, op_result is an ops::OpResult
    // which contains a value OR an error, encoded as a tuple.
    // This batch is received in JS via the special `arguments` variable
    // and then each tuple is used to resolve or reject promises
    //
    // This can handle 16 promises (32 / 2) futures in a single batch without heap
    // allocations.
    let mut args: SmallVec<[v8::Local<v8::Value>; 32]> = SmallVec::new();

    // Now handle actual ops.
    {
      let mut state = self.state.borrow_mut();
      state.have_unpolled_ops = false;

      let realm_state_rc = state.global_realm.as_ref().unwrap().state(scope);
      let mut realm_state = realm_state_rc.borrow_mut();

      while let Poll::Ready(Some(item)) = state.pending_ops.poll_next_unpin(cx)
      {
        let (realm_idx, promise_id, op_id, mut resp) = item;
        debug_assert_eq!(
          state.known_realms[realm_idx],
          state.global_realm.as_ref().unwrap().context()
        );
        realm_state.unrefed_ops.remove(&promise_id);
        state.op_state.borrow().tracker.track_async_completed(op_id);
        args.push(v8::Integer::new(scope, promise_id).into());
        args.push(match resp.to_v8(scope) {
          Ok(v) => v,
          Err(e) => OpResult::Err(OpError::new(&|_| "TypeError", e.into()))
            .to_v8(scope)
            .unwrap(),
        });
      }
    }

    if args.is_empty() {
      return Ok(());
    }

    let js_recv_cb_handle = {
      let state = self.state.borrow_mut();
      let realm_state_rc = state.global_realm.as_ref().unwrap().state(scope);
      let handle = realm_state_rc.borrow().js_recv_cb.clone().unwrap();
      handle
    };
    let tc_scope = &mut v8::TryCatch::new(scope);
    let js_recv_cb = js_recv_cb_handle.open(tc_scope);
    let this = v8::undefined(tc_scope).into();
    js_recv_cb.call(tc_scope, this, args.as_slice());

    match tc_scope.exception() {
      None => Ok(()),
      Some(exception) => exception_to_err_result(tc_scope, exception, false),
    }
  }

  fn drain_macrotasks(&mut self) -> Result<(), Error> {
    if self.state.borrow().js_macrotask_cbs.is_empty() {
      return Ok(());
    }

    let js_macrotask_cb_handles = self.state.borrow().js_macrotask_cbs.clone();
    let scope = &mut self.handle_scope();

    for js_macrotask_cb_handle in js_macrotask_cb_handles {
      let js_macrotask_cb = js_macrotask_cb_handle.open(scope);

      // Repeatedly invoke macrotask callback until it returns true (done),
      // such that ready microtasks would be automatically run before
      // next macrotask is processed.
      let tc_scope = &mut v8::TryCatch::new(scope);
      let this = v8::undefined(tc_scope).into();
      loop {
        let is_done = js_macrotask_cb.call(tc_scope, this, &[]);

        if let Some(exception) = tc_scope.exception() {
          return exception_to_err_result(tc_scope, exception, false);
        }

        if tc_scope.has_terminated() || tc_scope.is_execution_terminating() {
          return Ok(());
        }

        let is_done = is_done.unwrap();
        if is_done.is_true() {
          break;
        }
      }
    }

    Ok(())
  }

  fn drain_nexttick(&mut self) -> Result<(), Error> {
    if self.state.borrow().js_nexttick_cbs.is_empty() {
      return Ok(());
    }

    let state = self.state.clone();
    if !state.borrow().has_tick_scheduled {
      let scope = &mut self.handle_scope();
      scope.perform_microtask_checkpoint();
    }

    // TODO(bartlomieju): Node also checks for absence of "rejection_to_warn"
    if !state.borrow().has_tick_scheduled {
      return Ok(());
    }

    let js_nexttick_cb_handles = state.borrow().js_nexttick_cbs.clone();
    let scope = &mut self.handle_scope();

    for js_nexttick_cb_handle in js_nexttick_cb_handles {
      let js_nexttick_cb = js_nexttick_cb_handle.open(scope);

      let tc_scope = &mut v8::TryCatch::new(scope);
      let this = v8::undefined(tc_scope).into();
      js_nexttick_cb.call(tc_scope, this, &[]);
      if let Some(exception) = tc_scope.exception() {
        return exception_to_err_result(tc_scope, exception, false);
      }
    }

    Ok(())
  }
}

/// A representation of a JavaScript realm tied to a [`JsRuntime`], that allows
/// execution in the realm's context.
///
/// A [`JsRealm`] instance is a reference to an already existing realm, which
/// does not hold ownership of it, so instances can be created and dropped as
/// needed. As such, calling [`JsRealm::new`] doesn't create a new realm, and
/// cloning a [`JsRealm`] only creates a new reference. See
/// [`JsRuntime::create_realm`] to create new realms instead.
///
/// Despite [`JsRealm`] instances being references, multiple instances that
/// point to the same realm won't overlap because every operation requires
/// passing a mutable reference to the [`v8::Isolate`]. Therefore, no operation
/// on two [`JsRealm`] instances tied to the same isolate can be run at the same
/// time, regardless of whether they point to the same realm.
///
/// # Panics
///
/// Every method of [`JsRealm`] will panic if you call it with a reference to a
/// [`v8::Isolate`] other than the one that corresponds to the current context.
///
/// # Lifetime of the realm
///
/// As long as the corresponding isolate is alive, a [`JsRealm`] instance will
/// keep the underlying V8 context alive even if it would have otherwise been
/// garbage collected.
#[derive(Clone)]
pub struct JsRealm(v8::Global<v8::Context>);
impl JsRealm {
  pub fn new(context: v8::Global<v8::Context>) -> Self {
    JsRealm(context)
  }

  pub fn context(&self) -> &v8::Global<v8::Context> {
    &self.0
  }

  fn state(&self, isolate: &mut v8::Isolate) -> Rc<RefCell<ContextState>> {
    self
      .context()
      .open(isolate)
      .get_slot::<Rc<RefCell<ContextState>>>(isolate)
      .unwrap()
      .clone()
  }

  pub(crate) fn state_from_scope(
    scope: &mut v8::HandleScope,
  ) -> Rc<RefCell<ContextState>> {
    let context = scope.get_current_context();
    context
      .get_slot::<Rc<RefCell<ContextState>>>(scope)
      .unwrap()
      .clone()
  }

  pub fn handle_scope<'s>(
    &self,
    isolate: &'s mut v8::Isolate,
  ) -> v8::HandleScope<'s> {
    v8::HandleScope::with_context(isolate, &self.0)
  }

  pub fn global_object<'s>(
    &self,
    isolate: &'s mut v8::Isolate,
  ) -> v8::Local<'s, v8::Object> {
    let scope = &mut self.handle_scope(isolate);
    self.0.open(scope).global(scope)
  }

  /// Executes traditional JavaScript code (traditional = not ES modules) in the
  /// realm's context.
  ///
  /// `name` can be a filepath or any other string, eg.
  ///
  ///   - "/some/file/path.js"
  ///   - "<anon>"
  ///   - "[native code]"
  ///
  /// The same `name` value can be used for multiple executions.
  ///
  /// `Error` can usually be downcast to `JsError`.
  pub fn execute_script(
    &self,
    isolate: &mut v8::Isolate,
    name: &str,
    source_code: &str,
  ) -> Result<v8::Global<v8::Value>, Error> {
    let scope = &mut self.handle_scope(isolate);

    let source = v8::String::new(scope, source_code).unwrap();
    let name = v8::String::new(scope, name).unwrap();
    let origin = bindings::script_origin(scope, name);

    let tc_scope = &mut v8::TryCatch::new(scope);

    let script = match v8::Script::compile(tc_scope, source, Some(&origin)) {
      Some(script) => script,
      None => {
        let exception = tc_scope.exception().unwrap();
        return exception_to_err_result(tc_scope, exception, false);
      }
    };

    match script.run(tc_scope) {
      Some(value) => {
        let value_handle = v8::Global::new(tc_scope, value);
        Ok(value_handle)
      }
      None => {
        assert!(tc_scope.has_caught());
        let exception = tc_scope.exception().unwrap();
        exception_to_err_result(tc_scope, exception, false)
      }
    }
  }

  // TODO(andreubotella): `mod_evaluate`, `load_main_module`, `load_side_module`

  fn check_promise_rejections(
    &self,
    isolate: &mut v8::Isolate,
  ) -> Result<(), Error> {
    let context_state_rc = self.state(isolate);
    let mut context_state = context_state_rc.borrow_mut();

    if context_state.pending_promise_rejections.is_empty() {
      return Ok(());
    }

    let key = {
      context_state
        .pending_promise_rejections
        .keys()
        .next()
        .unwrap()
        .clone()
    };
    let handle = context_state
      .pending_promise_rejections
      .remove(&key)
      .unwrap();
    drop(context_state);

    let scope = &mut self.handle_scope(isolate);
    let exception = v8::Local::new(scope, handle);
    exception_to_err_result(scope, exception, true)
  }
}

#[inline]
pub fn queue_fast_async_op(
  ctx: &OpCtx,
  op: impl Future<Output = (RealmIdx, PromiseId, OpId, OpResult)> + 'static,
) {
  let runtime_state = match ctx.runtime_state.upgrade() {
    Some(rc_state) => rc_state,
    // atleast 1 Rc is held by the JsRuntime.
    None => unreachable!(),
  };

  let mut state = runtime_state.borrow_mut();
  state.pending_ops.push(OpCall::lazy(op));
  state.have_unpolled_ops = true;
}

#[inline]
pub fn queue_async_op(
  ctx: &OpCtx,
  scope: &mut v8::HandleScope,
  deferred: bool,
  op: impl Future<Output = (RealmIdx, PromiseId, OpId, OpResult)> + 'static,
) {
  let runtime_state = match ctx.runtime_state.upgrade() {
    Some(rc_state) => rc_state,
    // atleast 1 Rc is held by the JsRuntime.
    None => unreachable!(),
  };

  // An op's realm (as given by `OpCtx::realm_idx`) must match the realm in
  // which it is invoked. Otherwise, we might have cross-realm object exposure.
  // deno_core doesn't currently support such exposure, even though embedders
  // can cause them, so we panic in debug mode (since the check is expensive).
  debug_assert_eq!(
    runtime_state.borrow().known_realms[ctx.realm_idx].to_local(scope),
    Some(scope.get_current_context())
  );

  match OpCall::eager(op) {
    // This calls promise.resolve() before the control goes back to userland JS. It works something
    // along the lines of:
    //
    // function opresolve(promiseId, ...) {
    //   getPromise(promiseId).resolve(...);
    // }
    // const p = setPromise();
    // op.op_async(promiseId, ...); // Calls `opresolve`
    // return p;
    EagerPollResult::Ready((_, promise_id, op_id, mut resp)) if !deferred => {
      let context_state_rc = JsRealm::state_from_scope(scope);
      let context_state = context_state_rc.borrow();

      let args = &[
        v8::Integer::new(scope, promise_id).into(),
        resp.to_v8(scope).unwrap(),
      ];

      ctx.state.borrow_mut().tracker.track_async_completed(op_id);

      let tc_scope = &mut v8::TryCatch::new(scope);
      let js_recv_cb =
        context_state.js_recv_cb.as_ref().unwrap().open(tc_scope);
      let this = v8::undefined(tc_scope).into();
      js_recv_cb.call(tc_scope, this, args);
    }
    EagerPollResult::Ready(op) => {
      let ready = OpCall::ready(op);
      let mut state = runtime_state.borrow_mut();
      state.pending_ops.push(ready);
      state.have_unpolled_ops = true;
    }
    EagerPollResult::Pending(op) => {
      let mut state = runtime_state.borrow_mut();
      state.pending_ops.push(op);
      state.have_unpolled_ops = true;
    }
  }
}

#[cfg(test)]
pub mod tests {
  use super::*;
  use crate::error::custom_error;
  use crate::error::AnyError;
  use crate::modules::AssertedModuleType;
  use crate::modules::ModuleInfo;
  use crate::modules::ModuleSource;
  use crate::modules::ModuleSourceFuture;
  use crate::modules::ModuleType;
  use crate::modules::ResolutionKind;
  use crate::modules::SymbolicModule;
  use crate::ZeroCopyBuf;
  use deno_ops::op;
  use futures::future::lazy;
  use std::ops::FnOnce;
  use std::pin::Pin;
  use std::rc::Rc;
  use std::sync::atomic::AtomicUsize;
  use std::sync::atomic::Ordering;
  use std::sync::Arc;

  // deno_ops macros generate code assuming deno_core in scope.
  mod deno_core {
    pub use crate::*;
  }

  pub fn run_in_task<F>(f: F)
  where
    F: FnOnce(&mut Context) + 'static,
  {
    futures::executor::block_on(lazy(move |cx| f(cx)));
  }

  #[derive(Copy, Clone)]
  pub enum Mode {
    Async,
    AsyncDeferred,
    AsyncZeroCopy(bool),
  }

  struct TestState {
    mode: Mode,
    dispatch_count: Arc<AtomicUsize>,
  }

  #[op]
  async fn op_test(
    rc_op_state: Rc<RefCell<OpState>>,
    control: u8,
    buf: Option<ZeroCopyBuf>,
  ) -> Result<u8, AnyError> {
    #![allow(clippy::await_holding_refcell_ref)] // False positive.
    let op_state_ = rc_op_state.borrow();
    let test_state = op_state_.borrow::<TestState>();
    test_state.dispatch_count.fetch_add(1, Ordering::Relaxed);
    let mode = test_state.mode;
    drop(op_state_);
    match mode {
      Mode::Async => {
        assert_eq!(control, 42);
        Ok(43)
      }
      Mode::AsyncDeferred => {
        tokio::task::yield_now().await;
        assert_eq!(control, 42);
        Ok(43)
      }
      Mode::AsyncZeroCopy(has_buffer) => {
        assert_eq!(buf.is_some(), has_buffer);
        if let Some(buf) = buf {
          assert_eq!(buf.len(), 1);
        }
        Ok(43)
      }
    }
  }

  fn setup(mode: Mode) -> (JsRuntime, Arc<AtomicUsize>) {
    let dispatch_count = Arc::new(AtomicUsize::new(0));
    deno_core::extension!(
      test_ext,
      ops = [op_test],
      config = {
        mode: Mode,
        dispatch_count: Arc<AtomicUsize>,
      },
      state = |state, mode, dispatch_count| {
        state.put(TestState {
          mode,
          dispatch_count
        })
      }
    );
    let mut runtime = JsRuntime::new(RuntimeOptions {
      extensions: vec![test_ext::init_ops(mode, dispatch_count.clone())],
      get_error_class_fn: Some(&|error| {
        crate::error::get_custom_error_class(error).unwrap()
      }),
      ..Default::default()
    });

    runtime
      .execute_script(
        "setup.js",
        r#"
        function assert(cond) {
          if (!cond) {
            throw Error("assert");
          }
        }
        "#,
      )
      .unwrap();
    assert_eq!(dispatch_count.load(Ordering::Relaxed), 0);
    (runtime, dispatch_count)
  }

  #[test]
  fn test_ref_unref_ops() {
    let (mut runtime, _dispatch_count) = setup(Mode::AsyncDeferred);
    runtime
      .execute_script(
        "filename.js",
        r#"
        
        var promiseIdSymbol = Symbol.for("Deno.core.internalPromiseId");
        var p1 = Deno.core.opAsync("op_test", 42);
        var p2 = Deno.core.opAsync("op_test", 42);
        "#,
      )
      .unwrap();
    {
      let realm = runtime.global_realm();
      let isolate = runtime.v8_isolate();
      let state_rc = JsRuntime::state(isolate);
      assert_eq!(state_rc.borrow().pending_ops.len(), 2);
      assert_eq!(realm.state(isolate).borrow().unrefed_ops.len(), 0);
    }
    runtime
      .execute_script(
        "filename.js",
        r#"
        Deno.core.ops.op_unref_op(p1[promiseIdSymbol]);
        Deno.core.ops.op_unref_op(p2[promiseIdSymbol]);
        "#,
      )
      .unwrap();
    {
      let realm = runtime.global_realm();
      let isolate = runtime.v8_isolate();
      let state_rc = JsRuntime::state(isolate);
      assert_eq!(state_rc.borrow().pending_ops.len(), 2);
      assert_eq!(realm.state(isolate).borrow().unrefed_ops.len(), 2);
    }
    runtime
      .execute_script(
        "filename.js",
        r#"
        Deno.core.ops.op_ref_op(p1[promiseIdSymbol]);
        Deno.core.ops.op_ref_op(p2[promiseIdSymbol]);
        "#,
      )
      .unwrap();
    {
      let realm = runtime.global_realm();
      let isolate = runtime.v8_isolate();
      let state_rc = JsRuntime::state(isolate);
      assert_eq!(state_rc.borrow().pending_ops.len(), 2);
      assert_eq!(realm.state(isolate).borrow().unrefed_ops.len(), 0);
    }
  }

  #[test]
  fn test_dispatch() {
    let (mut runtime, dispatch_count) = setup(Mode::Async);
    runtime
      .execute_script(
        "filename.js",
        r#"
        let control = 42;
        
        Deno.core.opAsync("op_test", control);
        async function main() {
          Deno.core.opAsync("op_test", control);
        }
        main();
        "#,
      )
      .unwrap();
    assert_eq!(dispatch_count.load(Ordering::Relaxed), 2);
  }

  #[test]
  fn test_op_async_promise_id() {
    let (mut runtime, _dispatch_count) = setup(Mode::Async);
    runtime
      .execute_script(
        "filename.js",
        r#"
        
        const p = Deno.core.opAsync("op_test", 42);
        if (p[Symbol.for("Deno.core.internalPromiseId")] == undefined) {
          throw new Error("missing id on returned promise");
        }
        "#,
      )
      .unwrap();
  }

  #[test]
  fn test_dispatch_no_zero_copy_buf() {
    let (mut runtime, dispatch_count) = setup(Mode::AsyncZeroCopy(false));
    runtime
      .execute_script(
        "filename.js",
        r#"
        
        Deno.core.opAsync("op_test");
        "#,
      )
      .unwrap();
    assert_eq!(dispatch_count.load(Ordering::Relaxed), 1);
  }

  #[test]
  fn test_dispatch_stack_zero_copy_bufs() {
    let (mut runtime, dispatch_count) = setup(Mode::AsyncZeroCopy(true));
    runtime
      .execute_script(
        "filename.js",
        r#"
        
        let zero_copy_a = new Uint8Array([0]);
        Deno.core.opAsync("op_test", null, zero_copy_a);
        "#,
      )
      .unwrap();
    assert_eq!(dispatch_count.load(Ordering::Relaxed), 1);
  }

  #[test]
  fn test_execute_script_return_value() {
    let mut runtime = JsRuntime::new(Default::default());
    let value_global = runtime.execute_script("a.js", "a = 1 + 2").unwrap();
    {
      let scope = &mut runtime.handle_scope();
      let value = value_global.open(scope);
      assert_eq!(value.integer_value(scope).unwrap(), 3);
    }
    let value_global = runtime.execute_script("b.js", "b = 'foobar'").unwrap();
    {
      let scope = &mut runtime.handle_scope();
      let value = value_global.open(scope);
      assert!(value.is_string());
      assert_eq!(
        value.to_string(scope).unwrap().to_rust_string_lossy(scope),
        "foobar"
      );
    }
  }

  #[tokio::test]
  async fn test_poll_value() {
    let mut runtime = JsRuntime::new(Default::default());
    run_in_task(move |cx| {
      let value_global = runtime
        .execute_script("a.js", "Promise.resolve(1 + 2)")
        .unwrap();
      let v = runtime.poll_value(&value_global, cx);
      {
        let scope = &mut runtime.handle_scope();
        assert!(
          matches!(v, Poll::Ready(Ok(v)) if v.open(scope).integer_value(scope).unwrap() == 3)
        );
      }

      let value_global = runtime
        .execute_script(
          "a.js",
          "Promise.resolve(new Promise(resolve => resolve(2 + 2)))",
        )
        .unwrap();
      let v = runtime.poll_value(&value_global, cx);
      {
        let scope = &mut runtime.handle_scope();
        assert!(
          matches!(v, Poll::Ready(Ok(v)) if v.open(scope).integer_value(scope).unwrap() == 4)
        );
      }

      let value_global = runtime
        .execute_script("a.js", "Promise.reject(new Error('fail'))")
        .unwrap();
      let v = runtime.poll_value(&value_global, cx);
      assert!(
        matches!(v, Poll::Ready(Err(e)) if e.downcast_ref::<JsError>().unwrap().exception_message == "Uncaught Error: fail")
      );

      let value_global = runtime
        .execute_script("a.js", "new Promise(resolve => {})")
        .unwrap();
      let v = runtime.poll_value(&value_global, cx);
      matches!(v, Poll::Ready(Err(e)) if e.to_string() == "Promise resolution is still pending but the event loop has already resolved.");
    });
  }

  #[tokio::test]
  async fn test_resolve_value() {
    let mut runtime = JsRuntime::new(Default::default());
    let value_global = runtime
      .execute_script("a.js", "Promise.resolve(1 + 2)")
      .unwrap();
    let result_global = runtime.resolve_value(value_global).await.unwrap();
    {
      let scope = &mut runtime.handle_scope();
      let value = result_global.open(scope);
      assert_eq!(value.integer_value(scope).unwrap(), 3);
    }

    let value_global = runtime
      .execute_script(
        "a.js",
        "Promise.resolve(new Promise(resolve => resolve(2 + 2)))",
      )
      .unwrap();
    let result_global = runtime.resolve_value(value_global).await.unwrap();
    {
      let scope = &mut runtime.handle_scope();
      let value = result_global.open(scope);
      assert_eq!(value.integer_value(scope).unwrap(), 4);
    }

    let value_global = runtime
      .execute_script("a.js", "Promise.reject(new Error('fail'))")
      .unwrap();
    let err = runtime.resolve_value(value_global).await.unwrap_err();
    assert_eq!(
      "Uncaught Error: fail",
      err.downcast::<JsError>().unwrap().exception_message
    );

    let value_global = runtime
      .execute_script("a.js", "new Promise(resolve => {})")
      .unwrap();
    let error_string = runtime
      .resolve_value(value_global)
      .await
      .unwrap_err()
      .to_string();
    assert_eq!(
      "Promise resolution is still pending but the event loop has already resolved.",
      error_string,
    );
  }

  #[test]
  fn terminate_execution_webassembly() {
    let (mut runtime, _dispatch_count) = setup(Mode::Async);
    let v8_isolate_handle = runtime.v8_isolate().thread_safe_handle();

    // Run an infinite loop in Webassemby code, which should be terminated.
    let promise = runtime.execute_script("infinite_wasm_loop.js",
                                 r#"
                                 (async () => {
                                  const wasmCode = new Uint8Array([
                                      0,    97,   115,  109,  1,    0,    0,    0,    1,   4,    1,
                                      96,   0,    0,    3,    2,    1,    0,    7,    17,  1,    13,
                                      105,  110,  102,  105,  110,  105,  116,  101,  95,  108,  111,
                                      111,  112,  0,    0,    10,   9,    1,    7,    0,   3,    64,
                                      12,   0,    11,   11,
                                  ]);
                                  const wasmModule = await WebAssembly.compile(wasmCode);
                                  globalThis.wasmInstance = new WebAssembly.Instance(wasmModule);
                                  })()
                                      "#).unwrap();
    futures::executor::block_on(runtime.resolve_value(promise)).unwrap();
    let terminator_thread = std::thread::spawn(move || {
      std::thread::sleep(std::time::Duration::from_millis(1000));

      // terminate execution
      let ok = v8_isolate_handle.terminate_execution();
      assert!(ok);
    });
    let err = runtime
      .execute_script(
        "infinite_wasm_loop2.js",
        "globalThis.wasmInstance.exports.infinite_loop();",
      )
      .unwrap_err();
    assert_eq!(err.to_string(), "Uncaught Error: execution terminated");
    // Cancel the execution-terminating exception in order to allow script
    // execution again.
    let ok = runtime.v8_isolate().cancel_terminate_execution();
    assert!(ok);

    // Verify that the isolate usable again.
    runtime
      .execute_script("simple.js", "1 + 1")
      .expect("execution should be possible again");

    terminator_thread.join().unwrap();
  }

  #[test]
  fn terminate_execution() {
    let (mut isolate, _dispatch_count) = setup(Mode::Async);
    let v8_isolate_handle = isolate.v8_isolate().thread_safe_handle();

    let terminator_thread = std::thread::spawn(move || {
      // allow deno to boot and run
      std::thread::sleep(std::time::Duration::from_millis(100));

      // terminate execution
      let ok = v8_isolate_handle.terminate_execution();
      assert!(ok);
    });

    // Rn an infinite loop, which should be terminated.
    match isolate.execute_script("infinite_loop.js", "for(;;) {}") {
      Ok(_) => panic!("execution should be terminated"),
      Err(e) => {
        assert_eq!(e.to_string(), "Uncaught Error: execution terminated")
      }
    };

    // Cancel the execution-terminating exception in order to allow script
    // execution again.
    let ok = isolate.v8_isolate().cancel_terminate_execution();
    assert!(ok);

    // Verify that the isolate usable again.
    isolate
      .execute_script("simple.js", "1 + 1")
      .expect("execution should be possible again");

    terminator_thread.join().unwrap();
  }

  #[test]
  fn dangling_shared_isolate() {
    let v8_isolate_handle = {
      // isolate is dropped at the end of this block
      let (mut runtime, _dispatch_count) = setup(Mode::Async);
      runtime.v8_isolate().thread_safe_handle()
    };

    // this should not SEGFAULT
    v8_isolate_handle.terminate_execution();
  }

  #[test]
  fn syntax_error() {
    let mut runtime = JsRuntime::new(Default::default());
    let src = "hocuspocus(";
    let r = runtime.execute_script("i.js", src);
    let e = r.unwrap_err();
    let js_error = e.downcast::<JsError>().unwrap();
    let frame = js_error.frames.first().unwrap();
    assert_eq!(frame.column_number, Some(12));
  }

  #[test]
  fn test_encode_decode() {
    let (mut runtime, _dispatch_count) = setup(Mode::Async);
    run_in_task(move |cx| {
      runtime
        .execute_script(
          "encode_decode_test.js",
          include_str!("encode_decode_test.js"),
        )
        .unwrap();
      if let Poll::Ready(Err(_)) = runtime.poll_event_loop(cx, false) {
        unreachable!();
      }
    });
  }

  #[test]
  fn test_serialize_deserialize() {
    let (mut runtime, _dispatch_count) = setup(Mode::Async);
    run_in_task(move |cx| {
      runtime
        .execute_script(
          "serialize_deserialize_test.js",
          include_str!("serialize_deserialize_test.js"),
        )
        .unwrap();
      if let Poll::Ready(Err(_)) = runtime.poll_event_loop(cx, false) {
        unreachable!();
      }
    });
  }

  #[test]
  fn test_error_builder() {
    #[op]
    fn op_err() -> Result<(), Error> {
      Err(custom_error("DOMExceptionOperationError", "abc"))
    }

    pub fn get_error_class_name(_: &Error) -> &'static str {
      "DOMExceptionOperationError"
    }

    deno_core::extension!(test_ext, ops = [op_err]);
    let mut runtime = JsRuntime::new(RuntimeOptions {
      extensions: vec![test_ext::init_ops()],
      get_error_class_fn: Some(&get_error_class_name),
      ..Default::default()
    });
    run_in_task(move |cx| {
      runtime
        .execute_script(
          "error_builder_test.js",
          include_str!("error_builder_test.js"),
        )
        .unwrap();
      if let Poll::Ready(Err(_)) = runtime.poll_event_loop(cx, false) {
        unreachable!();
      }
    });
  }

  #[test]
  fn will_snapshot() {
    let snapshot = {
      let mut runtime = JsRuntime::new(RuntimeOptions {
        will_snapshot: true,
        ..Default::default()
      });
      runtime.execute_script("a.js", "a = 1 + 2").unwrap();
      runtime.snapshot()
    };

    let snapshot = Snapshot::JustCreated(snapshot);
    let mut runtime2 = JsRuntime::new(RuntimeOptions {
      startup_snapshot: Some(snapshot),
      ..Default::default()
    });
    runtime2
      .execute_script("check.js", "if (a != 3) throw Error('x')")
      .unwrap();
  }

  #[test]
  fn will_snapshot2() {
    let startup_data = {
      let mut runtime = JsRuntime::new(RuntimeOptions {
        will_snapshot: true,
        ..Default::default()
      });
      runtime.execute_script("a.js", "let a = 1 + 2").unwrap();
      runtime.snapshot()
    };

    let snapshot = Snapshot::JustCreated(startup_data);
    let mut runtime = JsRuntime::new(RuntimeOptions {
      will_snapshot: true,
      startup_snapshot: Some(snapshot),
      ..Default::default()
    });

    let startup_data = {
      runtime
        .execute_script("check_a.js", "if (a != 3) throw Error('x')")
        .unwrap();
      runtime.execute_script("b.js", "b = 2 + 3").unwrap();
      runtime.snapshot()
    };

    let snapshot = Snapshot::JustCreated(startup_data);
    {
      let mut runtime = JsRuntime::new(RuntimeOptions {
        startup_snapshot: Some(snapshot),
        ..Default::default()
      });
      runtime
        .execute_script("check_b.js", "if (b != 5) throw Error('x')")
        .unwrap();
      runtime
        .execute_script("check2.js", "if (!Deno.core) throw Error('x')")
        .unwrap();
    }
  }

  #[test]
  fn test_snapshot_callbacks() {
    let snapshot = {
      let mut runtime = JsRuntime::new(RuntimeOptions {
        will_snapshot: true,
        ..Default::default()
      });
      runtime
        .execute_script(
          "a.js",
          r#"
          Deno.core.ops.op_set_macrotask_callback(() => {
            return true;
          });
          Deno.core.ops.op_set_format_exception_callback(()=> {
            return null;
          })
          Deno.core.setPromiseRejectCallback(() => {
            return false;
          });
          a = 1 + 2;
      "#,
        )
        .unwrap();
      runtime.snapshot()
    };

    let snapshot = Snapshot::JustCreated(snapshot);
    let mut runtime2 = JsRuntime::new(RuntimeOptions {
      startup_snapshot: Some(snapshot),
      ..Default::default()
    });
    runtime2
      .execute_script("check.js", "if (a != 3) throw Error('x')")
      .unwrap();
  }

  #[test]
  fn test_from_boxed_snapshot() {
    let snapshot = {
      let mut runtime = JsRuntime::new(RuntimeOptions {
        will_snapshot: true,
        ..Default::default()
      });
      runtime.execute_script("a.js", "a = 1 + 2").unwrap();
      let snap: &[u8] = &runtime.snapshot();
      Vec::from(snap).into_boxed_slice()
    };

    let snapshot = Snapshot::Boxed(snapshot);
    let mut runtime2 = JsRuntime::new(RuntimeOptions {
      startup_snapshot: Some(snapshot),
      ..Default::default()
    });
    runtime2
      .execute_script("check.js", "if (a != 3) throw Error('x')")
      .unwrap();
  }

  #[test]
  fn test_get_module_namespace() {
    #[derive(Default)]
    struct ModsLoader;

    impl ModuleLoader for ModsLoader {
      fn resolve(
        &self,
        specifier: &str,
        referrer: &str,
        _kind: ResolutionKind,
      ) -> Result<ModuleSpecifier, Error> {
        assert_eq!(specifier, "file:///main.js");
        assert_eq!(referrer, ".");
        let s = crate::resolve_import(specifier, referrer).unwrap();
        Ok(s)
      }

      fn load(
        &self,
        _module_specifier: &ModuleSpecifier,
        _maybe_referrer: Option<ModuleSpecifier>,
        _is_dyn_import: bool,
      ) -> Pin<Box<ModuleSourceFuture>> {
        async { Err(generic_error("Module loading is not supported")) }
          .boxed_local()
      }
    }

    let loader = std::rc::Rc::new(ModsLoader::default());
    let mut runtime = JsRuntime::new(RuntimeOptions {
      module_loader: Some(loader),
      ..Default::default()
    });

    let specifier = crate::resolve_url("file:///main.js").unwrap();
    let source_code = r#"
      export const a = "b";
      export default 1 + 2;
      "#
    .to_string();

    let module_id = futures::executor::block_on(
      runtime.load_main_module(&specifier, Some(source_code)),
    )
    .unwrap();

    #[allow(clippy::let_underscore_future)]
    let _ = runtime.mod_evaluate(module_id);

    let module_namespace = runtime.get_module_namespace(module_id).unwrap();

    let scope = &mut runtime.handle_scope();

    let module_namespace =
      v8::Local::<v8::Object>::new(scope, module_namespace);

    assert!(module_namespace.is_module_namespace_object());

    let unknown_export_name = v8::String::new(scope, "none").unwrap();
    let binding = module_namespace.get(scope, unknown_export_name.into());

    assert!(binding.is_some());
    assert!(binding.unwrap().is_undefined());

    let empty_export_name = v8::String::new(scope, "").unwrap();
    let binding = module_namespace.get(scope, empty_export_name.into());

    assert!(binding.is_some());
    assert!(binding.unwrap().is_undefined());

    let a_export_name = v8::String::new(scope, "a").unwrap();
    let binding = module_namespace.get(scope, a_export_name.into());

    assert!(binding.unwrap().is_string());
    assert_eq!(binding.unwrap(), v8::String::new(scope, "b").unwrap());

    let default_export_name = v8::String::new(scope, "default").unwrap();
    let binding = module_namespace.get(scope, default_export_name.into());

    assert!(binding.unwrap().is_number());
    assert_eq!(binding.unwrap(), v8::Number::new(scope, 3_f64));
  }

  #[test]
  fn test_heap_limits() {
    let create_params =
      v8::Isolate::create_params().heap_limits(0, 3 * 1024 * 1024);
    let mut runtime = JsRuntime::new(RuntimeOptions {
      create_params: Some(create_params),
      ..Default::default()
    });
    let cb_handle = runtime.v8_isolate().thread_safe_handle();

    let callback_invoke_count = Rc::new(AtomicUsize::new(0));
    let inner_invoke_count = Rc::clone(&callback_invoke_count);

    runtime.add_near_heap_limit_callback(
      move |current_limit, _initial_limit| {
        inner_invoke_count.fetch_add(1, Ordering::SeqCst);
        cb_handle.terminate_execution();
        current_limit * 2
      },
    );
    let err = runtime
      .execute_script(
        "script name",
        r#"let s = ""; while(true) { s += "Hello"; }"#,
      )
      .expect_err("script should fail");
    assert_eq!(
      "Uncaught Error: execution terminated",
      err.downcast::<JsError>().unwrap().exception_message
    );
    assert!(callback_invoke_count.load(Ordering::SeqCst) > 0)
  }

  #[test]
  fn test_heap_limit_cb_remove() {
    let mut runtime = JsRuntime::new(Default::default());

    runtime.add_near_heap_limit_callback(|current_limit, _initial_limit| {
      current_limit * 2
    });
    runtime.remove_near_heap_limit_callback(3 * 1024 * 1024);
    assert!(runtime.allocations.near_heap_limit_callback_data.is_none());
  }

  #[test]
  fn test_heap_limit_cb_multiple() {
    let create_params =
      v8::Isolate::create_params().heap_limits(0, 3 * 1024 * 1024);
    let mut runtime = JsRuntime::new(RuntimeOptions {
      create_params: Some(create_params),
      ..Default::default()
    });
    let cb_handle = runtime.v8_isolate().thread_safe_handle();

    let callback_invoke_count_first = Rc::new(AtomicUsize::new(0));
    let inner_invoke_count_first = Rc::clone(&callback_invoke_count_first);
    runtime.add_near_heap_limit_callback(
      move |current_limit, _initial_limit| {
        inner_invoke_count_first.fetch_add(1, Ordering::SeqCst);
        current_limit * 2
      },
    );

    let callback_invoke_count_second = Rc::new(AtomicUsize::new(0));
    let inner_invoke_count_second = Rc::clone(&callback_invoke_count_second);
    runtime.add_near_heap_limit_callback(
      move |current_limit, _initial_limit| {
        inner_invoke_count_second.fetch_add(1, Ordering::SeqCst);
        cb_handle.terminate_execution();
        current_limit * 2
      },
    );

    let err = runtime
      .execute_script(
        "script name",
        r#"let s = ""; while(true) { s += "Hello"; }"#,
      )
      .expect_err("script should fail");
    assert_eq!(
      "Uncaught Error: execution terminated",
      err.downcast::<JsError>().unwrap().exception_message
    );
    assert_eq!(0, callback_invoke_count_first.load(Ordering::SeqCst));
    assert!(callback_invoke_count_second.load(Ordering::SeqCst) > 0);
  }

  #[test]
  fn es_snapshot() {
    #[derive(Default)]
    struct ModsLoader;

    impl ModuleLoader for ModsLoader {
      fn resolve(
        &self,
        specifier: &str,
        referrer: &str,
        _kind: ResolutionKind,
      ) -> Result<ModuleSpecifier, Error> {
        let s = crate::resolve_import(specifier, referrer).unwrap();
        Ok(s)
      }

      fn load(
        &self,
        _module_specifier: &ModuleSpecifier,
        _maybe_referrer: Option<ModuleSpecifier>,
        _is_dyn_import: bool,
      ) -> Pin<Box<ModuleSourceFuture>> {
        eprintln!("load() should not be called");
        unreachable!()
      }
    }

    fn create_module(
      runtime: &mut JsRuntime,
      i: usize,
      main: bool,
    ) -> ModuleInfo {
      let specifier = crate::resolve_url(&format!("file:///{i}.js")).unwrap();
      let prev = i - 1;
      let source_code = format!(
        r#"
        import {{ f{prev} }} from "file:///{prev}.js";
        export function f{i}() {{ return f{prev}() }}
        "#
      );

      let id = if main {
        futures::executor::block_on(
          runtime.load_main_module(&specifier, Some(source_code)),
        )
        .unwrap()
      } else {
        futures::executor::block_on(
          runtime.load_side_module(&specifier, Some(source_code)),
        )
        .unwrap()
      };
      assert_eq!(i, id);

      #[allow(clippy::let_underscore_future)]
      let _ = runtime.mod_evaluate(id);
      futures::executor::block_on(runtime.run_event_loop(false)).unwrap();

      ModuleInfo {
        id,
        main,
        name: specifier.to_string(),
        requests: vec![crate::modules::ModuleRequest {
          specifier: format!("file:///{prev}.js"),
          asserted_module_type: AssertedModuleType::JavaScriptOrWasm,
        }],
        module_type: ModuleType::JavaScript,
      }
    }

    fn assert_module_map(runtime: &mut JsRuntime, modules: &Vec<ModuleInfo>) {
      let module_map_rc = runtime.get_module_map();
      let module_map = module_map_rc.borrow();
      assert_eq!(module_map.handles.len(), modules.len());
      assert_eq!(module_map.info.len(), modules.len());
      assert_eq!(module_map.by_name.len(), modules.len());

      assert_eq!(module_map.next_load_id, (modules.len() + 1) as ModuleLoadId);

      for info in modules {
        assert!(module_map.handles.get(info.id).is_some());
        assert_eq!(module_map.info.get(info.id).unwrap(), info);
        assert_eq!(
          module_map
            .by_name
            .get(&(info.name.clone(), AssertedModuleType::JavaScriptOrWasm))
            .unwrap(),
          &SymbolicModule::Mod(info.id)
        );
      }
    }

    #[op]
    fn op_test() -> Result<String, Error> {
      Ok(String::from("test"))
    }

    let loader = Rc::new(ModsLoader::default());
    let mut runtime = JsRuntime::new(RuntimeOptions {
      module_loader: Some(loader.clone()),
      will_snapshot: true,
      extensions: vec![Extension::builder("text_ext")
        .ops(vec![op_test::decl()])
        .build()],
      ..Default::default()
    });

    let specifier = crate::resolve_url("file:///0.js").unwrap();
    let source_code =
      r#"export function f0() { return "hello world" }"#.to_string();
    let id = futures::executor::block_on(
      runtime.load_side_module(&specifier, Some(source_code)),
    )
    .unwrap();

    #[allow(clippy::let_underscore_future)]
    let _ = runtime.mod_evaluate(id);
    futures::executor::block_on(runtime.run_event_loop(false)).unwrap();

    let mut modules = vec![];
    modules.push(ModuleInfo {
      id,
      main: false,
      name: specifier.to_string(),
      requests: vec![],
      module_type: ModuleType::JavaScript,
    });

    modules.extend((1..200).map(|i| create_module(&mut runtime, i, false)));

    assert_module_map(&mut runtime, &modules);

    let snapshot = runtime.snapshot();

    let mut runtime2 = JsRuntime::new(RuntimeOptions {
      module_loader: Some(loader.clone()),
      will_snapshot: true,
      startup_snapshot: Some(Snapshot::JustCreated(snapshot)),
      extensions: vec![Extension::builder("text_ext")
        .ops(vec![op_test::decl()])
        .build()],
      ..Default::default()
    });

    assert_module_map(&mut runtime2, &modules);

    modules.extend((200..400).map(|i| create_module(&mut runtime2, i, false)));
    modules.push(create_module(&mut runtime2, 400, true));

    assert_module_map(&mut runtime2, &modules);

    let snapshot2 = runtime2.snapshot();

    let mut runtime3 = JsRuntime::new(RuntimeOptions {
      module_loader: Some(loader),
      startup_snapshot: Some(Snapshot::JustCreated(snapshot2)),
      extensions: vec![Extension::builder("text_ext")
        .ops(vec![op_test::decl()])
        .build()],
      ..Default::default()
    });

    assert_module_map(&mut runtime3, &modules);

    let source_code = r#"(async () => {
      const mod = await import("file:///400.js");
      return mod.f400() + " " + Deno.core.ops.op_test();
    })();"#
      .to_string();
    let val = runtime3.execute_script(".", &source_code).unwrap();
    let val = futures::executor::block_on(runtime3.resolve_value(val)).unwrap();
    {
      let scope = &mut runtime3.handle_scope();
      let value = v8::Local::new(scope, val);
      let str_ = value.to_string(scope).unwrap().to_rust_string_lossy(scope);
      assert_eq!(str_, "hello world test");
    }
  }

  #[test]
  fn test_error_without_stack() {
    let mut runtime = JsRuntime::new(RuntimeOptions::default());
    // SyntaxError
    let result = runtime.execute_script(
      "error_without_stack.js",
      r#"
function main() {
  console.log("asdf);
}
main();
"#,
    );
    let expected_error = r#"Uncaught SyntaxError: Invalid or unexpected token
    at error_without_stack.js:3:15"#;
    assert_eq!(result.unwrap_err().to_string(), expected_error);
  }

  #[test]
  fn test_error_stack() {
    let mut runtime = JsRuntime::new(RuntimeOptions::default());
    let result = runtime.execute_script(
      "error_stack.js",
      r#"
function assert(cond) {
  if (!cond) {
    throw Error("assert");
  }
}
function main() {
  assert(false);
}
main();
        "#,
    );
    let expected_error = r#"Error: assert
    at assert (error_stack.js:4:11)
    at main (error_stack.js:8:3)
    at error_stack.js:10:1"#;
    assert_eq!(result.unwrap_err().to_string(), expected_error);
  }

  #[test]
  fn test_error_async_stack() {
    let mut runtime = JsRuntime::new(RuntimeOptions::default());
    run_in_task(move |cx| {
      runtime
        .execute_script(
          "error_async_stack.js",
          r#"
(async () => {
  const p = (async () => {
    await Promise.resolve().then(() => {
      throw new Error("async");
    });
  })();
  try {
    await p;
  } catch (error) {
    console.log(error.stack);
    throw error;
  }
})();"#,
        )
        .unwrap();
      let expected_error = r#"Error: async
    at error_async_stack.js:5:13
    at async error_async_stack.js:4:5
    at async error_async_stack.js:9:5"#;

      match runtime.poll_event_loop(cx, false) {
        Poll::Ready(Err(e)) => {
          assert_eq!(e.to_string(), expected_error);
        }
        _ => panic!(),
      };
    })
  }

  #[test]
  fn test_error_context() {
    use anyhow::anyhow;

    #[op]
    fn op_err_sync() -> Result<(), Error> {
      Err(anyhow!("original sync error").context("higher-level sync error"))
    }

    #[op]
    async fn op_err_async() -> Result<(), Error> {
      Err(anyhow!("original async error").context("higher-level async error"))
    }

    deno_core::extension!(test_ext, ops = [op_err_sync, op_err_async]);
    let mut runtime = JsRuntime::new(RuntimeOptions {
      extensions: vec![test_ext::init_ops()],
      ..Default::default()
    });

    run_in_task(move |cx| {
      runtime
        .execute_script(
          "test_error_context_sync.js",
          r#"
let errMessage;
try {
  Deno.core.ops.op_err_sync();
} catch (err) {
  errMessage = err.message;
}
if (errMessage !== "higher-level sync error: original sync error") {
  throw new Error("unexpected error message from op_err_sync: " + errMessage);
}
"#,
        )
        .unwrap();

      let promise = runtime
        .execute_script(
          "test_error_context_async.js",
          r#"

(async () => {
  let errMessage;
  try {
    await Deno.core.opAsync("op_err_async");
  } catch (err) {
    errMessage = err.message;
  }
  if (errMessage !== "higher-level async error: original async error") {
    throw new Error("unexpected error message from op_err_async: " + errMessage);
  }
})()
"#,
        )
        .unwrap();

      match runtime.poll_value(&promise, cx) {
        Poll::Ready(Ok(_)) => {}
        Poll::Ready(Err(err)) => panic!("{err:?}"),
        _ => panic!(),
      }
    })
  }

  #[test]
  fn test_pump_message_loop() {
    let mut runtime = JsRuntime::new(RuntimeOptions::default());
    run_in_task(move |cx| {
      runtime
        .execute_script(
          "pump_message_loop.js",
          r#"
function assertEquals(a, b) {
  if (a === b) return;
  throw a + " does not equal " + b;
}
const sab = new SharedArrayBuffer(16);
const i32a = new Int32Array(sab);
globalThis.resolved = false;
(function() {
  const result = Atomics.waitAsync(i32a, 0, 0);
  result.value.then(
    (value) => { assertEquals("ok", value); globalThis.resolved = true; },
    () => { assertUnreachable();
  });
})();
const notify_return_value = Atomics.notify(i32a, 0, 1);
assertEquals(1, notify_return_value);
"#,
        )
        .unwrap();

      match runtime.poll_event_loop(cx, false) {
        Poll::Ready(Ok(())) => {}
        _ => panic!(),
      };

      // noop script, will resolve promise from first script
      runtime
        .execute_script("pump_message_loop2.js", r#"assertEquals(1, 1);"#)
        .unwrap();

      // check that promise from `Atomics.waitAsync` has been resolved
      runtime
        .execute_script(
          "pump_message_loop3.js",
          r#"assertEquals(globalThis.resolved, true);"#,
        )
        .unwrap();
    })
  }

  #[test]
  fn test_core_js_stack_frame() {
    let mut runtime = JsRuntime::new(RuntimeOptions::default());
    // Call non-existent op so we get error from `core.js`
    let error = runtime
      .execute_script(
        "core_js_stack_frame.js",
        "Deno.core.opAsync('non_existent');",
      )
      .unwrap_err();
    let error_string = error.to_string();
    // Test that the script specifier is a URL: `ext:<repo-relative path>`.
    assert!(error_string.contains("ext:core/01_core.js"));
  }

  #[test]
  fn test_v8_platform() {
    let options = RuntimeOptions {
      v8_platform: Some(v8::new_default_platform(0, false).make_shared()),
      ..Default::default()
    };
    let mut runtime = JsRuntime::new(options);
    runtime.execute_script("<none>", "").unwrap();
  }

  #[ignore] // TODO(@littledivy): Fast API ops when snapshot is not loaded.
  #[test]
  fn test_is_proxy() {
    let mut runtime = JsRuntime::new(RuntimeOptions::default());
    let all_true: v8::Global<v8::Value> = runtime
      .execute_script(
        "is_proxy.js",
        r#"
      (function () {
        const o = { a: 1, b: 2};
        const p = new Proxy(o, {});
        return Deno.core.ops.op_is_proxy(p) && !Deno.core.ops.op_is_proxy(o) && !Deno.core.ops.op_is_proxy(42);
      })()
    "#,
      )
      .unwrap();
    let mut scope = runtime.handle_scope();
    let all_true = v8::Local::<v8::Value>::new(&mut scope, &all_true);
    assert!(all_true.is_true());
  }

  #[tokio::test]
  async fn test_async_opstate_borrow() {
    struct InnerState(u64);

    #[op]
    async fn op_async_borrow(
      op_state: Rc<RefCell<OpState>>,
    ) -> Result<(), Error> {
      let n = {
        let op_state = op_state.borrow();
        let inner_state = op_state.borrow::<InnerState>();
        inner_state.0
      };
      // Future must be Poll::Pending on first call
      tokio::time::sleep(std::time::Duration::from_millis(1)).await;
      if n != 42 {
        unreachable!();
      }
      Ok(())
    }

    deno_core::extension!(
      test_ext,
      ops = [op_async_borrow],
      state = |state| state.put(InnerState(42))
    );
    let mut runtime = JsRuntime::new(RuntimeOptions {
      extensions: vec![test_ext::init_ops()],
      ..Default::default()
    });

    runtime
      .execute_script(
        "op_async_borrow.js",
        "Deno.core.opAsync(\"op_async_borrow\")",
      )
      .unwrap();
    runtime.run_event_loop(false).await.unwrap();
  }

  #[tokio::test]
  async fn test_sync_op_serialize_object_with_numbers_as_keys() {
    #[op]
    fn op_sync_serialize_object_with_numbers_as_keys(
      value: serde_json::Value,
    ) -> Result<(), Error> {
      assert_eq!(
        value.to_string(),
        r#"{"lines":{"100":{"unit":"m"},"200":{"unit":"cm"}}}"#
      );
      Ok(())
    }

    deno_core::extension!(
      test_ext,
      ops = [op_sync_serialize_object_with_numbers_as_keys]
    );
    let mut runtime = JsRuntime::new(RuntimeOptions {
      extensions: vec![test_ext::init_ops()],
      ..Default::default()
    });

    runtime
      .execute_script(
        "op_sync_serialize_object_with_numbers_as_keys.js",
        r#"
Deno.core.ops.op_sync_serialize_object_with_numbers_as_keys({
  lines: {
    100: {
      unit: "m"
    },
    200: {
      unit: "cm"
    }
  }
})
"#,
      )
      .unwrap();
    runtime.run_event_loop(false).await.unwrap();
  }

  #[tokio::test]
  async fn test_async_op_serialize_object_with_numbers_as_keys() {
    #[op]
    async fn op_async_serialize_object_with_numbers_as_keys(
      value: serde_json::Value,
    ) -> Result<(), Error> {
      assert_eq!(
        value.to_string(),
        r#"{"lines":{"100":{"unit":"m"},"200":{"unit":"cm"}}}"#
      );
      Ok(())
    }

    deno_core::extension!(
      test_ext,
      ops = [op_async_serialize_object_with_numbers_as_keys]
    );
    let mut runtime = JsRuntime::new(RuntimeOptions {
      extensions: vec![test_ext::init_ops()],
      ..Default::default()
    });

    runtime
      .execute_script(
        "op_async_serialize_object_with_numbers_as_keys.js",
        r#"

Deno.core.opAsync("op_async_serialize_object_with_numbers_as_keys", {
  lines: {
    100: {
      unit: "m"
    },
    200: {
      unit: "cm"
    }
  }
})
"#,
      )
      .unwrap();
    runtime.run_event_loop(false).await.unwrap();
  }

  #[tokio::test]
  async fn test_set_macrotask_callback_set_next_tick_callback() {
    #[op]
    async fn op_async_sleep() -> Result<(), Error> {
      // Future must be Poll::Pending on first call
      tokio::time::sleep(std::time::Duration::from_millis(1)).await;
      Ok(())
    }

    deno_core::extension!(test_ext, ops = [op_async_sleep]);
    let mut runtime = JsRuntime::new(RuntimeOptions {
      extensions: vec![test_ext::init_ops()],
      ..Default::default()
    });

    runtime
      .execute_script(
        "macrotasks_and_nextticks.js",
        r#"
        
        (async function () {
          const results = [];
          Deno.core.ops.op_set_macrotask_callback(() => {
            results.push("macrotask");
            return true;
          });
          Deno.core.ops.op_set_next_tick_callback(() => {
            results.push("nextTick");
            Deno.core.ops.op_set_has_tick_scheduled(false);
          });
          Deno.core.ops.op_set_has_tick_scheduled(true);
          await Deno.core.opAsync('op_async_sleep');
          if (results[0] != "nextTick") {
            throw new Error(`expected nextTick, got: ${results[0]}`);
          }
          if (results[1] != "macrotask") {
            throw new Error(`expected macrotask, got: ${results[1]}`);
          }
        })();
        "#,
      )
      .unwrap();
    runtime.run_event_loop(false).await.unwrap();
  }

  #[tokio::test]
  async fn test_set_macrotask_callback_set_next_tick_callback_multiple() {
    let mut runtime = JsRuntime::new(Default::default());

    runtime
      .execute_script(
        "multiple_macrotasks_and_nextticks.js",
        r#"
        Deno.core.ops.op_set_macrotask_callback(() => { return true; });
        Deno.core.ops.op_set_macrotask_callback(() => { return true; });
        Deno.core.ops.op_set_next_tick_callback(() => {});
        Deno.core.ops.op_set_next_tick_callback(() => {});
        "#,
      )
      .unwrap();
    let isolate = runtime.v8_isolate();
    let state_rc = JsRuntime::state(isolate);
    let state = state_rc.borrow();
    assert_eq!(state.js_macrotask_cbs.len(), 2);
    assert_eq!(state.js_nexttick_cbs.len(), 2);
  }

  #[test]
  fn test_has_tick_scheduled() {
    use futures::task::ArcWake;

    static MACROTASK: AtomicUsize = AtomicUsize::new(0);
    static NEXT_TICK: AtomicUsize = AtomicUsize::new(0);

    #[op]
    fn op_macrotask() -> Result<(), AnyError> {
      MACROTASK.fetch_add(1, Ordering::Relaxed);
      Ok(())
    }

    #[op]
    fn op_next_tick() -> Result<(), AnyError> {
      NEXT_TICK.fetch_add(1, Ordering::Relaxed);
      Ok(())
    }

    deno_core::extension!(test_ext, ops = [op_macrotask, op_next_tick]);
    let mut runtime = JsRuntime::new(RuntimeOptions {
      extensions: vec![test_ext::init_ops()],
      ..Default::default()
    });

    runtime
      .execute_script(
        "has_tick_scheduled.js",
        r#"
          Deno.core.ops.op_set_macrotask_callback(() => {
            Deno.core.ops.op_macrotask();
            return true; // We're done.
          });
          Deno.core.ops.op_set_next_tick_callback(() => Deno.core.ops.op_next_tick());
          Deno.core.ops.op_set_has_tick_scheduled(true);
          "#,
      )
      .unwrap();

    struct ArcWakeImpl(Arc<AtomicUsize>);
    impl ArcWake for ArcWakeImpl {
      fn wake_by_ref(arc_self: &Arc<Self>) {
        arc_self.0.fetch_add(1, Ordering::Relaxed);
      }
    }

    let awoken_times = Arc::new(AtomicUsize::new(0));
    let waker =
      futures::task::waker(Arc::new(ArcWakeImpl(awoken_times.clone())));
    let cx = &mut Context::from_waker(&waker);

    assert!(matches!(runtime.poll_event_loop(cx, false), Poll::Pending));
    assert_eq!(1, MACROTASK.load(Ordering::Relaxed));
    assert_eq!(1, NEXT_TICK.load(Ordering::Relaxed));
    assert_eq!(awoken_times.swap(0, Ordering::Relaxed), 1);
    assert!(matches!(runtime.poll_event_loop(cx, false), Poll::Pending));
    assert_eq!(awoken_times.swap(0, Ordering::Relaxed), 1);
    assert!(matches!(runtime.poll_event_loop(cx, false), Poll::Pending));
    assert_eq!(awoken_times.swap(0, Ordering::Relaxed), 1);
    assert!(matches!(runtime.poll_event_loop(cx, false), Poll::Pending));
    assert_eq!(awoken_times.swap(0, Ordering::Relaxed), 1);

    let state_rc = JsRuntime::state(runtime.v8_isolate());
    state_rc.borrow_mut().has_tick_scheduled = false;
    assert!(matches!(
      runtime.poll_event_loop(cx, false),
      Poll::Ready(Ok(()))
    ));
    assert_eq!(awoken_times.load(Ordering::Relaxed), 0);
    assert!(matches!(
      runtime.poll_event_loop(cx, false),
      Poll::Ready(Ok(()))
    ));
    assert_eq!(awoken_times.load(Ordering::Relaxed), 0);
  }

  #[test]
  fn terminate_during_module_eval() {
    #[derive(Default)]
    struct ModsLoader;

    impl ModuleLoader for ModsLoader {
      fn resolve(
        &self,
        specifier: &str,
        referrer: &str,
        _kind: ResolutionKind,
      ) -> Result<ModuleSpecifier, Error> {
        assert_eq!(specifier, "file:///main.js");
        assert_eq!(referrer, ".");
        let s = crate::resolve_import(specifier, referrer).unwrap();
        Ok(s)
      }

      fn load(
        &self,
        _module_specifier: &ModuleSpecifier,
        _maybe_referrer: Option<ModuleSpecifier>,
        _is_dyn_import: bool,
      ) -> Pin<Box<ModuleSourceFuture>> {
        async move {
          Ok(ModuleSource {
            code: b"console.log('hello world');".to_vec().into_boxed_slice(),
            module_url_specified: "file:///main.js".to_string(),
            module_url_found: "file:///main.js".to_string(),
            module_type: ModuleType::JavaScript,
          })
        }
        .boxed_local()
      }
    }

    let loader = std::rc::Rc::new(ModsLoader::default());
    let mut runtime = JsRuntime::new(RuntimeOptions {
      module_loader: Some(loader),
      ..Default::default()
    });

    let specifier = crate::resolve_url("file:///main.js").unwrap();
    let source_code = "Deno.core.print('hello\\n')".to_string();

    let module_id = futures::executor::block_on(
      runtime.load_main_module(&specifier, Some(source_code)),
    )
    .unwrap();

    runtime.v8_isolate().terminate_execution();

    let mod_result =
      futures::executor::block_on(runtime.mod_evaluate(module_id)).unwrap();
    assert!(mod_result
      .unwrap_err()
      .to_string()
      .contains("JavaScript execution has been terminated"));
  }

  #[tokio::test]
  async fn test_set_promise_reject_callback() {
    static PROMISE_REJECT: AtomicUsize = AtomicUsize::new(0);

    #[op]
    fn op_promise_reject() -> Result<(), AnyError> {
      PROMISE_REJECT.fetch_add(1, Ordering::Relaxed);
      Ok(())
    }

    deno_core::extension!(test_ext, ops = [op_promise_reject]);
    let mut runtime = JsRuntime::new(RuntimeOptions {
      extensions: vec![test_ext::init_ops()],
      ..Default::default()
    });

    runtime
      .execute_script(
        "promise_reject_callback.js",
        r#"
        // Note: |promise| is not the promise created below, it's a child.
        Deno.core.ops.op_set_promise_reject_callback((type, promise, reason) => {
          if (type !== /* PromiseRejectWithNoHandler */ 0) {
            throw Error("unexpected type: " + type);
          }
          if (reason.message !== "reject") {
            throw Error("unexpected reason: " + reason);
          }
          Deno.core.ops.op_store_pending_promise_rejection(promise);
          Deno.core.ops.op_promise_reject();
        });
        new Promise((_, reject) => reject(Error("reject")));
        "#,
      )
      .unwrap();
    runtime.run_event_loop(false).await.unwrap_err();

    assert_eq!(1, PROMISE_REJECT.load(Ordering::Relaxed));

    runtime
      .execute_script(
        "promise_reject_callback.js",
        r#"
        {
          const prev = Deno.core.ops.op_set_promise_reject_callback((...args) => {
            prev(...args);
          });
        }
        new Promise((_, reject) => reject(Error("reject")));
        "#,
      )
      .unwrap();
    runtime.run_event_loop(false).await.unwrap_err();

    assert_eq!(2, PROMISE_REJECT.load(Ordering::Relaxed));
  }

  #[tokio::test]
  async fn test_set_promise_reject_callback_realms() {
    let mut runtime = JsRuntime::new(RuntimeOptions::default());
    let global_realm = runtime.global_realm();
    let realm1 = runtime.create_realm().unwrap();
    let realm2 = runtime.create_realm().unwrap();

    let realm_expectations = &[
      (&global_realm, "global_realm", 42),
      (&realm1, "realm1", 140),
      (&realm2, "realm2", 720),
    ];

    // Set up promise reject callbacks.
    for (realm, realm_name, number) in realm_expectations {
      realm
        .execute_script(
          runtime.v8_isolate(),
          "",
          &format!(
            r#"
              
              globalThis.rejectValue = undefined;
              Deno.core.setPromiseRejectCallback((_type, _promise, reason) => {{
                globalThis.rejectValue = `{realm_name}/${{reason}}`;
              }});
              Deno.core.opAsync("op_void_async").then(() => Promise.reject({number}));
            "#
          ),
        )
        .unwrap();
    }

    runtime.run_event_loop(false).await.unwrap();

    for (realm, realm_name, number) in realm_expectations {
      let reject_value = realm
        .execute_script(runtime.v8_isolate(), "", "globalThis.rejectValue")
        .unwrap();
      let scope = &mut realm.handle_scope(runtime.v8_isolate());
      let reject_value = v8::Local::new(scope, reject_value);
      assert!(reject_value.is_string());
      let reject_value_string = reject_value.to_rust_string_lossy(scope);
      assert_eq!(reject_value_string, format!("{realm_name}/{number}"));
    }
  }

  #[tokio::test]
  async fn test_set_promise_reject_callback_top_level_await() {
    static PROMISE_REJECT: AtomicUsize = AtomicUsize::new(0);

    #[op]
    fn op_promise_reject() -> Result<(), AnyError> {
      PROMISE_REJECT.fetch_add(1, Ordering::Relaxed);
      Ok(())
    }

    deno_core::extension!(test_ext, ops = [op_promise_reject]);

    #[derive(Default)]
    struct ModsLoader;

    impl ModuleLoader for ModsLoader {
      fn resolve(
        &self,
        specifier: &str,
        referrer: &str,
        _kind: ResolutionKind,
      ) -> Result<ModuleSpecifier, Error> {
        assert_eq!(specifier, "file:///main.js");
        assert_eq!(referrer, ".");
        let s = crate::resolve_import(specifier, referrer).unwrap();
        Ok(s)
      }

      fn load(
        &self,
        _module_specifier: &ModuleSpecifier,
        _maybe_referrer: Option<ModuleSpecifier>,
        _is_dyn_import: bool,
      ) -> Pin<Box<ModuleSourceFuture>> {
        let source = r#"
        Deno.core.ops.op_set_promise_reject_callback((type, promise, reason) => {
          Deno.core.ops.op_promise_reject();
        });
        throw new Error('top level throw');
        "#;

        async move {
          Ok(ModuleSource {
            code: source.as_bytes().to_vec().into_boxed_slice(),
            module_url_specified: "file:///main.js".to_string(),
            module_url_found: "file:///main.js".to_string(),
            module_type: ModuleType::JavaScript,
          })
        }
        .boxed_local()
      }
    }

    let mut runtime = JsRuntime::new(RuntimeOptions {
      extensions: vec![test_ext::init_ops()],
      module_loader: Some(Rc::new(ModsLoader)),
      ..Default::default()
    });

    let id = runtime
      .load_main_module(&crate::resolve_url("file:///main.js").unwrap(), None)
      .await
      .unwrap();
    let receiver = runtime.mod_evaluate(id);
    runtime.run_event_loop(false).await.unwrap();
    receiver.await.unwrap().unwrap_err();

    assert_eq!(1, PROMISE_REJECT.load(Ordering::Relaxed));
  }

  #[test]
  fn test_op_return_serde_v8_error() {
    #[op]
    fn op_err() -> Result<std::collections::BTreeMap<u64, u64>, anyhow::Error> {
      Ok([(1, 2), (3, 4)].into_iter().collect()) // Maps can't have non-string keys in serde_v8
    }

    deno_core::extension!(test_ext, ops = [op_err]);
    let mut runtime = JsRuntime::new(RuntimeOptions {
      extensions: vec![test_ext::init_ops()],
      ..Default::default()
    });
    assert!(runtime
      .execute_script(
        "test_op_return_serde_v8_error.js",
        "Deno.core.ops.op_err()"
      )
      .is_err());
  }

  #[test]
  fn test_op_high_arity() {
    #[op]
    fn op_add_4(
      x1: i64,
      x2: i64,
      x3: i64,
      x4: i64,
    ) -> Result<i64, anyhow::Error> {
      Ok(x1 + x2 + x3 + x4)
    }

    deno_core::extension!(test_ext, ops = [op_add_4]);
    let mut runtime = JsRuntime::new(RuntimeOptions {
      extensions: vec![test_ext::init_ops()],
      ..Default::default()
    });
    let r = runtime
      .execute_script("test.js", "Deno.core.ops.op_add_4(1, 2, 3, 4)")
      .unwrap();
    let scope = &mut runtime.handle_scope();
    assert_eq!(r.open(scope).integer_value(scope), Some(10));
  }

  #[test]
  fn test_op_disabled() {
    #[op]
    fn op_foo() -> Result<i64, anyhow::Error> {
      Ok(42)
    }

    fn ops() -> Vec<OpDecl> {
      vec![op_foo::decl().disable()]
    }

    deno_core::extension!(test_ext, ops_fn = ops);
    let mut runtime = JsRuntime::new(RuntimeOptions {
      extensions: vec![test_ext::init_ops()],
      ..Default::default()
    });
    let r = runtime
      .execute_script("test.js", "Deno.core.ops.op_foo()")
      .unwrap();
    let scope = &mut runtime.handle_scope();
    assert!(r.open(scope).is_undefined());
  }

  #[test]
  fn test_op_detached_buffer() {
    use serde_v8::DetachedBuffer;

    #[op]
    fn op_sum_take(b: DetachedBuffer) -> Result<u64, anyhow::Error> {
      Ok(b.as_ref().iter().clone().map(|x| *x as u64).sum())
    }

    #[op]
    fn op_boomerang(
      b: DetachedBuffer,
    ) -> Result<DetachedBuffer, anyhow::Error> {
      Ok(b)
    }

    deno_core::extension!(test_ext, ops = [op_sum_take, op_boomerang]);
    let mut runtime = JsRuntime::new(RuntimeOptions {
      extensions: vec![test_ext::init_ops()],
      ..Default::default()
    });

    runtime
      .execute_script(
        "test.js",
        r#"
        const a1 = new Uint8Array([1,2,3]);
        const a1b = a1.subarray(0, 3);
        const a2 = new Uint8Array([5,10,15]);
        const a2b = a2.subarray(0, 3);
        if (!(a1.length > 0 && a1b.length > 0)) {
          throw new Error("a1 & a1b should have a length");
        }
        let sum = Deno.core.ops.op_sum_take(a1b);
        if (sum !== 6) {
          throw new Error(`Bad sum: ${sum}`);
        }
        if (a1.length > 0 || a1b.length > 0) {
          throw new Error("expecting a1 & a1b to be detached");
        }
        const a3 = Deno.core.ops.op_boomerang(a2b);
        if (a3.byteLength != 3) {
          throw new Error(`Expected a3.byteLength === 3, got ${a3.byteLength}`);
        }
        if (a3[0] !== 5 || a3[1] !== 10) {
          throw new Error(`Invalid a3: ${a3[0]}, ${a3[1]}`);
        }
        if (a2.byteLength > 0 || a2b.byteLength > 0) {
          throw new Error("expecting a2 & a2b to be detached, a3 re-attached");
        }
        const wmem = new WebAssembly.Memory({ initial: 1, maximum: 2 });
        const w32 = new Uint32Array(wmem.buffer);
        w32[0] = 1; w32[1] = 2; w32[2] = 3;
        const assertWasmThrow = (() => {
          try {
            let sum = Deno.core.ops.op_sum_take(w32.subarray(0, 2));
            return false;
          } catch(e) {
            return e.message.includes('ExpectedDetachable');
          }
        });
        if (!assertWasmThrow()) {
          throw new Error("expected wasm mem to not be detachable");
        }
      "#,
      )
      .unwrap();
  }

  #[test]
  fn test_op_unstable_disabling() {
    #[op]
    fn op_foo() -> Result<i64, anyhow::Error> {
      Ok(42)
    }

    #[op(unstable)]
    fn op_bar() -> Result<i64, anyhow::Error> {
      Ok(42)
    }

    deno_core::extension!(
      test_ext,
      ops = [op_foo, op_bar],
      middleware = |op| if op.is_unstable { op.disable() } else { op }
    );
    let mut runtime = JsRuntime::new(RuntimeOptions {
      extensions: vec![test_ext::init_ops()],
      ..Default::default()
    });
    runtime
      .execute_script(
        "test.js",
        r#"
        if (Deno.core.ops.op_foo() !== 42) {
          throw new Error("Exptected op_foo() === 42");
        }
        if (Deno.core.ops.op_bar() !== undefined) {
          throw new Error("Expected op_bar to be disabled")
        }
      "#,
      )
      .unwrap();
  }

  #[test]
  fn js_realm_simple() {
    let mut runtime = JsRuntime::new(Default::default());
    let main_context = runtime.global_context();
    let main_global = {
      let scope = &mut runtime.handle_scope();
      let local_global = main_context.open(scope).global(scope);
      v8::Global::new(scope, local_global)
    };

    let realm = runtime.create_realm().unwrap();
    assert_ne!(realm.context(), &main_context);
    assert_ne!(realm.global_object(runtime.v8_isolate()), main_global);

    let main_object = runtime.execute_script("", "Object").unwrap();
    let realm_object = realm
      .execute_script(runtime.v8_isolate(), "", "Object")
      .unwrap();
    assert_ne!(main_object, realm_object);
  }

  #[test]
  fn js_realm_init() {
    #[op]
    fn op_test() -> Result<String, Error> {
      Ok(String::from("Test"))
    }

    deno_core::extension!(test_ext, ops = [op_test]);
    let mut runtime = JsRuntime::new(RuntimeOptions {
      extensions: vec![test_ext::init_ops()],
      ..Default::default()
    });
    let realm = runtime.create_realm().unwrap();
    let ret = realm
      .execute_script(runtime.v8_isolate(), "", "Deno.core.ops.op_test()")
      .unwrap();

    let scope = &mut realm.handle_scope(runtime.v8_isolate());
    assert_eq!(ret, serde_v8::to_v8(scope, "Test").unwrap());
  }

  #[test]
  fn js_realm_init_snapshot() {
    let snapshot = {
      let runtime = JsRuntime::new(RuntimeOptions {
        will_snapshot: true,
        ..Default::default()
      });
      let snap: &[u8] = &runtime.snapshot();
      Vec::from(snap).into_boxed_slice()
    };

    #[op]
    fn op_test() -> Result<String, Error> {
      Ok(String::from("Test"))
    }

    deno_core::extension!(test_ext, ops = [op_test]);
    let mut runtime = JsRuntime::new(RuntimeOptions {
      startup_snapshot: Some(Snapshot::Boxed(snapshot)),
<<<<<<< HEAD
      extensions: vec![Extension::builder("test_ext")
        .ops(vec![op_test::decl()])
        .force_op_registration()
        .build()],
=======
      extensions: vec![test_ext::init_ops()],
>>>>>>> e55b4487
      ..Default::default()
    });
    let realm = runtime.create_realm().unwrap();
    let ret = realm
      .execute_script(runtime.v8_isolate(), "", "Deno.core.ops.op_test()")
      .unwrap();

    let scope = &mut realm.handle_scope(runtime.v8_isolate());
    assert_eq!(ret, serde_v8::to_v8(scope, "Test").unwrap());
  }

  #[test]
  fn js_realm_sync_ops() {
    // Test that returning a ZeroCopyBuf and throwing an exception from a sync
    // op result in objects with prototypes from the right realm. Note that we
    // don't test the result of returning structs, because they will be
    // serialized to objects with null prototype.

    #[op]
    fn op_test(fail: bool) -> Result<ZeroCopyBuf, Error> {
      if !fail {
        Ok(ZeroCopyBuf::empty())
      } else {
        Err(crate::error::type_error("Test"))
      }
    }

    deno_core::extension!(test_ext, ops = [op_test]);
    let mut runtime = JsRuntime::new(RuntimeOptions {
      extensions: vec![test_ext::init_ops()],
      get_error_class_fn: Some(&|error| {
        crate::error::get_custom_error_class(error).unwrap()
      }),
      ..Default::default()
    });
    let new_realm = runtime.create_realm().unwrap();

    // Test in both realms
    for realm in [runtime.global_realm(), new_realm].into_iter() {
      let ret = realm
        .execute_script(
          runtime.v8_isolate(),
          "",
          r#"
            const buf = Deno.core.ops.op_test(false);
            try {
              Deno.core.ops.op_test(true);
            } catch(e) {
              err = e;
            }
            buf instanceof Uint8Array && buf.byteLength === 0 &&
            err instanceof TypeError && err.message === "Test"
          "#,
        )
        .unwrap();
      assert!(ret.open(runtime.v8_isolate()).is_true());
    }
  }

  #[tokio::test]
  async fn js_realm_async_ops() {
    // Test that returning a ZeroCopyBuf and throwing an exception from a async
    // op result in objects with prototypes from the right realm. Note that we
    // don't test the result of returning structs, because they will be
    // serialized to objects with null prototype.

    #[op]
    async fn op_test(fail: bool) -> Result<ZeroCopyBuf, Error> {
      if !fail {
        Ok(ZeroCopyBuf::empty())
      } else {
        Err(crate::error::type_error("Test"))
      }
    }

    deno_core::extension!(test_ext, ops = [op_test]);
    let mut runtime = JsRuntime::new(RuntimeOptions {
      extensions: vec![test_ext::init_ops()],
      get_error_class_fn: Some(&|error| {
        crate::error::get_custom_error_class(error).unwrap()
      }),
      ..Default::default()
    });

    let global_realm = runtime.global_realm();
    let new_realm = runtime.create_realm().unwrap();

    let mut rets = vec![];

    // Test in both realms
    for realm in [global_realm, new_realm].into_iter() {
      let ret = realm
        .execute_script(
          runtime.v8_isolate(),
          "",
          r#"
            
            (async function () {
              const buf = await Deno.core.opAsync("op_test", false);
              let err;
              try {
                await Deno.core.opAsync("op_test", true);
              } catch(e) {
                err = e;
              }
              return buf instanceof Uint8Array && buf.byteLength === 0 &&
                      err instanceof TypeError && err.message === "Test" ;
            })();
          "#,
        )
        .unwrap();
      rets.push((realm, ret));
    }

    runtime.run_event_loop(false).await.unwrap();

    for ret in rets {
      let scope = &mut ret.0.handle_scope(runtime.v8_isolate());
      let value = v8::Local::new(scope, ret.1);
      let promise = v8::Local::<v8::Promise>::try_from(value).unwrap();
      let result = promise.result(scope);

      assert!(result.is_boolean() && result.is_true());
    }
  }

  #[tokio::test]
  async fn js_realm_ref_unref_ops() {
    // Never resolves.
    #[op]
    async fn op_pending() {
      futures::future::pending().await
    }

    deno_core::extension!(test_ext, ops = [op_pending]);
    let mut runtime = JsRuntime::new(RuntimeOptions {
      extensions: vec![test_ext::init_ops()],
      ..Default::default()
    });

    run_in_task(move |cx| {
      let main_realm = runtime.global_realm();
      let other_realm = runtime.create_realm().unwrap();

      main_realm
        .execute_script(
          runtime.v8_isolate(),
          "",
          r#"
            
            var promise = Deno.core.opAsync("op_pending");
          "#,
        )
        .unwrap();
      other_realm
        .execute_script(
          runtime.v8_isolate(),
          "",
          r#"
            
            var promise = Deno.core.opAsync("op_pending");
          "#,
        )
        .unwrap();
      assert!(matches!(runtime.poll_event_loop(cx, false), Poll::Pending));

      main_realm
        .execute_script(
          runtime.v8_isolate(),
          "",
          r#"
            let promiseIdSymbol = Symbol.for("Deno.core.internalPromiseId");
            Deno.core.unrefOp(promise[promiseIdSymbol]);
          "#,
        )
        .unwrap();
      assert!(matches!(runtime.poll_event_loop(cx, false), Poll::Pending));

      other_realm
        .execute_script(
          runtime.v8_isolate(),
          "",
          r#"
            let promiseIdSymbol = Symbol.for("Deno.core.internalPromiseId");
            Deno.core.unrefOp(promise[promiseIdSymbol]);
          "#,
        )
        .unwrap();
      assert!(matches!(
        runtime.poll_event_loop(cx, false),
        Poll::Ready(Ok(()))
      ));
    });
  }

  #[test]
  fn test_array_by_copy() {
    // Verify that "array by copy" proposal is enabled (https://github.com/tc39/proposal-change-array-by-copy)
    let mut runtime = JsRuntime::new(Default::default());
    assert!(runtime
      .execute_script(
        "test_array_by_copy.js",
        "const a = [1, 2, 3];
        const b = a.toReversed();
        if (!(a[0] === 1 && a[1] === 2 && a[2] === 3)) {
          throw new Error('Expected a to be intact');
        }
        if (!(b[0] === 3 && b[1] === 2 && b[2] === 1)) {
          throw new Error('Expected b to be reversed');
        }",
      )
      .is_ok());
  }

  #[tokio::test]
  async fn cant_load_internal_module_when_snapshot_is_loaded_and_not_snapshotting(
  ) {
    #[derive(Default)]
    struct ModsLoader;

    impl ModuleLoader for ModsLoader {
      fn resolve(
        &self,
        specifier: &str,
        referrer: &str,
        _kind: ResolutionKind,
      ) -> Result<ModuleSpecifier, Error> {
        assert_eq!(specifier, "file:///main.js");
        assert_eq!(referrer, ".");
        let s = crate::resolve_import(specifier, referrer).unwrap();
        Ok(s)
      }

      fn load(
        &self,
        _module_specifier: &ModuleSpecifier,
        _maybe_referrer: Option<ModuleSpecifier>,
        _is_dyn_import: bool,
      ) -> Pin<Box<ModuleSourceFuture>> {
        let source = r#"
        // This module doesn't really exist, just verifying that we'll get
        // an error when specifier starts with "ext:".
        import { core } from "ext:core.js";
        "#;

        async move {
          Ok(ModuleSource {
            code: source.as_bytes().to_vec().into_boxed_slice(),
            module_url_specified: "file:///main.js".to_string(),
            module_url_found: "file:///main.js".to_string(),
            module_type: ModuleType::JavaScript,
          })
        }
        .boxed_local()
      }
    }

    let snapshot = {
      let runtime = JsRuntime::new(RuntimeOptions {
        will_snapshot: true,
        ..Default::default()
      });
      let snap: &[u8] = &runtime.snapshot();
      Vec::from(snap).into_boxed_slice()
    };

    let mut runtime2 = JsRuntime::new(RuntimeOptions {
      module_loader: Some(Rc::new(ModsLoader)),
      startup_snapshot: Some(Snapshot::Boxed(snapshot)),
      ..Default::default()
    });

    let err = runtime2
      .load_main_module(&crate::resolve_url("file:///main.js").unwrap(), None)
      .await
      .unwrap_err();
    assert_eq!(
      err.to_string(),
      "Cannot load extension module from external code"
    );
  }
}<|MERGE_RESOLUTION|>--- conflicted
+++ resolved
@@ -4601,17 +4601,16 @@
       Ok(String::from("Test"))
     }
 
-    deno_core::extension!(test_ext, ops = [op_test]);
+    deno_core::extension!(
+      test_ext,
+      ops = [op_test],
+      customizer = |ext: &mut deno_core::ExtensionBuilder| {
+        ext.force_op_registration();
+      },
+    );
     let mut runtime = JsRuntime::new(RuntimeOptions {
       startup_snapshot: Some(Snapshot::Boxed(snapshot)),
-<<<<<<< HEAD
-      extensions: vec![Extension::builder("test_ext")
-        .ops(vec![op_test::decl()])
-        .force_op_registration()
-        .build()],
-=======
       extensions: vec![test_ext::init_ops()],
->>>>>>> e55b4487
       ..Default::default()
     });
     let realm = runtime.create_realm().unwrap();
