--- conflicted
+++ resolved
@@ -3434,17 +3434,10 @@
         _is_dyn_import: bool,
       ) -> Pin<Box<ModuleSourceFuture>> {
         let source = r#"
-<<<<<<< HEAD
-        Deno.core.unwrapOpResult(Deno.core.ops.op_set_promise_reject_callback((type, promise, reason) => {
-          Deno.core.unwrapOpResult(Deno.core.ops.op_promise_reject());
-        }));
+        Deno.core.ops.op_set_promise_reject_callback((type, promise, reason) => {
+          Deno.core.ops.op_promise_reject();
+        });
         
-=======
-        Deno.core.opSync("op_set_promise_reject_callback", (type, promise, reason) => {
-          Deno.core.opSync("op_promise_reject");
-        });
-
->>>>>>> 25a1cc1b
         throw new Error('top level throw');
         "#;
 
