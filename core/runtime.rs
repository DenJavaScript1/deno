--- conflicted
+++ resolved
@@ -150,6 +150,7 @@
 #[derive(Default)]
 pub(crate) struct ContextState {
   js_recv_cb: Option<v8::Global<v8::Function>>,
+  pub(crate) js_build_custom_error_cb: Option<v8::Global<v8::Function>>,
   // TODO(andreubotella): Move the rest of Option<Global<Function>> fields from
   // JsRuntimeState to this struct.
   pub(crate) unrefed_ops: HashSet<i32>,
@@ -164,7 +165,6 @@
   pub(crate) js_nexttick_cbs: Vec<v8::Global<v8::Function>>,
   pub(crate) js_promise_reject_cb: Option<v8::Global<v8::Function>>,
   pub(crate) js_format_exception_cb: Option<v8::Global<v8::Function>>,
-  pub(crate) js_build_custom_error_cb: Option<v8::Global<v8::Function>>,
   pub(crate) has_tick_scheduled: bool,
   pub(crate) js_wasm_streaming_cb: Option<v8::Global<v8::Function>>,
   pub(crate) pending_promise_exceptions:
@@ -404,7 +404,6 @@
       js_nexttick_cbs: vec![],
       js_promise_reject_cb: None,
       js_format_exception_cb: None,
-      js_build_custom_error_cb: None,
       has_tick_scheduled: false,
       js_wasm_streaming_cb: None,
       source_map_getter: options.source_map_getter,
@@ -654,36 +653,26 @@
   }
 
   /// Grabs a reference to core.js' opresolve & syncOpsCache()
-<<<<<<< HEAD
-  fn init_cbs(&mut self) {
-    let scope = &mut self.handle_scope();
-    let recv_cb =
-      Self::grab_global::<v8::Function>(scope, "Deno.core.opresolve").unwrap();
-    let recv_cb = v8::Global::new(scope, recv_cb);
-    let build_custom_error_cb =
-      Self::grab_global::<v8::Function>(scope, "Deno.core.buildCustomError")
-        .unwrap();
-    let build_custom_error_cb = v8::Global::new(scope, build_custom_error_cb);
-    // Put global handles in state
-    let state_rc = JsRuntime::state(scope);
-    let mut state = state_rc.borrow_mut();
-    state.js_recv_cb.replace(recv_cb);
-    state
-      .js_build_custom_error_cb
-      .replace(build_custom_error_cb);
-=======
   fn init_cbs(&mut self, realm: &JsRealm) {
-    let recv_cb = {
+    let (recv_cb, build_custom_error_cb) = {
       let scope = &mut realm.handle_scope(self.v8_isolate());
       let recv_cb =
         Self::grab_global::<v8::Function>(scope, "Deno.core.opresolve")
           .expect("Deno.core.opresolve is undefined in the realm");
-      v8::Global::new(scope, recv_cb)
+      let recv_cb = v8::Global::new(scope, recv_cb);
+      let build_custom_error_cb =
+        Self::grab_global::<v8::Function>(scope, "Deno.core.buildCustomError")
+          .expect("Deno.core.buildCustomError is undefined in the realm");
+      let build_custom_error_cb = v8::Global::new(scope, build_custom_error_cb);
+      (recv_cb, build_custom_error_cb)
     };
     // Put global handle in callback state
     let state = realm.state(self.v8_isolate());
     state.borrow_mut().js_recv_cb.replace(recv_cb);
->>>>>>> 82b5330d
+    state
+      .borrow_mut()
+      .js_build_custom_error_cb
+      .replace(build_custom_error_cb);
   }
 
   /// Returns the runtime's op state, which can be used to maintain ops
@@ -752,16 +741,15 @@
       ))));
 
     // Drop other v8::Global handles before snapshotting
-<<<<<<< HEAD
-    std::mem::take(&mut state.borrow_mut().js_recv_cb);
-    std::mem::take(&mut state.borrow_mut().js_build_custom_error_cb);
-=======
     {
       for weak_context in &state.borrow().known_realms {
         if let Some(context) = weak_context.to_global(self.v8_isolate()) {
           let realm = JsRealm::new(context.clone());
           let realm_state = realm.state(self.v8_isolate());
           std::mem::take(&mut realm_state.borrow_mut().js_recv_cb);
+          std::mem::take(
+            &mut realm_state.borrow_mut().js_build_custom_error_cb,
+          );
           context
             .open(self.v8_isolate())
             .clear_all_slots(self.v8_isolate());
@@ -769,7 +757,6 @@
       }
       state.borrow_mut().known_realms.clear();
     }
->>>>>>> 82b5330d
 
     let snapshot_creator = self.snapshot_creator.as_mut().unwrap();
     let snapshot = snapshot_creator
