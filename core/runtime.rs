--- conflicted
+++ resolved
@@ -348,11 +348,7 @@
   }
 
   /// Executes a bit of built-in JavaScript to provide Deno.sharedQueue.
-<<<<<<< HEAD
-  pub fn shared_init(&mut self) {
-=======
   fn shared_init(&mut self) {
->>>>>>> 8d00c32e
     if self.needs_init {
       self.needs_init = false;
       self.execute("core.js", include_str!("core.js")).unwrap();
@@ -504,12 +500,9 @@
       state.waker.register(cx.waker());
     }
 
-<<<<<<< HEAD
     debug!("main poll");
     runtime.poll_mod_evaluate(cx)?;
 
-=======
->>>>>>> 8d00c32e
     // Dynamic module loading - ie. modules loaded using "import()"
     {
       let poll_imports = runtime.prepare_dyn_imports(cx)?;
@@ -518,11 +511,8 @@
       let poll_imports = runtime.poll_dyn_imports(cx)?;
       assert!(poll_imports.is_ready());
 
-<<<<<<< HEAD
       runtime.poll_dyn_imports_evaluate(cx)?;
 
-=======
->>>>>>> 8d00c32e
       runtime.check_promise_exceptions()?;
     }
 
@@ -539,11 +529,8 @@
       state.pending_ops.is_empty()
         && state.pending_dyn_imports.is_empty()
         && state.preparing_dyn_imports.is_empty()
-<<<<<<< HEAD
         && state.pending_dyn_mod_evaluate.is_empty()
         && state.pending_mod_evaluate.is_empty()
-=======
->>>>>>> 8d00c32e
     };
 
     if is_idle {
@@ -750,7 +737,6 @@
 
     let state_rc = Self::state(self);
     let context = self.global_context();
-<<<<<<< HEAD
     let context1 = self.global_context();
 
     let module_handle = state_rc
@@ -836,9 +822,6 @@
     let state_rc = Self::state(self);
     let context = self.global_context();
 
-=======
-
->>>>>>> 8d00c32e
     let scope = &mut v8::HandleScope::with_context(self.v8_isolate(), context);
 
     let module = state_rc
