--- conflicted
+++ resolved
@@ -49,16 +49,11 @@
         function: decode.map_fn_to()
       },
       v8::ExternalReference {
-<<<<<<< HEAD
-        function: get_promise_details.map_fn_to(),
-      },
-      v8::ExternalReference {
-        function: get_proxy_details.map_fn_to(),
-      },
-=======
         function: get_promise_details.map_fn_to()
-      }
->>>>>>> 7a8b27aa
+      },
+      v8::ExternalReference {
+        function: get_proxy_details.map_fn_to()
+      },
     ]);
 }
 
