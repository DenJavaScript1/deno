// Copyright 2018-2023 the Deno authors. All rights reserved. MIT license.

use std::option::Option;
use std::os::raw::c_void;

use log::debug;
use v8::MapFnTo;

use crate::error::is_instance_of_error;
use crate::modules::get_asserted_module_type_from_assertions;
use crate::modules::parse_import_assertions;
use crate::modules::resolve_helper;
use crate::modules::validate_import_assertions;
use crate::modules::ImportAssertionsKind;
use crate::modules::ModuleMap;
use crate::modules::ResolutionKind;
use crate::ops::OpCtx;
use crate::snapshot_util::SnapshotOptions;
use crate::JsRealm;
use crate::JsRuntime;

pub(crate) fn external_references(ops: &[OpCtx]) -> v8::ExternalReferences {
  // Overallocate a bit, it's better than having to resize the vector.
  let mut references = Vec::with_capacity(4 + ops.len() * 4);

  references.push(v8::ExternalReference {
    function: call_console.map_fn_to(),
  });
  references.push(v8::ExternalReference {
    function: import_meta_resolve.map_fn_to(),
  });
  references.push(v8::ExternalReference {
    function: catch_dynamic_import_promise_error.map_fn_to(),
  });
  references.push(v8::ExternalReference {
    function: empty_fn.map_fn_to(),
  });

  for ctx in ops {
    let ctx_ptr = ctx as *const OpCtx as _;
    references.push(v8::ExternalReference { pointer: ctx_ptr });
    references.push(v8::ExternalReference {
      function: ctx.decl.v8_fn_ptr,
    });
<<<<<<< HEAD
    if !snapshot_options.will_snapshot() {
      if let Some(fast_fn) = &ctx.decl.fast_fn {
        references.push(v8::ExternalReference {
          pointer: fast_fn.function as _,
        });
      }
=======
    if let Some(fast_fn) = &ctx.decl.fast_fn {
      references.push(v8::ExternalReference {
        pointer: fast_fn.function as _,
      });
      references.push(v8::ExternalReference {
        pointer: ctx.fast_fn_c_info.unwrap().as_ptr() as _,
      });
>>>>>>> 5a81ef56
    }
  }

  let refs = v8::ExternalReferences::new(&references);
  // Leak, V8 takes ownership of the references.
  std::mem::forget(references);
  refs
}

// TODO(nayeemrmn): Move to runtime and/or make `pub(crate)`.
pub fn script_origin<'a>(
  s: &mut v8::HandleScope<'a>,
  resource_name: v8::Local<'a, v8::String>,
) -> v8::ScriptOrigin<'a> {
  let source_map_url = v8::String::empty(s);
  v8::ScriptOrigin::new(
    s,
    resource_name.into(),
    0,
    0,
    false,
    123,
    source_map_url.into(),
    true,
    false,
    false,
  )
}

pub fn module_origin<'a>(
  s: &mut v8::HandleScope<'a>,
  resource_name: v8::Local<'a, v8::String>,
) -> v8::ScriptOrigin<'a> {
  let source_map_url = v8::String::empty(s);
  v8::ScriptOrigin::new(
    s,
    resource_name.into(),
    0,
    0,
    false,
    123,
    source_map_url.into(),
    true,
    false,
    true,
  )
}

pub(crate) fn initialize_context<'s>(
  scope: &mut v8::HandleScope<'s, ()>,
  op_ctxs: &[OpCtx],
  snapshot_options: SnapshotOptions,
) -> v8::Local<'s, v8::Context> {
  let context = v8::Context::new(scope);
  let global = context.global(scope);

  let scope = &mut v8::ContextScope::new(scope, context);

  let deno_str =
    v8::String::new_external_onebyte_static(scope, b"Deno").unwrap();
  let core_str =
    v8::String::new_external_onebyte_static(scope, b"core").unwrap();
  let ops_str = v8::String::new_external_onebyte_static(scope, b"ops").unwrap();

  let ops_obj = if snapshot_options.loaded() {
    // Snapshot already registered `Deno.core.ops` but
    // extensions may provide ops that aren't part of the snapshot.
    // Grab the Deno.core.ops object & init it
    let deno_obj: v8::Local<v8::Object> = global
      .get(scope, deno_str.into())
      .unwrap()
      .try_into()
      .unwrap();
    let core_obj: v8::Local<v8::Object> = deno_obj
      .get(scope, core_str.into())
      .unwrap()
      .try_into()
      .unwrap();
    let ops_obj: v8::Local<v8::Object> = core_obj
      .get(scope, ops_str.into())
      .expect("Deno.core.ops to exist")
      .try_into()
      .unwrap();
    ops_obj
  } else {
    // globalThis.Deno = { core: { } };
    let deno_obj = v8::Object::new(scope);
    global.set(scope, deno_str.into(), deno_obj.into());

    let core_obj = v8::Object::new(scope);
    deno_obj.set(scope, core_str.into(), core_obj.into());

    // Bind functions to Deno.core.*
    set_func(scope, core_obj, "callConsole", call_console);

    // Bind v8 console object to Deno.core.console
    let extra_binding_obj = context.get_extras_binding_object(scope);
    let console_str =
      v8::String::new_external_onebyte_static(scope, b"console").unwrap();
    let console_obj = extra_binding_obj.get(scope, console_str.into()).unwrap();
    core_obj.set(scope, console_str.into(), console_obj);

    // Bind functions to Deno.core.ops.*
    let ops_obj = v8::Object::new(scope);
    core_obj.set(scope, ops_str.into(), ops_obj.into());
    ops_obj
  };

  if matches!(snapshot_options, SnapshotOptions::Load) {
    // Only register ops that have `force_registration` flag set to true,
    // the remaining ones should already be in the snapshot.
    for op_ctx in op_ctxs
      .iter()
      .filter(|op_ctx| op_ctx.decl.force_registration)
    {
      add_op_to_deno_core_ops(scope, ops_obj, op_ctx);
    }
  } else if matches!(snapshot_options, SnapshotOptions::CreateFromExisting) {
    // Register all ops, probing for which ones are already registered.
    for op_ctx in op_ctxs {
      let key = v8::String::new_external_onebyte_static(
        scope,
        op_ctx.decl.name.as_bytes(),
      )
      .unwrap();
      if ops_obj.get(scope, key.into()).is_some() {
        continue;
      }
      add_op_to_deno_core_ops(scope, ops_obj, op_ctx);
    }
  } else {
    // In other cases register all ops unconditionally.
    for op_ctx in op_ctxs {
      add_op_to_deno_core_ops(scope, ops_obj, op_ctx);
    }
  }

  context
}

fn set_func(
  scope: &mut v8::HandleScope<'_>,
  obj: v8::Local<v8::Object>,
  name: &'static str,
  callback: impl v8::MapFnTo<v8::FunctionCallback>,
) {
  let key =
    v8::String::new_external_onebyte_static(scope, name.as_bytes()).unwrap();
  let val = v8::Function::new(scope, callback).unwrap();
  val.set_name(key);
  obj.set(scope, key.into(), val.into());
}

fn add_op_to_deno_core_ops(
  scope: &mut v8::HandleScope<'_>,
  obj: v8::Local<v8::Object>,
  op_ctx: &OpCtx,
) {
  let op_ctx_ptr = op_ctx as *const OpCtx as *const c_void;
  let key =
    v8::String::new_external_onebyte_static(scope, op_ctx.decl.name.as_bytes())
      .unwrap();
  let external = v8::External::new(scope, op_ctx_ptr as *mut c_void);
  let builder = v8::FunctionTemplate::builder_raw(op_ctx.decl.v8_fn_ptr)
    .data(external.into());

<<<<<<< HEAD
  // TODO(bartlomieju): this should be cleaned up once we update Fast Calls API
  // If this is a fast op, we don't want it to be in the snapshot.
  // Only initialize once snapshot is loaded.
  let maybe_fast_fn =
    if op_ctx.decl.fast_fn.is_some() && snapshot_options.loaded() {
      &op_ctx.decl.fast_fn
    } else {
      &None
    };

  let templ = if let Some(fast_function) = maybe_fast_fn {
    // Don't initialize fast ops when snapshotting, the external references count mismatch.
    if !snapshot_options.will_snapshot() {
      // TODO(@littledivy): Support fast api overloads in ops.
      builder.build_fast(scope, fast_function, None, None, None)
    } else {
      builder.build(scope)
    }
=======
  let templ = if let Some(fast_function) = &op_ctx.decl.fast_fn {
    builder.build_fast(
      scope,
      fast_function,
      Some(op_ctx.fast_fn_c_info.unwrap().as_ptr()),
      None,
      None,
    )
>>>>>>> 5a81ef56
  } else {
    builder.build(scope)
  };
  let val = templ.get_function(scope).unwrap();
  val.set_name(key);
  obj.set(scope, key.into(), val.into());
}

pub extern "C" fn wasm_async_resolve_promise_callback(
  _isolate: *mut v8::Isolate,
  context: v8::Local<v8::Context>,
  resolver: v8::Local<v8::PromiseResolver>,
  compilation_result: v8::Local<v8::Value>,
  success: v8::WasmAsyncSuccess,
) {
  // SAFETY: `CallbackScope` can be safely constructed from `Local<Context>`
  let scope = &mut unsafe { v8::CallbackScope::new(context) };
  if success == v8::WasmAsyncSuccess::Success {
    resolver.resolve(scope, compilation_result).unwrap();
  } else {
    resolver.reject(scope, compilation_result).unwrap();
  }
}

pub fn host_import_module_dynamically_callback<'s>(
  scope: &mut v8::HandleScope<'s>,
  _host_defined_options: v8::Local<'s, v8::Data>,
  resource_name: v8::Local<'s, v8::Value>,
  specifier: v8::Local<'s, v8::String>,
  import_assertions: v8::Local<'s, v8::FixedArray>,
) -> Option<v8::Local<'s, v8::Promise>> {
  // NOTE(bartlomieju): will crash for non-UTF-8 specifier
  let specifier_str = specifier
    .to_string(scope)
    .unwrap()
    .to_rust_string_lossy(scope);
  let referrer_name_str = resource_name
    .to_string(scope)
    .unwrap()
    .to_rust_string_lossy(scope);

  let is_ext_module = specifier_str.starts_with("ext:");
  let resolver = v8::PromiseResolver::new(scope).unwrap();
  let promise = resolver.get_promise(scope);

  if !is_ext_module {
    let assertions = parse_import_assertions(
      scope,
      import_assertions,
      ImportAssertionsKind::DynamicImport,
    );

    {
      let tc_scope = &mut v8::TryCatch::new(scope);
      validate_import_assertions(tc_scope, &assertions);
      if tc_scope.has_caught() {
        let e = tc_scope.exception().unwrap();
        resolver.reject(tc_scope, e);
      }
    }
    let asserted_module_type =
      get_asserted_module_type_from_assertions(&assertions);

    let resolver_handle = v8::Global::new(scope, resolver);
    {
      let state_rc = JsRuntime::state(scope);
      let module_map_rc = JsRuntime::module_map(scope);

      debug!(
        "dyn_import specifier {} referrer {} ",
        specifier_str, referrer_name_str
      );
      ModuleMap::load_dynamic_import(
        module_map_rc,
        &specifier_str,
        &referrer_name_str,
        asserted_module_type,
        resolver_handle,
      );
      state_rc.borrow_mut().notify_new_dynamic_import();
    }
  }
  // Map errors from module resolution (not JS errors from module execution) to
  // ones rethrown from this scope, so they include the call stack of the
  // dynamic import site. Error objects without any stack frames are assumed to
  // be module resolution errors, other exception values are left as they are.
  let builder = v8::FunctionBuilder::new(catch_dynamic_import_promise_error);

  let map_err =
    v8::FunctionBuilder::<v8::Function>::build(builder, scope).unwrap();

  let promise = promise.catch(scope, map_err).unwrap();

  if is_ext_module {
    let message = v8::String::new_external_onebyte_static(
      scope,
      b"Cannot load extension module from external code",
    )
    .unwrap();
    let exception = v8::Exception::type_error(scope, message);
    resolver.reject(scope, exception);
  }

  Some(promise)
}

pub extern "C" fn host_initialize_import_meta_object_callback(
  context: v8::Local<v8::Context>,
  module: v8::Local<v8::Module>,
  meta: v8::Local<v8::Object>,
) {
  // SAFETY: `CallbackScope` can be safely constructed from `Local<Context>`
  let scope = &mut unsafe { v8::CallbackScope::new(context) };
  let module_map_rc = JsRuntime::module_map(scope);
  let module_map = module_map_rc.borrow();

  let module_global = v8::Global::new(scope, module);
  let info = module_map
    .get_info(&module_global)
    .expect("Module not found");

  let url_key = v8::String::new_external_onebyte_static(scope, b"url").unwrap();
  let url_val = v8::String::new(scope, &info.name).unwrap();
  meta.create_data_property(scope, url_key.into(), url_val.into());

  let main_key =
    v8::String::new_external_onebyte_static(scope, b"main").unwrap();
  let main_val = v8::Boolean::new(scope, info.main);
  meta.create_data_property(scope, main_key.into(), main_val.into());

  let builder =
    v8::FunctionBuilder::new(import_meta_resolve).data(url_val.into());
  let val = v8::FunctionBuilder::<v8::Function>::build(builder, scope).unwrap();
  let resolve_key =
    v8::String::new_external_onebyte_static(scope, b"resolve").unwrap();
  meta.set(scope, resolve_key.into(), val.into());
}

fn import_meta_resolve(
  scope: &mut v8::HandleScope,
  args: v8::FunctionCallbackArguments,
  mut rv: v8::ReturnValue,
) {
  if args.length() > 1 {
    return throw_type_error(scope, "Invalid arguments");
  }

  let maybe_arg_str = args.get(0).to_string(scope);
  if maybe_arg_str.is_none() {
    return throw_type_error(scope, "Invalid arguments");
  }
  let specifier = maybe_arg_str.unwrap();
  let referrer = {
    let url_prop = args.data();
    url_prop.to_rust_string_lossy(scope)
  };
  let module_map_rc = JsRuntime::module_map(scope);
  let (loader, snapshot_loaded_and_not_snapshotting) = {
    let module_map = module_map_rc.borrow();
    (
      module_map.loader.clone(),
      module_map.snapshot_loaded_and_not_snapshotting,
    )
  };
  let specifier_str = specifier.to_rust_string_lossy(scope);

  if specifier_str.starts_with("npm:") {
    throw_type_error(scope, "\"npm:\" specifiers are currently not supported in import.meta.resolve()");
    return;
  }

  match resolve_helper(
    snapshot_loaded_and_not_snapshotting,
    loader,
    &specifier_str,
    &referrer,
    ResolutionKind::DynamicImport,
  ) {
    Ok(resolved) => {
      let resolved_val = serde_v8::to_v8(scope, resolved.as_str()).unwrap();
      rv.set(resolved_val);
    }
    Err(err) => {
      throw_type_error(scope, &err.to_string());
    }
  };
}

fn empty_fn(
  _scope: &mut v8::HandleScope,
  _args: v8::FunctionCallbackArguments,
  _rv: v8::ReturnValue,
) {
  //Do Nothing
}

//It creates a reference to an empty function which can be mantained after the snapshots
pub fn create_empty_fn<'s>(
  scope: &mut v8::HandleScope<'s>,
) -> Option<v8::Local<'s, v8::Function>> {
  let empty_fn = v8::FunctionTemplate::new(scope, empty_fn);
  empty_fn.get_function(scope)
}

fn catch_dynamic_import_promise_error(
  scope: &mut v8::HandleScope,
  args: v8::FunctionCallbackArguments,
  _rv: v8::ReturnValue,
) {
  let arg = args.get(0);
  if is_instance_of_error(scope, arg) {
    let e: crate::error::NativeJsError = serde_v8::from_v8(scope, arg).unwrap();
    let name = e.name.unwrap_or_else(|| "Error".to_string());
    let message = v8::Exception::create_message(scope, arg);
    if message.get_stack_trace(scope).unwrap().get_frame_count() == 0 {
      let arg: v8::Local<v8::Object> = arg.try_into().unwrap();
      let message_key =
        v8::String::new_external_onebyte_static(scope, b"message").unwrap();
      let message = arg.get(scope, message_key.into()).unwrap();
      let exception = match name.as_str() {
        "RangeError" => {
          v8::Exception::range_error(scope, message.try_into().unwrap())
        }
        "TypeError" => {
          v8::Exception::type_error(scope, message.try_into().unwrap())
        }
        "SyntaxError" => {
          v8::Exception::syntax_error(scope, message.try_into().unwrap())
        }
        "ReferenceError" => {
          v8::Exception::reference_error(scope, message.try_into().unwrap())
        }
        _ => v8::Exception::error(scope, message.try_into().unwrap()),
      };
      let code_key =
        v8::String::new_external_onebyte_static(scope, b"code").unwrap();
      let code_value =
        v8::String::new_external_onebyte_static(scope, b"ERR_MODULE_NOT_FOUND")
          .unwrap();
      let exception_obj = exception.to_object(scope).unwrap();
      exception_obj.set(scope, code_key.into(), code_value.into());
      scope.throw_exception(exception);
      return;
    }
  }
  scope.throw_exception(arg);
}

pub extern "C" fn promise_reject_callback(message: v8::PromiseRejectMessage) {
  use v8::PromiseRejectEvent::*;

  // SAFETY: `CallbackScope` can be safely constructed from `&PromiseRejectMessage`
  let scope = &mut unsafe { v8::CallbackScope::new(&message) };

  let context_state_rc = JsRealm::state_from_scope(scope);
  let mut context_state = context_state_rc.borrow_mut();

  if let Some(js_promise_reject_cb) = context_state.js_promise_reject_cb.clone()
  {
    drop(context_state);

    let tc_scope = &mut v8::TryCatch::new(scope);
    let undefined: v8::Local<v8::Value> = v8::undefined(tc_scope).into();
    let type_ = v8::Integer::new(tc_scope, message.get_event() as i32);
    let promise = message.get_promise();

    let reason = match message.get_event() {
      PromiseRejectWithNoHandler
      | PromiseRejectAfterResolved
      | PromiseResolveAfterResolved => message.get_value().unwrap_or(undefined),
      PromiseHandlerAddedAfterReject => undefined,
    };

    let promise_global = v8::Global::new(tc_scope, promise);
    let args = &[type_.into(), promise.into(), reason];
    let maybe_has_unhandled_rejection_handler = js_promise_reject_cb
      .open(tc_scope)
      .call(tc_scope, undefined, args);

    let has_unhandled_rejection_handler =
      if let Some(value) = maybe_has_unhandled_rejection_handler {
        value.is_true()
      } else {
        false
      };

    if has_unhandled_rejection_handler {
      let state_rc = JsRuntime::state(tc_scope);
      let mut state = state_rc.borrow_mut();
      if let Some(pending_mod_evaluate) = state.pending_mod_evaluate.as_mut() {
        if !pending_mod_evaluate.has_evaluated {
          pending_mod_evaluate
            .handled_promise_rejections
            .push(promise_global);
        }
      }
    }
  } else {
    let promise = message.get_promise();
    let promise_global = v8::Global::new(scope, promise);
    match message.get_event() {
      PromiseRejectWithNoHandler => {
        let error = message.get_value().unwrap();
        let error_global = v8::Global::new(scope, error);
        context_state
          .pending_promise_rejections
          .insert(promise_global, error_global);
      }
      PromiseHandlerAddedAfterReject => {
        context_state
          .pending_promise_rejections
          .remove(&promise_global);
      }
      PromiseRejectAfterResolved => {}
      PromiseResolveAfterResolved => {
        // Should not warn. See #1272
      }
    }
  }
}

/// This binding should be used if there's a custom console implementation
/// available. Using it will make sure that proper stack frames are displayed
/// in the inspector console.
///
/// Each method on console object should be bound to this function, eg:
/// ```ignore
/// function wrapConsole(consoleFromDeno, consoleFromV8) {
///   const callConsole = core.callConsole;
///
///   for (const key of Object.keys(consoleFromV8)) {
///     if (consoleFromDeno.hasOwnProperty(key)) {
///       consoleFromDeno[key] = callConsole.bind(
///         consoleFromDeno,
///         consoleFromV8[key],
///         consoleFromDeno[key],
///       );
///     }
///   }
/// }
/// ```
///
/// Inspired by:
/// https://github.com/nodejs/node/blob/1317252dfe8824fd9cfee125d2aaa94004db2f3b/src/inspector_js_api.cc#L194-L222
fn call_console(
  scope: &mut v8::HandleScope,
  args: v8::FunctionCallbackArguments,
  _rv: v8::ReturnValue,
) {
  if args.length() < 2
    || !args.get(0).is_function()
    || !args.get(1).is_function()
  {
    return throw_type_error(scope, "Invalid arguments");
  }

  let mut call_args = vec![];
  for i in 2..args.length() {
    call_args.push(args.get(i));
  }

  let receiver = args.this();
  let inspector_console_method =
    v8::Local::<v8::Function>::try_from(args.get(0)).unwrap();
  let deno_console_method =
    v8::Local::<v8::Function>::try_from(args.get(1)).unwrap();

  inspector_console_method.call(scope, receiver.into(), &call_args);
  deno_console_method.call(scope, receiver.into(), &call_args);
}

/// Called by V8 during `JsRuntime::instantiate_module`.
///
/// This function borrows `ModuleMap` from the isolate slot,
/// so it is crucial to ensure there are no existing borrows
/// of `ModuleMap` when `JsRuntime::instantiate_module` is called.
pub fn module_resolve_callback<'s>(
  context: v8::Local<'s, v8::Context>,
  specifier: v8::Local<'s, v8::String>,
  import_assertions: v8::Local<'s, v8::FixedArray>,
  referrer: v8::Local<'s, v8::Module>,
) -> Option<v8::Local<'s, v8::Module>> {
  // SAFETY: `CallbackScope` can be safely constructed from `Local<Context>`
  let scope = &mut unsafe { v8::CallbackScope::new(context) };

  let module_map_rc = JsRuntime::module_map(scope);
  let module_map = module_map_rc.borrow();

  let referrer_global = v8::Global::new(scope, referrer);

  let referrer_info = module_map
    .get_info(&referrer_global)
    .expect("ModuleInfo not found");
  let referrer_name = referrer_info.name.to_string();

  let specifier_str = specifier.to_rust_string_lossy(scope);

  let assertions = parse_import_assertions(
    scope,
    import_assertions,
    ImportAssertionsKind::StaticImport,
  );
  let maybe_module = module_map.resolve_callback(
    scope,
    &specifier_str,
    &referrer_name,
    assertions,
  );
  if let Some(module) = maybe_module {
    return Some(module);
  }

  let msg = format!(
    r#"Cannot resolve module "{specifier_str}" from "{referrer_name}""#
  );
  throw_type_error(scope, msg);
  None
}

pub fn throw_type_error(scope: &mut v8::HandleScope, message: impl AsRef<str>) {
  let message = v8::String::new(scope, message.as_ref()).unwrap();
  let exception = v8::Exception::type_error(scope, message);
  scope.throw_exception(exception);
}<|MERGE_RESOLUTION|>--- conflicted
+++ resolved
@@ -42,14 +42,6 @@
     references.push(v8::ExternalReference {
       function: ctx.decl.v8_fn_ptr,
     });
-<<<<<<< HEAD
-    if !snapshot_options.will_snapshot() {
-      if let Some(fast_fn) = &ctx.decl.fast_fn {
-        references.push(v8::ExternalReference {
-          pointer: fast_fn.function as _,
-        });
-      }
-=======
     if let Some(fast_fn) = &ctx.decl.fast_fn {
       references.push(v8::ExternalReference {
         pointer: fast_fn.function as _,
@@ -57,7 +49,6 @@
       references.push(v8::ExternalReference {
         pointer: ctx.fast_fn_c_info.unwrap().as_ptr() as _,
       });
->>>>>>> 5a81ef56
     }
   }
 
@@ -224,26 +215,6 @@
   let builder = v8::FunctionTemplate::builder_raw(op_ctx.decl.v8_fn_ptr)
     .data(external.into());
 
-<<<<<<< HEAD
-  // TODO(bartlomieju): this should be cleaned up once we update Fast Calls API
-  // If this is a fast op, we don't want it to be in the snapshot.
-  // Only initialize once snapshot is loaded.
-  let maybe_fast_fn =
-    if op_ctx.decl.fast_fn.is_some() && snapshot_options.loaded() {
-      &op_ctx.decl.fast_fn
-    } else {
-      &None
-    };
-
-  let templ = if let Some(fast_function) = maybe_fast_fn {
-    // Don't initialize fast ops when snapshotting, the external references count mismatch.
-    if !snapshot_options.will_snapshot() {
-      // TODO(@littledivy): Support fast api overloads in ops.
-      builder.build_fast(scope, fast_function, None, None, None)
-    } else {
-      builder.build(scope)
-    }
-=======
   let templ = if let Some(fast_function) = &op_ctx.decl.fast_fn {
     builder.build_fast(
       scope,
@@ -252,7 +223,6 @@
       None,
       None,
     )
->>>>>>> 5a81ef56
   } else {
     builder.build(scope)
   };
