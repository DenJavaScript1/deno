--- conflicted
+++ resolved
@@ -1,15 +1,10 @@
-<<<<<<< HEAD
+// Copyright 2018-2022 the Deno authors. All rights reserved. MIT license.
 use std::borrow::Cow;
 
-use crate::OpFn;
-=======
-// Copyright 2018-2022 the Deno authors. All rights reserved. MIT license.
->>>>>>> 9f494dc4
 use crate::OpState;
 use anyhow::Error;
 use std::task::Context;
 
-<<<<<<< HEAD
 pub enum SourceLoader {
   Static(&'static str),
   Function(Box<dyn Fn() -> Result<String, Error>>),
@@ -24,15 +19,9 @@
 }
 
 pub type SourcePair = (&'static str, SourceLoader);
-pub type OpPair = (&'static str, Box<OpFn>);
-pub type OpMiddlewareFn = dyn Fn(&'static str, Box<OpFn>) -> Box<OpFn>;
-=======
-pub type SourcePair = (&'static str, Box<SourceLoadFn>);
-pub type SourceLoadFn = dyn Fn() -> Result<String, Error>;
 pub type OpFnRef = v8::FunctionCallback;
 pub type OpPair = (&'static str, OpFnRef);
 pub type OpMiddlewareFn = dyn Fn(&'static str, OpFnRef) -> OpFnRef;
->>>>>>> 9f494dc4
 pub type OpStateFn = dyn Fn(&mut OpState) -> Result<(), Error>;
 pub type OpEventLoopFn = dyn Fn(&mut OpState, &mut Context) -> bool;
 
