// Copyright 2018-2023 the Deno authors. All rights reserved. MIT license.

use crate::bindings;
use crate::error::generic_error;
use crate::extensions::ExtensionFileSource;
<<<<<<< HEAD
use crate::extensions::ExtensionSourceFileSource;
=======
use crate::extensions::ExtensionFileSourceCode;
>>>>>>> a1cd2a59
use crate::module_specifier::ModuleSpecifier;
use crate::resolve_import;
use crate::resolve_url;
use crate::JsRuntime;
use crate::OpState;
use anyhow::Error;
use futures::future::FutureExt;
use futures::stream::FuturesUnordered;
use futures::stream::Stream;
use futures::stream::StreamFuture;
use futures::stream::TryStreamExt;
use log::debug;
use serde::Deserialize;
use serde::Serialize;
use std::cell::RefCell;
use std::collections::HashMap;
use std::collections::HashSet;
use std::collections::VecDeque;
use std::future::Future;
use std::pin::Pin;
use std::rc::Rc;
use std::task::Context;
use std::task::Poll;

pub type ModuleId = usize;
pub(crate) type ModuleLoadId = i32;

pub const BOM_CHAR: &[u8] = &[0xef, 0xbb, 0xbf];

/// Strips the byte order mark from the provided text if it exists.
fn strip_bom(source_code: &[u8]) -> &[u8] {
  if source_code.starts_with(BOM_CHAR) {
    &source_code[BOM_CHAR.len()..]
  } else {
    source_code
  }
}

const SUPPORTED_TYPE_ASSERTIONS: &[&str] = &["json"];

/// Throws V8 exception if assertions are invalid
pub(crate) fn validate_import_assertions(
  scope: &mut v8::HandleScope,
  assertions: &HashMap<String, String>,
) {
  for (key, value) in assertions {
    if key == "type" && !SUPPORTED_TYPE_ASSERTIONS.contains(&value.as_str()) {
      let message = v8::String::new(
        scope,
        &format!("\"{value}\" is not a valid module type."),
      )
      .unwrap();
      let exception = v8::Exception::type_error(scope, message);
      scope.throw_exception(exception);
      return;
    }
  }
}

#[derive(Debug)]
pub(crate) enum ImportAssertionsKind {
  StaticImport,
  DynamicImport,
}

pub(crate) fn parse_import_assertions(
  scope: &mut v8::HandleScope,
  import_assertions: v8::Local<v8::FixedArray>,
  kind: ImportAssertionsKind,
) -> HashMap<String, String> {
  let mut assertions: HashMap<String, String> = HashMap::default();

  let assertions_per_line = match kind {
    // For static imports, assertions are triples of (keyword, value and source offset)
    // Also used in `module_resolve_callback`.
    ImportAssertionsKind::StaticImport => 3,
    // For dynamic imports, assertions are tuples of (keyword, value)
    ImportAssertionsKind::DynamicImport => 2,
  };
  assert_eq!(import_assertions.length() % assertions_per_line, 0);
  let no_of_assertions = import_assertions.length() / assertions_per_line;

  for i in 0..no_of_assertions {
    let assert_key = import_assertions
      .get(scope, assertions_per_line * i)
      .unwrap();
    let assert_key_val = v8::Local::<v8::Value>::try_from(assert_key).unwrap();
    let assert_value = import_assertions
      .get(scope, (assertions_per_line * i) + 1)
      .unwrap();
    let assert_value_val =
      v8::Local::<v8::Value>::try_from(assert_value).unwrap();
    assertions.insert(
      assert_key_val.to_rust_string_lossy(scope),
      assert_value_val.to_rust_string_lossy(scope),
    );
  }

  assertions
}

pub(crate) fn get_asserted_module_type_from_assertions(
  assertions: &HashMap<String, String>,
) -> AssertedModuleType {
  assertions
    .get("type")
    .map(|ty| {
      if ty == "json" {
        AssertedModuleType::Json
      } else {
        AssertedModuleType::JavaScriptOrWasm
      }
    })
    .unwrap_or(AssertedModuleType::JavaScriptOrWasm)
}

// Clippy thinks the return value doesn't need to be an Option, it's unaware
// of the mapping that MapFnFrom<F> does for ResolveModuleCallback.
#[allow(clippy::unnecessary_wraps)]
fn json_module_evaluation_steps<'a>(
  context: v8::Local<'a, v8::Context>,
  module: v8::Local<v8::Module>,
) -> Option<v8::Local<'a, v8::Value>> {
  // SAFETY: `CallbackScope` can be safely constructed from `Local<Context>`
  let scope = &mut unsafe { v8::CallbackScope::new(context) };
  let tc_scope = &mut v8::TryCatch::new(scope);
  let module_map = JsRuntime::module_map(tc_scope);

  let handle = v8::Global::<v8::Module>::new(tc_scope, module);
  let value_handle = module_map
    .borrow_mut()
    .json_value_store
    .remove(&handle)
    .unwrap();
  let value_local = v8::Local::new(tc_scope, value_handle);

  let name = v8::String::new(tc_scope, "default").unwrap();
  // This should never fail
  assert!(
    module.set_synthetic_module_export(tc_scope, name, value_local)
      == Some(true)
  );
  assert!(!tc_scope.has_caught());

  // Since TLA is active we need to return a promise.
  let resolver = v8::PromiseResolver::new(tc_scope).unwrap();
  let undefined = v8::undefined(tc_scope);
  resolver.resolve(tc_scope, undefined.into());
  Some(resolver.get_promise(tc_scope).into())
}

/// A type of module to be executed.
///
/// For non-`JavaScript` modules, this value doesn't tell
/// how to interpret the module; it is only used to validate
/// the module against an import assertion (if one is present
/// in the import statement).
#[derive(Clone, Copy, Debug, Eq, Hash, PartialEq, Serialize, Deserialize)]
pub enum ModuleType {
  JavaScript,
  Json,
}

impl std::fmt::Display for ModuleType {
  fn fmt(&self, f: &mut std::fmt::Formatter) -> std::fmt::Result {
    match self {
      Self::JavaScript => write!(f, "JavaScript"),
      Self::Json => write!(f, "JSON"),
    }
  }
}

/// EsModule source code that will be loaded into V8.
///
/// Users can implement `Into<ModuleInfo>` for different file types that
/// can be transpiled to valid EsModule.
///
/// Found module URL might be different from specified URL
/// used for loading due to redirections (like HTTP 303).
/// Eg. Both "`https://example.com/a.ts`" and
/// "`https://example.com/b.ts`" may point to "`https://example.com/c.ts`"
/// By keeping track of specified and found URL we can alias modules and avoid
/// recompiling the same code 3 times.
// TODO(bartlomieju): I have a strong opinion we should store all redirects
// that happened; not only first and final target. It would simplify a lot
// of things throughout the codebase otherwise we may end up requesting
// intermediate redirects from file loader.
#[derive(Debug, Clone, Eq, PartialEq)]
pub struct ModuleSource {
  pub code: Box<[u8]>,
  pub module_type: ModuleType,
  pub module_url_specified: String,
  pub module_url_found: String,
}

pub(crate) type PrepareLoadFuture =
  dyn Future<Output = (ModuleLoadId, Result<RecursiveModuleLoad, Error>)>;
pub type ModuleSourceFuture = dyn Future<Output = Result<ModuleSource, Error>>;

type ModuleLoadFuture =
  dyn Future<Output = Result<(ModuleRequest, ModuleSource), Error>>;

#[derive(Debug, PartialEq, Eq)]
pub enum ResolutionKind {
  /// This kind is used in only one situation: when a module is loaded via
  /// `JsRuntime::load_main_module` and is the top-level module, ie. the one
  /// passed as an argument to `JsRuntime::load_main_module`.
  MainModule,
  /// This kind is returned for all other modules during module load, that are
  /// static imports.
  Import,
  /// This kind is returned for all modules that are loaded as a result of a
  /// call to `import()` API (ie. top-level module as well as all its
  /// dependencies, and any other `import()` calls from that load).
  DynamicImport,
}

pub trait ModuleLoader {
  /// Returns an absolute URL.
  /// When implementing an spec-complaint VM, this should be exactly the
  /// algorithm described here:
  /// <https://html.spec.whatwg.org/multipage/webappapis.html#resolve-a-module-specifier>
  ///
  /// `is_main` can be used to resolve from current working directory or
  /// apply import map for child imports.
  ///
  /// `is_dyn_import` can be used to check permissions or deny
  /// dynamic imports altogether.
  fn resolve(
    &self,
    specifier: &str,
    referrer: &str,
    kind: ResolutionKind,
  ) -> Result<ModuleSpecifier, Error>;

  /// Given ModuleSpecifier, load its source code.
  ///
  /// `is_dyn_import` can be used to check permissions or deny
  /// dynamic imports altogether.
  fn load(
    &self,
    module_specifier: &ModuleSpecifier,
    maybe_referrer: Option<ModuleSpecifier>,
    is_dyn_import: bool,
  ) -> Pin<Box<ModuleSourceFuture>>;

  /// This hook can be used by implementors to do some preparation
  /// work before starting loading of modules.
  ///
  /// For example implementor might download multiple modules in
  /// parallel and transpile them to final JS sources before
  /// yielding control back to the runtime.
  ///
  /// It's not required to implement this method.
  fn prepare_load(
    &self,
    _op_state: Rc<RefCell<OpState>>,
    _module_specifier: &ModuleSpecifier,
    _maybe_referrer: Option<String>,
    _is_dyn_import: bool,
  ) -> Pin<Box<dyn Future<Output = Result<(), Error>>>> {
    async { Ok(()) }.boxed_local()
  }
}

/// Placeholder structure used when creating
/// a runtime that doesn't support module loading.
pub struct NoopModuleLoader;

impl ModuleLoader for NoopModuleLoader {
  fn resolve(
    &self,
    specifier: &str,
    referrer: &str,
    _kind: ResolutionKind,
  ) -> Result<ModuleSpecifier, Error> {
    Err(generic_error(
      format!("Module loading is not supported; attempted to resolve: \"{specifier}\" from \"{referrer}\"")
    ))
  }

  fn load(
    &self,
    module_specifier: &ModuleSpecifier,
    maybe_referrer: Option<ModuleSpecifier>,
    _is_dyn_import: bool,
  ) -> Pin<Box<ModuleSourceFuture>> {
    let err = generic_error(
      format!(
        "Module loading is not supported; attempted to load: \"{module_specifier}\" from \"{maybe_referrer:?}\"",
      )
    );
    async move { Err(err) }.boxed_local()
  }
}

/// Helper function, that calls into `loader.resolve()`, but denies resolution
/// of `internal` scheme if we are running with a snapshot loaded and not
/// creating a snapshot
pub(crate) fn resolve_helper(
  snapshot_loaded_and_not_snapshotting: bool,
  loader: Rc<dyn ModuleLoader>,
  specifier: &str,
  referrer: &str,
  kind: ResolutionKind,
) -> Result<ModuleSpecifier, Error> {
  if snapshot_loaded_and_not_snapshotting && specifier.starts_with("internal:")
  {
    return Err(generic_error(
      "Cannot load internal module from external code",
    ));
  }

  loader.resolve(specifier, referrer, kind)
}

/// Function that can be passed to the `InternalModuleLoader` that allows to
/// transpile sources before passing to V8.
pub type InternalModuleLoaderCb =
  Box<dyn Fn(&ExtensionFileSource) -> Result<String, Error>>;

pub struct InternalModuleLoader {
  module_loader: Rc<dyn ModuleLoader>,
  esm_sources: Vec<ExtensionFileSource>,
  maybe_load_callback: Option<InternalModuleLoaderCb>,
}

impl Default for InternalModuleLoader {
  fn default() -> Self {
    Self {
      module_loader: Rc::new(NoopModuleLoader),
      esm_sources: vec![],
      maybe_load_callback: None,
    }
  }
}

impl InternalModuleLoader {
  pub fn new(
    module_loader: Option<Rc<dyn ModuleLoader>>,
    esm_sources: Vec<ExtensionFileSource>,
    maybe_load_callback: Option<InternalModuleLoaderCb>,
  ) -> Self {
    InternalModuleLoader {
      module_loader: module_loader.unwrap_or_else(|| Rc::new(NoopModuleLoader)),
      esm_sources,
      maybe_load_callback,
    }
  }
}

impl ModuleLoader for InternalModuleLoader {
  fn resolve(
    &self,
    specifier: &str,
    referrer: &str,
    kind: ResolutionKind,
  ) -> Result<ModuleSpecifier, Error> {
    if let Ok(url_specifier) = ModuleSpecifier::parse(specifier) {
      if url_specifier.scheme() == "internal" {
        let referrer_specifier = ModuleSpecifier::parse(referrer).ok();
        if referrer == "." || referrer_specifier.unwrap().scheme() == "internal"
        {
          return Ok(url_specifier);
        } else {
          return Err(generic_error(
            "Cannot load internal module from external code",
          ));
        };
      }
    }

    self.module_loader.resolve(specifier, referrer, kind)
  }

  fn load(
    &self,
    module_specifier: &ModuleSpecifier,
    maybe_referrer: Option<ModuleSpecifier>,
    is_dyn_import: bool,
  ) -> Pin<Box<ModuleSourceFuture>> {
    if module_specifier.scheme() != "internal" {
      return self.module_loader.load(
        module_specifier,
        maybe_referrer,
        is_dyn_import,
      );
    }

    let specifier = module_specifier.to_string();
    let maybe_file_source = self
      .esm_sources
      .iter()
      .find(|file_source| file_source.specifier == module_specifier.as_str());

    if let Some(file_source) = maybe_file_source {
      let result = if let Some(load_callback) = &self.maybe_load_callback {
        load_callback(file_source)
      } else {
<<<<<<< HEAD
        match &file_source.code {
          ExtensionSourceFileSource::File(path) => {
            Ok(std::fs::read_to_string(path).unwrap())
          }
          ExtensionSourceFileSource::Embedded(str) => Ok(str.to_string()),
          ExtensionSourceFileSource::None => panic!(),
=======
        match file_source.code {
          ExtensionFileSourceCode::IncludedInBinary(code) => {
            Ok(code.to_string())
          }
>>>>>>> a1cd2a59
        }
      };

      return async move {
        let code = result?;
        let source = ModuleSource {
          code: code.into_bytes().into_boxed_slice(),
          module_type: ModuleType::JavaScript,
          module_url_specified: specifier.clone(),
          module_url_found: specifier.clone(),
        };
        Ok(source)
      }
      .boxed_local();
    }

    async move {
      Err(generic_error(format!(
        "Cannot find internal module source for specifier {specifier}"
      )))
    }
    .boxed_local()
  }

  fn prepare_load(
    &self,
    op_state: Rc<RefCell<OpState>>,
    module_specifier: &ModuleSpecifier,
    maybe_referrer: Option<String>,
    is_dyn_import: bool,
  ) -> Pin<Box<dyn Future<Output = Result<(), Error>>>> {
    if module_specifier.scheme() == "internal" {
      return async { Ok(()) }.boxed_local();
    }

    self.module_loader.prepare_load(
      op_state,
      module_specifier,
      maybe_referrer,
      is_dyn_import,
    )
  }
}

/// Basic file system module loader.
///
/// Note that this loader will **block** event loop
/// when loading file as it uses synchronous FS API
/// from standard library.
pub struct FsModuleLoader;

impl ModuleLoader for FsModuleLoader {
  fn resolve(
    &self,
    specifier: &str,
    referrer: &str,
    _kind: ResolutionKind,
  ) -> Result<ModuleSpecifier, Error> {
    Ok(resolve_import(specifier, referrer)?)
  }

  fn load(
    &self,
    module_specifier: &ModuleSpecifier,
    _maybe_referrer: Option<ModuleSpecifier>,
    _is_dynamic: bool,
  ) -> Pin<Box<ModuleSourceFuture>> {
    let module_specifier = module_specifier.clone();
    async move {
      let path = module_specifier.to_file_path().map_err(|_| {
        generic_error(format!(
          "Provided module specifier \"{module_specifier}\" is not a file URL."
        ))
      })?;
      let module_type = if let Some(extension) = path.extension() {
        let ext = extension.to_string_lossy().to_lowercase();
        if ext == "json" {
          ModuleType::Json
        } else {
          ModuleType::JavaScript
        }
      } else {
        ModuleType::JavaScript
      };

      let code = std::fs::read(path)?;
      let module = ModuleSource {
        code: code.into_boxed_slice(),
        module_type,
        module_url_specified: module_specifier.to_string(),
        module_url_found: module_specifier.to_string(),
      };
      Ok(module)
    }
    .boxed_local()
  }
}

/// Describes the entrypoint of a recursive module load.
#[derive(Debug)]
enum LoadInit {
  /// Main module specifier.
  Main(String),
  /// Module specifier for side module.
  Side(String),
  /// Dynamic import specifier with referrer and expected
  /// module type (which is determined by import assertion).
  DynamicImport(String, String, AssertedModuleType),
}

#[derive(Debug, Eq, PartialEq)]
pub enum LoadState {
  Init,
  LoadingRoot,
  LoadingImports,
  Done,
}

/// This future is used to implement parallel async module loading.
pub(crate) struct RecursiveModuleLoad {
  pub id: ModuleLoadId,
  pub root_module_id: Option<ModuleId>,
  init: LoadInit,
  root_asserted_module_type: Option<AssertedModuleType>,
  root_module_type: Option<ModuleType>,
  state: LoadState,
  module_map_rc: Rc<RefCell<ModuleMap>>,
  pending: FuturesUnordered<Pin<Box<ModuleLoadFuture>>>,
  visited: HashSet<ModuleRequest>,
  // These three fields are copied from `module_map_rc`, but they are cloned
  // ahead of time to avoid already-borrowed errors.
  op_state: Rc<RefCell<OpState>>,
  loader: Rc<dyn ModuleLoader>,
  snapshot_loaded_and_not_snapshotting: bool,
}

impl RecursiveModuleLoad {
  /// Starts a new asynchronous load of the module graph for given specifier.
  ///
  /// The module corresponding for the given `specifier` will be marked as
  // "the main module" (`import.meta.main` will return `true` for this module).
  fn main(specifier: &str, module_map_rc: Rc<RefCell<ModuleMap>>) -> Self {
    Self::new(LoadInit::Main(specifier.to_string()), module_map_rc)
  }

  /// Starts a new asynchronous load of the module graph for given specifier.
  fn side(specifier: &str, module_map_rc: Rc<RefCell<ModuleMap>>) -> Self {
    Self::new(LoadInit::Side(specifier.to_string()), module_map_rc)
  }

  /// Starts a new asynchronous load of the module graph for given specifier
  /// that was imported using `import()`.
  fn dynamic_import(
    specifier: &str,
    referrer: &str,
    asserted_module_type: AssertedModuleType,
    module_map_rc: Rc<RefCell<ModuleMap>>,
  ) -> Self {
    Self::new(
      LoadInit::DynamicImport(
        specifier.to_string(),
        referrer.to_string(),
        asserted_module_type,
      ),
      module_map_rc,
    )
  }

  fn new(init: LoadInit, module_map_rc: Rc<RefCell<ModuleMap>>) -> Self {
    let id = {
      let mut module_map = module_map_rc.borrow_mut();
      let id = module_map.next_load_id;
      module_map.next_load_id += 1;
      id
    };
    let op_state = module_map_rc.borrow().op_state.clone();
    let loader = module_map_rc.borrow().loader.clone();
    let asserted_module_type = match init {
      LoadInit::DynamicImport(_, _, module_type) => module_type,
      _ => AssertedModuleType::JavaScriptOrWasm,
    };
    let mut load = Self {
      id,
      root_module_id: None,
      root_asserted_module_type: None,
      root_module_type: None,
      init,
      state: LoadState::Init,
      module_map_rc: module_map_rc.clone(),
      snapshot_loaded_and_not_snapshotting: module_map_rc
        .borrow()
        .snapshot_loaded_and_not_snapshotting,
      op_state,
      loader,
      pending: FuturesUnordered::new(),
      visited: HashSet::new(),
    };
    // FIXME(bartlomieju): this seems fishy
    // Ignore the error here, let it be hit in `Stream::poll_next()`.
    if let Ok(root_specifier) = load.resolve_root() {
      if let Some(module_id) = module_map_rc
        .borrow()
        .get_id(root_specifier.as_str(), asserted_module_type)
      {
        load.root_module_id = Some(module_id);
        load.root_asserted_module_type = Some(asserted_module_type);
        load.root_module_type = Some(
          module_map_rc
            .borrow()
            .get_info_by_id(module_id)
            .unwrap()
            .module_type,
        );
      }
    }
    load
  }

  fn resolve_root(&self) -> Result<ModuleSpecifier, Error> {
    match self.init {
      LoadInit::Main(ref specifier) => resolve_helper(
        self.snapshot_loaded_and_not_snapshotting,
        self.loader.clone(),
        specifier,
        ".",
        ResolutionKind::MainModule,
      ),
      LoadInit::Side(ref specifier) => resolve_helper(
        self.snapshot_loaded_and_not_snapshotting,
        self.loader.clone(),
        specifier,
        ".",
        ResolutionKind::Import,
      ),
      LoadInit::DynamicImport(ref specifier, ref referrer, _) => {
        resolve_helper(
          self.snapshot_loaded_and_not_snapshotting,
          self.loader.clone(),
          specifier,
          referrer,
          ResolutionKind::DynamicImport,
        )
      }
    }
  }

  async fn prepare(&self) -> Result<(), Error> {
    let op_state = self.op_state.clone();

    let (module_specifier, maybe_referrer) = match self.init {
      LoadInit::Main(ref specifier) => {
        let spec = resolve_helper(
          self.snapshot_loaded_and_not_snapshotting,
          self.loader.clone(),
          specifier,
          ".",
          ResolutionKind::MainModule,
        )?;
        (spec, None)
      }
      LoadInit::Side(ref specifier) => {
        let spec = resolve_helper(
          self.snapshot_loaded_and_not_snapshotting,
          self.loader.clone(),
          specifier,
          ".",
          ResolutionKind::Import,
        )?;
        (spec, None)
      }
      LoadInit::DynamicImport(ref specifier, ref referrer, _) => {
        let spec = resolve_helper(
          self.snapshot_loaded_and_not_snapshotting,
          self.loader.clone(),
          specifier,
          referrer,
          ResolutionKind::DynamicImport,
        )?;
        (spec, Some(referrer.to_string()))
      }
    };

    self
      .loader
      .prepare_load(
        op_state,
        &module_specifier,
        maybe_referrer,
        self.is_dynamic_import(),
      )
      .await
  }

  fn is_currently_loading_main_module(&self) -> bool {
    !self.is_dynamic_import()
      && matches!(self.init, LoadInit::Main(..))
      && self.state == LoadState::LoadingRoot
  }

  fn is_dynamic_import(&self) -> bool {
    matches!(self.init, LoadInit::DynamicImport(..))
  }

  pub(crate) fn register_and_recurse(
    &mut self,
    scope: &mut v8::HandleScope,
    module_request: &ModuleRequest,
    module_source: &ModuleSource,
  ) -> Result<(), ModuleError> {
    let expected_asserted_module_type = module_source.module_type.into();
    if module_request.asserted_module_type != expected_asserted_module_type {
      return Err(ModuleError::Other(generic_error(format!(
        "Expected a \"{}\" module but loaded a \"{}\" module.",
        module_request.asserted_module_type, module_source.module_type,
      ))));
    }

    // Register the module in the module map unless it's already there. If the
    // specified URL and the "true" URL are different, register the alias.
    if module_source.module_url_specified != module_source.module_url_found {
      self.module_map_rc.borrow_mut().alias(
        &module_source.module_url_specified,
        expected_asserted_module_type,
        &module_source.module_url_found,
      );
    }
    let maybe_module_id = self.module_map_rc.borrow().get_id(
      &module_source.module_url_found,
      expected_asserted_module_type,
    );
    let module_id = match maybe_module_id {
      Some(id) => {
        debug!(
          "Already-registered module fetched again: {}",
          module_source.module_url_found
        );
        id
      }
      None => match module_source.module_type {
        ModuleType::JavaScript => {
          self.module_map_rc.borrow_mut().new_es_module(
            scope,
            self.is_currently_loading_main_module(),
            &module_source.module_url_found,
            &module_source.code,
            self.is_dynamic_import(),
          )?
        }
        ModuleType::Json => self.module_map_rc.borrow_mut().new_json_module(
          scope,
          &module_source.module_url_found,
          &module_source.code,
        )?,
      },
    };

    // Recurse the module's imports. There are two cases for each import:
    // 1. If the module is not in the module map, start a new load for it in
    //    `self.pending`. The result of that load should eventually be passed to
    //    this function for recursion.
    // 2. If the module is already in the module map, queue it up to be
    //    recursed synchronously here.
    // This robustly ensures that the whole graph is in the module map before
    // `LoadState::Done` is set.
    let mut already_registered = VecDeque::new();
    already_registered.push_back((module_id, module_request.clone()));
    self.visited.insert(module_request.clone());
    while let Some((module_id, module_request)) = already_registered.pop_front()
    {
      let referrer = module_request.specifier.clone();
      let imports = self
        .module_map_rc
        .borrow()
        .get_requested_modules(module_id)
        .unwrap()
        .clone();
      for module_request in imports {
        if !self.visited.contains(&module_request) {
          if let Some(module_id) = self.module_map_rc.borrow().get_id(
            module_request.specifier.as_str(),
            module_request.asserted_module_type,
          ) {
            already_registered.push_back((module_id, module_request.clone()));
          } else {
            let referrer = referrer.clone();
            let request = module_request.clone();
            let loader = self.loader.clone();
            let is_dynamic_import = self.is_dynamic_import();
            let fut = async move {
              let load_result = loader
                .load(
                  &request.specifier,
                  Some(referrer.clone()),
                  is_dynamic_import,
                )
                .await;
              load_result.map(|s| (request, s))
            };
            self.pending.push(fut.boxed_local());
          }
          self.visited.insert(module_request);
        }
      }
    }

    // Update `self.state` however applicable.
    if self.state == LoadState::LoadingRoot {
      self.root_module_id = Some(module_id);
      self.root_asserted_module_type = Some(module_source.module_type.into());
      self.state = LoadState::LoadingImports;
    }
    if self.pending.is_empty() {
      self.state = LoadState::Done;
    }

    Ok(())
  }
}

impl Stream for RecursiveModuleLoad {
  type Item = Result<(ModuleRequest, ModuleSource), Error>;

  fn poll_next(
    self: Pin<&mut Self>,
    cx: &mut Context,
  ) -> Poll<Option<Self::Item>> {
    let inner = self.get_mut();
    // IMPORTANT: Do not borrow `inner.module_map_rc` here. It may not be
    // available.
    match inner.state {
      LoadState::Init => {
        let module_specifier = match inner.resolve_root() {
          Ok(url) => url,
          Err(error) => return Poll::Ready(Some(Err(error))),
        };
        let load_fut = if let Some(_module_id) = inner.root_module_id {
          // FIXME(bartlomieju): this is very bad
          // The root module is already in the module map.
          // TODO(nayeemrmn): In this case we would ideally skip to
          // `LoadState::LoadingImports` and synchronously recurse the imports
          // like the bottom of `RecursiveModuleLoad::register_and_recurse()`.
          // But the module map cannot be borrowed here. Instead fake a load
          // event so it gets passed to that function and recursed eventually.
          let asserted_module_type = inner.root_asserted_module_type.unwrap();
          let module_type = inner.root_module_type.unwrap();
          let module_request = ModuleRequest {
            specifier: module_specifier.clone(),
            asserted_module_type,
          };
          let module_source = ModuleSource {
            module_url_specified: module_specifier.to_string(),
            module_url_found: module_specifier.to_string(),
            // The code will be discarded, since this module is already in the
            // module map.
            code: Default::default(),
            module_type,
          };
          futures::future::ok((module_request, module_source)).boxed()
        } else {
          let maybe_referrer = match inner.init {
            LoadInit::DynamicImport(_, ref referrer, _) => {
              resolve_url(referrer).ok()
            }
            _ => None,
          };
          let asserted_module_type = match inner.init {
            LoadInit::DynamicImport(_, _, module_type) => module_type,
            _ => AssertedModuleType::JavaScriptOrWasm,
          };
          let module_request = ModuleRequest {
            specifier: module_specifier.clone(),
            asserted_module_type,
          };
          let loader = inner.loader.clone();
          let is_dynamic_import = inner.is_dynamic_import();
          async move {
            let result = loader
              .load(&module_specifier, maybe_referrer, is_dynamic_import)
              .await;
            result.map(|s| (module_request, s))
          }
          .boxed_local()
        };
        inner.pending.push(load_fut);
        inner.state = LoadState::LoadingRoot;
        inner.try_poll_next_unpin(cx)
      }
      LoadState::LoadingRoot | LoadState::LoadingImports => {
        match inner.pending.try_poll_next_unpin(cx)? {
          Poll::Ready(None) => unreachable!(),
          Poll::Ready(Some(info)) => Poll::Ready(Some(Ok(info))),
          Poll::Pending => Poll::Pending,
        }
      }
      LoadState::Done => Poll::Ready(None),
    }
  }
}

#[derive(Clone, Copy, Debug, Eq, Hash, PartialEq, Serialize, Deserialize)]
pub(crate) enum AssertedModuleType {
  JavaScriptOrWasm,
  Json,
}

impl From<ModuleType> for AssertedModuleType {
  fn from(module_type: ModuleType) -> AssertedModuleType {
    match module_type {
      ModuleType::JavaScript => AssertedModuleType::JavaScriptOrWasm,
      ModuleType::Json => AssertedModuleType::Json,
    }
  }
}

impl std::fmt::Display for AssertedModuleType {
  fn fmt(&self, f: &mut std::fmt::Formatter) -> std::fmt::Result {
    match self {
      Self::JavaScriptOrWasm => write!(f, "JavaScriptOrWasm"),
      Self::Json => write!(f, "JSON"),
    }
  }
}

/// Describes a request for a module as parsed from the source code.
/// Usually executable (`JavaScriptOrWasm`) is used, except when an
/// import assertions explicitly constrains an import to JSON, in
/// which case this will have a `AssertedModuleType::Json`.
#[derive(Clone, Debug, Eq, Hash, PartialEq, Serialize, Deserialize)]
pub(crate) struct ModuleRequest {
  pub specifier: ModuleSpecifier,
  pub asserted_module_type: AssertedModuleType,
}

#[derive(Clone, Debug, Serialize, Deserialize, PartialEq)]
pub(crate) struct ModuleInfo {
  #[allow(unused)]
  pub id: ModuleId,
  // Used in "bindings.rs" for "import.meta.main" property value.
  pub main: bool,
  pub name: String,
  pub requests: Vec<ModuleRequest>,
  pub module_type: ModuleType,
}

/// A symbolic module entity.
#[derive(Clone, Debug, Deserialize, Serialize, PartialEq)]
pub(crate) enum SymbolicModule {
  /// This module is an alias to another module.
  /// This is useful such that multiple names could point to
  /// the same underlying module (particularly due to redirects).
  Alias(String),
  /// This module associates with a V8 module by id.
  Mod(ModuleId),
}

#[derive(Debug)]
pub(crate) enum ModuleError {
  Exception(v8::Global<v8::Value>),
  Other(Error),
}

/// A collection of JS modules.
pub(crate) struct ModuleMap {
  // Handling of specifiers and v8 objects
  pub handles: Vec<v8::Global<v8::Module>>,
  pub info: Vec<ModuleInfo>,
  pub(crate) by_name: HashMap<(String, AssertedModuleType), SymbolicModule>,
  pub(crate) next_load_id: ModuleLoadId,

  // Handling of futures for loading module sources
  pub loader: Rc<dyn ModuleLoader>,
  op_state: Rc<RefCell<OpState>>,
  pub(crate) dynamic_import_map:
    HashMap<ModuleLoadId, v8::Global<v8::PromiseResolver>>,
  pub(crate) preparing_dynamic_imports:
    FuturesUnordered<Pin<Box<PrepareLoadFuture>>>,
  pub(crate) pending_dynamic_imports:
    FuturesUnordered<StreamFuture<RecursiveModuleLoad>>,

  // This store is used temporarly, to forward parsed JSON
  // value from `new_json_module` to `json_module_evaluation_steps`
  json_value_store: HashMap<v8::Global<v8::Module>, v8::Global<v8::Value>>,

  pub(crate) snapshot_loaded_and_not_snapshotting: bool,
}

impl ModuleMap {
  pub fn serialize_for_snapshotting(
    &self,
    scope: &mut v8::HandleScope,
  ) -> (v8::Global<v8::Object>, Vec<v8::Global<v8::Module>>) {
    let obj = v8::Object::new(scope);

    let next_load_id_str = v8::String::new(scope, "next_load_id").unwrap();
    let next_load_id = v8::Integer::new(scope, self.next_load_id);
    obj.set(scope, next_load_id_str.into(), next_load_id.into());

    let info_val = serde_v8::to_v8(scope, self.info.clone()).unwrap();
    let info_str = v8::String::new(scope, "info").unwrap();
    obj.set(scope, info_str.into(), info_val);

    let by_name_triples: Vec<(String, AssertedModuleType, SymbolicModule)> =
      self
        .by_name
        .clone()
        .into_iter()
        .map(|el| (el.0 .0, el.0 .1, el.1))
        .collect();
    let by_name_array = serde_v8::to_v8(scope, by_name_triples).unwrap();
    let by_name_str = v8::String::new(scope, "by_name").unwrap();
    obj.set(scope, by_name_str.into(), by_name_array);

    let obj_global = v8::Global::new(scope, obj);

    let handles = self.handles.clone();
    (obj_global, handles)
  }

  pub fn update_with_snapshot_data(
    &mut self,
    scope: &mut v8::HandleScope,
    data: v8::Global<v8::Object>,
    module_handles: Vec<v8::Global<v8::Module>>,
  ) {
    let local_data: v8::Local<v8::Object> = v8::Local::new(scope, data);

    {
      let next_load_id_str = v8::String::new(scope, "next_load_id").unwrap();
      let next_load_id =
        local_data.get(scope, next_load_id_str.into()).unwrap();
      assert!(next_load_id.is_int32());
      let integer = next_load_id.to_integer(scope).unwrap();
      let val = integer.int32_value(scope).unwrap();
      self.next_load_id = val;
    }

    {
      let info_str = v8::String::new(scope, "info").unwrap();
      let info_val = local_data.get(scope, info_str.into()).unwrap();
      self.info = serde_v8::from_v8(scope, info_val).unwrap();
    }

    {
      let by_name_str = v8::String::new(scope, "by_name").unwrap();
      let by_name_data = local_data.get(scope, by_name_str.into()).unwrap();
      let by_name_deser: Vec<(String, AssertedModuleType, SymbolicModule)> =
        serde_v8::from_v8(scope, by_name_data).unwrap();
      self.by_name = by_name_deser
        .into_iter()
        .map(|(name, module_type, symbolic_module)| {
          ((name, module_type), symbolic_module)
        })
        .collect();
    }

    self.handles = module_handles;
  }

  pub(crate) fn new(
    loader: Rc<dyn ModuleLoader>,
    op_state: Rc<RefCell<OpState>>,
    snapshot_loaded_and_not_snapshotting: bool,
  ) -> ModuleMap {
    Self {
      handles: vec![],
      info: vec![],
      by_name: HashMap::new(),
      next_load_id: 1,
      loader,
      op_state,
      dynamic_import_map: HashMap::new(),
      preparing_dynamic_imports: FuturesUnordered::new(),
      pending_dynamic_imports: FuturesUnordered::new(),
      json_value_store: HashMap::new(),
      snapshot_loaded_and_not_snapshotting,
    }
  }

  /// Get module id, following all aliases in case of module specifier
  /// that had been redirected.
  fn get_id(
    &self,
    name: &str,
    asserted_module_type: AssertedModuleType,
  ) -> Option<ModuleId> {
    let mut mod_name = name;
    loop {
      let symbolic_module = self
        .by_name
        .get(&(mod_name.to_string(), asserted_module_type))?;
      match symbolic_module {
        SymbolicModule::Alias(target) => {
          mod_name = target;
        }
        SymbolicModule::Mod(mod_id) => return Some(*mod_id),
      }
    }
  }

  fn new_json_module(
    &mut self,
    scope: &mut v8::HandleScope,
    name: &str,
    source: &[u8],
  ) -> Result<ModuleId, ModuleError> {
    let name_str = v8::String::new(scope, name).unwrap();
    let source_str = v8::String::new_from_utf8(
      scope,
      strip_bom(source),
      v8::NewStringType::Normal,
    )
    .unwrap();

    let tc_scope = &mut v8::TryCatch::new(scope);

    let parsed_json = match v8::json::parse(tc_scope, source_str) {
      Some(parsed_json) => parsed_json,
      None => {
        assert!(tc_scope.has_caught());
        let exception = tc_scope.exception().unwrap();
        let exception = v8::Global::new(tc_scope, exception);
        return Err(ModuleError::Exception(exception));
      }
    };

    let export_names = [v8::String::new(tc_scope, "default").unwrap()];
    let module = v8::Module::create_synthetic_module(
      tc_scope,
      name_str,
      &export_names,
      json_module_evaluation_steps,
    );

    let handle = v8::Global::<v8::Module>::new(tc_scope, module);
    let value_handle = v8::Global::<v8::Value>::new(tc_scope, parsed_json);
    self.json_value_store.insert(handle.clone(), value_handle);

    let id =
      self.create_module_info(name, ModuleType::Json, handle, false, vec![]);

    Ok(id)
  }

  // Create and compile an ES module.
  pub(crate) fn new_es_module(
    &mut self,
    scope: &mut v8::HandleScope,
    main: bool,
    name: &str,
    source: &[u8],
    is_dynamic_import: bool,
  ) -> Result<ModuleId, ModuleError> {
    let name_str = v8::String::new(scope, name).unwrap();
    let source_str =
      v8::String::new_from_utf8(scope, source, v8::NewStringType::Normal)
        .unwrap();

    let origin = bindings::module_origin(scope, name_str);
    let source = v8::script_compiler::Source::new(source_str, Some(&origin));

    let tc_scope = &mut v8::TryCatch::new(scope);

    let maybe_module = v8::script_compiler::compile_module(tc_scope, source);

    if tc_scope.has_caught() {
      assert!(maybe_module.is_none());
      let exception = tc_scope.exception().unwrap();
      let exception = v8::Global::new(tc_scope, exception);
      return Err(ModuleError::Exception(exception));
    }

    let module = maybe_module.unwrap();

    let mut requests: Vec<ModuleRequest> = vec![];
    let module_requests = module.get_module_requests();
    for i in 0..module_requests.length() {
      let module_request = v8::Local::<v8::ModuleRequest>::try_from(
        module_requests.get(tc_scope, i).unwrap(),
      )
      .unwrap();
      let import_specifier = module_request
        .get_specifier()
        .to_rust_string_lossy(tc_scope);

      let import_assertions = module_request.get_import_assertions();

      let assertions = parse_import_assertions(
        tc_scope,
        import_assertions,
        ImportAssertionsKind::StaticImport,
      );

      // FIXME(bartomieju): there are no stack frames if exception
      // is thrown here
      validate_import_assertions(tc_scope, &assertions);
      if tc_scope.has_caught() {
        let exception = tc_scope.exception().unwrap();
        let exception = v8::Global::new(tc_scope, exception);
        return Err(ModuleError::Exception(exception));
      }

      let module_specifier = match resolve_helper(
        self.snapshot_loaded_and_not_snapshotting,
        self.loader.clone(),
        &import_specifier,
        name,
        if is_dynamic_import {
          ResolutionKind::DynamicImport
        } else {
          ResolutionKind::Import
        },
      ) {
        Ok(s) => s,
        Err(e) => return Err(ModuleError::Other(e)),
      };
      let asserted_module_type =
        get_asserted_module_type_from_assertions(&assertions);
      let request = ModuleRequest {
        specifier: module_specifier,
        asserted_module_type,
      };
      requests.push(request);
    }

    if main {
      let maybe_main_module = self.info.iter().find(|module| module.main);
      if let Some(main_module) = maybe_main_module {
        return Err(ModuleError::Other(generic_error(
          format!("Trying to create \"main\" module ({:?}), when one already exists ({:?})",
          name,
          main_module.name,
        ))));
      }
    }

    let handle = v8::Global::<v8::Module>::new(tc_scope, module);
    let id = self.create_module_info(
      name,
      ModuleType::JavaScript,
      handle,
      main,
      requests,
    );

    Ok(id)
  }

  fn create_module_info(
    &mut self,
    name: &str,
    module_type: ModuleType,
    handle: v8::Global<v8::Module>,
    main: bool,
    requests: Vec<ModuleRequest>,
  ) -> ModuleId {
    let id = self.handles.len();
    self.by_name.insert(
      (name.to_string(), module_type.into()),
      SymbolicModule::Mod(id),
    );
    self.handles.push(handle);
    self.info.push(ModuleInfo {
      id,
      main,
      name: name.to_string(),
      requests,
      module_type,
    });

    id
  }

  fn get_requested_modules(&self, id: ModuleId) -> Option<&Vec<ModuleRequest>> {
    self.info.get(id).map(|i| &i.requests)
  }

  fn is_registered(
    &self,
    specifier: &ModuleSpecifier,
    asserted_module_type: AssertedModuleType,
  ) -> bool {
    if let Some(id) = self.get_id(specifier.as_str(), asserted_module_type) {
      let info = self.get_info_by_id(id).unwrap();
      return asserted_module_type == info.module_type.into();
    }

    false
  }

  fn alias(
    &mut self,
    name: &str,
    asserted_module_type: AssertedModuleType,
    target: &str,
  ) {
    self.by_name.insert(
      (name.to_string(), asserted_module_type),
      SymbolicModule::Alias(target.to_string()),
    );
  }

  #[cfg(test)]
  fn is_alias(
    &self,
    name: &str,
    asserted_module_type: AssertedModuleType,
  ) -> bool {
    let cond = self.by_name.get(&(name.to_string(), asserted_module_type));
    matches!(cond, Some(SymbolicModule::Alias(_)))
  }

  pub(crate) fn get_handle(
    &self,
    id: ModuleId,
  ) -> Option<v8::Global<v8::Module>> {
    self.handles.get(id).cloned()
  }

  pub(crate) fn get_info(
    &self,
    global: &v8::Global<v8::Module>,
  ) -> Option<&ModuleInfo> {
    if let Some(id) = self.handles.iter().position(|module| module == global) {
      return self.info.get(id);
    }

    None
  }

  pub(crate) fn get_info_by_id(&self, id: ModuleId) -> Option<&ModuleInfo> {
    self.info.get(id)
  }

  pub(crate) async fn load_main(
    module_map_rc: Rc<RefCell<ModuleMap>>,
    specifier: &str,
  ) -> Result<RecursiveModuleLoad, Error> {
    let load = RecursiveModuleLoad::main(specifier, module_map_rc.clone());
    load.prepare().await?;
    Ok(load)
  }

  pub(crate) async fn load_side(
    module_map_rc: Rc<RefCell<ModuleMap>>,
    specifier: &str,
  ) -> Result<RecursiveModuleLoad, Error> {
    let load = RecursiveModuleLoad::side(specifier, module_map_rc.clone());
    load.prepare().await?;
    Ok(load)
  }

  // Initiate loading of a module graph imported using `import()`.
  pub(crate) fn load_dynamic_import(
    module_map_rc: Rc<RefCell<ModuleMap>>,
    specifier: &str,
    referrer: &str,
    asserted_module_type: AssertedModuleType,
    resolver_handle: v8::Global<v8::PromiseResolver>,
  ) {
    let load = RecursiveModuleLoad::dynamic_import(
      specifier,
      referrer,
      asserted_module_type,
      module_map_rc.clone(),
    );
    module_map_rc
      .borrow_mut()
      .dynamic_import_map
      .insert(load.id, resolver_handle);

    let (loader, snapshot_loaded_and_not_snapshotting) = {
      let module_map = module_map_rc.borrow();
      (
        module_map.loader.clone(),
        module_map.snapshot_loaded_and_not_snapshotting,
      )
    };
    let resolve_result = resolve_helper(
      snapshot_loaded_and_not_snapshotting,
      loader,
      specifier,
      referrer,
      ResolutionKind::DynamicImport,
    );
    let fut = match resolve_result {
      Ok(module_specifier) => {
        if module_map_rc
          .borrow()
          .is_registered(&module_specifier, asserted_module_type)
        {
          async move { (load.id, Ok(load)) }.boxed_local()
        } else {
          async move { (load.id, load.prepare().await.map(|()| load)) }
            .boxed_local()
        }
      }
      Err(error) => async move { (load.id, Err(error)) }.boxed_local(),
    };
    module_map_rc
      .borrow_mut()
      .preparing_dynamic_imports
      .push(fut);
  }

  pub(crate) fn has_pending_dynamic_imports(&self) -> bool {
    !(self.preparing_dynamic_imports.is_empty()
      && self.pending_dynamic_imports.is_empty())
  }

  /// Called by `module_resolve_callback` during module instantiation.
  pub(crate) fn resolve_callback<'s>(
    &self,
    scope: &mut v8::HandleScope<'s>,
    specifier: &str,
    referrer: &str,
    import_assertions: HashMap<String, String>,
  ) -> Option<v8::Local<'s, v8::Module>> {
    let resolved_specifier = resolve_helper(
      self.snapshot_loaded_and_not_snapshotting,
      self.loader.clone(),
      specifier,
      referrer,
      ResolutionKind::Import,
    )
    .expect("Module should have been already resolved");

    let module_type =
      get_asserted_module_type_from_assertions(&import_assertions);

    if let Some(id) = self.get_id(resolved_specifier.as_str(), module_type) {
      if let Some(handle) = self.get_handle(id) {
        return Some(v8::Local::new(scope, handle));
      }
    }

    None
  }
}

#[cfg(test)]
mod tests {
  use super::*;
  use crate::Extension;
  use crate::JsRuntime;
  use crate::RuntimeOptions;
  use crate::Snapshot;
  use deno_ops::op;
  use futures::future::FutureExt;
  use parking_lot::Mutex;
  use std::fmt;
  use std::future::Future;
  use std::io;
  use std::path::PathBuf;
  use std::sync::atomic::AtomicUsize;
  use std::sync::atomic::Ordering;
  use std::sync::Arc;
  // deno_ops macros generate code assuming deno_core in scope.
  mod deno_core {
    pub use crate::*;
  }

  // TODO(ry) Sadly FuturesUnordered requires the current task to be set. So
  // even though we are only using poll() in these tests and not Tokio, we must
  // nevertheless run it in the tokio executor. Ideally run_in_task can be
  // removed in the future.
  use crate::runtime::tests::run_in_task;

  #[derive(Default)]
  struct MockLoader {
    pub loads: Arc<Mutex<Vec<String>>>,
  }

  impl MockLoader {
    fn new() -> Rc<Self> {
      Default::default()
    }
  }

  fn mock_source_code(url: &str) -> Option<(&'static str, &'static str)> {
    const A_SRC: &str = r#"
import { b } from "/b.js";
import { c } from "/c.js";
if (b() != 'b') throw Error();
if (c() != 'c') throw Error();
if (!import.meta.main) throw Error();
if (import.meta.url != 'file:///a.js') throw Error();
"#;

    const B_SRC: &str = r#"
import { c } from "/c.js";
if (c() != 'c') throw Error();
export function b() { return 'b'; }
if (import.meta.main) throw Error();
if (import.meta.url != 'file:///b.js') throw Error();
"#;

    const C_SRC: &str = r#"
import { d } from "/d.js";
export function c() { return 'c'; }
if (d() != 'd') throw Error();
if (import.meta.main) throw Error();
if (import.meta.url != 'file:///c.js') throw Error();
"#;

    const D_SRC: &str = r#"
export function d() { return 'd'; }
if (import.meta.main) throw Error();
if (import.meta.url != 'file:///d.js') throw Error();
"#;

    const CIRCULAR1_SRC: &str = r#"
import "/circular2.js";
Deno.core.print("circular1");
"#;

    const CIRCULAR2_SRC: &str = r#"
import "/circular3.js";
Deno.core.print("circular2");
"#;

    const CIRCULAR3_SRC: &str = r#"
import "/circular1.js";
import "/circular2.js";
Deno.core.print("circular3");
"#;

    const REDIRECT1_SRC: &str = r#"
import "./redirect2.js";
Deno.core.print("redirect1");
"#;

    const REDIRECT2_SRC: &str = r#"
import "./redirect3.js";
Deno.core.print("redirect2");
"#;

    const REDIRECT3_SRC: &str = r#"Deno.core.print("redirect3");"#;

    const MAIN_SRC: &str = r#"
// never_ready.js never loads.
import "/never_ready.js";
// slow.js resolves after one tick.
import "/slow.js";
"#;

    const SLOW_SRC: &str = r#"
// Circular import of never_ready.js
// Does this trigger two ModuleLoader calls? It shouldn't.
import "/never_ready.js";
import "/a.js";
"#;

    const BAD_IMPORT_SRC: &str = r#"import "foo";"#;

    // (code, real_module_name)
    let spec: Vec<&str> = url.split("file://").collect();
    match spec[1] {
      "/a.js" => Some((A_SRC, "file:///a.js")),
      "/b.js" => Some((B_SRC, "file:///b.js")),
      "/c.js" => Some((C_SRC, "file:///c.js")),
      "/d.js" => Some((D_SRC, "file:///d.js")),
      "/circular1.js" => Some((CIRCULAR1_SRC, "file:///circular1.js")),
      "/circular2.js" => Some((CIRCULAR2_SRC, "file:///circular2.js")),
      "/circular3.js" => Some((CIRCULAR3_SRC, "file:///circular3.js")),
      "/redirect1.js" => Some((REDIRECT1_SRC, "file:///redirect1.js")),
      // pretend redirect - real module name is different than one requested
      "/redirect2.js" => Some((REDIRECT2_SRC, "file:///dir/redirect2.js")),
      "/dir/redirect3.js" => Some((REDIRECT3_SRC, "file:///redirect3.js")),
      "/slow.js" => Some((SLOW_SRC, "file:///slow.js")),
      "/never_ready.js" => {
        Some(("should never be Ready", "file:///never_ready.js"))
      }
      "/main.js" => Some((MAIN_SRC, "file:///main.js")),
      "/bad_import.js" => Some((BAD_IMPORT_SRC, "file:///bad_import.js")),
      // deliberately empty code.
      "/main_with_code.js" => Some(("", "file:///main_with_code.js")),
      _ => None,
    }
  }

  #[derive(Debug, PartialEq)]
  enum MockError {
    ResolveErr,
    LoadErr,
  }

  impl fmt::Display for MockError {
    fn fmt(&self, _f: &mut fmt::Formatter) -> fmt::Result {
      unimplemented!()
    }
  }

  impl std::error::Error for MockError {
    fn cause(&self) -> Option<&dyn std::error::Error> {
      unimplemented!()
    }
  }

  struct DelayedSourceCodeFuture {
    url: String,
    counter: u32,
  }

  impl Future for DelayedSourceCodeFuture {
    type Output = Result<ModuleSource, Error>;

    fn poll(self: Pin<&mut Self>, cx: &mut Context) -> Poll<Self::Output> {
      let inner = self.get_mut();
      inner.counter += 1;
      if inner.url == "file:///never_ready.js" {
        return Poll::Pending;
      }
      if inner.url == "file:///slow.js" && inner.counter < 2 {
        // TODO(ry) Hopefully in the future we can remove current task
        // notification. See comment above run_in_task.
        cx.waker().wake_by_ref();
        return Poll::Pending;
      }
      match mock_source_code(&inner.url) {
        Some(src) => Poll::Ready(Ok(ModuleSource {
          code: src.0.as_bytes().to_vec().into_boxed_slice(),
          module_type: ModuleType::JavaScript,
          module_url_specified: inner.url.clone(),
          module_url_found: src.1.to_owned(),
        })),
        None => Poll::Ready(Err(MockError::LoadErr.into())),
      }
    }
  }

  impl ModuleLoader for MockLoader {
    fn resolve(
      &self,
      specifier: &str,
      referrer: &str,
      _kind: ResolutionKind,
    ) -> Result<ModuleSpecifier, Error> {
      let referrer = if referrer == "." {
        "file:///"
      } else {
        referrer
      };

      let output_specifier = match resolve_import(specifier, referrer) {
        Ok(specifier) => specifier,
        Err(..) => return Err(MockError::ResolveErr.into()),
      };

      if mock_source_code(output_specifier.as_ref()).is_some() {
        Ok(output_specifier)
      } else {
        Err(MockError::ResolveErr.into())
      }
    }

    fn load(
      &self,
      module_specifier: &ModuleSpecifier,
      _maybe_referrer: Option<ModuleSpecifier>,
      _is_dyn_import: bool,
    ) -> Pin<Box<ModuleSourceFuture>> {
      let mut loads = self.loads.lock();
      loads.push(module_specifier.to_string());
      let url = module_specifier.to_string();
      DelayedSourceCodeFuture { url, counter: 0 }.boxed()
    }
  }

  #[test]
  fn test_recursive_load() {
    let loader = MockLoader::new();
    let loads = loader.loads.clone();
    let mut runtime = JsRuntime::new(RuntimeOptions {
      module_loader: Some(loader),
      ..Default::default()
    });
    let spec = resolve_url("file:///a.js").unwrap();
    let a_id_fut = runtime.load_main_module(&spec, None);
    let a_id = futures::executor::block_on(a_id_fut).unwrap();

    #[allow(clippy::let_underscore_future)]
    let _ = runtime.mod_evaluate(a_id);
    futures::executor::block_on(runtime.run_event_loop(false)).unwrap();
    let l = loads.lock();
    assert_eq!(
      l.to_vec(),
      vec![
        "file:///a.js",
        "file:///b.js",
        "file:///c.js",
        "file:///d.js"
      ]
    );

    let module_map_rc = JsRuntime::module_map(runtime.v8_isolate());
    let modules = module_map_rc.borrow();

    assert_eq!(
      modules.get_id("file:///a.js", AssertedModuleType::JavaScriptOrWasm),
      Some(a_id)
    );
    let b_id = modules
      .get_id("file:///b.js", AssertedModuleType::JavaScriptOrWasm)
      .unwrap();
    let c_id = modules
      .get_id("file:///c.js", AssertedModuleType::JavaScriptOrWasm)
      .unwrap();
    let d_id = modules
      .get_id("file:///d.js", AssertedModuleType::JavaScriptOrWasm)
      .unwrap();
    assert_eq!(
      modules.get_requested_modules(a_id),
      Some(&vec![
        ModuleRequest {
          specifier: resolve_url("file:///b.js").unwrap(),
          asserted_module_type: AssertedModuleType::JavaScriptOrWasm,
        },
        ModuleRequest {
          specifier: resolve_url("file:///c.js").unwrap(),
          asserted_module_type: AssertedModuleType::JavaScriptOrWasm,
        },
      ])
    );
    assert_eq!(
      modules.get_requested_modules(b_id),
      Some(&vec![ModuleRequest {
        specifier: resolve_url("file:///c.js").unwrap(),
        asserted_module_type: AssertedModuleType::JavaScriptOrWasm,
      },])
    );
    assert_eq!(
      modules.get_requested_modules(c_id),
      Some(&vec![ModuleRequest {
        specifier: resolve_url("file:///d.js").unwrap(),
        asserted_module_type: AssertedModuleType::JavaScriptOrWasm,
      },])
    );
    assert_eq!(modules.get_requested_modules(d_id), Some(&vec![]));
  }

  #[test]
  fn test_mods() {
    #[derive(Default)]
    struct ModsLoader {
      pub count: Arc<AtomicUsize>,
    }

    impl ModuleLoader for ModsLoader {
      fn resolve(
        &self,
        specifier: &str,
        referrer: &str,
        _kind: ResolutionKind,
      ) -> Result<ModuleSpecifier, Error> {
        self.count.fetch_add(1, Ordering::Relaxed);
        assert_eq!(specifier, "./b.js");
        assert_eq!(referrer, "file:///a.js");
        let s = resolve_import(specifier, referrer).unwrap();
        Ok(s)
      }

      fn load(
        &self,
        _module_specifier: &ModuleSpecifier,
        _maybe_referrer: Option<ModuleSpecifier>,
        _is_dyn_import: bool,
      ) -> Pin<Box<ModuleSourceFuture>> {
        unreachable!()
      }
    }

    let loader = Rc::new(ModsLoader::default());

    let resolve_count = loader.count.clone();
    static DISPATCH_COUNT: AtomicUsize = AtomicUsize::new(0);

    #[op]
    fn op_test(control: u8) -> u8 {
      DISPATCH_COUNT.fetch_add(1, Ordering::Relaxed);
      assert_eq!(control, 42);
      43
    }

    let ext = Extension::builder("test_ext")
      .ops(vec![op_test::decl()])
      .build();

    let mut runtime = JsRuntime::new(RuntimeOptions {
      extensions: vec![ext],
      module_loader: Some(loader),
      ..Default::default()
    });

    runtime
      .execute_script(
        "setup.js",
        r#"
        function assert(cond) {
          if (!cond) {
            throw Error("assert");
          }
        }
        "#,
      )
      .unwrap();

    assert_eq!(DISPATCH_COUNT.load(Ordering::Relaxed), 0);

    let module_map_rc = JsRuntime::module_map(runtime.v8_isolate());

    let (mod_a, mod_b) = {
      let scope = &mut runtime.handle_scope();
      let mut module_map = module_map_rc.borrow_mut();
      let specifier_a = "file:///a.js".to_string();
      let mod_a = module_map
        .new_es_module(
          scope,
          true,
          &specifier_a,
          br#"
          import { b } from './b.js'
          if (b() != 'b') throw Error();
          let control = 42;
          Deno.core.ops.op_test(control);
        "#,
          false,
        )
        .unwrap();

      assert_eq!(DISPATCH_COUNT.load(Ordering::Relaxed), 0);
      let imports = module_map.get_requested_modules(mod_a);
      assert_eq!(
        imports,
        Some(&vec![ModuleRequest {
          specifier: resolve_url("file:///b.js").unwrap(),
          asserted_module_type: AssertedModuleType::JavaScriptOrWasm,
        },])
      );

      let mod_b = module_map
        .new_es_module(
          scope,
          false,
          "file:///b.js",
          b"export function b() { return 'b' }",
          false,
        )
        .unwrap();
      let imports = module_map.get_requested_modules(mod_b).unwrap();
      assert_eq!(imports.len(), 0);
      (mod_a, mod_b)
    };

    runtime.instantiate_module(mod_b).unwrap();
    assert_eq!(DISPATCH_COUNT.load(Ordering::Relaxed), 0);
    assert_eq!(resolve_count.load(Ordering::SeqCst), 1);

    runtime.instantiate_module(mod_a).unwrap();
    assert_eq!(DISPATCH_COUNT.load(Ordering::Relaxed), 0);

    #[allow(clippy::let_underscore_future)]
    let _ = runtime.mod_evaluate(mod_a);
    assert_eq!(DISPATCH_COUNT.load(Ordering::Relaxed), 1);
  }

  #[test]
  fn test_json_module() {
    #[derive(Default)]
    struct ModsLoader {
      pub count: Arc<AtomicUsize>,
    }

    impl ModuleLoader for ModsLoader {
      fn resolve(
        &self,
        specifier: &str,
        referrer: &str,
        _kind: ResolutionKind,
      ) -> Result<ModuleSpecifier, Error> {
        self.count.fetch_add(1, Ordering::Relaxed);
        assert_eq!(specifier, "./b.json");
        assert_eq!(referrer, "file:///a.js");
        let s = resolve_import(specifier, referrer).unwrap();
        Ok(s)
      }

      fn load(
        &self,
        _module_specifier: &ModuleSpecifier,
        _maybe_referrer: Option<ModuleSpecifier>,
        _is_dyn_import: bool,
      ) -> Pin<Box<ModuleSourceFuture>> {
        unreachable!()
      }
    }

    let loader = Rc::new(ModsLoader::default());

    let resolve_count = loader.count.clone();

    let mut runtime = JsRuntime::new(RuntimeOptions {
      module_loader: Some(loader),
      ..Default::default()
    });

    runtime
      .execute_script(
        "setup.js",
        r#"
          function assert(cond) {
            if (!cond) {
              throw Error("assert");
            }
          }
          "#,
      )
      .unwrap();

    let module_map_rc = JsRuntime::module_map(runtime.v8_isolate());

    let (mod_a, mod_b) = {
      let scope = &mut runtime.handle_scope();
      let mut module_map = module_map_rc.borrow_mut();
      let specifier_a = "file:///a.js".to_string();
      let mod_a = module_map
        .new_es_module(
          scope,
          true,
          &specifier_a,
          br#"
            import jsonData from './b.json' assert {type: "json"};
            assert(jsonData.a == "b");
            assert(jsonData.c.d == 10);
          "#,
          false,
        )
        .unwrap();

      let imports = module_map.get_requested_modules(mod_a);
      assert_eq!(
        imports,
        Some(&vec![ModuleRequest {
          specifier: resolve_url("file:///b.json").unwrap(),
          asserted_module_type: AssertedModuleType::Json,
        },])
      );

      let mod_b = module_map
        .new_json_module(
          scope,
          "file:///b.json",
          b"{\"a\": \"b\", \"c\": {\"d\": 10}}",
        )
        .unwrap();
      let imports = module_map.get_requested_modules(mod_b).unwrap();
      assert_eq!(imports.len(), 0);
      (mod_a, mod_b)
    };

    runtime.instantiate_module(mod_b).unwrap();
    assert_eq!(resolve_count.load(Ordering::SeqCst), 1);

    runtime.instantiate_module(mod_a).unwrap();

    let receiver = runtime.mod_evaluate(mod_a);
    futures::executor::block_on(runtime.run_event_loop(false)).unwrap();
    futures::executor::block_on(receiver).unwrap().unwrap();
  }

  #[test]
  fn dyn_import_err() {
    #[derive(Clone, Default)]
    struct DynImportErrLoader {
      pub count: Arc<AtomicUsize>,
    }

    impl ModuleLoader for DynImportErrLoader {
      fn resolve(
        &self,
        specifier: &str,
        referrer: &str,
        _kind: ResolutionKind,
      ) -> Result<ModuleSpecifier, Error> {
        self.count.fetch_add(1, Ordering::Relaxed);
        assert_eq!(specifier, "/foo.js");
        assert_eq!(referrer, "file:///dyn_import2.js");
        let s = resolve_import(specifier, referrer).unwrap();
        Ok(s)
      }

      fn load(
        &self,
        _module_specifier: &ModuleSpecifier,
        _maybe_referrer: Option<ModuleSpecifier>,
        _is_dyn_import: bool,
      ) -> Pin<Box<ModuleSourceFuture>> {
        async { Err(io::Error::from(io::ErrorKind::NotFound).into()) }.boxed()
      }
    }

    let loader = Rc::new(DynImportErrLoader::default());
    let count = loader.count.clone();
    let mut runtime = JsRuntime::new(RuntimeOptions {
      module_loader: Some(loader),
      ..Default::default()
    });

    // Test an erroneous dynamic import where the specified module isn't found.
    run_in_task(move |cx| {
      runtime
        .execute_script(
          "file:///dyn_import2.js",
          r#"
        (async () => {
          await import("/foo.js");
        })();
        "#,
        )
        .unwrap();

      // We should get an error here.
      let result = runtime.poll_event_loop(cx, false);
      if let Poll::Ready(Ok(_)) = result {
        unreachable!();
      }
      assert_eq!(count.load(Ordering::Relaxed), 4);
    })
  }

  #[derive(Clone, Default)]
  struct DynImportOkLoader {
    pub prepare_load_count: Arc<AtomicUsize>,
    pub resolve_count: Arc<AtomicUsize>,
    pub load_count: Arc<AtomicUsize>,
  }

  impl ModuleLoader for DynImportOkLoader {
    fn resolve(
      &self,
      specifier: &str,
      referrer: &str,
      _kind: ResolutionKind,
    ) -> Result<ModuleSpecifier, Error> {
      let c = self.resolve_count.fetch_add(1, Ordering::Relaxed);
      assert!(c < 7);
      assert_eq!(specifier, "./b.js");
      assert_eq!(referrer, "file:///dyn_import3.js");
      let s = resolve_import(specifier, referrer).unwrap();
      Ok(s)
    }

    fn load(
      &self,
      specifier: &ModuleSpecifier,
      _maybe_referrer: Option<ModuleSpecifier>,
      _is_dyn_import: bool,
    ) -> Pin<Box<ModuleSourceFuture>> {
      self.load_count.fetch_add(1, Ordering::Relaxed);
      let info = ModuleSource {
        module_url_specified: specifier.to_string(),
        module_url_found: specifier.to_string(),
        code: b"export function b() { return 'b' }"
          .to_vec()
          .into_boxed_slice(),
        module_type: ModuleType::JavaScript,
      };
      async move { Ok(info) }.boxed()
    }

    fn prepare_load(
      &self,
      _op_state: Rc<RefCell<OpState>>,
      _module_specifier: &ModuleSpecifier,
      _maybe_referrer: Option<String>,
      _is_dyn_import: bool,
    ) -> Pin<Box<dyn Future<Output = Result<(), Error>>>> {
      self.prepare_load_count.fetch_add(1, Ordering::Relaxed);
      async { Ok(()) }.boxed_local()
    }
  }

  #[test]
  fn dyn_import_ok() {
    let loader = Rc::new(DynImportOkLoader::default());
    let prepare_load_count = loader.prepare_load_count.clone();
    let resolve_count = loader.resolve_count.clone();
    let load_count = loader.load_count.clone();
    let mut runtime = JsRuntime::new(RuntimeOptions {
      module_loader: Some(loader),
      ..Default::default()
    });
    run_in_task(move |cx| {
      // Dynamically import mod_b
      runtime
        .execute_script(
          "file:///dyn_import3.js",
          r#"
          (async () => {
            let mod = await import("./b.js");
            if (mod.b() !== 'b') {
              throw Error("bad1");
            }
            // And again!
            mod = await import("./b.js");
            if (mod.b() !== 'b') {
              throw Error("bad2");
            }
          })();
          "#,
        )
        .unwrap();

      assert!(matches!(
        runtime.poll_event_loop(cx, false),
        Poll::Ready(Ok(_))
      ));
      assert_eq!(prepare_load_count.load(Ordering::Relaxed), 1);
      assert_eq!(resolve_count.load(Ordering::Relaxed), 7);
      assert_eq!(load_count.load(Ordering::Relaxed), 1);
      assert!(matches!(
        runtime.poll_event_loop(cx, false),
        Poll::Ready(Ok(_))
      ));
      assert_eq!(resolve_count.load(Ordering::Relaxed), 7);
      assert_eq!(load_count.load(Ordering::Relaxed), 1);
    })
  }

  #[test]
  fn dyn_import_borrow_mut_error() {
    // https://github.com/denoland/deno/issues/6054
    let loader = Rc::new(DynImportOkLoader::default());
    let prepare_load_count = loader.prepare_load_count.clone();
    let mut runtime = JsRuntime::new(RuntimeOptions {
      module_loader: Some(loader),
      ..Default::default()
    });

    run_in_task(move |cx| {
      runtime
        .execute_script(
          "file:///dyn_import3.js",
          r#"
          (async () => {
            let mod = await import("./b.js");
            if (mod.b() !== 'b') {
              throw Error("bad");
            }
          })();
          "#,
        )
        .unwrap();
      // First poll runs `prepare_load` hook.
      let _ = runtime.poll_event_loop(cx, false);
      assert_eq!(prepare_load_count.load(Ordering::Relaxed), 1);
      // Second poll triggers error
      let _ = runtime.poll_event_loop(cx, false);
    })
  }

  // Regression test for https://github.com/denoland/deno/issues/3736.
  #[test]
  fn dyn_concurrent_circular_import() {
    #[derive(Clone, Default)]
    struct DynImportCircularLoader {
      pub resolve_count: Arc<AtomicUsize>,
      pub load_count: Arc<AtomicUsize>,
    }

    impl ModuleLoader for DynImportCircularLoader {
      fn resolve(
        &self,
        specifier: &str,
        referrer: &str,
        _kind: ResolutionKind,
      ) -> Result<ModuleSpecifier, Error> {
        self.resolve_count.fetch_add(1, Ordering::Relaxed);
        let s = resolve_import(specifier, referrer).unwrap();
        Ok(s)
      }

      fn load(
        &self,
        specifier: &ModuleSpecifier,
        _maybe_referrer: Option<ModuleSpecifier>,
        _is_dyn_import: bool,
      ) -> Pin<Box<ModuleSourceFuture>> {
        self.load_count.fetch_add(1, Ordering::Relaxed);
        let filename = PathBuf::from(specifier.to_string())
          .file_name()
          .unwrap()
          .to_string_lossy()
          .to_string();
        let code = match filename.as_str() {
          "a.js" => "import './b.js';",
          "b.js" => "import './c.js';\nimport './a.js';",
          "c.js" => "import './d.js';",
          "d.js" => "// pass",
          _ => unreachable!(),
        };
        let info = ModuleSource {
          module_url_specified: specifier.to_string(),
          module_url_found: specifier.to_string(),
          code: code.as_bytes().to_vec().into_boxed_slice(),
          module_type: ModuleType::JavaScript,
        };
        async move { Ok(info) }.boxed()
      }
    }

    let loader = Rc::new(DynImportCircularLoader::default());
    let mut runtime = JsRuntime::new(RuntimeOptions {
      module_loader: Some(loader),
      ..Default::default()
    });

    runtime
      .execute_script(
        "file:///entry.js",
        "import('./b.js');\nimport('./a.js');",
      )
      .unwrap();

    let result = futures::executor::block_on(runtime.run_event_loop(false));
    assert!(result.is_ok());
  }

  #[test]
  fn test_circular_load() {
    let loader = MockLoader::new();
    let loads = loader.loads.clone();
    let mut runtime = JsRuntime::new(RuntimeOptions {
      module_loader: Some(loader),
      ..Default::default()
    });

    let fut = async move {
      let spec = resolve_url("file:///circular1.js").unwrap();
      let result = runtime.load_main_module(&spec, None).await;
      assert!(result.is_ok());
      let circular1_id = result.unwrap();
      #[allow(clippy::let_underscore_future)]
      let _ = runtime.mod_evaluate(circular1_id);
      runtime.run_event_loop(false).await.unwrap();

      let l = loads.lock();
      assert_eq!(
        l.to_vec(),
        vec![
          "file:///circular1.js",
          "file:///circular2.js",
          "file:///circular3.js"
        ]
      );

      let module_map_rc = JsRuntime::module_map(runtime.v8_isolate());
      let modules = module_map_rc.borrow();

      assert_eq!(
        modules
          .get_id("file:///circular1.js", AssertedModuleType::JavaScriptOrWasm),
        Some(circular1_id)
      );
      let circular2_id = modules
        .get_id("file:///circular2.js", AssertedModuleType::JavaScriptOrWasm)
        .unwrap();

      assert_eq!(
        modules.get_requested_modules(circular1_id),
        Some(&vec![ModuleRequest {
          specifier: resolve_url("file:///circular2.js").unwrap(),
          asserted_module_type: AssertedModuleType::JavaScriptOrWasm,
        }])
      );

      assert_eq!(
        modules.get_requested_modules(circular2_id),
        Some(&vec![ModuleRequest {
          specifier: resolve_url("file:///circular3.js").unwrap(),
          asserted_module_type: AssertedModuleType::JavaScriptOrWasm,
        }])
      );

      assert!(modules
        .get_id("file:///circular3.js", AssertedModuleType::JavaScriptOrWasm)
        .is_some());
      let circular3_id = modules
        .get_id("file:///circular3.js", AssertedModuleType::JavaScriptOrWasm)
        .unwrap();
      assert_eq!(
        modules.get_requested_modules(circular3_id),
        Some(&vec![
          ModuleRequest {
            specifier: resolve_url("file:///circular1.js").unwrap(),
            asserted_module_type: AssertedModuleType::JavaScriptOrWasm,
          },
          ModuleRequest {
            specifier: resolve_url("file:///circular2.js").unwrap(),
            asserted_module_type: AssertedModuleType::JavaScriptOrWasm,
          }
        ])
      );
    }
    .boxed_local();

    futures::executor::block_on(fut);
  }

  #[test]
  fn test_redirect_load() {
    let loader = MockLoader::new();
    let loads = loader.loads.clone();
    let mut runtime = JsRuntime::new(RuntimeOptions {
      module_loader: Some(loader),
      ..Default::default()
    });

    let fut = async move {
      let spec = resolve_url("file:///redirect1.js").unwrap();
      let result = runtime.load_main_module(&spec, None).await;
      assert!(result.is_ok());
      let redirect1_id = result.unwrap();
      #[allow(clippy::let_underscore_future)]
      let _ = runtime.mod_evaluate(redirect1_id);
      runtime.run_event_loop(false).await.unwrap();
      let l = loads.lock();
      assert_eq!(
        l.to_vec(),
        vec![
          "file:///redirect1.js",
          "file:///redirect2.js",
          "file:///dir/redirect3.js"
        ]
      );

      let module_map_rc = JsRuntime::module_map(runtime.v8_isolate());
      let modules = module_map_rc.borrow();

      assert_eq!(
        modules
          .get_id("file:///redirect1.js", AssertedModuleType::JavaScriptOrWasm),
        Some(redirect1_id)
      );

      let redirect2_id = modules
        .get_id(
          "file:///dir/redirect2.js",
          AssertedModuleType::JavaScriptOrWasm,
        )
        .unwrap();
      assert!(modules.is_alias(
        "file:///redirect2.js",
        AssertedModuleType::JavaScriptOrWasm
      ));
      assert!(!modules.is_alias(
        "file:///dir/redirect2.js",
        AssertedModuleType::JavaScriptOrWasm
      ));
      assert_eq!(
        modules
          .get_id("file:///redirect2.js", AssertedModuleType::JavaScriptOrWasm),
        Some(redirect2_id)
      );

      let redirect3_id = modules
        .get_id("file:///redirect3.js", AssertedModuleType::JavaScriptOrWasm)
        .unwrap();
      assert!(modules.is_alias(
        "file:///dir/redirect3.js",
        AssertedModuleType::JavaScriptOrWasm
      ));
      assert!(!modules.is_alias(
        "file:///redirect3.js",
        AssertedModuleType::JavaScriptOrWasm
      ));
      assert_eq!(
        modules.get_id(
          "file:///dir/redirect3.js",
          AssertedModuleType::JavaScriptOrWasm
        ),
        Some(redirect3_id)
      );
    }
    .boxed_local();

    futures::executor::block_on(fut);
  }

  #[test]
  fn slow_never_ready_modules() {
    let loader = MockLoader::new();
    let loads = loader.loads.clone();
    let mut runtime = JsRuntime::new(RuntimeOptions {
      module_loader: Some(loader),
      ..Default::default()
    });

    run_in_task(move |cx| {
      let spec = resolve_url("file:///main.js").unwrap();
      let mut recursive_load =
        runtime.load_main_module(&spec, None).boxed_local();

      let result = recursive_load.poll_unpin(cx);
      assert!(result.is_pending());

      // TODO(ry) Arguably the first time we poll only the following modules
      // should be loaded:
      //      "file:///main.js",
      //      "file:///never_ready.js",
      //      "file:///slow.js"
      // But due to current task notification in DelayedSourceCodeFuture they
      // all get loaded in a single poll. Also see the comment above
      // run_in_task.

      for _ in 0..10 {
        let result = recursive_load.poll_unpin(cx);
        assert!(result.is_pending());
        let l = loads.lock();
        assert_eq!(
          l.to_vec(),
          vec![
            "file:///main.js",
            "file:///never_ready.js",
            "file:///slow.js",
            "file:///a.js",
            "file:///b.js",
            "file:///c.js",
            "file:///d.js"
          ]
        );
      }
    })
  }

  #[test]
  fn loader_disappears_after_error() {
    let loader = MockLoader::new();
    let mut runtime = JsRuntime::new(RuntimeOptions {
      module_loader: Some(loader),
      ..Default::default()
    });

    run_in_task(move |cx| {
      let spec = resolve_url("file:///bad_import.js").unwrap();
      let mut load_fut = runtime.load_main_module(&spec, None).boxed_local();
      let result = load_fut.poll_unpin(cx);
      if let Poll::Ready(Err(err)) = result {
        assert_eq!(
          err.downcast_ref::<MockError>().unwrap(),
          &MockError::ResolveErr
        );
      } else {
        unreachable!();
      }
    })
  }

  #[test]
  fn recursive_load_main_with_code() {
    const MAIN_WITH_CODE_SRC: &str = r#"
import { b } from "/b.js";
import { c } from "/c.js";
if (b() != 'b') throw Error();
if (c() != 'c') throw Error();
if (!import.meta.main) throw Error();
if (import.meta.url != 'file:///main_with_code.js') throw Error();
"#;

    let loader = MockLoader::new();
    let loads = loader.loads.clone();
    let mut runtime = JsRuntime::new(RuntimeOptions {
      module_loader: Some(loader),
      ..Default::default()
    });
    // In default resolution code should be empty.
    // Instead we explicitly pass in our own code.
    // The behavior should be very similar to /a.js.
    let spec = resolve_url("file:///main_with_code.js").unwrap();
    let main_id_fut = runtime
      .load_main_module(&spec, Some(MAIN_WITH_CODE_SRC.to_owned()))
      .boxed_local();
    let main_id = futures::executor::block_on(main_id_fut).unwrap();

    #[allow(clippy::let_underscore_future)]
    let _ = runtime.mod_evaluate(main_id);
    futures::executor::block_on(runtime.run_event_loop(false)).unwrap();

    let l = loads.lock();
    assert_eq!(
      l.to_vec(),
      vec!["file:///b.js", "file:///c.js", "file:///d.js"]
    );

    let module_map_rc = JsRuntime::module_map(runtime.v8_isolate());
    let modules = module_map_rc.borrow();

    assert_eq!(
      modules.get_id(
        "file:///main_with_code.js",
        AssertedModuleType::JavaScriptOrWasm
      ),
      Some(main_id)
    );
    let b_id = modules
      .get_id("file:///b.js", AssertedModuleType::JavaScriptOrWasm)
      .unwrap();
    let c_id = modules
      .get_id("file:///c.js", AssertedModuleType::JavaScriptOrWasm)
      .unwrap();
    let d_id = modules
      .get_id("file:///d.js", AssertedModuleType::JavaScriptOrWasm)
      .unwrap();

    assert_eq!(
      modules.get_requested_modules(main_id),
      Some(&vec![
        ModuleRequest {
          specifier: resolve_url("file:///b.js").unwrap(),
          asserted_module_type: AssertedModuleType::JavaScriptOrWasm,
        },
        ModuleRequest {
          specifier: resolve_url("file:///c.js").unwrap(),
          asserted_module_type: AssertedModuleType::JavaScriptOrWasm,
        }
      ])
    );
    assert_eq!(
      modules.get_requested_modules(b_id),
      Some(&vec![ModuleRequest {
        specifier: resolve_url("file:///c.js").unwrap(),
        asserted_module_type: AssertedModuleType::JavaScriptOrWasm,
      }])
    );
    assert_eq!(
      modules.get_requested_modules(c_id),
      Some(&vec![ModuleRequest {
        specifier: resolve_url("file:///d.js").unwrap(),
        asserted_module_type: AssertedModuleType::JavaScriptOrWasm,
      }])
    );
    assert_eq!(modules.get_requested_modules(d_id), Some(&vec![]));
  }

  #[test]
  fn main_and_side_module() {
    struct ModsLoader {}

    let main_specifier = resolve_url("file:///main_module.js").unwrap();
    let side_specifier = resolve_url("file:///side_module.js").unwrap();

    impl ModuleLoader for ModsLoader {
      fn resolve(
        &self,
        specifier: &str,
        referrer: &str,
        _kind: ResolutionKind,
      ) -> Result<ModuleSpecifier, Error> {
        let s = resolve_import(specifier, referrer).unwrap();
        Ok(s)
      }

      fn load(
        &self,
        module_specifier: &ModuleSpecifier,
        _maybe_referrer: Option<ModuleSpecifier>,
        _is_dyn_import: bool,
      ) -> Pin<Box<ModuleSourceFuture>> {
        let module_source = match module_specifier.as_str() {
          "file:///main_module.js" => Ok(ModuleSource {
            module_url_specified: "file:///main_module.js".to_string(),
            module_url_found: "file:///main_module.js".to_string(),
            code: b"if (!import.meta.main) throw Error();"
              .to_vec()
              .into_boxed_slice(),
            module_type: ModuleType::JavaScript,
          }),
          "file:///side_module.js" => Ok(ModuleSource {
            module_url_specified: "file:///side_module.js".to_string(),
            module_url_found: "file:///side_module.js".to_string(),
            code: b"if (import.meta.main) throw Error();"
              .to_vec()
              .into_boxed_slice(),
            module_type: ModuleType::JavaScript,
          }),
          _ => unreachable!(),
        };
        async move { module_source }.boxed()
      }
    }

    let loader = Rc::new(ModsLoader {});
    let mut runtime = JsRuntime::new(RuntimeOptions {
      module_loader: Some(loader),
      ..Default::default()
    });

    let main_id_fut = runtime
      .load_main_module(&main_specifier, None)
      .boxed_local();
    let main_id = futures::executor::block_on(main_id_fut).unwrap();

    #[allow(clippy::let_underscore_future)]
    let _ = runtime.mod_evaluate(main_id);
    futures::executor::block_on(runtime.run_event_loop(false)).unwrap();

    // Try to add another main module - it should error.
    let side_id_fut = runtime
      .load_main_module(&side_specifier, None)
      .boxed_local();
    futures::executor::block_on(side_id_fut).unwrap_err();

    // And now try to load it as a side module
    let side_id_fut = runtime
      .load_side_module(&side_specifier, None)
      .boxed_local();
    let side_id = futures::executor::block_on(side_id_fut).unwrap();

    #[allow(clippy::let_underscore_future)]
    let _ = runtime.mod_evaluate(side_id);
    futures::executor::block_on(runtime.run_event_loop(false)).unwrap();
  }

  #[test]
  fn dynamic_imports_snapshot() {
    //TODO: Once the issue with the ModuleNamespaceEntryGetter is fixed, we can maintain a reference to the module
    // and use it when loading the snapshot
    let snapshot = {
      const MAIN_WITH_CODE_SRC: &str = r#"
      await import("./b.js");
    "#;

      let loader = MockLoader::new();
      let mut runtime = JsRuntime::new(RuntimeOptions {
        module_loader: Some(loader),
        will_snapshot: true,
        ..Default::default()
      });
      // In default resolution code should be empty.
      // Instead we explicitly pass in our own code.
      // The behavior should be very similar to /a.js.
      let spec = resolve_url("file:///main_with_code.js").unwrap();
      let main_id_fut = runtime
        .load_main_module(&spec, Some(MAIN_WITH_CODE_SRC.to_owned()))
        .boxed_local();
      let main_id = futures::executor::block_on(main_id_fut).unwrap();

      #[allow(clippy::let_underscore_future)]
      let _ = runtime.mod_evaluate(main_id);
      futures::executor::block_on(runtime.run_event_loop(false)).unwrap();
      runtime.snapshot()
    };

    let snapshot = Snapshot::JustCreated(snapshot);
    let mut runtime2 = JsRuntime::new(RuntimeOptions {
      startup_snapshot: Some(snapshot),
      ..Default::default()
    });

    //Evaluate the snapshot with an empty function
    runtime2.execute_script("check.js", "true").unwrap();
  }

  #[test]
  fn import_meta_snapshot() {
    let snapshot = {
      const MAIN_WITH_CODE_SRC: &str = r#"
    if (import.meta.url != 'file:///main_with_code.js') throw Error();
    globalThis.meta = import.meta;
    globalThis.url = import.meta.url;
    "#;

      let loader = MockLoader::new();
      let mut runtime = JsRuntime::new(RuntimeOptions {
        module_loader: Some(loader),
        will_snapshot: true,
        ..Default::default()
      });
      // In default resolution code should be empty.
      // Instead we explicitly pass in our own code.
      // The behavior should be very similar to /a.js.
      let spec = resolve_url("file:///main_with_code.js").unwrap();
      let main_id_fut = runtime
        .load_main_module(&spec, Some(MAIN_WITH_CODE_SRC.to_owned()))
        .boxed_local();
      let main_id = futures::executor::block_on(main_id_fut).unwrap();

      #[allow(clippy::let_underscore_future)]
      let _ = runtime.mod_evaluate(main_id);
      futures::executor::block_on(runtime.run_event_loop(false)).unwrap();
      runtime.snapshot()
    };

    let snapshot = Snapshot::JustCreated(snapshot);
    let mut runtime2 = JsRuntime::new(RuntimeOptions {
      startup_snapshot: Some(snapshot),
      ..Default::default()
    });

    runtime2
      .execute_script(
        "check.js",
        "if (globalThis.url !== 'file:///main_with_code.js') throw Error('x')",
      )
      .unwrap();
  }

  #[test]
  fn internal_module_loader() {
    let loader = InternalModuleLoader::default();
    assert!(loader
      .resolve("internal:foo", "internal:bar", ResolutionKind::Import)
      .is_ok());
    assert_eq!(
      loader
        .resolve("internal:foo", "file://bar", ResolutionKind::Import)
        .err()
        .map(|e| e.to_string()),
      Some("Cannot load internal module from external code".to_string())
    );
    assert_eq!(
      loader
        .resolve("file://foo", "file://bar", ResolutionKind::Import)
        .err()
        .map(|e| e.to_string()),
      Some(
        "Module loading is not supported; attempted to resolve: \"file://foo\" from \"file://bar\""
          .to_string()
      )
    );
    assert_eq!(
      loader
        .resolve("file://foo", "internal:bar", ResolutionKind::Import)
        .err()
        .map(|e| e.to_string()),
      Some(
        "Module loading is not supported; attempted to resolve: \"file://foo\" from \"internal:bar\""
        .to_string()
      )
    );
    assert_eq!(
      resolve_helper(
        true,
        Rc::new(loader),
        "internal:core.js",
        "file://bar",
        ResolutionKind::Import,
      )
      .err()
      .map(|e| e.to_string()),
      Some("Cannot load internal module from external code".to_string())
    );
  }
}<|MERGE_RESOLUTION|>--- conflicted
+++ resolved
@@ -3,11 +3,7 @@
 use crate::bindings;
 use crate::error::generic_error;
 use crate::extensions::ExtensionFileSource;
-<<<<<<< HEAD
-use crate::extensions::ExtensionSourceFileSource;
-=======
 use crate::extensions::ExtensionFileSourceCode;
->>>>>>> a1cd2a59
 use crate::module_specifier::ModuleSpecifier;
 use crate::resolve_import;
 use crate::resolve_url;
@@ -407,19 +403,14 @@
       let result = if let Some(load_callback) = &self.maybe_load_callback {
         load_callback(file_source)
       } else {
-<<<<<<< HEAD
         match &file_source.code {
-          ExtensionSourceFileSource::File(path) => {
-            Ok(std::fs::read_to_string(path).unwrap())
-          }
-          ExtensionSourceFileSource::Embedded(str) => Ok(str.to_string()),
-          ExtensionSourceFileSource::None => panic!(),
-=======
-        match file_source.code {
           ExtensionFileSourceCode::IncludedInBinary(code) => {
             Ok(code.to_string())
           }
->>>>>>> a1cd2a59
+          ExtensionFileSourceCode::File(path) => {
+            Ok(std::fs::read_to_string(path).unwrap())
+          }
+          ExtensionFileSourceCode::None => panic!(),
         }
       };
 
