// Copyright 2018-2023 the Deno authors. All rights reserved. MIT license.

#![allow(non_camel_case_types)]
#![allow(non_upper_case_globals)]
#![allow(clippy::undocumented_unsafe_blocks)]
#![deny(clippy::missing_safety_doc)]

use core::ptr::NonNull;
use deno_core::error::type_error;
use deno_core::error::AnyError;
use deno_core::futures::channel::mpsc;
use deno_core::futures::StreamExt;
use deno_core::op;
use deno_core::serde_v8;
use deno_core::Extension;
use deno_core::OpState;
use std::cell::RefCell;
use std::ffi::CString;
use std::path::Path;
use std::path::PathBuf;
use std::rc::Rc;
use std::task::Poll;
use std::thread_local;

#[cfg(unix)]
use libloading::os::unix::*;

#[cfg(windows)]
use libloading::os::windows::*;

// Expose common stuff for ease of use.
// `use deno_napi::*`
pub use deno_core::v8;
pub use std::ffi::CStr;
pub use std::mem::transmute;
pub use std::os::raw::c_char;
pub use std::os::raw::c_void;
pub use std::ptr;
pub use value::napi_value;

pub mod function;
mod value;

pub type napi_status = i32;
pub type napi_env = *mut c_void;
pub type napi_callback_info = *mut c_void;
pub type napi_deferred = *mut c_void;
pub type napi_ref = *mut c_void;
pub type napi_threadsafe_function = *mut c_void;
pub type napi_handle_scope = *mut c_void;
pub type napi_callback_scope = *mut c_void;
pub type napi_escapable_handle_scope = *mut c_void;
pub type napi_async_cleanup_hook_handle = *mut c_void;
pub type napi_async_work = *mut c_void;

pub const napi_ok: napi_status = 0;
pub const napi_invalid_arg: napi_status = 1;
pub const napi_object_expected: napi_status = 2;
pub const napi_string_expected: napi_status = 3;
pub const napi_name_expected: napi_status = 4;
pub const napi_function_expected: napi_status = 5;
pub const napi_number_expected: napi_status = 6;
pub const napi_boolean_expected: napi_status = 7;
pub const napi_array_expected: napi_status = 8;
pub const napi_generic_failure: napi_status = 9;
pub const napi_pending_exception: napi_status = 10;
pub const napi_cancelled: napi_status = 11;
pub const napi_escape_called_twice: napi_status = 12;
pub const napi_handle_scope_mismatch: napi_status = 13;
pub const napi_callback_scope_mismatch: napi_status = 14;
pub const napi_queue_full: napi_status = 15;
pub const napi_closing: napi_status = 16;
pub const napi_bigint_expected: napi_status = 17;
pub const napi_date_expected: napi_status = 18;
pub const napi_arraybuffer_expected: napi_status = 19;
pub const napi_detachable_arraybuffer_expected: napi_status = 20;
pub const napi_would_deadlock: napi_status = 21;

pub const NAPI_AUTO_LENGTH: usize = usize::MAX;

thread_local! {
  pub static MODULE: RefCell<Option<*const NapiModule>> = RefCell::new(None);
  pub static ASYNC_WORK_SENDER: RefCell<Option<mpsc::UnboundedSender<PendingNapiAsyncWork>>> = RefCell::new(None);
  pub static THREAD_SAFE_FN_SENDER: RefCell<Option<mpsc::UnboundedSender<ThreadSafeFunctionStatus>>> = RefCell::new(None);
}

type napi_addon_register_func =
  extern "C" fn(env: napi_env, exports: napi_value) -> napi_value;

#[repr(C)]
#[derive(Clone)]
pub struct NapiModule {
  pub nm_version: i32,
  pub nm_flags: u32,
  nm_filename: *const c_char,
  pub nm_register_func: napi_addon_register_func,
  nm_modname: *const c_char,
  nm_priv: *mut c_void,
  reserved: [*mut c_void; 4],
}

#[derive(Debug, Clone, PartialEq, Eq)]
pub enum Error {
  InvalidArg,
  ObjectExpected,
  StringExpected,
  NameExpected,
  FunctionExpected,
  NumberExpected,
  BooleanExpected,
  ArrayExpected,
  GenericFailure,
  PendingException,
  Cancelled,
  EscapeCalledTwice,
  HandleScopeMismatch,
  CallbackScopeMismatch,
  QueueFull,
  Closing,
  BigIntExpected,
  DateExpected,
  ArrayBufferExpected,
  DetachableArraybufferExpected,
  WouldDeadlock,
}

#[allow(clippy::from_over_into)]
impl Into<Error> for napi_status {
  fn into(self) -> Error {
    match self {
      napi_invalid_arg => Error::InvalidArg,
      napi_object_expected => Error::ObjectExpected,
      napi_string_expected => Error::StringExpected,
      napi_name_expected => Error::NameExpected,
      napi_function_expected => Error::FunctionExpected,
      napi_number_expected => Error::NumberExpected,
      napi_boolean_expected => Error::BooleanExpected,
      napi_array_expected => Error::ArrayExpected,
      napi_generic_failure => Error::GenericFailure,
      napi_pending_exception => Error::PendingException,
      napi_cancelled => Error::Cancelled,
      napi_escape_called_twice => Error::EscapeCalledTwice,
      napi_handle_scope_mismatch => Error::HandleScopeMismatch,
      napi_callback_scope_mismatch => Error::CallbackScopeMismatch,
      napi_queue_full => Error::QueueFull,
      napi_closing => Error::Closing,
      napi_bigint_expected => Error::BigIntExpected,
      napi_date_expected => Error::DateExpected,
      napi_arraybuffer_expected => Error::ArrayBufferExpected,
      napi_detachable_arraybuffer_expected => {
        Error::DetachableArraybufferExpected
      }
      napi_would_deadlock => Error::WouldDeadlock,
      _ => unreachable!(),
    }
  }
}

pub type Result = std::result::Result<(), Error>;

impl From<Error> for napi_status {
  fn from(error: Error) -> Self {
    match error {
      Error::InvalidArg => napi_invalid_arg,
      Error::ObjectExpected => napi_object_expected,
      Error::StringExpected => napi_string_expected,
      Error::NameExpected => napi_name_expected,
      Error::FunctionExpected => napi_function_expected,
      Error::NumberExpected => napi_number_expected,
      Error::BooleanExpected => napi_boolean_expected,
      Error::ArrayExpected => napi_array_expected,
      Error::GenericFailure => napi_generic_failure,
      Error::PendingException => napi_pending_exception,
      Error::Cancelled => napi_cancelled,
      Error::EscapeCalledTwice => napi_escape_called_twice,
      Error::HandleScopeMismatch => napi_handle_scope_mismatch,
      Error::CallbackScopeMismatch => napi_callback_scope_mismatch,
      Error::QueueFull => napi_queue_full,
      Error::Closing => napi_closing,
      Error::BigIntExpected => napi_bigint_expected,
      Error::DateExpected => napi_date_expected,
      Error::ArrayBufferExpected => napi_arraybuffer_expected,
      Error::DetachableArraybufferExpected => {
        napi_detachable_arraybuffer_expected
      }
      Error::WouldDeadlock => napi_would_deadlock,
    }
  }
}

pub type napi_valuetype = i32;

pub const napi_undefined: napi_valuetype = 0;
pub const napi_null: napi_valuetype = 1;
pub const napi_boolean: napi_valuetype = 2;
pub const napi_number: napi_valuetype = 3;
pub const napi_string: napi_valuetype = 4;
pub const napi_symbol: napi_valuetype = 5;
pub const napi_object: napi_valuetype = 6;
pub const napi_function: napi_valuetype = 7;
pub const napi_external: napi_valuetype = 8;
pub const napi_bigint: napi_valuetype = 9;

pub type napi_threadsafe_function_release_mode = i32;

pub const napi_tsfn_release: napi_threadsafe_function_release_mode = 0;
pub const napi_tsfn_abortext: napi_threadsafe_function_release_mode = 1;

pub type napi_threadsafe_function_call_mode = i32;

pub const napi_tsfn_nonblocking: napi_threadsafe_function_call_mode = 0;
pub const napi_tsfn_blocking: napi_threadsafe_function_call_mode = 1;

pub type napi_key_collection_mode = i32;

pub const napi_key_include_prototypes: napi_key_collection_mode = 0;
pub const napi_key_own_only: napi_key_collection_mode = 1;

pub type napi_key_filter = i32;

pub const napi_key_all_properties: napi_key_filter = 0;
pub const napi_key_writable: napi_key_filter = 1;
pub const napi_key_enumerable: napi_key_filter = 1 << 1;
pub const napi_key_configurable: napi_key_filter = 1 << 2;
pub const napi_key_skip_strings: napi_key_filter = 1 << 3;
pub const napi_key_skip_symbols: napi_key_filter = 1 << 4;

pub type napi_key_conversion = i32;

pub const napi_key_keep_numbers: napi_key_conversion = 0;
pub const napi_key_numbers_to_strings: napi_key_conversion = 1;

pub type napi_typedarray_type = i32;

pub const napi_int8_array: napi_typedarray_type = 0;
pub const napi_uint8_array: napi_typedarray_type = 1;
pub const napi_uint8_clamped_array: napi_typedarray_type = 2;
pub const napi_int16_array: napi_typedarray_type = 3;
pub const napi_uint16_array: napi_typedarray_type = 4;
pub const napi_int32_array: napi_typedarray_type = 5;
pub const napi_uint32_array: napi_typedarray_type = 6;
pub const napi_float32_array: napi_typedarray_type = 7;
pub const napi_float64_array: napi_typedarray_type = 8;
pub const napi_bigint64_array: napi_typedarray_type = 9;
pub const napi_biguint64_array: napi_typedarray_type = 10;

pub struct napi_type_tag {
  pub lower: u64,
  pub upper: u64,
}

pub type napi_callback = Option<
  unsafe extern "C" fn(
    env: napi_env,
    info: napi_callback_info,
  ) -> napi_value<'static>,
>;

pub type napi_finalize = unsafe extern "C" fn(
  env: napi_env,
  data: *mut c_void,
  finalize_hint: *mut c_void,
);

pub type napi_async_execute_callback =
  unsafe extern "C" fn(env: napi_env, data: *mut c_void);

pub type napi_async_complete_callback =
  unsafe extern "C" fn(env: napi_env, status: napi_status, data: *mut c_void);

pub type napi_threadsafe_function_call_js = unsafe extern "C" fn(
  env: napi_env,
  js_callback: napi_value,
  context: *mut c_void,
  data: *mut c_void,
);

pub type napi_async_cleanup_hook =
  unsafe extern "C" fn(env: napi_env, data: *mut c_void);

pub type napi_property_attributes = i32;

pub const napi_default: napi_property_attributes = 0;
pub const napi_writable: napi_property_attributes = 1 << 0;
pub const napi_enumerable: napi_property_attributes = 1 << 1;
pub const napi_configurable: napi_property_attributes = 1 << 2;
pub const napi_static: napi_property_attributes = 1 << 10;
pub const napi_default_method: napi_property_attributes =
  napi_writable | napi_configurable;
pub const napi_default_jsproperty: napi_property_attributes =
  napi_enumerable | napi_configurable | napi_writable;

#[repr(C)]
#[derive(Copy, Clone, Debug)]
pub struct napi_property_descriptor<'a> {
  pub utf8name: *const c_char,
  pub name: napi_value<'a>,
  pub method: napi_callback,
  pub getter: napi_callback,
  pub setter: napi_callback,
  pub value: napi_value<'a>,
  pub attributes: napi_property_attributes,
  pub data: *mut c_void,
}

#[repr(C)]
#[derive(Debug)]
pub struct napi_extended_error_info {
  pub error_message: *const c_char,
  pub engine_reserved: *mut c_void,
  pub engine_error_code: i32,
  pub status_code: napi_status,
}

#[repr(C)]
#[derive(Debug)]
pub struct napi_node_version {
  pub major: u32,
  pub minor: u32,
  pub patch: u32,
  pub release: *const c_char,
}

pub type PendingNapiAsyncWork = Box<dyn FnOnce()>;

pub struct NapiState {
  // Async tasks.
  pub pending_async_work: Vec<PendingNapiAsyncWork>,
  pub async_work_sender: mpsc::UnboundedSender<PendingNapiAsyncWork>,
  pub async_work_receiver: mpsc::UnboundedReceiver<PendingNapiAsyncWork>,
  // Thread safe functions.
  pub active_threadsafe_functions: usize,
  pub threadsafe_function_receiver:
    mpsc::UnboundedReceiver<ThreadSafeFunctionStatus>,
  pub threadsafe_function_sender:
    mpsc::UnboundedSender<ThreadSafeFunctionStatus>,
  pub env_cleanup_hooks:
    Rc<RefCell<Vec<(extern "C" fn(*const c_void), *const c_void)>>>,
}

impl Drop for NapiState {
  fn drop(&mut self) {
    let mut hooks = self.env_cleanup_hooks.borrow_mut();
    // Hooks are supposed to be run in LIFO order
<<<<<<< HEAD
    let hooks = hooks.drain(..).rev().collect::<Vec<_>>();
=======
    let hooks = hooks.drain(..).rev();
>>>>>>> e246f06c
    for (fn_ptr, data) in hooks {
      (fn_ptr)(data);
    }
  }
}
#[repr(C)]
#[derive(Debug)]
/// Env that is shared between all contexts in same native module.
pub struct EnvShared {
  pub instance_data: *mut c_void,
  pub data_finalize: Option<napi_finalize>,
  pub data_finalize_hint: *mut c_void,
  pub napi_wrap: v8::Global<v8::Private>,
  pub finalize: Option<napi_finalize>,
  pub finalize_hint: *mut c_void,
  pub filename: *const c_char,
}

impl EnvShared {
  pub fn new(napi_wrap: v8::Global<v8::Private>) -> Self {
    Self {
      instance_data: std::ptr::null_mut(),
      data_finalize: None,
      data_finalize_hint: std::ptr::null_mut(),
      napi_wrap,
      finalize: None,
      finalize_hint: std::ptr::null_mut(),
      filename: std::ptr::null(),
    }
  }
}

pub enum ThreadSafeFunctionStatus {
  Alive,
  Dead,
}

#[repr(C)]
pub struct Env {
  context: NonNull<v8::Context>,
  pub isolate_ptr: *mut v8::OwnedIsolate,
  pub open_handle_scopes: usize,
  pub shared: *mut EnvShared,
  pub async_work_sender: mpsc::UnboundedSender<PendingNapiAsyncWork>,
  pub threadsafe_function_sender:
    mpsc::UnboundedSender<ThreadSafeFunctionStatus>,
  pub cleanup_hooks:
    Rc<RefCell<Vec<(extern "C" fn(*const c_void), *const c_void)>>>,
}

unsafe impl Send for Env {}
unsafe impl Sync for Env {}

impl Env {
  pub fn new(
    isolate_ptr: *mut v8::OwnedIsolate,
    context: v8::Global<v8::Context>,
    sender: mpsc::UnboundedSender<PendingNapiAsyncWork>,
    threadsafe_function_sender: mpsc::UnboundedSender<ThreadSafeFunctionStatus>,
    cleanup_hooks: Rc<
      RefCell<Vec<(extern "C" fn(*const c_void), *const c_void)>>,
    >,
  ) -> Self {
    let sc = sender.clone();
    ASYNC_WORK_SENDER.with(|s| {
      s.replace(Some(sc));
    });
    let ts = threadsafe_function_sender.clone();
    THREAD_SAFE_FN_SENDER.with(|s| {
      s.replace(Some(ts));
    });

    Self {
      isolate_ptr,
      context: context.into_raw(),
      shared: std::ptr::null_mut(),
      open_handle_scopes: 0,
      async_work_sender: sender,
      threadsafe_function_sender,
      cleanup_hooks,
    }
  }

  pub fn shared(&self) -> &EnvShared {
    // SAFETY: the lifetime of `EnvShared` always exceeds the lifetime of `Env`.
    unsafe { &*self.shared }
  }

  pub fn shared_mut(&mut self) -> &mut EnvShared {
    // SAFETY: the lifetime of `EnvShared` always exceeds the lifetime of `Env`.
    unsafe { &mut *self.shared }
  }

  pub fn add_async_work(&mut self, async_work: PendingNapiAsyncWork) {
    self.async_work_sender.unbounded_send(async_work).unwrap();
  }

  #[inline]
  pub fn isolate(&mut self) -> &mut v8::OwnedIsolate {
    // SAFETY: Lifetime of `OwnedIsolate` is longer than `Env`.
    unsafe { &mut *self.isolate_ptr }
  }

  #[inline]
  pub fn scope(&self) -> v8::CallbackScope {
    // SAFETY: `v8::Local` is always non-null pointer; the `HandleScope` is
    // already on the stack, but we don't have access to it.
    let context = unsafe {
      transmute::<NonNull<v8::Context>, v8::Local<v8::Context>>(self.context)
    };
    // SAFETY: there must be a `HandleScope` on the stack, this is ensured because
    // we are in a V8 callback or the module has already opened a `HandleScope`
    // using `napi_open_handle_scope`.
    unsafe { v8::CallbackScope::new(context) }
  }
}

pub fn init<P: NapiPermissions + 'static>(unstable: bool) -> Extension {
  Extension::builder(env!("CARGO_PKG_NAME"))
    .ops(vec![op_napi_open::decl::<P>()])
    .event_loop_middleware(|op_state_rc, cx| {
      // `work` can call back into the runtime. It can also schedule an async task
      // but we don't know that now. We need to make the runtime re-poll to make
      // sure no pending NAPI tasks exist.
      let mut maybe_scheduling = false;

      {
        let mut op_state = op_state_rc.borrow_mut();
        let napi_state = op_state.borrow_mut::<NapiState>();

        while let Poll::Ready(Some(async_work_fut)) =
          napi_state.async_work_receiver.poll_next_unpin(cx)
        {
          napi_state.pending_async_work.push(async_work_fut);
        }

        while let Poll::Ready(Some(tsfn_status)) =
          napi_state.threadsafe_function_receiver.poll_next_unpin(cx)
        {
          match tsfn_status {
            ThreadSafeFunctionStatus::Alive => {
              napi_state.active_threadsafe_functions += 1
            }
            ThreadSafeFunctionStatus::Dead => {
              napi_state.active_threadsafe_functions -= 1
            }
          };
        }

        if napi_state.active_threadsafe_functions > 0 {
          maybe_scheduling = true;
        }
      }

      loop {
        let maybe_work = {
          let mut op_state = op_state_rc.borrow_mut();
          let napi_state = op_state.borrow_mut::<NapiState>();
          napi_state.pending_async_work.pop()
        };

        if let Some(work) = maybe_work {
          work();
          maybe_scheduling = true;
        } else {
          break;
        }
      }

      maybe_scheduling
    })
    .state(move |state| {
      let (async_work_sender, async_work_receiver) =
        mpsc::unbounded::<PendingNapiAsyncWork>();
      let (threadsafe_function_sender, threadsafe_function_receiver) =
        mpsc::unbounded::<ThreadSafeFunctionStatus>();
      state.put(NapiState {
        pending_async_work: Vec::new(),
        async_work_sender,
        async_work_receiver,
        threadsafe_function_sender,
        threadsafe_function_receiver,
        active_threadsafe_functions: 0,
        env_cleanup_hooks: Rc::new(RefCell::new(vec![])),
      });
      state.put(Unstable(unstable));
      Ok(())
    })
    .build()
}

pub trait NapiPermissions {
  fn check(&mut self, path: Option<&Path>)
    -> std::result::Result<(), AnyError>;
}

pub struct Unstable(pub bool);

fn check_unstable(state: &OpState) {
  let unstable = state.borrow::<Unstable>();

  if !unstable.0 {
    eprintln!("Unstable API 'node-api'. The --unstable flag must be provided.");
    std::process::exit(70);
  }
}

#[op(v8)]
fn op_napi_open<NP, 'scope>(
  scope: &mut v8::HandleScope<'scope>,
  op_state: &mut OpState,
  path: String,
) -> std::result::Result<serde_v8::Value<'scope>, AnyError>
where
  NP: NapiPermissions + 'static,
{
  check_unstable(op_state);
  let permissions = op_state.borrow_mut::<NP>();
  permissions.check(Some(&PathBuf::from(&path)))?;

  let (async_work_sender, tsfn_sender, isolate_ptr, cleanup_hooks) = {
    let napi_state = op_state.borrow::<NapiState>();
    let isolate_ptr = op_state.borrow::<*mut v8::OwnedIsolate>();
    (
      napi_state.async_work_sender.clone(),
      napi_state.threadsafe_function_sender.clone(),
      *isolate_ptr,
      napi_state.env_cleanup_hooks.clone(),
    )
  };

  let napi_wrap_name = v8::String::new(scope, "napi_wrap").unwrap();
  let napi_wrap = v8::Private::new(scope, Some(napi_wrap_name));
  let napi_wrap = v8::Global::new(scope, napi_wrap);

  // The `module.exports` object.
  let exports = v8::Object::new(scope);

  let mut env_shared = EnvShared::new(napi_wrap);
  let cstr = CString::new(&*path).unwrap();
  env_shared.filename = cstr.as_ptr();
  std::mem::forget(cstr);

  let ctx = scope.get_current_context();
  let mut env = Env::new(
    isolate_ptr,
    v8::Global::new(scope, ctx),
    async_work_sender,
    tsfn_sender,
    cleanup_hooks,
  );
  env.shared = Box::into_raw(Box::new(env_shared));
  let env_ptr = Box::into_raw(Box::new(env)) as _;

  #[cfg(unix)]
  let flags = RTLD_LAZY;
  #[cfg(not(unix))]
  let flags = 0x00000008;

  // SAFETY: opening a DLL calls dlopen
  #[cfg(unix)]
  let library = match unsafe { Library::open(Some(&path), flags) } {
    Ok(lib) => lib,
    Err(e) => return Err(type_error(e.to_string())),
  };

  // SAFETY: opening a DLL calls dlopen
  #[cfg(not(unix))]
  let library = match unsafe { Library::load_with_flags(&path, flags) } {
    Ok(lib) => lib,
    Err(e) => return Err(type_error(e.to_string())),
  };

  MODULE.with(|cell| {
    let slot = *cell.borrow();
    let obj = match slot {
      Some(nm) => {
        // SAFETY: napi_register_module guarantees that `nm` is valid.
        let nm = unsafe { &*nm };
        assert_eq!(nm.nm_version, 1);
        // SAFETY: we are going blind, calling the register function on the other side.
        let exports = unsafe {
          (nm.nm_register_func)(
            env_ptr,
            std::mem::transmute::<v8::Local<v8::Value>, napi_value>(
              exports.into(),
            ),
          )
        };

        // SAFETY: v8::Local is a pointer to a value and napi_value is also a pointer
        // to a value, they have the same layout
        let exports = unsafe {
          std::mem::transmute::<napi_value, v8::Local<v8::Value>>(exports)
        };
        Ok(serde_v8::Value { v8_value: exports })
      }
      None => {
        // Initializer callback.
        // SAFETY: we are going blind, calling the register function on the other side.
        unsafe {
          let init = library
            .get::<unsafe extern "C" fn(
              env: napi_env,
              exports: napi_value,
            ) -> napi_value>(b"napi_register_module_v1")
            .expect("napi_register_module_v1 not found");
          init(
            env_ptr,
            std::mem::transmute::<v8::Local<v8::Value>, napi_value>(
              exports.into(),
            ),
          )
        };

        Ok(serde_v8::Value {
          v8_value: exports.into(),
        })
      }
    };
    // NAPI addons can't be unloaded, so we're going to "forget" the library
    // object so it lives till the program exit.
    std::mem::forget(library);
    obj
  })
}<|MERGE_RESOLUTION|>--- conflicted
+++ resolved
@@ -342,11 +342,7 @@
   fn drop(&mut self) {
     let mut hooks = self.env_cleanup_hooks.borrow_mut();
     // Hooks are supposed to be run in LIFO order
-<<<<<<< HEAD
-    let hooks = hooks.drain(..).rev().collect::<Vec<_>>();
-=======
     let hooks = hooks.drain(..).rev();
->>>>>>> e246f06c
     for (fn_ptr, data) in hooks {
       (fn_ptr)(data);
     }
