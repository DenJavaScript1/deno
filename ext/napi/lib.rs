// Copyright 2018-2023 the Deno authors. All rights reserved. MIT license.

#![allow(non_camel_case_types)]
#![allow(non_upper_case_globals)]
#![allow(clippy::undocumented_unsafe_blocks)]
#![deny(clippy::missing_safety_doc)]

use core::ptr::NonNull;
use deno_core::error::type_error;
use deno_core::error::AnyError;
use deno_core::futures::channel::mpsc;
use deno_core::futures::StreamExt;
use deno_core::op;
use deno_core::serde_v8;
use deno_core::Extension;
use deno_core::OpState;
use std::cell::RefCell;
use std::ffi::CString;
use std::path::Path;
use std::path::PathBuf;
use std::rc::Rc;
use std::sync::atomic::AtomicUsize;
use std::sync::Arc;
use std::task::Poll;
use std::thread_local;

#[cfg(unix)]
use libloading::os::unix::*;

#[cfg(windows)]
use libloading::os::windows::*;

// Expose common stuff for ease of use.
// `use deno_napi::*`
pub use deno_core::v8;
pub use std::ffi::CStr;
pub use std::mem::transmute;
pub use std::os::raw::c_char;
pub use std::os::raw::c_void;
pub use std::ptr;
pub use value::napi_value;

pub mod function;
mod value;

pub type napi_status = i32;
pub type napi_env = *mut c_void;
pub type napi_callback_info = *mut c_void;
pub type napi_deferred = *mut c_void;
pub type napi_ref = *mut c_void;
pub type napi_threadsafe_function = *mut c_void;
pub type napi_handle_scope = *mut c_void;
pub type napi_callback_scope = *mut c_void;
pub type napi_escapable_handle_scope = *mut c_void;
pub type napi_async_cleanup_hook_handle = *mut c_void;
pub type napi_async_work = *mut c_void;

pub const napi_ok: napi_status = 0;
pub const napi_invalid_arg: napi_status = 1;
pub const napi_object_expected: napi_status = 2;
pub const napi_string_expected: napi_status = 3;
pub const napi_name_expected: napi_status = 4;
pub const napi_function_expected: napi_status = 5;
pub const napi_number_expected: napi_status = 6;
pub const napi_boolean_expected: napi_status = 7;
pub const napi_array_expected: napi_status = 8;
pub const napi_generic_failure: napi_status = 9;
pub const napi_pending_exception: napi_status = 10;
pub const napi_cancelled: napi_status = 11;
pub const napi_escape_called_twice: napi_status = 12;
pub const napi_handle_scope_mismatch: napi_status = 13;
pub const napi_callback_scope_mismatch: napi_status = 14;
pub const napi_queue_full: napi_status = 15;
pub const napi_closing: napi_status = 16;
pub const napi_bigint_expected: napi_status = 17;
pub const napi_date_expected: napi_status = 18;
pub const napi_arraybuffer_expected: napi_status = 19;
pub const napi_detachable_arraybuffer_expected: napi_status = 20;
pub const napi_would_deadlock: napi_status = 21;

pub const NAPI_AUTO_LENGTH: usize = usize::MAX;

thread_local! {
  pub static MODULE: RefCell<Option<*const NapiModule>> = RefCell::new(None);
  pub static ASYNC_WORK_SENDER: RefCell<Option<mpsc::UnboundedSender<PendingNapiAsyncWork>>> = RefCell::new(None);
  pub static THREAD_SAFE_FN_SENDER: RefCell<Option<mpsc::UnboundedSender<ThreadSafeFunctionStatus>>> = RefCell::new(None);
}

type napi_addon_register_func =
  extern "C" fn(env: napi_env, exports: napi_value) -> napi_value;

#[repr(C)]
#[derive(Clone)]
pub struct NapiModule {
  pub nm_version: i32,
  pub nm_flags: u32,
  nm_filename: *const c_char,
  pub nm_register_func: napi_addon_register_func,
  nm_modname: *const c_char,
  nm_priv: *mut c_void,
  reserved: [*mut c_void; 4],
}

#[derive(Debug, Clone, PartialEq, Eq)]
pub enum Error {
  InvalidArg,
  ObjectExpected,
  StringExpected,
  NameExpected,
  FunctionExpected,
  NumberExpected,
  BooleanExpected,
  ArrayExpected,
  GenericFailure,
  PendingException,
  Cancelled,
  EscapeCalledTwice,
  HandleScopeMismatch,
  CallbackScopeMismatch,
  QueueFull,
  Closing,
  BigIntExpected,
  DateExpected,
  ArrayBufferExpected,
  DetachableArraybufferExpected,
  WouldDeadlock,
}

#[allow(clippy::from_over_into)]
impl Into<Error> for napi_status {
  fn into(self) -> Error {
    match self {
      napi_invalid_arg => Error::InvalidArg,
      napi_object_expected => Error::ObjectExpected,
      napi_string_expected => Error::StringExpected,
      napi_name_expected => Error::NameExpected,
      napi_function_expected => Error::FunctionExpected,
      napi_number_expected => Error::NumberExpected,
      napi_boolean_expected => Error::BooleanExpected,
      napi_array_expected => Error::ArrayExpected,
      napi_generic_failure => Error::GenericFailure,
      napi_pending_exception => Error::PendingException,
      napi_cancelled => Error::Cancelled,
      napi_escape_called_twice => Error::EscapeCalledTwice,
      napi_handle_scope_mismatch => Error::HandleScopeMismatch,
      napi_callback_scope_mismatch => Error::CallbackScopeMismatch,
      napi_queue_full => Error::QueueFull,
      napi_closing => Error::Closing,
      napi_bigint_expected => Error::BigIntExpected,
      napi_date_expected => Error::DateExpected,
      napi_arraybuffer_expected => Error::ArrayBufferExpected,
      napi_detachable_arraybuffer_expected => {
        Error::DetachableArraybufferExpected
      }
      napi_would_deadlock => Error::WouldDeadlock,
      _ => unreachable!(),
    }
  }
}

pub type Result = std::result::Result<(), Error>;

impl From<Error> for napi_status {
  fn from(error: Error) -> Self {
    match error {
      Error::InvalidArg => napi_invalid_arg,
      Error::ObjectExpected => napi_object_expected,
      Error::StringExpected => napi_string_expected,
      Error::NameExpected => napi_name_expected,
      Error::FunctionExpected => napi_function_expected,
      Error::NumberExpected => napi_number_expected,
      Error::BooleanExpected => napi_boolean_expected,
      Error::ArrayExpected => napi_array_expected,
      Error::GenericFailure => napi_generic_failure,
      Error::PendingException => napi_pending_exception,
      Error::Cancelled => napi_cancelled,
      Error::EscapeCalledTwice => napi_escape_called_twice,
      Error::HandleScopeMismatch => napi_handle_scope_mismatch,
      Error::CallbackScopeMismatch => napi_callback_scope_mismatch,
      Error::QueueFull => napi_queue_full,
      Error::Closing => napi_closing,
      Error::BigIntExpected => napi_bigint_expected,
      Error::DateExpected => napi_date_expected,
      Error::ArrayBufferExpected => napi_arraybuffer_expected,
      Error::DetachableArraybufferExpected => {
        napi_detachable_arraybuffer_expected
      }
      Error::WouldDeadlock => napi_would_deadlock,
    }
  }
}

pub type napi_valuetype = i32;

pub const napi_undefined: napi_valuetype = 0;
pub const napi_null: napi_valuetype = 1;
pub const napi_boolean: napi_valuetype = 2;
pub const napi_number: napi_valuetype = 3;
pub const napi_string: napi_valuetype = 4;
pub const napi_symbol: napi_valuetype = 5;
pub const napi_object: napi_valuetype = 6;
pub const napi_function: napi_valuetype = 7;
pub const napi_external: napi_valuetype = 8;
pub const napi_bigint: napi_valuetype = 9;

pub type napi_threadsafe_function_release_mode = i32;

pub const napi_tsfn_release: napi_threadsafe_function_release_mode = 0;
pub const napi_tsfn_abortext: napi_threadsafe_function_release_mode = 1;

pub type napi_threadsafe_function_call_mode = i32;

pub const napi_tsfn_nonblocking: napi_threadsafe_function_call_mode = 0;
pub const napi_tsfn_blocking: napi_threadsafe_function_call_mode = 1;

pub type napi_key_collection_mode = i32;

pub const napi_key_include_prototypes: napi_key_collection_mode = 0;
pub const napi_key_own_only: napi_key_collection_mode = 1;

pub type napi_key_filter = i32;

pub const napi_key_all_properties: napi_key_filter = 0;
pub const napi_key_writable: napi_key_filter = 1;
pub const napi_key_enumerable: napi_key_filter = 1 << 1;
pub const napi_key_configurable: napi_key_filter = 1 << 2;
pub const napi_key_skip_strings: napi_key_filter = 1 << 3;
pub const napi_key_skip_symbols: napi_key_filter = 1 << 4;

pub type napi_key_conversion = i32;

pub const napi_key_keep_numbers: napi_key_conversion = 0;
pub const napi_key_numbers_to_strings: napi_key_conversion = 1;

pub type napi_typedarray_type = i32;

pub const napi_int8_array: napi_typedarray_type = 0;
pub const napi_uint8_array: napi_typedarray_type = 1;
pub const napi_uint8_clamped_array: napi_typedarray_type = 2;
pub const napi_int16_array: napi_typedarray_type = 3;
pub const napi_uint16_array: napi_typedarray_type = 4;
pub const napi_int32_array: napi_typedarray_type = 5;
pub const napi_uint32_array: napi_typedarray_type = 6;
pub const napi_float32_array: napi_typedarray_type = 7;
pub const napi_float64_array: napi_typedarray_type = 8;
pub const napi_bigint64_array: napi_typedarray_type = 9;
pub const napi_biguint64_array: napi_typedarray_type = 10;

pub struct napi_type_tag {
  pub lower: u64,
  pub upper: u64,
}

pub type napi_callback = Option<
  unsafe extern "C" fn(
    env: napi_env,
    info: napi_callback_info,
  ) -> napi_value<'static>,
>;

pub type napi_finalize = unsafe extern "C" fn(
  env: napi_env,
  data: *mut c_void,
  finalize_hint: *mut c_void,
);

pub type napi_async_execute_callback =
  unsafe extern "C" fn(env: napi_env, data: *mut c_void);

pub type napi_async_complete_callback =
  unsafe extern "C" fn(env: napi_env, status: napi_status, data: *mut c_void);

pub type napi_threadsafe_function_call_js = unsafe extern "C" fn(
  env: napi_env,
  js_callback: napi_value,
  context: *mut c_void,
  data: *mut c_void,
);

pub type napi_async_cleanup_hook =
  unsafe extern "C" fn(env: napi_env, data: *mut c_void);

pub type napi_property_attributes = i32;

pub const napi_default: napi_property_attributes = 0;
pub const napi_writable: napi_property_attributes = 1 << 0;
pub const napi_enumerable: napi_property_attributes = 1 << 1;
pub const napi_configurable: napi_property_attributes = 1 << 2;
pub const napi_static: napi_property_attributes = 1 << 10;
pub const napi_default_method: napi_property_attributes =
  napi_writable | napi_configurable;
pub const napi_default_jsproperty: napi_property_attributes =
  napi_enumerable | napi_configurable | napi_writable;

#[repr(C)]
#[derive(Copy, Clone, Debug)]
pub struct napi_property_descriptor<'a> {
  pub utf8name: *const c_char,
  pub name: napi_value<'a>,
  pub method: napi_callback,
  pub getter: napi_callback,
  pub setter: napi_callback,
  pub value: napi_value<'a>,
  pub attributes: napi_property_attributes,
  pub data: *mut c_void,
}

#[repr(C)]
#[derive(Debug)]
pub struct napi_extended_error_info {
  pub error_message: *const c_char,
  pub engine_reserved: *mut c_void,
  pub engine_error_code: i32,
  pub error_code: napi_status,
}

#[repr(C)]
#[derive(Debug)]
pub struct napi_node_version {
  pub major: u32,
  pub minor: u32,
  pub patch: u32,
  pub release: *const c_char,
}

pub type PendingNapiAsyncWork = Box<dyn FnOnce()>;
pub type ThreadsafeFunctionRefCounters = Vec<(usize, Arc<AtomicUsize>)>;
pub struct NapiState {
  // Async tasks.
  pub pending_async_work: Vec<PendingNapiAsyncWork>,
  pub async_work_sender: mpsc::UnboundedSender<PendingNapiAsyncWork>,
  pub async_work_receiver: mpsc::UnboundedReceiver<PendingNapiAsyncWork>,
  // Thread safe functions.
  pub active_threadsafe_functions: usize,
  pub threadsafe_function_receiver:
    mpsc::UnboundedReceiver<ThreadSafeFunctionStatus>,
  pub threadsafe_function_sender:
    mpsc::UnboundedSender<ThreadSafeFunctionStatus>,
  pub env_cleanup_hooks:
    Rc<RefCell<Vec<(extern "C" fn(*const c_void), *const c_void)>>>,
  pub tsfn_ref_counters: Rc<RefCell<ThreadsafeFunctionRefCounters>>,
}

impl Drop for NapiState {
  fn drop(&mut self) {
    let mut hooks = self.env_cleanup_hooks.borrow_mut();
    // Hooks are supposed to be run in LIFO order
    let hooks = hooks.drain(..).rev();
    for (fn_ptr, data) in hooks {
      (fn_ptr)(data);
    }
  }
}
#[repr(C)]
#[derive(Debug)]
/// Env that is shared between all contexts in same native module.
pub struct EnvShared {
  pub instance_data: *mut c_void,
  pub data_finalize: Option<napi_finalize>,
  pub data_finalize_hint: *mut c_void,
  pub napi_wrap: v8::Global<v8::Private>,
  pub finalize: Option<napi_finalize>,
  pub finalize_hint: *mut c_void,
  pub filename: *const c_char,
}

impl EnvShared {
  pub fn new(napi_wrap: v8::Global<v8::Private>) -> Self {
    Self {
      instance_data: std::ptr::null_mut(),
      data_finalize: None,
      data_finalize_hint: std::ptr::null_mut(),
      napi_wrap,
      finalize: None,
      finalize_hint: std::ptr::null_mut(),
      filename: std::ptr::null(),
    }
  }
}

pub enum ThreadSafeFunctionStatus {
  Alive,
  Dead,
}

#[repr(C)]
pub struct Env {
  context: NonNull<v8::Context>,
  pub isolate_ptr: *mut v8::OwnedIsolate,
  pub open_handle_scopes: usize,
  pub shared: *mut EnvShared,
  pub async_work_sender: mpsc::UnboundedSender<PendingNapiAsyncWork>,
  pub threadsafe_function_sender:
    mpsc::UnboundedSender<ThreadSafeFunctionStatus>,
  pub cleanup_hooks:
    Rc<RefCell<Vec<(extern "C" fn(*const c_void), *const c_void)>>>,
<<<<<<< HEAD
  pub last_error: napi_extended_error_info,
=======
  pub tsfn_ref_counters: Rc<RefCell<ThreadsafeFunctionRefCounters>>,
>>>>>>> b4ce5d3e
}

unsafe impl Send for Env {}
unsafe impl Sync for Env {}

impl Env {
  pub fn new(
    isolate_ptr: *mut v8::OwnedIsolate,
    context: v8::Global<v8::Context>,
    sender: mpsc::UnboundedSender<PendingNapiAsyncWork>,
    threadsafe_function_sender: mpsc::UnboundedSender<ThreadSafeFunctionStatus>,
    cleanup_hooks: Rc<
      RefCell<Vec<(extern "C" fn(*const c_void), *const c_void)>>,
    >,
    tsfn_ref_counters: Rc<RefCell<ThreadsafeFunctionRefCounters>>,
  ) -> Self {
    let sc = sender.clone();
    ASYNC_WORK_SENDER.with(|s| {
      s.replace(Some(sc));
    });
    let ts = threadsafe_function_sender.clone();
    THREAD_SAFE_FN_SENDER.with(|s| {
      s.replace(Some(ts));
    });

    Self {
      isolate_ptr,
      context: context.into_raw(),
      shared: std::ptr::null_mut(),
      open_handle_scopes: 0,
      async_work_sender: sender,
      threadsafe_function_sender,
      cleanup_hooks,
<<<<<<< HEAD
      last_error: napi_extended_error_info {
        error_message: std::ptr::null(),
        engine_reserved: std::ptr::null_mut(),
        engine_error_code: 0,
        error_code: napi_ok,
      },
=======
      tsfn_ref_counters,
>>>>>>> b4ce5d3e
    }
  }

  pub fn shared(&self) -> &EnvShared {
    // SAFETY: the lifetime of `EnvShared` always exceeds the lifetime of `Env`.
    unsafe { &*self.shared }
  }

  pub fn shared_mut(&mut self) -> &mut EnvShared {
    // SAFETY: the lifetime of `EnvShared` always exceeds the lifetime of `Env`.
    unsafe { &mut *self.shared }
  }

  pub fn add_async_work(&mut self, async_work: PendingNapiAsyncWork) {
    self.async_work_sender.unbounded_send(async_work).unwrap();
  }

  #[inline]
  pub fn isolate(&mut self) -> &mut v8::OwnedIsolate {
    // SAFETY: Lifetime of `OwnedIsolate` is longer than `Env`.
    unsafe { &mut *self.isolate_ptr }
  }

  #[inline]
  pub fn scope(&self) -> v8::CallbackScope {
    // SAFETY: `v8::Local` is always non-null pointer; the `HandleScope` is
    // already on the stack, but we don't have access to it.
    let context = unsafe {
      transmute::<NonNull<v8::Context>, v8::Local<v8::Context>>(self.context)
    };
    // SAFETY: there must be a `HandleScope` on the stack, this is ensured because
    // we are in a V8 callback or the module has already opened a `HandleScope`
    // using `napi_open_handle_scope`.
    unsafe { v8::CallbackScope::new(context) }
  }

  pub fn add_threadsafe_function_ref_counter(
    &mut self,
    id: usize,
    counter: Arc<AtomicUsize>,
  ) {
    let mut counters = self.tsfn_ref_counters.borrow_mut();
    assert!(!counters.iter().any(|(i, _)| *i == id));
    counters.push((id, counter));
  }

  pub fn remove_threadsafe_function_ref_counter(&mut self, id: usize) {
    let mut counters = self.tsfn_ref_counters.borrow_mut();
    let index = counters.iter().position(|(i, _)| *i == id).unwrap();
    counters.remove(index);
  }
}

pub fn init<P: NapiPermissions + 'static>(unstable: bool) -> Extension {
  Extension::builder(env!("CARGO_PKG_NAME"))
    .ops(vec![op_napi_open::decl::<P>()])
    .event_loop_middleware(|op_state_rc, cx| {
      // `work` can call back into the runtime. It can also schedule an async task
      // but we don't know that now. We need to make the runtime re-poll to make
      // sure no pending NAPI tasks exist.
      let mut maybe_scheduling = false;

      {
        let mut op_state = op_state_rc.borrow_mut();
        let napi_state = op_state.borrow_mut::<NapiState>();

        while let Poll::Ready(Some(async_work_fut)) =
          napi_state.async_work_receiver.poll_next_unpin(cx)
        {
          napi_state.pending_async_work.push(async_work_fut);
        }

        if napi_state.active_threadsafe_functions > 0 {
          maybe_scheduling = true;
        }

        for (_id, counter) in napi_state.tsfn_ref_counters.borrow().iter() {
          if counter.load(std::sync::atomic::Ordering::SeqCst) > 0 {
            maybe_scheduling = true;
            break;
          }
        }
      }

      loop {
        let maybe_work = {
          let mut op_state = op_state_rc.borrow_mut();
          let napi_state = op_state.borrow_mut::<NapiState>();
          napi_state.pending_async_work.pop()
        };

        if let Some(work) = maybe_work {
          work();
          maybe_scheduling = true;
        } else {
          break;
        }
      }

      maybe_scheduling
    })
    .state(move |state| {
      let (async_work_sender, async_work_receiver) =
        mpsc::unbounded::<PendingNapiAsyncWork>();
      let (threadsafe_function_sender, threadsafe_function_receiver) =
        mpsc::unbounded::<ThreadSafeFunctionStatus>();
      state.put(NapiState {
        pending_async_work: Vec::new(),
        async_work_sender,
        async_work_receiver,
        threadsafe_function_sender,
        threadsafe_function_receiver,
        active_threadsafe_functions: 0,
        env_cleanup_hooks: Rc::new(RefCell::new(vec![])),
        tsfn_ref_counters: Rc::new(RefCell::new(vec![])),
      });
      state.put(Unstable(unstable));
      Ok(())
    })
    .build()
}

pub trait NapiPermissions {
  fn check(&mut self, path: Option<&Path>)
    -> std::result::Result<(), AnyError>;
}

pub struct Unstable(pub bool);

fn check_unstable(state: &OpState) {
  let unstable = state.borrow::<Unstable>();

  if !unstable.0 {
    eprintln!("Unstable API 'node-api'. The --unstable flag must be provided.");
    std::process::exit(70);
  }
}

#[op(v8)]
fn op_napi_open<NP, 'scope>(
  scope: &mut v8::HandleScope<'scope>,
  op_state: &mut OpState,
  path: String,
) -> std::result::Result<serde_v8::Value<'scope>, AnyError>
where
  NP: NapiPermissions + 'static,
{
  check_unstable(op_state);
  let permissions = op_state.borrow_mut::<NP>();
  permissions.check(Some(&PathBuf::from(&path)))?;

  let (
    async_work_sender,
    tsfn_sender,
    isolate_ptr,
    cleanup_hooks,
    tsfn_ref_counters,
  ) = {
    let napi_state = op_state.borrow::<NapiState>();
    let isolate_ptr = op_state.borrow::<*mut v8::OwnedIsolate>();
    (
      napi_state.async_work_sender.clone(),
      napi_state.threadsafe_function_sender.clone(),
      *isolate_ptr,
      napi_state.env_cleanup_hooks.clone(),
      napi_state.tsfn_ref_counters.clone(),
    )
  };

  let napi_wrap_name = v8::String::new(scope, "napi_wrap").unwrap();
  let napi_wrap = v8::Private::new(scope, Some(napi_wrap_name));
  let napi_wrap = v8::Global::new(scope, napi_wrap);

  // The `module.exports` object.
  let exports = v8::Object::new(scope);

  let mut env_shared = EnvShared::new(napi_wrap);
  let cstr = CString::new(&*path).unwrap();
  env_shared.filename = cstr.as_ptr();
  std::mem::forget(cstr);

  let ctx = scope.get_current_context();
  let mut env = Env::new(
    isolate_ptr,
    v8::Global::new(scope, ctx),
    async_work_sender,
    tsfn_sender,
    cleanup_hooks,
    tsfn_ref_counters,
  );
  env.shared = Box::into_raw(Box::new(env_shared));
  let env_ptr = Box::into_raw(Box::new(env)) as _;

  #[cfg(unix)]
  let flags = RTLD_LAZY;
  #[cfg(not(unix))]
  let flags = 0x00000008;

  // SAFETY: opening a DLL calls dlopen
  #[cfg(unix)]
  let library = match unsafe { Library::open(Some(&path), flags) } {
    Ok(lib) => lib,
    Err(e) => return Err(type_error(e.to_string())),
  };

  // SAFETY: opening a DLL calls dlopen
  #[cfg(not(unix))]
  let library = match unsafe { Library::load_with_flags(&path, flags) } {
    Ok(lib) => lib,
    Err(e) => return Err(type_error(e.to_string())),
  };

  MODULE.with(|cell| {
    let slot = *cell.borrow();
    let obj = match slot {
      Some(nm) => {
        // SAFETY: napi_register_module guarantees that `nm` is valid.
        let nm = unsafe { &*nm };
        assert_eq!(nm.nm_version, 1);
        // SAFETY: we are going blind, calling the register function on the other side.
        let exports = unsafe {
          (nm.nm_register_func)(
            env_ptr,
            std::mem::transmute::<v8::Local<v8::Value>, napi_value>(
              exports.into(),
            ),
          )
        };

        // SAFETY: v8::Local is a pointer to a value and napi_value is also a pointer
        // to a value, they have the same layout
        let exports = unsafe {
          std::mem::transmute::<napi_value, v8::Local<v8::Value>>(exports)
        };
        Ok(serde_v8::Value { v8_value: exports })
      }
      None => {
        // Initializer callback.
        // SAFETY: we are going blind, calling the register function on the other side.
        unsafe {
          let init = library
            .get::<unsafe extern "C" fn(
              env: napi_env,
              exports: napi_value,
            ) -> napi_value>(b"napi_register_module_v1")
            .expect("napi_register_module_v1 not found");
          init(
            env_ptr,
            std::mem::transmute::<v8::Local<v8::Value>, napi_value>(
              exports.into(),
            ),
          )
        };

        Ok(serde_v8::Value {
          v8_value: exports.into(),
        })
      }
    };
    // NAPI addons can't be unloaded, so we're going to "forget" the library
    // object so it lives till the program exit.
    std::mem::forget(library);
    obj
  })
}<|MERGE_RESOLUTION|>--- conflicted
+++ resolved
@@ -394,11 +394,8 @@
     mpsc::UnboundedSender<ThreadSafeFunctionStatus>,
   pub cleanup_hooks:
     Rc<RefCell<Vec<(extern "C" fn(*const c_void), *const c_void)>>>,
-<<<<<<< HEAD
+  pub tsfn_ref_counters: Rc<RefCell<ThreadsafeFunctionRefCounters>>,
   pub last_error: napi_extended_error_info,
-=======
-  pub tsfn_ref_counters: Rc<RefCell<ThreadsafeFunctionRefCounters>>,
->>>>>>> b4ce5d3e
 }
 
 unsafe impl Send for Env {}
@@ -432,16 +429,13 @@
       async_work_sender: sender,
       threadsafe_function_sender,
       cleanup_hooks,
-<<<<<<< HEAD
+      tsfn_ref_counters,
       last_error: napi_extended_error_info {
         error_message: std::ptr::null(),
         engine_reserved: std::ptr::null_mut(),
         engine_error_code: 0,
         error_code: napi_ok,
       },
-=======
-      tsfn_ref_counters,
->>>>>>> b4ce5d3e
     }
   }
 
