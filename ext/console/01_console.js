--- conflicted
+++ resolved
@@ -778,7 +778,6 @@
           }
         }
       } else if (
-<<<<<<< HEAD
         typeof globalThis.Temporal !== "undefined" &&
         (
           ObjectPrototypeIsPrototypeOf(
@@ -826,9 +825,7 @@
         // Temporal is not available in primordials yet
         // deno-lint-ignore prefer-primordials
         return ctx.stylize(value.toString(), "temporal");
-      } else if (ObjectPrototypeIsPrototypeOf(ErrorPrototype, value)) {
-        base = inspectError(value, ctx);
-=======
+      } else if (
         (proxyDetails === null &&
           (isNativeError(value) ||
             ObjectPrototypeIsPrototypeOf(ErrorPrototype, value))) ||
@@ -838,7 +835,6 @@
       ) {
         const error = proxyDetails?.[0] ?? value;
         base = inspectError(error, ctx);
->>>>>>> 611993fb
         if (keys.length === 0 && protoProps === undefined) {
           return base;
         }
