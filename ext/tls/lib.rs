// Copyright 2018-2021 the Deno authors. All rights reserved. MIT license.

pub use reqwest;
pub use rustls;
pub use rustls_native_certs;
pub use rustls_pemfile;
pub use webpki;
pub use webpki_roots;

use deno_core::anyhow::anyhow;
use deno_core::error::custom_error;
use deno_core::error::AnyError;
use deno_core::parking_lot::Mutex;
use deno_core::Extension;

<<<<<<< HEAD
use reqwest::header::HeaderMap;
use reqwest::header::USER_AGENT;
use reqwest::redirect::Policy;
use reqwest::Client;
use rustls::client::ServerCertVerified;
use rustls::client::ServerCertVerifier;
use rustls::client::StoresClientSessions;
use rustls::client::WebPkiVerifier;
=======
use rustls::internal::msgs::handshake::DigitallySignedStruct;
use rustls::internal::pemfile::certs;
use rustls::internal::pemfile::pkcs8_private_keys;
use rustls::internal::pemfile::rsa_private_keys;
>>>>>>> 084caffc
use rustls::Certificate;
use rustls::ClientConfig;
use rustls::Error;
use rustls::PrivateKey;
use rustls::RootCertStore;
use rustls::ServerName;
use rustls_pemfile::certs;
use rustls_pemfile::pkcs8_private_keys;
use rustls_pemfile::rsa_private_keys;
use serde::Deserialize;
use std::collections::HashMap;
use std::io::BufRead;
use std::io::BufReader;
use std::io::Cursor;
use std::sync::Arc;
use std::time::SystemTime;

/// This extension has no runtime apis, it only exports some shared native functions.
pub fn init() -> Extension {
  Extension::builder().build()
}

pub struct NoCertificateVerification(pub Vec<String>);

impl ServerCertVerifier for NoCertificateVerification {
  fn verify_server_cert(
    &self,
    end_entity: &Certificate,
    intermediates: &[Certificate],
    server_name: &ServerName,
    scts: &mut dyn Iterator<Item = &[u8]>,
    ocsp_response: &[u8],
    now: SystemTime,
  ) -> Result<ServerCertVerified, Error> {
    if let ServerName::DnsName(dns_name) = server_name {
      let dns_name = dns_name.as_ref().to_owned();
      if self.0.is_empty() || self.0.contains(&dns_name) {
        Ok(ServerCertVerified::assertion())
      } else {
        let root_store = create_default_root_cert_store();
        let verifier = WebPkiVerifier::new(root_store, None);
        verifier.verify_server_cert(
          end_entity,
          intermediates,
          server_name,
          scts,
          ocsp_response,
          now,
        )
      }
    } else {
      todo!()
    }
  }
}

#[derive(Deserialize, Default, Debug, Clone)]
#[serde(rename_all = "camelCase")]
#[serde(default)]
pub struct Proxy {
  pub url: String,
  pub basic_auth: Option<BasicAuth>,
}

#[derive(Deserialize, Default, Debug, Clone)]
#[serde(default)]
pub struct BasicAuth {
  pub username: String,
  pub password: String,
}

lazy_static::lazy_static! {
  static ref CLIENT_SESSION_MEMORY_CACHE: Arc<ClientSessionMemoryCache> =
    Arc::new(ClientSessionMemoryCache::default());
}

#[derive(Default)]
struct ClientSessionMemoryCache(Mutex<HashMap<Vec<u8>, Vec<u8>>>);

impl StoresClientSessions for ClientSessionMemoryCache {
  fn get(&self, key: &[u8]) -> Option<Vec<u8>> {
    self.0.lock().get(key).cloned()
  }

  fn put(&self, key: Vec<u8>, value: Vec<u8>) -> bool {
    let mut sessions = self.0.lock();
    // TODO(bnoordhuis) Evict sessions LRU-style instead of arbitrarily.
    while sessions.len() >= 1024 {
      let key = sessions.keys().next().unwrap().clone();
      sessions.remove(&key);
    }
    sessions.insert(key, value);
    true
  }
}

pub fn create_default_root_cert_store() -> RootCertStore {
  let mut root_cert_store = RootCertStore::empty();
  // TODO(@justinmchase): Consider also loading the system keychain here
  root_cert_store.add_server_trust_anchors(
    webpki_roots::TLS_SERVER_ROOTS.0.iter().map(|ta| {
      rustls::OwnedTrustAnchor::from_subject_spki_name_constraints(
        ta.subject,
        ta.spki,
        ta.name_constraints,
      )
    }),
  );
  root_cert_store
}

pub fn create_client_config(
  root_cert_store: Option<RootCertStore>,
  ca_certs: Vec<Vec<u8>>,
  unsafely_ignore_certificate_errors: Option<Vec<String>>,
  client_cert_chain_and_key: Option<(String, String)>,
) -> Result<ClientConfig, AnyError> {
  let b = ClientConfig::builder().with_safe_defaults();

  if let Some(ic_allowlist) = unsafely_ignore_certificate_errors {
    let b = b.with_custom_certificate_verifier(Arc::new(
      NoCertificateVerification(ic_allowlist),
    ));

<<<<<<< HEAD
    // TODO(ry) DUPLICATED CODE HERE.
    Ok(
      if let Some((cert_chain, private_key)) = client_cert_chain_and_key {
        // The `remove` is safe because load_private_keys checks that there is at least one key.
        let private_key = load_private_keys(private_key.as_bytes())?.remove(0);

        b.with_single_cert(load_certs(&mut cert_chain.as_bytes())?, private_key)
          .expect("invalid client key or certificate")
      } else {
        b.with_no_client_auth()
      },
    )
  } else {
    let b = b.with_root_certificates({
      let mut root_cert_store =
        root_cert_store.unwrap_or_else(create_default_root_cert_store);
      // If custom certs are specified, add them to the store
      for cert in ca_certs {
        let reader = &mut BufReader::new(Cursor::new(cert));
        // This function does not return specific errors, if it fails give a generic message.
        match rustls_pemfile::certs(reader) {
          Ok(certs) => {
            root_cert_store.add_parsable_certificates(&certs);
          }
          Err(e) => {
            return Err(anyhow!(
              "Unable to add pem file to certificate store: {}",
              e
            ));
          }
        }
      }
      root_cert_store
    });

    // TODO(ry) DUPLICATED CODE HERE.
    Ok(
      if let Some((cert_chain, private_key)) = client_cert_chain_and_key {
        // The `remove` is safe because load_private_keys checks that there is at least one key.
        let private_key = load_private_keys(private_key.as_bytes())?.remove(0);

        b.with_single_cert(load_certs(&mut cert_chain.as_bytes())?, private_key)
          .expect("invalid client key or certificate")
      } else {
        b.with_no_client_auth()
      },
    )
  }
=======
  if let Some((cert_chain, private_key)) = client_cert_chain_and_key {
    // The `remove` is safe because load_private_keys checks that there is at least one key.
    let private_key = load_private_keys(private_key.as_bytes())?.remove(0);

    tls_config
      .set_single_client_cert(
        load_certs(&mut cert_chain.as_bytes())?,
        private_key,
      )
      .expect("invalid client key or certificate");
  }

  Ok(tls_config)
>>>>>>> 084caffc
}

pub fn load_certs(
  reader: &mut dyn BufRead,
) -> Result<Vec<Certificate>, AnyError> {
  let certs = certs(reader)
    .map_err(|_| custom_error("InvalidData", "Unable to decode certificate"))?;

  if certs.is_empty() {
    let e = custom_error("InvalidData", "No certificates found in cert file");
    return Err(e);
  }

  Ok(certs.into_iter().map(Certificate).collect())
}

fn key_decode_err() -> AnyError {
  custom_error("InvalidData", "Unable to decode key")
}

fn key_not_found_err() -> AnyError {
  custom_error("InvalidData", "No keys found in key file")
}

/// Starts with -----BEGIN RSA PRIVATE KEY-----
fn load_rsa_keys(mut bytes: &[u8]) -> Result<Vec<PrivateKey>, AnyError> {
  let keys = rsa_private_keys(&mut bytes).map_err(|_| key_decode_err())?;
  Ok(keys.into_iter().map(PrivateKey).collect())
}

/// Starts with -----BEGIN PRIVATE KEY-----
fn load_pkcs8_keys(mut bytes: &[u8]) -> Result<Vec<PrivateKey>, AnyError> {
  let keys = pkcs8_private_keys(&mut bytes).map_err(|_| key_decode_err())?;
  Ok(keys.into_iter().map(PrivateKey).collect())
}

pub fn load_private_keys(bytes: &[u8]) -> Result<Vec<PrivateKey>, AnyError> {
  let mut keys = load_rsa_keys(bytes)?;

  if keys.is_empty() {
    keys = load_pkcs8_keys(bytes)?;
  }

  if keys.is_empty() {
    return Err(key_not_found_err());
  }

  Ok(keys)
<<<<<<< HEAD
}

/// Create new instance of async reqwest::Client. This client supports
/// proxies and doesn't follow redirects.
pub fn create_http_client(
  user_agent: String,
  root_cert_store: Option<RootCertStore>,
  ca_certs: Vec<Vec<u8>>,
  proxy: Option<Proxy>,
  unsafely_ignore_certificate_errors: Option<Vec<String>>,
  client_cert_chain_and_key: Option<(String, String)>,
) -> Result<Client, AnyError> {
  let mut tls_config = create_client_config(
    root_cert_store,
    ca_certs,
    unsafely_ignore_certificate_errors,
    client_cert_chain_and_key,
  )?;

  tls_config.alpn_protocols = vec!["h2".into(), "http/1.1".into()];

  let mut headers = HeaderMap::new();
  headers.insert(USER_AGENT, user_agent.parse().unwrap());
  let mut builder = Client::builder()
    .redirect(Policy::none())
    .default_headers(headers)
    .use_preconfigured_tls(tls_config);

  if let Some(proxy) = proxy {
    let mut reqwest_proxy = reqwest::Proxy::all(&proxy.url)?;
    if let Some(basic_auth) = &proxy.basic_auth {
      reqwest_proxy =
        reqwest_proxy.basic_auth(&basic_auth.username, &basic_auth.password);
    }
    builder = builder.proxy(reqwest_proxy);
  }

  builder
    .build()
    .map_err(|e| generic_error(format!("Unable to build http client: {}", e)))
=======
>>>>>>> 084caffc
}<|MERGE_RESOLUTION|>--- conflicted
+++ resolved
@@ -13,21 +13,10 @@
 use deno_core::parking_lot::Mutex;
 use deno_core::Extension;
 
-<<<<<<< HEAD
-use reqwest::header::HeaderMap;
-use reqwest::header::USER_AGENT;
-use reqwest::redirect::Policy;
-use reqwest::Client;
 use rustls::client::ServerCertVerified;
 use rustls::client::ServerCertVerifier;
 use rustls::client::StoresClientSessions;
 use rustls::client::WebPkiVerifier;
-=======
-use rustls::internal::msgs::handshake::DigitallySignedStruct;
-use rustls::internal::pemfile::certs;
-use rustls::internal::pemfile::pkcs8_private_keys;
-use rustls::internal::pemfile::rsa_private_keys;
->>>>>>> 084caffc
 use rustls::Certificate;
 use rustls::ClientConfig;
 use rustls::Error;
@@ -152,7 +141,6 @@
       NoCertificateVerification(ic_allowlist),
     ));
 
-<<<<<<< HEAD
     // TODO(ry) DUPLICATED CODE HERE.
     Ok(
       if let Some((cert_chain, private_key)) = client_cert_chain_and_key {
@@ -201,21 +189,6 @@
       },
     )
   }
-=======
-  if let Some((cert_chain, private_key)) = client_cert_chain_and_key {
-    // The `remove` is safe because load_private_keys checks that there is at least one key.
-    let private_key = load_private_keys(private_key.as_bytes())?.remove(0);
-
-    tls_config
-      .set_single_client_cert(
-        load_certs(&mut cert_chain.as_bytes())?,
-        private_key,
-      )
-      .expect("invalid client key or certificate");
-  }
-
-  Ok(tls_config)
->>>>>>> 084caffc
 }
 
 pub fn load_certs(
@@ -264,47 +237,4 @@
   }
 
   Ok(keys)
-<<<<<<< HEAD
-}
-
-/// Create new instance of async reqwest::Client. This client supports
-/// proxies and doesn't follow redirects.
-pub fn create_http_client(
-  user_agent: String,
-  root_cert_store: Option<RootCertStore>,
-  ca_certs: Vec<Vec<u8>>,
-  proxy: Option<Proxy>,
-  unsafely_ignore_certificate_errors: Option<Vec<String>>,
-  client_cert_chain_and_key: Option<(String, String)>,
-) -> Result<Client, AnyError> {
-  let mut tls_config = create_client_config(
-    root_cert_store,
-    ca_certs,
-    unsafely_ignore_certificate_errors,
-    client_cert_chain_and_key,
-  )?;
-
-  tls_config.alpn_protocols = vec!["h2".into(), "http/1.1".into()];
-
-  let mut headers = HeaderMap::new();
-  headers.insert(USER_AGENT, user_agent.parse().unwrap());
-  let mut builder = Client::builder()
-    .redirect(Policy::none())
-    .default_headers(headers)
-    .use_preconfigured_tls(tls_config);
-
-  if let Some(proxy) = proxy {
-    let mut reqwest_proxy = reqwest::Proxy::all(&proxy.url)?;
-    if let Some(basic_auth) = &proxy.basic_auth {
-      reqwest_proxy =
-        reqwest_proxy.basic_auth(&basic_auth.username, &basic_auth.password);
-    }
-    builder = builder.proxy(reqwest_proxy);
-  }
-
-  builder
-    .build()
-    .map_err(|e| generic_error(format!("Unable to build http client: {}", e)))
-=======
->>>>>>> 084caffc
 }