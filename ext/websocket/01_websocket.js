// Copyright 2018-2023 the Deno authors. All rights reserved. MIT license.

// deno-lint-ignore-file camelcase
/// <reference path="../../core/internal.d.ts" />

const core = globalThis.Deno.core;
import { URL } from "ext:deno_url/00_url.js";
import * as webidl from "ext:deno_webidl/00_webidl.js";
import { HTTP_TOKEN_CODE_POINT_RE } from "ext:deno_web/00_infra.js";
import DOMException from "ext:deno_web/01_dom_exception.js";
import {
  _skipInternalInit,
  CloseEvent,
  defineEventHandler,
  dispatch,
  ErrorEvent,
  Event,
  EventTarget,
  MessageEvent,
} from "ext:deno_web/02_event.js";
import { Blob, BlobPrototype } from "ext:deno_web/09_file.js";
const primordials = globalThis.__bootstrap.primordials;
const {
  ArrayBufferPrototype,
  ArrayBufferIsView,
  ArrayPrototypeJoin,
  ArrayPrototypeMap,
  ArrayPrototypeSome,
  DataView,
  ErrorPrototypeToString,
  ObjectDefineProperties,
  ObjectPrototypeIsPrototypeOf,
  PromisePrototypeThen,
  RegExpPrototypeExec,
  SafeSet,
  SetPrototypeGetSize,
  // TODO(lucacasonato): add SharedArrayBuffer to primordials
  // SharedArrayBufferPrototype
  String,
  StringPrototypeEndsWith,
  StringPrototypeToLowerCase,
  Symbol,
  SymbolIterator,
  PromisePrototypeCatch,
  SymbolFor,
  TypedArrayPrototypeGetByteLength,
} = primordials;
const op_ws_check_permission_and_cancel_handle =
  core.ops.op_ws_check_permission_and_cancel_handle;
const {
  op_ws_create,
  op_ws_close,
  op_ws_send_binary,
  op_ws_send_text,
  op_ws_next_event,
  op_ws_get_buffer,
  op_ws_get_buffer_as_string,
  op_ws_get_error,
  op_ws_send_ping,
  op_ws_get_buffered_amount,
} = core.ensureFastOps();

webidl.converters["sequence<DOMString> or DOMString"] = (
  V,
  prefix,
  context,
  opts,
) => {
  // Union for (sequence<DOMString> or DOMString)
  if (webidl.type(V) === "Object" && V !== null) {
    if (V[SymbolIterator] !== undefined) {
      return webidl.converters["sequence<DOMString>"](V, prefix, context, opts);
    }
  }
  return webidl.converters.DOMString(V, prefix, context, opts);
};

webidl.converters["WebSocketSend"] = (V, prefix, context, opts) => {
  // Union for (Blob or ArrayBufferView or ArrayBuffer or USVString)
  if (ObjectPrototypeIsPrototypeOf(BlobPrototype, V)) {
    return webidl.converters["Blob"](V, prefix, context, opts);
  }
  if (typeof V === "object") {
    if (
      ObjectPrototypeIsPrototypeOf(ArrayBufferPrototype, V) ||
      // deno-lint-ignore prefer-primordials
      ObjectPrototypeIsPrototypeOf(SharedArrayBuffer.prototype, V)
    ) {
      return webidl.converters["ArrayBuffer"](V, prefix, context, opts);
    }
    if (ArrayBufferIsView(V)) {
      return webidl.converters["ArrayBufferView"](V, prefix, context, opts);
    }
<<<<<<< HEAD
    return webidl.converters["USVString"](V, opts);
  };

  const CONNECTING = 0;
  const OPEN = 1;
  const CLOSING = 2;
  const CLOSED = 3;

  const _readyState = Symbol("[[readyState]]");
  const _url = Symbol("[[url]]");
  const _rid = Symbol("[[rid]]");
  const _extensions = Symbol("[[extensions]]");
  const _protocol = Symbol("[[protocol]]");
  const _binaryType = Symbol("[[binaryType]]");
  const _bufferedAmount = Symbol("[[bufferedAmount]]");
  const _eventLoop = Symbol("[[eventLoop]]");
  const _ownsConn = Symbol("[[ownsConn]]");

  const _server = Symbol("[[server]]");
  const _idleTimeoutDuration = Symbol("[[idleTimeout]]");
  const _idleTimeoutTimeout = Symbol("[[idleTimeoutTimeout]]");
  const _serverHandleIdleTimeout = Symbol("[[serverHandleIdleTimeout]]");
  class WebSocket extends EventTarget {
    [_rid];

    [_ownsConn] = true;
    [_readyState] = CONNECTING;
    get readyState() {
      webidl.assertBranded(this, WebSocketPrototype);
      return this[_readyState];
=======
  }
  return webidl.converters["USVString"](V, prefix, context, opts);
};

/** role */
const SERVER = 0;
const CLIENT = 1;

/** state */
const CONNECTING = 0;
const OPEN = 1;
const CLOSING = 2;
const CLOSED = 3;

const _readyState = Symbol("[[readyState]]");
const _url = Symbol("[[url]]");
const _rid = Symbol("[[rid]]");
const _role = Symbol("[[role]]");
const _extensions = Symbol("[[extensions]]");
const _protocol = Symbol("[[protocol]]");
const _binaryType = Symbol("[[binaryType]]");
const _eventLoop = Symbol("[[eventLoop]]");

const _server = Symbol("[[server]]");
const _idleTimeoutDuration = Symbol("[[idleTimeout]]");
const _idleTimeoutTimeout = Symbol("[[idleTimeoutTimeout]]");
const _serverHandleIdleTimeout = Symbol("[[serverHandleIdleTimeout]]");
class WebSocket extends EventTarget {
  constructor(url, protocols = []) {
    super();
    this[webidl.brand] = webidl.brand;
    this[_rid] = undefined;
    this[_role] = undefined;
    this[_readyState] = CONNECTING;
    this[_extensions] = "";
    this[_protocol] = "";
    this[_url] = "";
    this[_binaryType] = "blob";
    this[_idleTimeoutDuration] = 0;
    this[_idleTimeoutTimeout] = undefined;
    const prefix = "Failed to construct 'WebSocket'";
    webidl.requiredArguments(arguments.length, 1, prefix);
    url = webidl.converters.USVString(url, prefix, "Argument 1");
    protocols = webidl.converters["sequence<DOMString> or DOMString"](
      protocols,
      prefix,
      "Argument 2",
    );

    let wsURL;

    try {
      wsURL = new URL(url);
    } catch (e) {
      throw new DOMException(e.message, "SyntaxError");
>>>>>>> e4870d84
    }

    if (wsURL.protocol !== "ws:" && wsURL.protocol !== "wss:") {
      throw new DOMException(
        "Only ws & wss schemes are allowed in a WebSocket URL.",
        "SyntaxError",
      );
    }

    if (wsURL.hash !== "" || StringPrototypeEndsWith(wsURL.href, "#")) {
      throw new DOMException(
        "Fragments are not allowed in a WebSocket URL.",
        "SyntaxError",
      );
    }

    this[_url] = wsURL.href;
    this[_role] = CLIENT;

    op_ws_check_permission_and_cancel_handle(
      "WebSocket.abort()",
      this[_url],
      false,
    );

    if (typeof protocols === "string") {
      protocols = [protocols];
    }

    if (
      protocols.length !==
        SetPrototypeGetSize(
          new SafeSet(
            ArrayPrototypeMap(protocols, (p) => StringPrototypeToLowerCase(p)),
          ),
        )
    ) {
      throw new DOMException(
        "Can't supply multiple times the same protocol.",
        "SyntaxError",
      );
    }

    if (
      ArrayPrototypeSome(
        protocols,
        (protocol) =>
          RegExpPrototypeExec(HTTP_TOKEN_CODE_POINT_RE, protocol) === null,
      )
    ) {
      throw new DOMException(
        "Invalid protocol value.",
        "SyntaxError",
      );
    }

    PromisePrototypeThen(
      op_ws_create(
        "new WebSocket()",
        wsURL.href,
        ArrayPrototypeJoin(protocols, ", "),
      ),
      (create) => {
        this[_rid] = create.rid;
        this[_extensions] = create.extensions;
        this[_protocol] = create.protocol;

        if (this[_readyState] === CLOSING) {
          PromisePrototypeThen(
            op_ws_close(this[_rid]),
            () => {
              this[_readyState] = CLOSED;

              const errEvent = new ErrorEvent("error");
              this.dispatchEvent(errEvent);

              const event = new CloseEvent("close");
              this.dispatchEvent(event);
              core.tryClose(this[_rid]);
            },
          );
        } else {
          this[_readyState] = OPEN;
          const event = new Event("open");
          this.dispatchEvent(event);

          this[_eventLoop]();
        }
      },
      (err) => {
        this[_readyState] = CLOSED;

        const errorEv = new ErrorEvent(
          "error",
          { error: err, message: ErrorPrototypeToString(err) },
        );
        this.dispatchEvent(errorEv);

        const closeEv = new CloseEvent("close");
        this.dispatchEvent(closeEv);
      },
    );
  }

  get readyState() {
    webidl.assertBranded(this, WebSocketPrototype);
    return this[_readyState];
  }

  get CONNECTING() {
    webidl.assertBranded(this, WebSocketPrototype);
    return CONNECTING;
  }
  get OPEN() {
    webidl.assertBranded(this, WebSocketPrototype);
    return OPEN;
  }
  get CLOSING() {
    webidl.assertBranded(this, WebSocketPrototype);
    return CLOSING;
  }
  get CLOSED() {
    webidl.assertBranded(this, WebSocketPrototype);
    return CLOSED;
  }

  get extensions() {
    webidl.assertBranded(this, WebSocketPrototype);
    return this[_extensions];
  }

  get protocol() {
    webidl.assertBranded(this, WebSocketPrototype);
    return this[_protocol];
  }

  get url() {
    webidl.assertBranded(this, WebSocketPrototype);
    return this[_url];
  }

  get binaryType() {
    webidl.assertBranded(this, WebSocketPrototype);
    return this[_binaryType];
  }
  set binaryType(value) {
    webidl.assertBranded(this, WebSocketPrototype);
    value = webidl.converters.DOMString(
      value,
      "Failed to set 'binaryType' on 'WebSocket'",
    );
    if (value === "blob" || value === "arraybuffer") {
      this[_binaryType] = value;
    }
  }

  get bufferedAmount() {
    webidl.assertBranded(this, WebSocketPrototype);
    if (this[_readyState] === OPEN) {
      return op_ws_get_buffered_amount(this[_rid]);
    } else {
      return 0;
    }
  }

  send(data) {
    webidl.assertBranded(this, WebSocketPrototype);
    const prefix = "Failed to execute 'send' on 'WebSocket'";

    webidl.requiredArguments(arguments.length, 1, prefix);
    data = webidl.converters.WebSocketSend(data, prefix, "Argument 1");

    if (this[_readyState] !== OPEN) {
      throw new DOMException("readyState not OPEN", "InvalidStateError");
    }

    if (ArrayBufferIsView(data)) {
      op_ws_send_binary(this[_rid], data);
    } else if (ObjectPrototypeIsPrototypeOf(ArrayBufferPrototype, data)) {
      // deno-lint-ignore prefer-primordials
      op_ws_send_binary(this[_rid], new Uint8Array(data));
    } else if (ObjectPrototypeIsPrototypeOf(BlobPrototype, data)) {
      PromisePrototypeThen(
        // deno-lint-ignore prefer-primordials
        data.slice().arrayBuffer(),
        (ab) =>
          op_ws_send_binary(
            this[_rid],
            new DataView(ab),
          ),
      );
    } else {
      const string = String(data);
      op_ws_send_text(
        this[_rid],
        string,
      );
    }
  }

  close(code = undefined, reason = undefined) {
    webidl.assertBranded(this, WebSocketPrototype);
    const prefix = "Failed to execute 'close' on 'WebSocket'";

    if (code !== undefined) {
      code = webidl.converters["unsigned short"](code, prefix, "Argument 1", {
        clamp: true,
      });
    }

    if (reason !== undefined) {
      reason = webidl.converters.USVString(reason, prefix, "Argument 2");
    }

    if (!this[_server]) {
      if (
        code !== undefined &&
        !(code === 1000 || (3000 <= code && code < 5000))
      ) {
        throw new DOMException(
          "The close code must be either 1000 or in the range of 3000 to 4999.",
          "InvalidAccessError",
        );
      }
    }

    if (
      reason !== undefined &&
      TypedArrayPrototypeGetByteLength(core.encode(reason)) > 123
    ) {
      throw new DOMException(
        "The close reason may not be longer than 123 bytes.",
        "SyntaxError",
      );
    }

    if (this[_readyState] === CONNECTING) {
      this[_readyState] = CLOSING;
    } else if (this[_readyState] === OPEN) {
      this[_readyState] = CLOSING;

      PromisePrototypeCatch(
        op_ws_close(
          this[_rid],
          code,
          reason,
        ),
        (err) => {
          this[_readyState] = CLOSED;

          const errorEv = new ErrorEvent("error", {
            error: err,
            message: ErrorPrototypeToString(err),
          });
          this.dispatchEvent(errorEv);

          const closeEv = new CloseEvent("close");
          this.dispatchEvent(closeEv);
          core.tryClose(this[_rid]);
        },
      );
    }
  }

  async [_eventLoop]() {
    const rid = this[_rid];
    while (this[_readyState] !== CLOSED) {
      const kind = await op_ws_next_event(rid);

      switch (kind) {
        case 0: {
          /* string */
          this[_serverHandleIdleTimeout]();
          const event = new MessageEvent("message", {
            data: op_ws_get_buffer_as_string(rid),
            origin: this[_url],
          });
          dispatch(this, event);
          break;
        }
        case 1: {
          /* binary */
          this[_serverHandleIdleTimeout]();
          // deno-lint-ignore prefer-primordials
          const buffer = op_ws_get_buffer(rid).buffer;
          let data;
          if (this.binaryType === "blob") {
            data = new Blob([buffer]);
          } else {
            data = buffer;
          }

          const event = new MessageEvent("message", {
            data,
            origin: this[_url],
            [_skipInternalInit]: true,
          });
          dispatch(this, event);
          break;
        }
        case 2: {
          /* pong */
          this[_serverHandleIdleTimeout]();
          break;
        }
        case 3: {
          /* error */
          this[_readyState] = CLOSED;

          const errorEv = new ErrorEvent("error", {
            message: op_ws_get_error(rid),
          });
          this.dispatchEvent(errorEv);

          const closeEv = new CloseEvent("close");
          this.dispatchEvent(closeEv);
          core.tryClose(rid);
          break;
        }
        default: {
          /* close */
          const code = kind;
          const reason = code == 1005 ? "" : op_ws_get_error(rid);
          const prevState = this[_readyState];
          this[_readyState] = CLOSED;
          clearTimeout(this[_idleTimeoutTimeout]);

          if (prevState === OPEN) {
            try {
              await op_ws_close(
                rid,
                code,
                reason,
              );
            } catch {
              // ignore failures
            }
          }

          const event = new CloseEvent("close", {
            wasClean: true,
            code: code,
            reason,
          });
          this.dispatchEvent(event);
          core.tryClose(rid);
          break;
        }
      }
    }
  }

  [_serverHandleIdleTimeout]() {
    if (this[_idleTimeoutDuration]) {
      clearTimeout(this[_idleTimeoutTimeout]);
      this[_idleTimeoutTimeout] = setTimeout(async () => {
        if (this[_readyState] === OPEN) {
          await op_ws_send_ping(this[_rid]);
          this[_idleTimeoutTimeout] = setTimeout(async () => {
            if (this[_readyState] === OPEN) {
              this[_readyState] = CLOSING;
              const reason = "No response from ping frame.";
              await op_ws_close(this[_rid], 1001, reason);
              this[_readyState] = CLOSED;

              const errEvent = new ErrorEvent("error", {
                message: reason,
              });
              this.dispatchEvent(errEvent);

              const event = new CloseEvent("close", {
                wasClean: false,
                code: 1001,
                reason,
              });
              this.dispatchEvent(event);
              core.tryClose(this[_rid]);
            } else {
              clearTimeout(this[_idleTimeoutTimeout]);
            }
          }, (this[_idleTimeoutDuration] / 2) * 1000);
        } else {
          clearTimeout(this[_idleTimeoutTimeout]);
        }
      }, (this[_idleTimeoutDuration] / 2) * 1000);
    }
  }

<<<<<<< HEAD
  ObjectDefineProperties(WebSocket, {
    CONNECTING: {
      value: 0,
    },
    OPEN: {
      value: 1,
    },
    CLOSING: {
      value: 2,
    },
    CLOSED: {
      value: 3,
    },
  });

  defineEventHandler(WebSocket.prototype, "message");
  defineEventHandler(WebSocket.prototype, "error");
  defineEventHandler(WebSocket.prototype, "close");
  defineEventHandler(WebSocket.prototype, "open");

  webidl.configurePrototype(WebSocket);
  const WebSocketPrototype = WebSocket.prototype;

  window.__bootstrap.webSocket = {
    WebSocket,
    _rid,
    _readyState,
    _eventLoop,
    _ownsConn,
    _protocol,
    _server,
    _idleTimeoutDuration,
    _idleTimeoutTimeout,
    _serverHandleIdleTimeout,
  };
})(this);
=======
  [SymbolFor("Deno.customInspect")](inspect) {
    return `${this.constructor.name} ${
      inspect({
        url: this.url,
        readyState: this.readyState,
        extensions: this.extensions,
        protocol: this.protocol,
        binaryType: this.binaryType,
        bufferedAmount: this.bufferedAmount,
      })
    }`;
  }
}

ObjectDefineProperties(WebSocket, {
  CONNECTING: {
    value: 0,
  },
  OPEN: {
    value: 1,
  },
  CLOSING: {
    value: 2,
  },
  CLOSED: {
    value: 3,
  },
});

defineEventHandler(WebSocket.prototype, "message");
defineEventHandler(WebSocket.prototype, "error");
defineEventHandler(WebSocket.prototype, "close");
defineEventHandler(WebSocket.prototype, "open");

webidl.configurePrototype(WebSocket);
const WebSocketPrototype = WebSocket.prototype;

export {
  _eventLoop,
  _idleTimeoutDuration,
  _idleTimeoutTimeout,
  _protocol,
  _readyState,
  _rid,
  _role,
  _server,
  _serverHandleIdleTimeout,
  SERVER,
  WebSocket,
};
>>>>>>> e4870d84
<|MERGE_RESOLUTION|>--- conflicted
+++ resolved
@@ -91,38 +91,6 @@
     if (ArrayBufferIsView(V)) {
       return webidl.converters["ArrayBufferView"](V, prefix, context, opts);
     }
-<<<<<<< HEAD
-    return webidl.converters["USVString"](V, opts);
-  };
-
-  const CONNECTING = 0;
-  const OPEN = 1;
-  const CLOSING = 2;
-  const CLOSED = 3;
-
-  const _readyState = Symbol("[[readyState]]");
-  const _url = Symbol("[[url]]");
-  const _rid = Symbol("[[rid]]");
-  const _extensions = Symbol("[[extensions]]");
-  const _protocol = Symbol("[[protocol]]");
-  const _binaryType = Symbol("[[binaryType]]");
-  const _bufferedAmount = Symbol("[[bufferedAmount]]");
-  const _eventLoop = Symbol("[[eventLoop]]");
-  const _ownsConn = Symbol("[[ownsConn]]");
-
-  const _server = Symbol("[[server]]");
-  const _idleTimeoutDuration = Symbol("[[idleTimeout]]");
-  const _idleTimeoutTimeout = Symbol("[[idleTimeoutTimeout]]");
-  const _serverHandleIdleTimeout = Symbol("[[serverHandleIdleTimeout]]");
-  class WebSocket extends EventTarget {
-    [_rid];
-
-    [_ownsConn] = true;
-    [_readyState] = CONNECTING;
-    get readyState() {
-      webidl.assertBranded(this, WebSocketPrototype);
-      return this[_readyState];
-=======
   }
   return webidl.converters["USVString"](V, prefix, context, opts);
 };
@@ -145,6 +113,7 @@
 const _protocol = Symbol("[[protocol]]");
 const _binaryType = Symbol("[[binaryType]]");
 const _eventLoop = Symbol("[[eventLoop]]");
+const _ownsConn = Symbol("[[ownsConn]]");
 
 const _server = Symbol("[[server]]");
 const _idleTimeoutDuration = Symbol("[[idleTimeout]]");
@@ -157,6 +126,7 @@
     this[_rid] = undefined;
     this[_role] = undefined;
     this[_readyState] = CONNECTING;
+    this[_ownsConn] = true;
     this[_extensions] = "";
     this[_protocol] = "";
     this[_url] = "";
@@ -178,7 +148,6 @@
       wsURL = new URL(url);
     } catch (e) {
       throw new DOMException(e.message, "SyntaxError");
->>>>>>> e4870d84
     }
 
     if (wsURL.protocol !== "ws:" && wsURL.protocol !== "wss:") {
@@ -567,44 +536,6 @@
     }
   }
 
-<<<<<<< HEAD
-  ObjectDefineProperties(WebSocket, {
-    CONNECTING: {
-      value: 0,
-    },
-    OPEN: {
-      value: 1,
-    },
-    CLOSING: {
-      value: 2,
-    },
-    CLOSED: {
-      value: 3,
-    },
-  });
-
-  defineEventHandler(WebSocket.prototype, "message");
-  defineEventHandler(WebSocket.prototype, "error");
-  defineEventHandler(WebSocket.prototype, "close");
-  defineEventHandler(WebSocket.prototype, "open");
-
-  webidl.configurePrototype(WebSocket);
-  const WebSocketPrototype = WebSocket.prototype;
-
-  window.__bootstrap.webSocket = {
-    WebSocket,
-    _rid,
-    _readyState,
-    _eventLoop,
-    _ownsConn,
-    _protocol,
-    _server,
-    _idleTimeoutDuration,
-    _idleTimeoutTimeout,
-    _serverHandleIdleTimeout,
-  };
-})(this);
-=======
   [SymbolFor("Deno.customInspect")](inspect) {
     return `${this.constructor.name} ${
       inspect({
@@ -646,6 +577,7 @@
   _eventLoop,
   _idleTimeoutDuration,
   _idleTimeoutTimeout,
+  _ownsConn,
   _protocol,
   _readyState,
   _rid,
@@ -654,5 +586,4 @@
   _serverHandleIdleTimeout,
   SERVER,
   WebSocket,
-};
->>>>>>> e4870d84
+};