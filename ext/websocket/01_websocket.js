// Copyright 2018-2023 the Deno authors. All rights reserved. MIT license.

/// <reference path="../../core/internal.d.ts" />

const core = globalThis.Deno.core;
const ops = core.ops;
import { URL } from "ext:deno_url/00_url.js";
import * as webidl from "ext:deno_webidl/00_webidl.js";
import { HTTP_TOKEN_CODE_POINT_RE } from "ext:deno_web/00_infra.js";
import DOMException from "ext:deno_web/01_dom_exception.js";
import {
  _skipInternalInit,
  CloseEvent,
  defineEventHandler,
  ErrorEvent,
  Event,
  EventTarget,
  MessageEvent,
} from "ext:deno_web/02_event.js";
import { Blob, BlobPrototype } from "ext:deno_web/09_file.js";
const primordials = globalThis.__bootstrap.primordials;
const {
  ArrayBufferPrototype,
  ArrayBufferIsView,
  ArrayBufferPrototypeGetByteLength,
  ArrayPrototypeJoin,
  ArrayPrototypeMap,
  ArrayPrototypeSome,
  DataView,
  DataViewPrototypeGetByteLength,
  ErrorPrototypeToString,
  ObjectDefineProperties,
  ObjectPrototypeIsPrototypeOf,
  PromisePrototypeThen,
  RegExpPrototypeTest,
  Set,
  SetPrototypeGetSize,
  // TODO(lucacasonato): add SharedArrayBuffer to primordials
  // SharedArrayBufferPrototype
  String,
  StringPrototypeEndsWith,
  StringPrototypeToLowerCase,
  Symbol,
  SymbolIterator,
  PromisePrototypeCatch,
  SymbolFor,
  TypedArrayPrototypeGetBuffer,
  TypedArrayPrototypeGetByteLength,
  TypedArrayPrototypeGetSymbolToStringTag,
} = primordials;

webidl.converters["sequence<DOMString> or DOMString"] = (V, opts) => {
  // Union for (sequence<DOMString> or DOMString)
  if (webidl.type(V) === "Object" && V !== null) {
    if (V[SymbolIterator] !== undefined) {
      return webidl.converters["sequence<DOMString>"](V, opts);
    }
  }
  return webidl.converters.DOMString(V, opts);
};

webidl.converters["WebSocketSend"] = (V, opts) => {
  // Union for (Blob or ArrayBufferView or ArrayBuffer or USVString)
  if (ObjectPrototypeIsPrototypeOf(BlobPrototype, V)) {
    return webidl.converters["Blob"](V, opts);
  }
  if (typeof V === "object") {
    if (
      ObjectPrototypeIsPrototypeOf(ArrayBufferPrototype, V) ||
      // deno-lint-ignore prefer-primordials
      ObjectPrototypeIsPrototypeOf(SharedArrayBuffer.prototype, V)
    ) {
      return webidl.converters["ArrayBuffer"](V, opts);
    }
    if (ArrayBufferIsView(V)) {
      return webidl.converters["ArrayBufferView"](V, opts);
    }
  }
  return webidl.converters["USVString"](V, opts);
};

const CONNECTING = 0;
const OPEN = 1;
const CLOSING = 2;
const CLOSED = 3;

const _readyState = Symbol("[[readyState]]");
const _url = Symbol("[[url]]");
const _rid = Symbol("[[rid]]");
const _extensions = Symbol("[[extensions]]");
const _protocol = Symbol("[[protocol]]");
const _binaryType = Symbol("[[binaryType]]");
const _bufferedAmount = Symbol("[[bufferedAmount]]");
const _eventLoop = Symbol("[[eventLoop]]");

const _server = Symbol("[[server]]");
const _idleTimeoutDuration = Symbol("[[idleTimeout]]");
const _idleTimeoutTimeout = Symbol("[[idleTimeoutTimeout]]");
const _serverHandleIdleTimeout = Symbol("[[serverHandleIdleTimeout]]");
class WebSocket extends EventTarget {
  [_rid];

  [_readyState] = CONNECTING;
  get readyState() {
    webidl.assertBranded(this, WebSocketPrototype);
    return this[_readyState];
  }

  get CONNECTING() {
    webidl.assertBranded(this, WebSocketPrototype);
    return CONNECTING;
  }
  get OPEN() {
    webidl.assertBranded(this, WebSocketPrototype);
    return OPEN;
  }
  get CLOSING() {
    webidl.assertBranded(this, WebSocketPrototype);
    return CLOSING;
  }
  get CLOSED() {
    webidl.assertBranded(this, WebSocketPrototype);
    return CLOSED;
  }

  [_extensions] = "";
  get extensions() {
    webidl.assertBranded(this, WebSocketPrototype);
    return this[_extensions];
  }

  [_protocol] = "";
  get protocol() {
    webidl.assertBranded(this, WebSocketPrototype);
    return this[_protocol];
  }

  [_url] = "";
  get url() {
    webidl.assertBranded(this, WebSocketPrototype);
    return this[_url];
  }

  [_binaryType] = "blob";
  get binaryType() {
    webidl.assertBranded(this, WebSocketPrototype);
    return this[_binaryType];
  }
  set binaryType(value) {
    webidl.assertBranded(this, WebSocketPrototype);
    value = webidl.converters.DOMString(value, {
      prefix: "Failed to set 'binaryType' on 'WebSocket'",
    });
    if (value === "blob" || value === "arraybuffer") {
      this[_binaryType] = value;
    }
  }

  [_bufferedAmount] = 0;
  get bufferedAmount() {
    webidl.assertBranded(this, WebSocketPrototype);
    return this[_bufferedAmount];
  }

  constructor(url, protocols = []) {
    super();
    this[webidl.brand] = webidl.brand;
    const prefix = "Failed to construct 'WebSocket'";
    webidl.requiredArguments(arguments.length, 1, {
      prefix,
    });
    url = webidl.converters.USVString(url, {
      prefix,
      context: "Argument 1",
    });
    protocols = webidl.converters["sequence<DOMString> or DOMString"](
      protocols,
      {
        prefix,
        context: "Argument 2",
      },
    );

    let wsURL;

    try {
      wsURL = new URL(url);
    } catch (e) {
      throw new DOMException(e.message, "SyntaxError");
    }

    if (wsURL.protocol !== "ws:" && wsURL.protocol !== "wss:") {
      throw new DOMException(
        "Only ws & wss schemes are allowed in a WebSocket URL.",
        "SyntaxError",
      );
    }

    if (wsURL.hash !== "" || StringPrototypeEndsWith(wsURL.href, "#")) {
      throw new DOMException(
        "Fragments are not allowed in a WebSocket URL.",
        "SyntaxError",
      );
    }

    this[_url] = wsURL.href;

    ops.op_ws_check_permission_and_cancel_handle(
      "WebSocket.abort()",
      this[_url],
      false,
    );

    if (typeof protocols === "string") {
      protocols = [protocols];
    }

    if (
      protocols.length !==
        SetPrototypeGetSize(
          new Set(
            ArrayPrototypeMap(protocols, (p) => StringPrototypeToLowerCase(p)),
          ),
        )
    ) {
      throw new DOMException(
        "Can't supply multiple times the same protocol.",
        "SyntaxError",
      );
    }

    if (
      ArrayPrototypeSome(
        protocols,
        (protocol) => !RegExpPrototypeTest(HTTP_TOKEN_CODE_POINT_RE, protocol),
      )
    ) {
      throw new DOMException(
        "Invalid protocol value.",
        "SyntaxError",
      );
    }

    PromisePrototypeThen(
      core.opAsync(
        "op_ws_create",
        "new WebSocket()",
        wsURL.href,
        ArrayPrototypeJoin(protocols, ", "),
      ),
      (create) => {
        this[_rid] = create.rid;
        this[_extensions] = create.extensions;
        this[_protocol] = create.protocol;

        if (this[_readyState] === CLOSING) {
          PromisePrototypeThen(
            core.opAsync("op_ws_close", this[_rid]),
            () => {
              this[_readyState] = CLOSED;

              const errEvent = new ErrorEvent("error");
              this.dispatchEvent(errEvent);

              const event = new CloseEvent("close");
              this.dispatchEvent(event);
              core.tryClose(this[_rid]);
            },
          );
        } else {
          this[_readyState] = OPEN;
          const event = new Event("open");
          this.dispatchEvent(event);

          this[_eventLoop]();
        }
      },
      (err) => {
        this[_readyState] = CLOSED;

        const errorEv = new ErrorEvent(
          "error",
          { error: err, message: ErrorPrototypeToString(err) },
        );
        this.dispatchEvent(errorEv);

        const closeEv = new CloseEvent("close");
        this.dispatchEvent(closeEv);
      },
    );
  }

  send(data) {
    webidl.assertBranded(this, WebSocketPrototype);
    const prefix = "Failed to execute 'send' on 'WebSocket'";

    webidl.requiredArguments(arguments.length, 1, {
      prefix,
    });
    data = webidl.converters.WebSocketSend(data, {
      prefix,
      context: "Argument 1",
    });

    if (this[_readyState] !== OPEN) {
      throw new DOMException("readyState not OPEN", "InvalidStateError");
    }

    /**
     * @param {ArrayBufferView} view
     * @param {number} byteLength
     */
    const sendTypedArray = (view, byteLength) => {
      this[_bufferedAmount] += byteLength;
      PromisePrototypeThen(
<<<<<<< HEAD
        core.opAsync("op_ws_send", this[_rid], {
          kind: "binary",
          value: view,
        }),
=======
        core.opAsync("op_ws_send_binary", this[_rid], ta),
>>>>>>> 77220144
        () => {
          this[_bufferedAmount] -= byteLength;
        },
      );
    };

    if (ObjectPrototypeIsPrototypeOf(BlobPrototype, data)) {
      PromisePrototypeThen(
        data.slice().arrayBuffer(),
        (ab) =>
          sendTypedArray(
            new DataView(ab),
            ArrayBufferPrototypeGetByteLength(ab),
          ),
      );
    } else if (ArrayBufferIsView(data)) {
      if (TypedArrayPrototypeGetSymbolToStringTag(data) === undefined) {
        // DataView
        sendTypedArray(data, DataViewPrototypeGetByteLength(data));
      } else {
        // TypedArray
        sendTypedArray(data, TypedArrayPrototypeGetByteLength(data));
      }
    } else if (ObjectPrototypeIsPrototypeOf(ArrayBufferPrototype, data)) {
      sendTypedArray(
        new DataView(data),
        ArrayBufferPrototypeGetByteLength(data),
      );
    } else {
      const string = String(data);
      const d = core.encode(string);
      this[_bufferedAmount] += TypedArrayPrototypeGetByteLength(d);
      PromisePrototypeThen(
        core.opAsync("op_ws_send_text", this[_rid], string),
        () => {
          this[_bufferedAmount] -= TypedArrayPrototypeGetByteLength(d);
        },
      );
    }
  }

  close(code = undefined, reason = undefined) {
    webidl.assertBranded(this, WebSocketPrototype);
    const prefix = "Failed to execute 'close' on 'WebSocket'";

    if (code !== undefined) {
      code = webidl.converters["unsigned short"](code, {
        prefix,
        clamp: true,
        context: "Argument 1",
      });
    }

    if (reason !== undefined) {
      reason = webidl.converters.USVString(reason, {
        prefix,
        context: "Argument 2",
      });
    }

    if (!this[_server]) {
      if (
        code !== undefined &&
        !(code === 1000 || (3000 <= code && code < 5000))
      ) {
        throw new DOMException(
          "The close code must be either 1000 or in the range of 3000 to 4999.",
          "InvalidAccessError",
        );
      }
    }

    if (
      reason !== undefined &&
      TypedArrayPrototypeGetByteLength(core.encode(reason)) > 123
    ) {
      throw new DOMException(
        "The close reason may not be longer than 123 bytes.",
        "SyntaxError",
      );
    }

    if (this[_readyState] === CONNECTING) {
      this[_readyState] = CLOSING;
    } else if (this[_readyState] === OPEN) {
      this[_readyState] = CLOSING;

      PromisePrototypeCatch(
        core.opAsync("op_ws_close", this[_rid], code, reason),
        (err) => {
          this[_readyState] = CLOSED;

          const errorEv = new ErrorEvent("error", {
            error: err,
            message: ErrorPrototypeToString(err),
          });
          this.dispatchEvent(errorEv);

          const closeEv = new CloseEvent("close");
          this.dispatchEvent(closeEv);
          core.tryClose(this[_rid]);
        },
      );
    }
  }

  async [_eventLoop]() {
    while (this[_readyState] !== CLOSED) {
      const { kind, value } = await core.opAsync(
        "op_ws_next_event",
        this[_rid],
      );

      switch (kind) {
        case "string": {
          this[_serverHandleIdleTimeout]();
          const event = new MessageEvent("message", {
            data: value,
            origin: this[_url],
          });
          this.dispatchEvent(event);
          break;
        }
        case "binary": {
          this[_serverHandleIdleTimeout]();
          let data;

          if (this.binaryType === "blob") {
            data = new Blob([value]);
          } else {
            data = TypedArrayPrototypeGetBuffer(value);
          }

          const event = new MessageEvent("message", {
            data,
            origin: this[_url],
            [_skipInternalInit]: true,
          });
          this.dispatchEvent(event);
          break;
        }
        case "pong": {
          this[_serverHandleIdleTimeout]();
          break;
        }
        case "closed":
        case "close": {
          const prevState = this[_readyState];
          this[_readyState] = CLOSED;
          clearTimeout(this[_idleTimeoutTimeout]);

          if (prevState === OPEN) {
            try {
              await core.opAsync(
                "op_ws_close",
                this[_rid],
                value.code,
                value.reason,
              );
            } catch {
              // ignore failures
            }
          }

          const event = new CloseEvent("close", {
            wasClean: true,
            code: value.code,
            reason: value.reason,
          });
          this.dispatchEvent(event);
          core.tryClose(this[_rid]);
          break;
        }
        case "error": {
          this[_readyState] = CLOSED;

          const errorEv = new ErrorEvent("error", {
            message: value,
          });
          this.dispatchEvent(errorEv);

          const closeEv = new CloseEvent("close");
          this.dispatchEvent(closeEv);
          core.tryClose(this[_rid]);
          break;
        }
      }
    }
  }

  [_serverHandleIdleTimeout]() {
    if (this[_idleTimeoutDuration]) {
      clearTimeout(this[_idleTimeoutTimeout]);
      this[_idleTimeoutTimeout] = setTimeout(async () => {
        if (this[_readyState] === OPEN) {
          await core.opAsync("op_ws_send", this[_rid], {
            kind: "ping",
          });
          this[_idleTimeoutTimeout] = setTimeout(async () => {
            if (this[_readyState] === OPEN) {
              this[_readyState] = CLOSING;
              const reason = "No response from ping frame.";
              await core.opAsync("op_ws_close", this[_rid], 1001, reason);
              this[_readyState] = CLOSED;

              const errEvent = new ErrorEvent("error", {
                message: reason,
              });
              this.dispatchEvent(errEvent);

              const event = new CloseEvent("close", {
                wasClean: false,
                code: 1001,
                reason,
              });
              this.dispatchEvent(event);
              core.tryClose(this[_rid]);
            } else {
              clearTimeout(this[_idleTimeoutTimeout]);
            }
          }, (this[_idleTimeoutDuration] / 2) * 1000);
        } else {
          clearTimeout(this[_idleTimeoutTimeout]);
        }
      }, (this[_idleTimeoutDuration] / 2) * 1000);
    }
  }

  [SymbolFor("Deno.customInspect")](inspect) {
    return `${this.constructor.name} ${
      inspect({
        url: this.url,
        readyState: this.readyState,
        extensions: this.extensions,
        protocol: this.protocol,
        binaryType: this.binaryType,
        bufferedAmount: this.bufferedAmount,
      })
    }`;
  }
}

ObjectDefineProperties(WebSocket, {
  CONNECTING: {
    value: 0,
  },
  OPEN: {
    value: 1,
  },
  CLOSING: {
    value: 2,
  },
  CLOSED: {
    value: 3,
  },
});

defineEventHandler(WebSocket.prototype, "message");
defineEventHandler(WebSocket.prototype, "error");
defineEventHandler(WebSocket.prototype, "close");
defineEventHandler(WebSocket.prototype, "open");

webidl.configurePrototype(WebSocket);
const WebSocketPrototype = WebSocket.prototype;

export {
  _eventLoop,
  _idleTimeoutDuration,
  _idleTimeoutTimeout,
  _protocol,
  _readyState,
  _rid,
  _server,
  _serverHandleIdleTimeout,
  WebSocket,
};<|MERGE_RESOLUTION|>--- conflicted
+++ resolved
@@ -313,14 +313,7 @@
     const sendTypedArray = (view, byteLength) => {
       this[_bufferedAmount] += byteLength;
       PromisePrototypeThen(
-<<<<<<< HEAD
-        core.opAsync("op_ws_send", this[_rid], {
-          kind: "binary",
-          value: view,
-        }),
-=======
         core.opAsync("op_ws_send_binary", this[_rid], ta),
->>>>>>> 77220144
         () => {
           this[_bufferedAmount] -= byteLength;
         },
