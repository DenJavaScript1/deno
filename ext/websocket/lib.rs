// Copyright 2018-2023 the Deno authors. All rights reserved. MIT license.

use deno_core::error::invalid_hostname;
use deno_core::error::type_error;
use deno_core::error::AnyError;
use deno_core::futures::stream::SplitSink;
use deno_core::futures::stream::SplitStream;
use deno_core::futures::SinkExt;
use deno_core::futures::StreamExt;
use deno_core::include_js_files_for_snapshot;
use deno_core::op;

use deno_core::url;
use deno_core::AsyncRefCell;
use deno_core::ByteString;
use deno_core::CancelFuture;
use deno_core::CancelHandle;
use deno_core::Extension;
use deno_core::OpState;
use deno_core::RcRef;
use deno_core::Resource;
use deno_core::ResourceId;
use deno_core::ZeroCopyBuf;
use deno_tls::create_client_config;
use http::header::HeaderName;
use http::HeaderValue;
use http::Method;
use http::Request;
use http::Uri;
use serde::Deserialize;
use serde::Serialize;
use std::borrow::Cow;
use std::cell::RefCell;
use std::convert::TryFrom;
use std::fmt;
use std::path::PathBuf;
use std::pin::Pin;
use std::rc::Rc;
use std::sync::Arc;
use tokio::io::AsyncRead;
use tokio::io::AsyncWrite;
use tokio::net::TcpStream;
use tokio_rustls::rustls::RootCertStore;
use tokio_rustls::rustls::ServerName;
use tokio_rustls::TlsConnector;
use tokio_tungstenite::client_async_with_config;
use tokio_tungstenite::tungstenite::handshake::client::Response;
use tokio_tungstenite::tungstenite::protocol::frame::coding::CloseCode;
use tokio_tungstenite::tungstenite::protocol::CloseFrame;
use tokio_tungstenite::tungstenite::protocol::Message;
use tokio_tungstenite::tungstenite::protocol::Role;
use tokio_tungstenite::tungstenite::protocol::WebSocketConfig;
use tokio_tungstenite::MaybeTlsStream;
use tokio_tungstenite::WebSocketStream;

pub use tokio_tungstenite; // Re-export tokio_tungstenite

#[derive(Clone)]
pub struct WsRootStore(pub Option<RootCertStore>);
#[derive(Clone)]
pub struct WsUserAgent(pub String);

pub trait WebSocketPermissions {
  fn check_net_url(
    &mut self,
    _url: &url::Url,
    _api_name: &str,
  ) -> Result<(), AnyError>;
}

/// `UnsafelyIgnoreCertificateErrors` is a wrapper struct so it can be placed inside `GothamState`;
/// using type alias for a `Option<Vec<String>>` could work, but there's a high chance
/// that there might be another type alias pointing to a `Option<Vec<String>>`, which
/// would override previously used alias.
pub struct UnsafelyIgnoreCertificateErrors(Option<Vec<String>>);

type ClientWsStream = WebSocketStream<MaybeTlsStream<TcpStream>>;
type ServerWsStream = WebSocketStream<Pin<Box<dyn Upgraded>>>;

pub enum WebSocketStreamType {
  Client {
    tx: AsyncRefCell<SplitSink<ClientWsStream, Message>>,
    rx: AsyncRefCell<SplitStream<ClientWsStream>>,
  },
  Server {
    tx: AsyncRefCell<SplitSink<ServerWsStream, Message>>,
    rx: AsyncRefCell<SplitStream<ServerWsStream>>,
  },
}

pub trait Upgraded: AsyncRead + AsyncWrite + Unpin {}

pub async fn ws_create_server_stream(
  state: &Rc<RefCell<OpState>>,
  transport: Pin<Box<dyn Upgraded>>,
) -> Result<ResourceId, AnyError> {
  let ws_stream = WebSocketStream::from_raw_socket(
    transport,
    Role::Server,
    Some(WebSocketConfig {
      max_message_size: Some(128 << 20),
      max_frame_size: Some(32 << 20),
      ..Default::default()
    }),
  )
  .await;
  let (ws_tx, ws_rx) = ws_stream.split();

  let ws_resource = WsStreamResource {
    stream: WebSocketStreamType::Server {
      tx: AsyncRefCell::new(ws_tx),
      rx: AsyncRefCell::new(ws_rx),
    },
    cancel: Default::default(),
  };

  let resource_table = &mut state.borrow_mut().resource_table;
  let rid = resource_table.add(ws_resource);
  Ok(rid)
}

pub struct WsStreamResource {
  pub stream: WebSocketStreamType,
  // When a `WsStreamResource` resource is closed, all pending 'read' ops are
  // canceled, while 'write' ops are allowed to complete. Therefore only
  // 'read' futures are attached to this cancel handle.
  pub cancel: CancelHandle,
}

impl WsStreamResource {
  async fn send(self: &Rc<Self>, message: Message) -> Result<(), AnyError> {
    use tokio_tungstenite::tungstenite::Error;
    let res = match self.stream {
      WebSocketStreamType::Client { .. } => {
        let mut tx = RcRef::map(self, |r| match &r.stream {
          WebSocketStreamType::Client { tx, .. } => tx,
          WebSocketStreamType::Server { .. } => unreachable!(),
        })
        .borrow_mut()
        .await;
        tx.send(message).await
      }
      WebSocketStreamType::Server { .. } => {
        let mut tx = RcRef::map(self, |r| match &r.stream {
          WebSocketStreamType::Client { .. } => unreachable!(),
          WebSocketStreamType::Server { tx, .. } => tx,
        })
        .borrow_mut()
        .await;
        tx.send(message).await
      }
    };

    match res {
      Ok(()) => Ok(()),
      Err(Error::ConnectionClosed) => Ok(()),
      Err(tokio_tungstenite::tungstenite::Error::Protocol(
        tokio_tungstenite::tungstenite::error::ProtocolError::SendAfterClosing,
      )) => Ok(()),
      Err(err) => Err(err.into()),
    }
  }

  async fn next_message(
    self: &Rc<Self>,
    cancel: RcRef<CancelHandle>,
  ) -> Result<
    Option<Result<Message, tokio_tungstenite::tungstenite::Error>>,
    AnyError,
  > {
    match &self.stream {
      WebSocketStreamType::Client { .. } => {
        let mut rx = RcRef::map(self, |r| match &r.stream {
          WebSocketStreamType::Client { rx, .. } => rx,
          WebSocketStreamType::Server { .. } => unreachable!(),
        })
        .borrow_mut()
        .await;
        rx.next().or_cancel(cancel).await.map_err(AnyError::from)
      }
      WebSocketStreamType::Server { .. } => {
        let mut rx = RcRef::map(self, |r| match &r.stream {
          WebSocketStreamType::Client { .. } => unreachable!(),
          WebSocketStreamType::Server { rx, .. } => rx,
        })
        .borrow_mut()
        .await;
        rx.next().or_cancel(cancel).await.map_err(AnyError::from)
      }
    }
  }
}

impl Resource for WsStreamResource {
  fn name(&self) -> Cow<str> {
    "webSocketStream".into()
  }
}

pub struct WsCancelResource(Rc<CancelHandle>);

impl Resource for WsCancelResource {
  fn name(&self) -> Cow<str> {
    "webSocketCancel".into()
  }

  fn close(self: Rc<Self>) {
    self.0.cancel()
  }
}

// This op is needed because creating a WS instance in JavaScript is a sync
// operation and should throw error when permissions are not fulfilled,
// but actual op that connects WS is async.
#[op]
pub fn op_ws_check_permission_and_cancel_handle<WP>(
  state: &mut OpState,
  api_name: String,
  url: String,
  cancel_handle: bool,
) -> Result<Option<ResourceId>, AnyError>
where
  WP: WebSocketPermissions + 'static,
{
  state
    .borrow_mut::<WP>()
    .check_net_url(&url::Url::parse(&url)?, &api_name)?;

  if cancel_handle {
    let rid = state
      .resource_table
      .add(WsCancelResource(CancelHandle::new_rc()));
    Ok(Some(rid))
  } else {
    Ok(None)
  }
}

#[derive(Serialize)]
#[serde(rename_all = "camelCase")]
pub struct CreateResponse {
  rid: ResourceId,
  protocol: String,
  extensions: String,
}

#[op]
pub async fn op_ws_create<WP>(
  state: Rc<RefCell<OpState>>,
  api_name: String,
  url: String,
  protocols: String,
  cancel_handle: Option<ResourceId>,
  headers: Option<Vec<(ByteString, ByteString)>>,
) -> Result<CreateResponse, AnyError>
where
  WP: WebSocketPermissions + 'static,
{
  {
    let mut s = state.borrow_mut();
    s.borrow_mut::<WP>()
      .check_net_url(&url::Url::parse(&url)?, &api_name)
      .expect(
        "Permission check should have been done in op_ws_check_permission",
      );
  }

  let cancel_resource = if let Some(cancel_rid) = cancel_handle {
    let r = state
      .borrow_mut()
      .resource_table
      .get::<WsCancelResource>(cancel_rid)?;
    Some(r)
  } else {
    None
  };

  let unsafely_ignore_certificate_errors = state
    .borrow()
    .try_borrow::<UnsafelyIgnoreCertificateErrors>()
    .and_then(|it| it.0.clone());
  let root_cert_store = state.borrow().borrow::<WsRootStore>().0.clone();
  let user_agent = state.borrow().borrow::<WsUserAgent>().0.clone();
  let uri: Uri = url.parse()?;
  let mut request = Request::builder().method(Method::GET).uri(&uri);

  request = request.header("User-Agent", user_agent);

  if !protocols.is_empty() {
    request = request.header("Sec-WebSocket-Protocol", protocols);
  }

  if let Some(headers) = headers {
    for (key, value) in headers {
      let name = HeaderName::from_bytes(&key)
        .map_err(|err| type_error(err.to_string()))?;
      let v = HeaderValue::from_bytes(&value)
        .map_err(|err| type_error(err.to_string()))?;

      let is_disallowed_header = matches!(
        name,
        http::header::HOST
          | http::header::SEC_WEBSOCKET_ACCEPT
          | http::header::SEC_WEBSOCKET_EXTENSIONS
          | http::header::SEC_WEBSOCKET_KEY
          | http::header::SEC_WEBSOCKET_PROTOCOL
          | http::header::SEC_WEBSOCKET_VERSION
          | http::header::UPGRADE
          | http::header::CONNECTION
      );
      if !is_disallowed_header {
        request = request.header(name, v);
      }
    }
  }

  let request = request.body(())?;
  let domain = &uri.host().unwrap().to_string();
  let port = &uri.port_u16().unwrap_or(match uri.scheme_str() {
    Some("wss") => 443,
    Some("ws") => 80,
    _ => unreachable!(),
  });
  let addr = format!("{domain}:{port}");
  let tcp_socket = TcpStream::connect(addr).await?;

  let socket: MaybeTlsStream<TcpStream> = match uri.scheme_str() {
    Some("ws") => MaybeTlsStream::Plain(tcp_socket),
    Some("wss") => {
      let tls_config = create_client_config(
        root_cert_store,
        vec![],
        unsafely_ignore_certificate_errors,
        None,
      )?;
      let tls_connector = TlsConnector::from(Arc::new(tls_config));
      let dnsname = ServerName::try_from(domain.as_str())
        .map_err(|_| invalid_hostname(domain))?;
      let tls_socket = tls_connector.connect(dnsname, tcp_socket).await?;
      MaybeTlsStream::Rustls(tls_socket)
    }
    _ => unreachable!(),
  };

  let client = client_async_with_config(
    request,
    socket,
    Some(WebSocketConfig {
      max_message_size: Some(128 << 20),
      max_frame_size: Some(32 << 20),
      ..Default::default()
    }),
  );
  let (stream, response): (ClientWsStream, Response) =
    if let Some(cancel_resource) = cancel_resource {
      client.or_cancel(cancel_resource.0.to_owned()).await?
    } else {
      client.await
    }
    .map_err(|err| {
      DomExceptionNetworkError::new(&format!(
        "failed to connect to WebSocket: {err}"
      ))
    })?;

  if let Some(cancel_rid) = cancel_handle {
    state.borrow_mut().resource_table.close(cancel_rid).ok();
  }

  let (ws_tx, ws_rx) = stream.split();
  let resource = WsStreamResource {
    stream: WebSocketStreamType::Client {
      rx: AsyncRefCell::new(ws_rx),
      tx: AsyncRefCell::new(ws_tx),
    },
    cancel: Default::default(),
  };
  let mut state = state.borrow_mut();
  let rid = state.resource_table.add(resource);

  let protocol = match response.headers().get("Sec-WebSocket-Protocol") {
    Some(header) => header.to_str().unwrap(),
    None => "",
  };
  let extensions = response
    .headers()
    .get_all("Sec-WebSocket-Extensions")
    .iter()
    .map(|header| header.to_str().unwrap())
    .collect::<String>();
  Ok(CreateResponse {
    rid,
    protocol: protocol.to_string(),
    extensions,
  })
}

#[derive(Deserialize)]
#[serde(tag = "kind", content = "value", rename_all = "camelCase")]
pub enum SendValue {
  Text(String),
  Binary(ZeroCopyBuf),
  Pong,
  Ping,
}

#[op]
pub async fn op_ws_send(
  state: Rc<RefCell<OpState>>,
  rid: ResourceId,
  value: SendValue,
) -> Result<(), AnyError> {
  let msg = match value {
    SendValue::Text(text) => Message::Text(text),
    SendValue::Binary(buf) => Message::Binary(buf.to_vec()),
    SendValue::Pong => Message::Pong(vec![]),
    SendValue::Ping => Message::Ping(vec![]),
  };

  let resource = state
    .borrow_mut()
    .resource_table
    .get::<WsStreamResource>(rid)?;
  resource.send(msg).await?;
  Ok(())
}

#[op(deferred)]
pub async fn op_ws_close(
  state: Rc<RefCell<OpState>>,
  rid: ResourceId,
  code: Option<u16>,
  reason: Option<String>,
) -> Result<(), AnyError> {
  let rid = rid;
  let msg = Message::Close(code.map(|c| CloseFrame {
    code: CloseCode::from(c),
    reason: match reason {
      Some(reason) => Cow::from(reason),
      None => Default::default(),
    },
  }));

  let resource = state
    .borrow_mut()
    .resource_table
    .get::<WsStreamResource>(rid)?;
  resource.send(msg).await?;
  Ok(())
}

#[derive(Serialize)]
#[serde(tag = "kind", content = "value", rename_all = "camelCase")]
pub enum NextEventResponse {
  String(String),
  Binary(ZeroCopyBuf),
  Close { code: u16, reason: String },
  Ping,
  Pong,
  Error(String),
  Closed,
}

#[op]
pub async fn op_ws_next_event(
  state: Rc<RefCell<OpState>>,
  rid: ResourceId,
) -> Result<NextEventResponse, AnyError> {
  let resource = state
    .borrow_mut()
    .resource_table
    .get::<WsStreamResource>(rid)?;

  let cancel = RcRef::map(&resource, |r| &r.cancel);
  let val = resource.next_message(cancel).await?;
  let res = match val {
    Some(Ok(Message::Text(text))) => NextEventResponse::String(text),
    Some(Ok(Message::Binary(data))) => NextEventResponse::Binary(data.into()),
    Some(Ok(Message::Close(Some(frame)))) => NextEventResponse::Close {
      code: frame.code.into(),
      reason: frame.reason.to_string(),
    },
    Some(Ok(Message::Close(None))) => NextEventResponse::Close {
      code: 1005,
      reason: String::new(),
    },
    Some(Ok(Message::Ping(_))) => NextEventResponse::Ping,
    Some(Ok(Message::Pong(_))) => NextEventResponse::Pong,
    Some(Err(e)) => NextEventResponse::Error(e.to_string()),
    None => {
      // No message was received, presumably the socket closed while we waited.
      // Try close the stream, ignoring any errors, and report closed status to JavaScript.
      let _ = state.borrow_mut().resource_table.close(rid);
      NextEventResponse::Closed
    }
  };
  Ok(res)
}

pub fn init<P: WebSocketPermissions + 'static>(
  user_agent: String,
  root_cert_store: Option<RootCertStore>,
  unsafely_ignore_certificate_errors: Option<Vec<String>>,
) -> Extension {
  Extension::builder(env!("CARGO_PKG_NAME"))
    .dependencies(vec!["deno_url", "deno_webidl"])
<<<<<<< HEAD
    .js(include_js_files_for_snapshot!(
      prefix "deno:ext/websocket",
=======
    .js(include_js_files!(
      prefix "internal:ext/websocket",
>>>>>>> 84a96110
      "01_websocket.js",
      "02_websocketstream.js",
    ))
    .ops(vec![
      op_ws_check_permission_and_cancel_handle::decl::<P>(),
      op_ws_create::decl::<P>(),
      op_ws_send::decl(),
      op_ws_close::decl(),
      op_ws_next_event::decl(),
    ])
    .state(move |state| {
      state.put::<WsUserAgent>(WsUserAgent(user_agent.clone()));
      state.put(UnsafelyIgnoreCertificateErrors(
        unsafely_ignore_certificate_errors.clone(),
      ));
      state.put::<WsRootStore>(WsRootStore(root_cert_store.clone()));
      Ok(())
    })
    .build()
}

pub fn get_declaration() -> PathBuf {
  PathBuf::from(env!("CARGO_MANIFEST_DIR")).join("lib.deno_websocket.d.ts")
}

#[derive(Debug)]
pub struct DomExceptionNetworkError {
  pub msg: String,
}

impl DomExceptionNetworkError {
  pub fn new(msg: &str) -> Self {
    DomExceptionNetworkError {
      msg: msg.to_string(),
    }
  }
}

impl fmt::Display for DomExceptionNetworkError {
  fn fmt(&self, f: &mut fmt::Formatter) -> fmt::Result {
    f.pad(&self.msg)
  }
}

impl std::error::Error for DomExceptionNetworkError {}

pub fn get_network_error_class_name(e: &AnyError) -> Option<&'static str> {
  e.downcast_ref::<DomExceptionNetworkError>()
    .map(|_| "DOMExceptionNetworkError")
}<|MERGE_RESOLUTION|>--- conflicted
+++ resolved
@@ -504,13 +504,8 @@
 ) -> Extension {
   Extension::builder(env!("CARGO_PKG_NAME"))
     .dependencies(vec!["deno_url", "deno_webidl"])
-<<<<<<< HEAD
     .js(include_js_files_for_snapshot!(
-      prefix "deno:ext/websocket",
-=======
-    .js(include_js_files!(
       prefix "internal:ext/websocket",
->>>>>>> 84a96110
       "01_websocket.js",
       "02_websocketstream.js",
     ))
