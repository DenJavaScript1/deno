--- conflicted
+++ resolved
@@ -240,7 +240,6 @@
     }
   }
 
-<<<<<<< HEAD
   [_createWebSocketStreams]() {
     const writable = new WritableStream({
       write: async (chunk) => {
@@ -370,12 +369,8 @@
     return { writable, readable };
   }
 
-  [_connection] = new Deferred();
-  get connection() {
-=======
   [_opened] = new Deferred();
   get opened() {
->>>>>>> 5b2d9fb8
     webidl.assertBranded(this, WebSocketStreamPrototype);
     return this[_opened].promise;
   }
