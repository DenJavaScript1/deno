--- conflicted
+++ resolved
@@ -3,12 +3,6 @@
 /// <reference path="../../core/internal.d.ts" />
 
 import { core, primordials } from "ext:core/mod.js";
-import {
-<<<<<<< HEAD
-  fillHeaders,
-  headerListFromHeaders,
-  headersFromHeaderList,
-} from "ext:deno_fetch/20_headers.js";
 import {
   _idleTimeoutDuration,
   _idleTimeoutTimeout,
@@ -16,8 +10,8 @@
   _server,
   _serverHandleIdleTimeout,
 } from "ext:deno_websocket/01_websocket.js";
-const primordials = globalThis.__bootstrap.primordials;
-=======
+
+import {
   op_ws_check_permission_and_cancel_handle,
   op_ws_close,
   op_ws_create,
@@ -27,8 +21,8 @@
   op_ws_next_event,
   op_ws_send_binary_async,
   op_ws_send_text_async,
+  op_ws_send_ping,
 } from "ext:core/ops";
->>>>>>> e4ef6a4b
 const {
   ArrayPrototypeJoin,
   ArrayPrototypeMap,
@@ -47,20 +41,6 @@
   TypedArrayPrototypeGetByteLength,
   TypedArrayPrototypeGetSymbolToStringTag,
 } = primordials;
-<<<<<<< HEAD
-const {
-  op_ws_send_text_async,
-  op_ws_send_binary_async,
-  op_ws_send_ping,
-  op_ws_next_event,
-  op_ws_get_buffer,
-  op_ws_get_buffer_as_string,
-  op_ws_get_error,
-  op_ws_create,
-  op_ws_close,
-} = core.ensureFastOps();
-=======
-
 import * as webidl from "ext:deno_webidl/00_webidl.js";
 import { createFilteredInspectProxy } from "ext:deno_console/01_console.js";
 import { Deferred, writableStreamClose } from "ext:deno_web/06_streams.js";
@@ -71,7 +51,6 @@
   headerListFromHeaders,
   headersFromHeaderList,
 } from "ext:deno_fetch/20_headers.js";
->>>>>>> e4ef6a4b
 
 webidl.converters.WebSocketStreamOptions = webidl.createDictionaryConverter(
   "WebSocketStreamOptions",
@@ -242,135 +221,7 @@
           } else {
             this[_rid] = create.rid;
 
-<<<<<<< HEAD
             const { readable, writable } = this[_initStreams]();
-=======
-            const writable = new WritableStream({
-              write: async (chunk) => {
-                if (typeof chunk === "string") {
-                  await op_ws_send_text_async(this[_rid], chunk);
-                } else if (
-                  TypedArrayPrototypeGetSymbolToStringTag(chunk) ===
-                    "Uint8Array"
-                ) {
-                  await op_ws_send_binary_async(this[_rid], chunk);
-                } else {
-                  throw new TypeError(
-                    "A chunk may only be either a string or an Uint8Array",
-                  );
-                }
-              },
-              close: async (reason) => {
-                try {
-                  this.close(reason?.code !== undefined ? reason : {});
-                } catch (_) {
-                  this.close();
-                }
-                await this.closed;
-              },
-              abort: async (reason) => {
-                try {
-                  this.close(reason?.code !== undefined ? reason : {});
-                } catch (_) {
-                  this.close();
-                }
-                await this.closed;
-              },
-            });
-            const pull = async (controller) => {
-              // Remember that this pull method may be re-entered before it has completed
-              const kind = await op_ws_next_event(this[_rid]);
-              switch (kind) {
-                case 0:
-                  /* string */
-                  controller.enqueue(op_ws_get_buffer_as_string(this[_rid]));
-                  break;
-                case 1: {
-                  /* binary */
-                  controller.enqueue(op_ws_get_buffer(this[_rid]));
-                  break;
-                }
-                case 2: {
-                  /* pong */
-                  break;
-                }
-                case 3: {
-                  /* error */
-                  const err = new Error(op_ws_get_error(this[_rid]));
-                  this[_closed].reject(err);
-                  controller.error(err);
-                  core.tryClose(this[_rid]);
-                  break;
-                }
-                case 1005: {
-                  /* closed */
-                  this[_closed].resolve({ code: 1005, reason: "" });
-                  core.tryClose(this[_rid]);
-                  break;
-                }
-                default: {
-                  /* close */
-                  const reason = op_ws_get_error(this[_rid]);
-                  this[_closed].resolve({
-                    code: kind,
-                    reason,
-                  });
-                  core.tryClose(this[_rid]);
-                  break;
-                }
-              }
-
-              if (
-                this[_closeSent].state === "fulfilled" &&
-                this[_closed].state === "pending"
-              ) {
-                if (
-                  DateNow() - await this[_closeSent].promise <=
-                    CLOSE_RESPONSE_TIMEOUT
-                ) {
-                  return pull(controller);
-                }
-
-                const error = op_ws_get_error(this[_rid]);
-                this[_closed].reject(new Error(error));
-                core.tryClose(this[_rid]);
-              }
-            };
-            const readable = new ReadableStream({
-              start: (controller) => {
-                PromisePrototypeThen(this.closed, () => {
-                  try {
-                    controller.close();
-                  } catch (_) {
-                    // needed to ignore warnings & assertions
-                  }
-                  try {
-                    PromisePrototypeCatch(
-                      writableStreamClose(writable),
-                      () => {},
-                    );
-                  } catch (_) {
-                    // needed to ignore warnings & assertions
-                  }
-                });
-
-                PromisePrototypeThen(this[_closeSent].promise, () => {
-                  if (this[_closed].state === "pending") {
-                    return pull(controller);
-                  }
-                });
-              },
-              pull,
-              cancel: async (reason) => {
-                try {
-                  this.close(reason?.code !== undefined ? reason : {});
-                } catch (_) {
-                  this.close();
-                }
-                await this.closed;
-              },
-            });
->>>>>>> e4ef6a4b
 
             this[_opened].resolve({
               readable,
@@ -394,14 +245,14 @@
     }
   }
 
-<<<<<<< HEAD
   [_initStreams]() {
     const writable = new WritableStream({
       write: async (chunk) => {
         if (typeof chunk === "string") {
           await op_ws_send_text_async(this[_rid], chunk);
         } else if (
-          ObjectPrototypeIsPrototypeOf(Uint8ArrayPrototype, chunk)
+          TypedArrayPrototypeGetSymbolToStringTag(chunk) ===
+            "Uint8Array"
         ) {
           await op_ws_send_binary_async(this[_rid], chunk);
         } else {
@@ -530,12 +381,8 @@
     return { readable, writable };
   }
 
-  [_connection] = new Deferred();
-  get connection() {
-=======
   [_opened] = new Deferred();
   get opened() {
->>>>>>> e4ef6a4b
     webidl.assertBranded(this, WebSocketStreamPrototype);
     return this[_opened].promise;
   }
@@ -603,19 +450,18 @@
     }
   }
 
-<<<<<<< HEAD
   [_serverHandleIdleTimeout]() {
     if (this[_idleTimeoutDuration]) {
       clearTimeout(this[_idleTimeoutTimeout]);
       this[_idleTimeoutTimeout] = setTimeout(async () => {
         if (
-          this[_connection].state === "fulfilled" &&
+          this[_opened].state === "fulfilled" &&
           this[_closed].state === "pending"
         ) {
           await op_ws_send_ping(this[_rid]);
           this[_idleTimeoutTimeout] = setTimeout(async () => {
             if (
-              this[_connection].state === "fulfilled" &&
+              this[_opened].state === "fulfilled" &&
               this[_closed].state === "pending"
             ) {
               const reason = "No response from ping frame.";
@@ -632,14 +478,7 @@
       }, (this[_idleTimeoutDuration] / 2) * 1000);
     }
   }
-
-  [SymbolFor("Deno.customInspect")](inspect) {
-    return `${this.constructor.name} ${
-      inspect({
-        url: this.url,
-      })
-    }`;
-=======
+  
   [SymbolFor("Deno.privateCustomInspect")](inspect, inspectOptions) {
     return inspect(
       createFilteredInspectProxy({
@@ -653,10 +492,9 @@
       }),
       inspectOptions,
     );
->>>>>>> e4ef6a4b
   }
 }
 
 const WebSocketStreamPrototype = WebSocketStream.prototype;
 
-export { _closed, _closeSent, _connection, _initStreams, WebSocketStream };+export { _closed, _closeSent, _opened, _initStreams, WebSocketStream };