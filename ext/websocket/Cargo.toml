# Copyright 2018-2022 the Deno authors. All rights reserved. MIT license.

[package]
name = "deno_websocket"
version = "0.55.0"
authors = ["the Deno authors"]
edition = "2021"
license = "MIT"
readme = "README.md"
repository = "https://github.com/denoland/deno"
description = "Implementation of WebSocket API for Deno"

[lib]
path = "lib.rs"

[dependencies]
<<<<<<< HEAD
deno_core = { version = "0.131.0", path = "../../core" }
deno_tls = { version = "0.36.0", path = "../tls" }
http = "0.2.6"
hyper = { version = "0.14.18" }
serde = { version = "1.0.136", features = ["derive"] }
=======
deno_core = { version = "0.132.0", path = "../../core" }
deno_tls = { version = "0.37.0", path = "../tls" }
http = "0.2.4"
hyper = { version = "0.14.12" }
serde = { version = "1.0.129", features = ["derive"] }
>>>>>>> 0e3581ae
tokio = { version = "1.17", features = ["full"] }
tokio-rustls = "0.23.3"
tokio-tungstenite = { version = "0.16.1", features = ["rustls-tls-webpki-roots"] }<|MERGE_RESOLUTION|>--- conflicted
+++ resolved
@@ -14,19 +14,11 @@
 path = "lib.rs"
 
 [dependencies]
-<<<<<<< HEAD
-deno_core = { version = "0.131.0", path = "../../core" }
-deno_tls = { version = "0.36.0", path = "../tls" }
+deno_core = { version = "0.132.0", path = "../../core" }
+deno_tls = { version = "0.37.0", path = "../tls" }
 http = "0.2.6"
 hyper = { version = "0.14.18" }
 serde = { version = "1.0.136", features = ["derive"] }
-=======
-deno_core = { version = "0.132.0", path = "../../core" }
-deno_tls = { version = "0.37.0", path = "../tls" }
-http = "0.2.4"
-hyper = { version = "0.14.12" }
-serde = { version = "1.0.129", features = ["derive"] }
->>>>>>> 0e3581ae
 tokio = { version = "1.17", features = ["full"] }
 tokio-rustls = "0.23.3"
 tokio-tungstenite = { version = "0.16.1", features = ["rustls-tls-webpki-roots"] }