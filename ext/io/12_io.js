// Copyright 2018-2024 the Deno authors. All rights reserved. MIT license.

// Interfaces 100% copied from Go.
// Documentation liberally lifted from them too.
// Thank you! We love Go! <3
<<<<<<< HEAD

=======
>>>>>>> f5097d9d
import { core, internals, primordials } from "ext:core/mod.js";
const {
  op_stdin_set_raw,
  op_is_terminal,
} = core.ensureFastOps(true);
const {
  Uint8Array,
  ArrayPrototypePush,
  TypedArrayPrototypeSubarray,
  TypedArrayPrototypeSet,
  TypedArrayPrototypeGetByteLength,
} = primordials;

import {
  readableStreamForRid,
  writableStreamForRid,
} from "ext:deno_web/06_streams.js";

const DEFAULT_BUFFER_SIZE = 32 * 1024;
// Seek whence values.
// https://golang.org/pkg/io/#pkg-constants
const SeekMode = {
  0: "Start",
  1: "Current",
  2: "End",

  Start: 0,
  Current: 1,
  End: 2,
};

async function copy(
  src,
  dst,
  options,
) {
  internals.warnOnDeprecatedApi(
    "Deno.copy()",
    new Error().stack,
    "Use `copy()` from `https://deno.land/std/io/copy.ts` instead.",
  );
  let n = 0;
  const bufSize = options?.bufSize ?? DEFAULT_BUFFER_SIZE;
  const b = new Uint8Array(bufSize);
  let gotEOF = false;
  while (gotEOF === false) {
    const result = await src.read(b);
    if (result === null) {
      gotEOF = true;
    } else {
      let nwritten = 0;
      while (nwritten < result) {
        nwritten += await dst.write(
          TypedArrayPrototypeSubarray(b, nwritten, result),
        );
      }
      n += nwritten;
    }
  }
  return n;
}

async function* iter(
  r,
  options,
) {
  internals.warnOnDeprecatedApi(
    "Deno.iter()",
    new Error().stack,
    "Use `ReadableStream` instead.",
  );
  const bufSize = options?.bufSize ?? DEFAULT_BUFFER_SIZE;
  const b = new Uint8Array(bufSize);
  while (true) {
    const result = await r.read(b);
    if (result === null) {
      break;
    }

    yield TypedArrayPrototypeSubarray(b, 0, result);
  }
}

function* iterSync(
  r,
  options,
) {
  internals.warnOnDeprecatedApi(
    "Deno.iterSync()",
    new Error().stack,
    "Use `ReadableStream` instead.",
  );
  const bufSize = options?.bufSize ?? DEFAULT_BUFFER_SIZE;
  const b = new Uint8Array(bufSize);
  while (true) {
    const result = r.readSync(b);
    if (result === null) {
      break;
    }

    yield TypedArrayPrototypeSubarray(b, 0, result);
  }
}

function readSync(rid, buffer) {
  if (buffer.length === 0) return 0;
  const nread = core.readSync(rid, buffer);
  return nread === 0 ? null : nread;
}

async function read(rid, buffer) {
  if (buffer.length === 0) return 0;
  const nread = await core.read(rid, buffer);
  return nread === 0 ? null : nread;
}

function writeSync(rid, data) {
  return core.writeSync(rid, data);
}

function write(rid, data) {
  return core.write(rid, data);
}

const READ_PER_ITER = 64 * 1024; // 64kb

async function readAll(r) {
  const buffers = [];

  while (true) {
    const buf = new Uint8Array(READ_PER_ITER);
    const read = await r.read(buf);
    if (typeof read == "number") {
      ArrayPrototypePush(buffers, TypedArrayPrototypeSubarray(buf, 0, read));
    } else {
      break;
    }
  }

  return concatBuffers(buffers);
}

function readAllSync(r) {
  const buffers = [];

  while (true) {
    const buf = new Uint8Array(READ_PER_ITER);
    const read = r.readSync(buf);
    if (typeof read == "number") {
      ArrayPrototypePush(buffers, TypedArrayPrototypeSubarray(buf, 0, read));
    } else {
      break;
    }
  }

  return concatBuffers(buffers);
}

function concatBuffers(buffers) {
  let totalLen = 0;
  for (let i = 0; i < buffers.length; ++i) {
    totalLen += TypedArrayPrototypeGetByteLength(buffers[i]);
  }

  const contents = new Uint8Array(totalLen);

  let n = 0;
  for (let i = 0; i < buffers.length; ++i) {
    const buf = buffers[i];
    TypedArrayPrototypeSet(contents, buf, n);
    n += TypedArrayPrototypeGetByteLength(buf);
  }

  return contents;
}

const STDIN_RID = 0;
const STDOUT_RID = 1;
const STDERR_RID = 2;

class Stdin {
  #rid = STDIN_RID;
  #readable;

  constructor() {
  }

  get rid() {
    internals.warnOnDeprecatedApi(
      "Deno.stdin.rid",
      new Error().stack,
      "Use `Deno.stdin` instance methods instead.",
    );
    return this.#rid;
  }

  read(p) {
    return read(this.#rid, p);
  }

  readSync(p) {
    return readSync(this.#rid, p);
  }

  close() {
    core.tryClose(this.#rid);
  }

  get readable() {
    if (this.#readable === undefined) {
      this.#readable = readableStreamForRid(this.#rid);
    }
    return this.#readable;
  }

  setRaw(mode, options = {}) {
    const cbreak = !!(options.cbreak ?? false);
    op_stdin_set_raw(mode, cbreak);
  }

  isTerminal() {
    return op_is_terminal(this.#rid);
  }
}

class Stdout {
  #rid = STDOUT_RID;
  #writable;

  constructor() {
  }

  get rid() {
    internals.warnOnDeprecatedApi(
      "Deno.stdout.rid",
      new Error().stack,
      "Use `Deno.stdout` instance methods instead.",
    );
    return this.#rid;
  }

  write(p) {
    return write(this.#rid, p);
  }

  writeSync(p) {
    return writeSync(this.#rid, p);
  }

  close() {
    core.close(this.#rid);
  }

  get writable() {
    if (this.#writable === undefined) {
      this.#writable = writableStreamForRid(this.#rid);
    }
    return this.#writable;
  }

  isTerminal() {
    return op_is_terminal(this.#rid);
  }
}

class Stderr {
  #rid = STDERR_RID;
  #writable;

  constructor() {
  }

  get rid() {
    internals.warnOnDeprecatedApi(
      "Deno.stderr.rid",
      new Error().stack,
      "Use `Deno.stderr` instance methods instead.",
    );
    return this.#rid;
  }

  write(p) {
    return write(this.#rid, p);
  }

  writeSync(p) {
    return writeSync(this.#rid, p);
  }

  close() {
    core.close(this.#rid);
  }

  get writable() {
    if (this.#writable === undefined) {
      this.#writable = writableStreamForRid(this.#rid);
    }
    return this.#writable;
  }

  isTerminal() {
    return op_is_terminal(this.#rid);
  }
}

const stdin = new Stdin();
const stdout = new Stdout();
const stderr = new Stderr();

export {
  copy,
  iter,
  iterSync,
  read,
  readAll,
  readAllSync,
  readSync,
  SeekMode,
  stderr,
  STDERR_RID,
  stdin,
  STDIN_RID,
  stdout,
  STDOUT_RID,
  write,
  writeSync,
};<|MERGE_RESOLUTION|>--- conflicted
+++ resolved
@@ -3,10 +3,7 @@
 // Interfaces 100% copied from Go.
 // Documentation liberally lifted from them too.
 // Thank you! We love Go! <3
-<<<<<<< HEAD
-
-=======
->>>>>>> f5097d9d
+
 import { core, internals, primordials } from "ext:core/mod.js";
 const {
   op_stdin_set_raw,
