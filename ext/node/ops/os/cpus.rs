// Copyright 2018-2023 the Deno authors. All rights reserved. MIT license.

use deno_core::serde::Serialize;

#[derive(Debug, Default, Serialize, Clone)]
pub struct CpuTimes {
  pub user: u64,
  pub nice: u64,
  pub sys: u64,
  pub idle: u64,
  pub irq: u64,
}

#[derive(Debug, Default, Serialize, Clone)]
pub struct CpuInfo {
  pub model: String,
  /* in MHz */
  pub speed: u64,
  pub times: CpuTimes,
}

impl CpuInfo {
  pub fn new() -> Self {
    Self::default()
  }
}

#[cfg(target_os = "macos")]
pub fn cpu_info() -> Option<Vec<CpuInfo>> {
  let mut model: [u8; 512] = [0; 512];
  let mut size = std::mem::size_of_val(&model);

  // Safety: Assumes correct behavior of platform-specific syscalls and data structures.
  // Relies on specific sysctl names and sysconf parameter existence.
  unsafe {
    let ticks = libc::sysconf(libc::_SC_CLK_TCK);
    let multiplier = 1000u64 / ticks as u64;
    if libc::sysctlbyname(
      "machdep.cpu.brand_string\0".as_ptr() as *const libc::c_char,
      model.as_mut_ptr() as _,
      &mut size,
      std::ptr::null_mut(),
      0,
    ) != 0
      && libc::sysctlbyname(
        "hw.model\0".as_ptr() as *const libc::c_char,
        model.as_mut_ptr() as _,
        &mut size,
        std::ptr::null_mut(),
        0,
      ) != 0
    {
      return None;
    }

    let mut cpu_speed: u64 = 0;
    let mut cpu_speed_size = std::mem::size_of_val(&cpu_speed);

    libc::sysctlbyname(
      "hw.cpufrequency\0".as_ptr() as *const libc::c_char,
      &mut cpu_speed as *mut _ as *mut libc::c_void,
      &mut cpu_speed_size,
      std::ptr::null_mut(),
      0,
    );

    if cpu_speed == 0 {
      // https://github.com/libuv/libuv/pull/3679
      //
      // hw.cpufrequency sysctl seems to be missing on darwin/arm64
      // so we instead hardcode a plausible value. This value matches
      // what the mach kernel will report when running Rosetta apps.
      cpu_speed = 2_400_000_000;
    }

    let mut num_cpus: libc::natural_t = 0;
    let mut info: *mut libc::processor_cpu_load_info_data_t =
      std::ptr::null_mut();
    let mut msg_type: libc::mach_msg_type_number_t = 0;
    if libc::host_processor_info(
      libc::mach_host_self(),
      libc::PROCESSOR_CPU_LOAD_INFO,
      &mut num_cpus,
      &mut info as *mut _ as *mut libc::processor_info_array_t,
      &mut msg_type,
    ) != 0
    {
      return None;
    }

    let mut cpus = vec![CpuInfo::new(); num_cpus as usize];

    let info = std::slice::from_raw_parts(info, num_cpus as usize);
    let model = std::ffi::CStr::from_ptr(model.as_ptr() as _)
      .to_string_lossy()
      .into_owned();
    for (i, cpu) in cpus.iter_mut().enumerate() {
      cpu.times.user =
        info[i].cpu_ticks[libc::CPU_STATE_USER as usize] as u64 * multiplier;
      cpu.times.nice =
        info[i].cpu_ticks[libc::CPU_STATE_NICE as usize] as u64 * multiplier;
      cpu.times.sys =
        info[i].cpu_ticks[libc::CPU_STATE_SYSTEM as usize] as u64 * multiplier;
      cpu.times.idle =
        info[i].cpu_ticks[libc::CPU_STATE_IDLE as usize] as u64 * multiplier;

      cpu.times.irq = 0;

      cpu.model = model.clone();
      cpu.speed = cpu_speed / 1000000;
    }

    libc::vm_deallocate(
      libc::mach_task_self(),
      info.as_ptr() as libc::vm_address_t,
      msg_type as _,
    );

    Some(cpus)
  }
}

#[cfg(target_os = "windows")]
pub fn cpu_info() -> Option<Vec<CpuInfo>> {
  use windows_sys::Win32::System::WindowsProgramming::NtQuerySystemInformation;
  use windows_sys::Win32::System::WindowsProgramming::SystemProcessorPerformanceInformation;
  use windows_sys::Win32::System::WindowsProgramming::SYSTEM_PROCESSOR_PERFORMANCE_INFORMATION;

  use std::os::windows::ffi::OsStrExt;
  use std::os::windows::ffi::OsStringExt;

  fn encode_wide(s: &str) -> Vec<u16> {
    std::ffi::OsString::from(s)
      .encode_wide()
      .chain(Some(0))
      .collect()
  }

  // Safety: Assumes correct behavior of platform-specific syscalls and data structures.
  unsafe {
    let mut system_info: winapi::um::sysinfoapi::SYSTEM_INFO =
      std::mem::zeroed();
    winapi::um::sysinfoapi::GetSystemInfo(&mut system_info);

    let cpu_count = system_info.dwNumberOfProcessors as usize;

    let mut cpus = vec![CpuInfo::new(); cpu_count];

    let mut sppi: Vec<SYSTEM_PROCESSOR_PERFORMANCE_INFORMATION> =
      vec![std::mem::zeroed(); cpu_count];

    let sppi_size = std::mem::size_of_val(&sppi[0]) * cpu_count;
    let mut result_size = 0;

    let status = NtQuerySystemInformation(
      SystemProcessorPerformanceInformation,
      sppi.as_mut_ptr() as *mut _,
      sppi_size as u32,
      &mut result_size,
    );
    if status != 0 {
      return None;
    }

    assert_eq!(result_size, sppi_size as u32);

    for i in 0..cpu_count {
      let key_name =
        format!("HARDWARE\\DESCRIPTION\\System\\CentralProcessor\\{}", i);
      let key_name = encode_wide(&key_name);

      let mut processor_key: windows_sys::Win32::System::Registry::HKEY =
        std::mem::zeroed();
      let err = windows_sys::Win32::System::Registry::RegOpenKeyExW(
        windows_sys::Win32::System::Registry::HKEY_LOCAL_MACHINE,
        key_name.as_ptr(),
        0,
        windows_sys::Win32::System::Registry::KEY_QUERY_VALUE,
        &mut processor_key,
      );

      if err != 0 {
        return None;
      }

      let mut cpu_speed = 0;
      let mut cpu_speed_size = std::mem::size_of_val(&cpu_speed) as u32;

      let err = windows_sys::Win32::System::Registry::RegQueryValueExW(
        processor_key,
        encode_wide("~MHz").as_ptr() as *mut _,
        std::ptr::null_mut(),
        std::ptr::null_mut(),
        &mut cpu_speed as *mut _ as *mut _,
        &mut cpu_speed_size,
      );

      if err != 0 {
        return None;
      }

      let cpu_brand: [u16; 512] = [0; 512];
      let mut cpu_brand_size = std::mem::size_of_val(&cpu_brand) as u32;

      let err = windows_sys::Win32::System::Registry::RegQueryValueExW(
        processor_key,
        encode_wide("ProcessorNameString").as_ptr() as *mut _,
        std::ptr::null_mut(),
        std::ptr::null_mut(),
        cpu_brand.as_ptr() as *mut _,
        &mut cpu_brand_size,
      );
      windows_sys::Win32::System::Registry::RegCloseKey(processor_key);

      if err != 0 {
        return None;
      }

      let cpu_brand =
        std::ffi::OsString::from_wide(&cpu_brand[..cpu_brand_size as usize])
          .into_string()
          .unwrap();

      cpus[i].model = cpu_brand;
      cpus[i].speed = cpu_speed as u64;

      cpus[i].times.user = sppi[i].UserTime as u64 / 10000;
      cpus[i].times.sys =
        (sppi[i].KernelTime - sppi[i].IdleTime) as u64 / 10000;
      cpus[i].times.idle = sppi[i].IdleTime as u64 / 10000;
      /* InterruptTime is Reserved1[1] */
      cpus[i].times.irq = sppi[i].Reserved1[1] as u64 / 10000;
      cpus[i].times.nice = 0;
    }
    Some(cpus)
  }
}

#[cfg(target_os = "linux")]
pub fn cpu_info() -> Option<Vec<CpuInfo>> {
  use std::io::BufRead;

  let mut cpus = vec![CpuInfo::new(); 8192]; /* Kernel maxmimum */

  let fp = std::fs::File::open("/proc/stat").ok()?;
  let reader = std::io::BufReader::new(fp);

  for (i, line) in reader.lines().enumerate() {
    let line = line.ok()?;
    if !line.starts_with("cpu") {
      break;
    }
    let mut fields = line.split_whitespace();
    fields.next()?;
    let user = fields.next()?.parse::<u64>().ok()?;
    let nice = fields.next()?.parse::<u64>().ok()?;
    let sys = fields.next()?.parse::<u64>().ok()?;
    let idle = fields.next()?.parse::<u64>().ok()?;
    let irq = fields.next()?.parse::<u64>().ok()?;

    cpus[i].times.user = user;
    cpus[i].times.nice = nice;
    cpus[i].times.sys = sys;
    cpus[i].times.idle = idle;
    cpus[i].times.irq = irq;
  }

  let fp = std::fs::File::open("/proc/cpuinfo").ok()?;
  let reader = std::io::BufReader::new(fp);

  let mut i = 0;
  for line in reader.lines() {
    let line = line.ok()?;
    if !line.starts_with("model name") {
      continue;
    }
    let mut fields = line.splitn(2, ':');
    fields.next()?;
    let model = fields.next()?.trim();

    cpus[i].model = model.to_string();
    i += 1;
  }
<<<<<<< HEAD
=======

  cpus.truncate(i);
  Some(cpus)
>>>>>>> 69eb18a4
}

#[cfg(test)]
mod tests {
  use super::*;

  #[test]
  fn test_cpu_info() {
    let info = cpu_info();
    assert!(info.is_some());
    let info = info.unwrap();
    assert!(!info.is_empty());
    for cpu in info {
      assert!(!cpu.model.is_empty());
      assert!(cpu.times.user > 0);
      assert!(cpu.times.sys > 0);
      assert!(cpu.times.idle > 0);
    }
  }
}<|MERGE_RESOLUTION|>--- conflicted
+++ resolved
@@ -281,12 +281,9 @@
     cpus[i].model = model.to_string();
     i += 1;
   }
-<<<<<<< HEAD
-=======
 
   cpus.truncate(i);
   Some(cpus)
->>>>>>> 69eb18a4
 }
 
 #[cfg(test)]
