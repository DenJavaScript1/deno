--- conflicted
+++ resolved
@@ -110,15 +110,12 @@
     crypto::op_node_hash_digest,
     crypto::op_node_hash_digest_hex,
     crypto::op_node_hash_clone,
+    crypto::op_node_pbkdf2,
+    crypto::op_node_pbkdf2_async,
     crypto::op_node_private_encrypt,
     crypto::op_node_private_decrypt,
     crypto::op_node_public_encrypt,
-<<<<<<< HEAD
     crypto::op_node_sign,
-=======
-    crypto::op_node_pbkdf2,
-    crypto::op_node_pbkdf2_async,
->>>>>>> 67e21e71
     winerror::op_node_sys_to_uv_error,
     v8::op_v8_cached_data_version_tag,
     v8::op_v8_get_heap_statistics,
