--- conflicted
+++ resolved
@@ -323,11 +323,7 @@
 
   Extension::builder(env!("CARGO_PKG_NAME"))
     .esm(esm_files)
-<<<<<<< HEAD
-    .esm_entry_point("internal:deno_node/polyfills/module_all.ts")
-=======
     .esm_entry_point("internal:deno_node/module_all.ts")
->>>>>>> 76b173b6
     .dependencies(vec!["deno_io"])
     .ops(vec![
       crypto::op_node_create_hash::decl(),
