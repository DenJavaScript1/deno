--- conflicted
+++ resolved
@@ -85,13 +85,8 @@
   maybe_npm_resolver: Option<Rc<dyn RequireNpmResolver>>,
 ) -> Extension {
   Extension::builder(env!("CARGO_PKG_NAME"))
-<<<<<<< HEAD
     .esm(include_js_files!(
-      prefix "deno:ext/node",
-=======
-    .js(include_js_files!(
       prefix "internal:ext/node",
->>>>>>> 84a96110
       "01_node.js",
       "02_require.js",
     ))
