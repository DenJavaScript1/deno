// Copyright 2018-2023 the Deno authors. All rights reserved. MIT license.

// deno-lint-ignore-file

<<<<<<< HEAD
"use strict";

((window) => {
  const {
    ArrayIsArray,
    ArrayPrototypeIncludes,
    ArrayPrototypeIndexOf,
    ArrayPrototypeJoin,
    ArrayPrototypePush,
    ArrayPrototypeSlice,
    ArrayPrototypeSplice,
    ObjectGetOwnPropertyDescriptor,
    ObjectGetPrototypeOf,
    ObjectPrototypeHasOwnProperty,
    ObjectSetPrototypeOf,
    ObjectKeys,
    ObjectPrototype,
    ObjectCreate,
    Proxy,
    SafeMap,
    SafeWeakMap,
    SafeArrayIterator,
    JSONParse,
    String,
    StringPrototypeEndsWith,
    StringPrototypeIndexOf,
    StringPrototypeIncludes,
    StringPrototypeMatch,
    StringPrototypeSlice,
    StringPrototypeSplit,
    StringPrototypeStartsWith,
    StringPrototypeCharCodeAt,
    RegExpPrototypeTest,
    Error,
    TypeError,
  } = window.__bootstrap.primordials;
  const core = window.Deno.core;
  const ops = core.ops;
  const { node } = window.__bootstrap.internals;

  // Map used to store CJS parsing data.
  const cjsParseCache = new SafeWeakMap();

  function pathDirname(filepath) {
    if (filepath == null) {
      throw new Error("Empty filepath.");
    }
    if (filepath === "") {
      return ".";
    }
    return ops.op_require_path_dirname(filepath);
=======
const core = globalThis.Deno.core;
const ops = core.ops;
const internals = globalThis.__bootstrap.internals;
const primordials = globalThis.__bootstrap.primordials;
const {
  ArrayIsArray,
  ArrayPrototypeIncludes,
  ArrayPrototypeIndexOf,
  ArrayPrototypeJoin,
  ArrayPrototypePush,
  ArrayPrototypeSlice,
  ArrayPrototypeSplice,
  ObjectGetOwnPropertyDescriptor,
  ObjectGetPrototypeOf,
  ObjectPrototypeHasOwnProperty,
  ObjectSetPrototypeOf,
  ObjectKeys,
  ObjectPrototype,
  ObjectCreate,
  Proxy,
  SafeMap,
  SafeWeakMap,
  SafeArrayIterator,
  JSONParse,
  String,
  StringPrototypeEndsWith,
  StringPrototypeIndexOf,
  StringPrototypeIncludes,
  StringPrototypeMatch,
  StringPrototypeSlice,
  StringPrototypeSplit,
  StringPrototypeStartsWith,
  StringPrototypeCharCodeAt,
  RegExpPrototypeTest,
  Error,
  TypeError,
} = primordials;
const node = internals.node;

// Map used to store CJS parsing data.
const cjsParseCache = new SafeWeakMap();

function pathDirname(filepath) {
  if (filepath == null || filepath === "") {
    throw new Error("Empty filepath.");
>>>>>>> eb990efc
  }
  return ops.op_require_path_dirname(filepath);
}

function pathResolve(...args) {
  return ops.op_require_path_resolve(args);
}

function assert(cond) {
  if (!cond) {
    throw Error("assert");
  }
}

const nativeModulePolyfill = new SafeMap();

const relativeResolveCache = ObjectCreate(null);
let requireDepth = 0;
let statCache = null;
let isPreloading = false;
let mainModule = null;
let hasBrokenOnInspectBrk = false;
let hasInspectBrk = false;
// Are we running with --node-modules-dir flag?
let usesLocalNodeModulesDir = false;

function stat(filename) {
  // TODO: required only on windows
  // filename = path.toNamespacedPath(filename);
  if (statCache !== null) {
    const result = statCache.get(filename);
    if (result !== undefined) {
      return result;
    }
  }
  const result = ops.op_require_stat(filename);
  if (statCache !== null && result >= 0) {
    statCache.set(filename, result);
  }

  return result;
}

function updateChildren(parent, child, scan) {
  if (!parent) {
    return;
  }

  const children = parent.children;
  if (children && !(scan && ArrayPrototypeIncludes(children, child))) {
    ArrayPrototypePush(children, child);
  }
}

function tryFile(requestPath, _isMain) {
  const rc = stat(requestPath);
  if (rc !== 0) return;
  return toRealPath(requestPath);
}

function tryPackage(requestPath, exts, isMain, originalPath) {
  const packageJsonPath = pathResolve(
    requestPath,
    "package.json",
  );
  const pkg = ops.op_require_read_package_scope(packageJsonPath)?.main;
  if (!pkg) {
    return tryExtensions(
      pathResolve(requestPath, "index"),
      exts,
      isMain,
    );
  }

  const filename = pathResolve(requestPath, pkg);
  let actual = tryFile(filename, isMain) ||
    tryExtensions(filename, exts, isMain) ||
    tryExtensions(
      pathResolve(filename, "index"),
      exts,
      isMain,
    );
  if (actual === false) {
    actual = tryExtensions(
      pathResolve(requestPath, "index"),
      exts,
      isMain,
    );
    if (!actual) {
      // eslint-disable-next-line no-restricted-syntax
      const err = new Error(
        `Cannot find module '${filename}'. ` +
          'Please verify that the package.json has a valid "main" entry',
      );
      err.code = "MODULE_NOT_FOUND";
      err.path = pathResolve(
        requestPath,
        "package.json",
      );
      err.requestPath = originalPath;
      throw err;
    } else {
      node.globalThis.process.emitWarning(
        `Invalid 'main' field in '${packageJsonPath}' of '${pkg}'. ` +
          "Please either fix that or report it to the module author",
        "DeprecationWarning",
        "DEP0128",
      );
    }
  }
  return actual;
}

const realpathCache = new SafeMap();
function toRealPath(requestPath) {
  const maybeCached = realpathCache.get(requestPath);
  if (maybeCached) {
    return maybeCached;
  }
  const rp = ops.op_require_real_path(requestPath);
  realpathCache.set(requestPath, rp);
  return rp;
}

function tryExtensions(p, exts, isMain) {
  for (let i = 0; i < exts.length; i++) {
    const filename = tryFile(p + exts[i], isMain);

    if (filename) {
      return filename;
    }
  }
  return false;
}

// Find the longest (possibly multi-dot) extension registered in
// Module._extensions
function findLongestRegisteredExtension(filename) {
  const name = ops.op_require_path_basename(filename);
  let currentExtension;
  let index;
  let startIndex = 0;
  while ((index = StringPrototypeIndexOf(name, ".", startIndex)) !== -1) {
    startIndex = index + 1;
    if (index === 0) continue; // Skip dotfiles like .gitignore
    currentExtension = StringPrototypeSlice(name, index);
    if (Module._extensions[currentExtension]) {
      return currentExtension;
    }
  }
  return ".js";
}

function getExportsForCircularRequire(module) {
  if (
    module.exports &&
    ObjectGetPrototypeOf(module.exports) === ObjectPrototype &&
    // Exclude transpiled ES6 modules / TypeScript code because those may
    // employ unusual patterns for accessing 'module.exports'. That should
    // be okay because ES6 modules have a different approach to circular
    // dependencies anyway.
    !module.exports.__esModule
  ) {
    // This is later unset once the module is done loading.
    ObjectSetPrototypeOf(
      module.exports,
      CircularRequirePrototypeWarningProxy,
    );
  }

  return module.exports;
}

function emitCircularRequireWarning(prop) {
  node.globalThis.process.emitWarning(
    `Accessing non-existent property '${String(prop)}' of module exports ` +
      "inside circular dependency",
  );
}

// A Proxy that can be used as the prototype of a module.exports object and
// warns when non-existent properties are accessed.
const CircularRequirePrototypeWarningProxy = new Proxy({}, {
  get(target, prop) {
    // Allow __esModule access in any case because it is used in the output
    // of transpiled code to determine whether something comes from an
    // ES module, and is not used as a regular key of `module.exports`.
    if (prop in target || prop === "__esModule") return target[prop];
    emitCircularRequireWarning(prop);
    return undefined;
  },

  getOwnPropertyDescriptor(target, prop) {
    if (
      ObjectPrototypeHasOwnProperty(target, prop) || prop === "__esModule"
    ) {
      return ObjectGetOwnPropertyDescriptor(target, prop);
    }
    emitCircularRequireWarning(prop);
    return undefined;
  },
});

const moduleParentCache = new SafeWeakMap();
function Module(id = "", parent) {
  this.id = id;
  this.path = pathDirname(id);
  this.exports = {};
  moduleParentCache.set(this, parent);
  updateChildren(parent, this, false);
  this.filename = null;
  this.loaded = false;
  this.children = [];
}

Module.builtinModules = node.builtinModules;

Module._extensions = ObjectCreate(null);
Module._cache = ObjectCreate(null);
Module._pathCache = ObjectCreate(null);
let modulePaths = [];
Module.globalPaths = modulePaths;

const CHAR_FORWARD_SLASH = 47;
const TRAILING_SLASH_REGEX = /(?:^|\/)\.?\.$/;
const encodedSepRegEx = /%2F|%2C/i;

function finalizeEsmResolution(
  resolved,
  parentPath,
  pkgPath,
) {
  if (RegExpPrototypeTest(encodedSepRegEx, resolved)) {
    throw new ERR_INVALID_MODULE_SPECIFIER(
      resolved,
      'must not include encoded "/" or "\\" characters',
      parentPath,
    );
  }
  // const filename = fileURLToPath(resolved);
  const filename = resolved;
  const actual = tryFile(filename, false);
  if (actual) {
    return actual;
  }
  throw new ERR_MODULE_NOT_FOUND(
    filename,
    path.resolve(pkgPath, "package.json"),
  );
}

// This only applies to requests of a specific form:
// 1. name/.*
// 2. @scope/name/.*
const EXPORTS_PATTERN = /^((?:@[^/\\%]+\/)?[^./\\%][^/\\%]*)(\/.*)?$/;
function resolveExports(
  modulesPath,
  request,
  parentPath,
  usesLocalNodeModulesDir,
) {
  // The implementation's behavior is meant to mirror resolution in ESM.
  const [, name, expansion = ""] =
    StringPrototypeMatch(request, EXPORTS_PATTERN) || [];
  if (!name) {
    return;
  }

  return ops.op_require_resolve_exports(
    usesLocalNodeModulesDir,
    modulesPath,
    request,
    name,
    expansion,
    parentPath,
  ) ?? false;
}

Module._findPath = function (request, paths, isMain, parentPath) {
  const absoluteRequest = ops.op_require_path_is_absolute(request);
  if (absoluteRequest) {
    paths = [""];
  } else if (!paths || paths.length === 0) {
    return false;
  }

  const cacheKey = request + "\x00" + ArrayPrototypeJoin(paths, "\x00");
  const entry = Module._pathCache[cacheKey];
  if (entry) {
    return entry;
  }

  let exts;
  let trailingSlash = request.length > 0 &&
    StringPrototypeCharCodeAt(request, request.length - 1) ===
      CHAR_FORWARD_SLASH;
  if (!trailingSlash) {
    trailingSlash = RegExpPrototypeTest(TRAILING_SLASH_REGEX, request);
  }

  // For each path
  for (let i = 0; i < paths.length; i++) {
    // Don't search further if path doesn't exist
    const curPath = paths[i];
    if (curPath && stat(curPath) < 1) continue;

    if (!absoluteRequest) {
      const exportsResolved = resolveExports(
        curPath,
        request,
        parentPath,
        usesLocalNodeModulesDir,
      );
      if (exportsResolved) {
        return exportsResolved;
      }
    }

    const isDenoDirPackage = ops.op_require_is_deno_dir_package(
      curPath,
    );
    const isRelative = ops.op_require_is_request_relative(
      request,
    );
    const basePath = (isDenoDirPackage && !isRelative)
      ? pathResolve(curPath, packageSpecifierSubPath(request))
      : pathResolve(curPath, request);
    let filename;

    const rc = stat(basePath);
    if (!trailingSlash) {
      if (rc === 0) { // File.
        filename = toRealPath(basePath);
      }

      if (!filename) {
        // Try it with each of the extensions
        if (exts === undefined) {
          exts = ObjectKeys(Module._extensions);
        }
        filename = tryExtensions(basePath, exts, isMain);
      }
    }

    if (!filename && rc === 1) { // Directory.
      // try it with each of the extensions at "index"
      if (exts === undefined) {
        exts = ObjectKeys(Module._extensions);
      }
      filename = tryPackage(basePath, exts, isMain, request);
    }

    if (filename) {
      Module._pathCache[cacheKey] = filename;
      return filename;
    }
  }

  return false;
};

Module._nodeModulePaths = function (fromPath) {
  return ops.op_require_node_module_paths(fromPath);
};

Module._resolveLookupPaths = function (request, parent) {
  const paths = [];

  if (ops.op_require_is_request_relative(request) && parent?.filename) {
    ArrayPrototypePush(
      paths,
      ops.op_require_path_dirname(parent.filename),
    );
    return paths;
  }

  if (parent?.filename && parent.filename.length > 0) {
    const denoDirPath = ops.op_require_resolve_deno_dir(
      request,
      parent.filename,
    );
    if (denoDirPath) {
      ArrayPrototypePush(paths, denoDirPath);
    }
  }
  const lookupPathsResult = ops.op_require_resolve_lookup_paths(
    request,
    parent?.paths,
    parent?.filename ?? "",
  );
  if (lookupPathsResult) {
    ArrayPrototypePush(paths, ...new SafeArrayIterator(lookupPathsResult));
  }
  return paths;
};

Module._load = function (request, parent, isMain) {
  let relResolveCacheIdentifier;
  if (parent) {
    // Fast path for (lazy loaded) modules in the same directory. The indirect
    // caching is required to allow cache invalidation without changing the old
    // cache key names.
    relResolveCacheIdentifier = `${parent.path}\x00${request}`;
    const filename = relativeResolveCache[relResolveCacheIdentifier];
    if (filename !== undefined) {
      const cachedModule = Module._cache[filename];
      if (cachedModule !== undefined) {
        updateChildren(parent, cachedModule, true);
        if (!cachedModule.loaded) {
          return getExportsForCircularRequire(cachedModule);
        }
        return cachedModule.exports;
      }
      delete relativeResolveCache[relResolveCacheIdentifier];
    }
  }

  const filename = Module._resolveFilename(request, parent, isMain);
  if (StringPrototypeStartsWith(filename, "node:")) {
    // Slice 'node:' prefix
    const id = StringPrototypeSlice(filename, 5);

    const module = loadNativeModule(id, id);
    if (!module) {
      // TODO:
      // throw new ERR_UNKNOWN_BUILTIN_MODULE(filename);
      throw new Error("Unknown built-in module");
    }

    return module.exports;
  }

  const cachedModule = Module._cache[filename];
  if (cachedModule !== undefined) {
    updateChildren(parent, cachedModule, true);
    if (!cachedModule.loaded) {
      return getExportsForCircularRequire(cachedModule);
    }
    return cachedModule.exports;
  }

  const mod = loadNativeModule(filename, request);
  if (
    mod
  ) {
    return mod.exports;
  }
  // Don't call updateChildren(), Module constructor already does.
  const module = cachedModule || new Module(filename, parent);

  if (isMain) {
    node.globalThis.process.mainModule = module;
    mainModule = module;
    module.id = ".";
  }

  Module._cache[filename] = module;
  if (parent !== undefined) {
    relativeResolveCache[relResolveCacheIdentifier] = filename;
  }

  let threw = true;
  try {
    module.load(filename);
    threw = false;
  } finally {
    if (threw) {
      delete Module._cache[filename];
      if (parent !== undefined) {
        delete relativeResolveCache[relResolveCacheIdentifier];
        const children = parent?.children;
        if (ArrayIsArray(children)) {
          const index = ArrayPrototypeIndexOf(children, module);
          if (index !== -1) {
            ArrayPrototypeSplice(children, index, 1);
          }
        }
      }
    } else if (
      module.exports &&
      ObjectGetPrototypeOf(module.exports) ===
        CircularRequirePrototypeWarningProxy
    ) {
      ObjectSetPrototypeOf(module.exports, ObjectPrototype);
    }
  }

  return module.exports;
};

Module._resolveFilename = function (
  request,
  parent,
  isMain,
  options,
) {
  if (
    StringPrototypeStartsWith(request, "node:") ||
    nativeModuleCanBeRequiredByUsers(request)
  ) {
    return request;
  }

  let paths;

  if (typeof options === "object" && options !== null) {
    if (ArrayIsArray(options.paths)) {
      const isRelative = ops.op_require_is_request_relative(
        request,
      );

      if (isRelative) {
        paths = options.paths;
      } else {
        const fakeParent = new Module("", null);

        paths = [];

        for (let i = 0; i < options.paths.length; i++) {
          const path = options.paths[i];
          fakeParent.paths = Module._nodeModulePaths(path);
          const lookupPaths = Module._resolveLookupPaths(request, fakeParent);

          for (let j = 0; j < lookupPaths.length; j++) {
            if (!ArrayPrototypeIncludes(paths, lookupPaths[j])) {
              ArrayPrototypePush(paths, lookupPaths[j]);
            }
          }
        }
      }
    } else if (options.paths === undefined) {
      paths = Module._resolveLookupPaths(request, parent);
    } else {
      // TODO:
      // throw new ERR_INVALID_ARG_VALUE("options.paths", options.paths);
      throw new Error("Invalid arg value options.paths", options.path);
    }
  } else {
    paths = Module._resolveLookupPaths(request, parent);
  }

  if (parent?.filename) {
    if (request[0] === "#") {
      const maybeResolved = ops.op_require_package_imports_resolve(
        parent.filename,
        request,
      );
      if (maybeResolved) {
        return maybeResolved;
      }
    }
  }

  // Try module self resolution first
  const parentPath = ops.op_require_try_self_parent_path(
    !!parent,
    parent?.filename,
    parent?.id,
  );
  const selfResolved = ops.op_require_try_self(parentPath, request);
  if (selfResolved) {
    const cacheKey = request + "\x00" +
      (paths.length === 1 ? paths[0] : ArrayPrototypeJoin(paths, "\x00"));
    Module._pathCache[cacheKey] = selfResolved;
    return selfResolved;
  }

  // Look up the filename first, since that's the cache key.
  const filename = Module._findPath(
    request,
    paths,
    isMain,
    parentPath,
  );
  if (filename) return filename;
  const requireStack = [];
  for (let cursor = parent; cursor; cursor = moduleParentCache.get(cursor)) {
    ArrayPrototypePush(requireStack, cursor.filename || cursor.id);
  }
  let message = `Cannot find module '${request}'`;
  if (requireStack.length > 0) {
    message = message + "\nRequire stack:\n- " +
      ArrayPrototypeJoin(requireStack, "\n- ");
  }
  // eslint-disable-next-line no-restricted-syntax
  const err = new Error(message);
  err.code = "MODULE_NOT_FOUND";
  err.requireStack = requireStack;
  throw err;
};

Module.prototype.load = function (filename) {
  assert(!this.loaded);
  this.filename = filename;
  this.paths = Module._nodeModulePaths(
    pathDirname(filename),
  );
  const extension = findLongestRegisteredExtension(filename);
  // allow .mjs to be overriden
  if (
    StringPrototypeEndsWith(filename, ".mjs") && !Module._extensions[".mjs"]
  ) {
    // TODO: use proper error class
    throw new Error("require ESM", filename);
  }

  Module._extensions[extension](this, filename);
  this.loaded = true;

  // TODO: do caching
};

// Loads a module at the given file path. Returns that module's
// `exports` property.
Module.prototype.require = function (id) {
  if (typeof id !== "string") {
    // TODO(bartlomieju): it should use different error type
    // ("ERR_INVALID_ARG_VALUE")
    throw new TypeError("Invalid argument type");
  }

  if (id === "") {
    // TODO(bartlomieju): it should use different error type
    // ("ERR_INVALID_ARG_VALUE")
    throw new TypeError("id must be non empty");
  }
  requireDepth++;
  try {
    return Module._load(id, this, /* isMain */ false);
  } finally {
    requireDepth--;
  }
};

Module.wrapper = [
  // We provide the non-standard APIs in the CommonJS wrapper
  // to avoid exposing them in global namespace.
  "(function (exports, require, module, __filename, __dirname, globalThis) { const { Buffer, clearImmediate, clearInterval, clearTimeout, console, global, process, setImmediate, setInterval, setTimeout} = globalThis; var window = undefined; (function () {",
  "\n}).call(this); })",
];
Module.wrap = function (script) {
  script = script.replace(/^#!.*?\n/, "");
  return `${Module.wrapper[0]}${script}${Module.wrapper[1]}`;
};

function enrichCJSError(error) {
  if (error instanceof SyntaxError) {
    if (
      StringPrototypeIncludes(
        error.message,
        "Cannot use import statement outside a module",
      ) ||
      StringPrototypeIncludes(error.message, "Unexpected token 'export'")
    ) {
      console.error(
        'To load an ES module, set "type": "module" in the package.json or use ' +
          "the .mjs extension.",
      );
    }
  }
}

function wrapSafe(
  filename,
  content,
  cjsModuleInstance,
) {
  const wrapper = Module.wrap(content);
  const [f, err] = core.evalContext(wrapper, filename);
  if (err) {
    if (node.globalThis.process.mainModule === cjsModuleInstance) {
      enrichCJSError(err.thrown);
    }
    throw err.thrown;
  }
  return f;
}

Module.prototype._compile = function (content, filename) {
  const compiledWrapper = wrapSafe(filename, content, this);

  const dirname = pathDirname(filename);
  const require = makeRequireFunction(this);
  const exports = this.exports;
  const thisValue = exports;
  const module = this;
  if (requireDepth === 0) {
    statCache = new SafeMap();
  }

  if (hasInspectBrk && !hasBrokenOnInspectBrk) {
    hasBrokenOnInspectBrk = true;
    ops.op_require_break_on_next_statement();
  }

  const result = compiledWrapper.call(
    thisValue,
    exports,
    require,
    this,
    filename,
    dirname,
    node.globalThis,
  );
  if (requireDepth === 0) {
    statCache = null;
  }
  return result;
};

Module._extensions[".js"] = function (module, filename) {
  const content = ops.op_require_read_file(filename);

  if (StringPrototypeEndsWith(filename, ".js")) {
    const pkg = ops.op_require_read_closest_package_json(filename);
    if (pkg && pkg.exists && pkg.typ == "module") {
      let message = `Trying to import ESM module: ${filename}`;

      if (module.parent) {
        message += ` from ${module.parent.filename}`;
      }

      message += ` using require()`;

      throw new Error(message);
    }
  }

  module._compile(content, filename);
};

function stripBOM(content) {
  if (StringPrototypeCharCodeAt(content, 0) === 0xfeff) {
    content = StringPrototypeSlice(content, 1);
  }
  return content;
}

// Native extension for .json
Module._extensions[".json"] = function (module, filename) {
  const content = ops.op_require_read_file(filename);

  try {
    module.exports = JSONParse(stripBOM(content));
  } catch (err) {
    err.message = filename + ": " + err.message;
    throw err;
  }
};

// Native extension for .node
Module._extensions[".node"] = function (module, filename) {
  if (filename.endsWith("fsevents.node")) {
    throw new Error("Using fsevents module is currently not supported");
  }
  module.exports = ops.op_napi_open(filename, node.globalThis);
};

function createRequireFromPath(filename) {
  const proxyPath = ops.op_require_proxy_path(filename);
  const mod = new Module(proxyPath);
  mod.filename = proxyPath;
  mod.paths = Module._nodeModulePaths(mod.path);
  return makeRequireFunction(mod);
}

function makeRequireFunction(mod) {
  const require = function require(path) {
    return mod.require(path);
  };

  function resolve(request, options) {
    return Module._resolveFilename(request, mod, false, options);
  }

  require.resolve = resolve;

  function paths(request) {
    return Module._resolveLookupPaths(request, mod);
  }

  resolve.paths = paths;
  require.main = mainModule;
  // Enable support to add extra extension types.
  require.extensions = Module._extensions;
  require.cache = Module._cache;

  return require;
}

// Matches to:
// - /foo/...
// - \foo\...
// - C:/foo/...
// - C:\foo\...
const RE_START_OF_ABS_PATH = /^([/\\]|[a-zA-Z]:[/\\])/;

function isAbsolute(filenameOrUrl) {
  return RE_START_OF_ABS_PATH.test(filenameOrUrl);
}

function createRequire(filenameOrUrl) {
  let fileUrlStr;
  if (filenameOrUrl instanceof URL) {
    if (filenameOrUrl.protocol !== "file:") {
      throw new Error(
        `The argument 'filename' must be a file URL object, file URL string, or absolute path string. Received ${filenameOrUrl}`,
      );
    }
    fileUrlStr = filenameOrUrl.toString();
  } else if (typeof filenameOrUrl === "string") {
    if (!filenameOrUrl.startsWith("file:") && !isAbsolute(filenameOrUrl)) {
      throw new Error(
        `The argument 'filename' must be a file URL object, file URL string, or absolute path string. Received ${filenameOrUrl}`,
      );
    }
    fileUrlStr = filenameOrUrl;
  } else {
    throw new Error(
      `The argument 'filename' must be a file URL object, file URL string, or absolute path string. Received ${filenameOrUrl}`,
    );
  }
  const filename = ops.op_require_as_file_path(fileUrlStr);
  return createRequireFromPath(filename);
}

Module.createRequire = createRequire;

Module._initPaths = function () {
  const paths = ops.op_require_init_paths();
  modulePaths = paths;
  Module.globalPaths = ArrayPrototypeSlice(modulePaths);
};

Module.syncBuiltinESMExports = function syncBuiltinESMExports() {
  throw new Error("not implemented");
};

Module.Module = Module;

node.nativeModuleExports.module = Module;

function loadNativeModule(_id, request) {
  if (nativeModulePolyfill.has(request)) {
    return nativeModulePolyfill.get(request);
  }
  const modExports = node.nativeModuleExports[request];
  if (modExports) {
    const nodeMod = new Module(request);
    nodeMod.exports = modExports;
    nodeMod.loaded = true;
    nativeModulePolyfill.set(request, nodeMod);
    return nodeMod;
  }
  return undefined;
}

function nativeModuleCanBeRequiredByUsers(request) {
  return !!node.nativeModuleExports[request];
}

function readPackageScope() {
  throw new Error("not implemented");
}

/** @param specifier {string} */
function packageSpecifierSubPath(specifier) {
  let parts = StringPrototypeSplit(specifier, "/");
  if (StringPrototypeStartsWith(parts[0], "@")) {
    parts = ArrayPrototypeSlice(parts, 2);
  } else {
    parts = ArrayPrototypeSlice(parts, 1);
  }
  return ArrayPrototypeJoin(parts, "/");
}

internals.require = {
  setUsesLocalNodeModulesDir() {
    usesLocalNodeModulesDir = true;
  },
  setInspectBrk() {
    hasInspectBrk = true;
  },
  Module,
  wrapSafe,
  toRealPath,
  cjsParseCache,
  readPackageScope,
};<|MERGE_RESOLUTION|>--- conflicted
+++ resolved
@@ -2,59 +2,6 @@
 
 // deno-lint-ignore-file
 
-<<<<<<< HEAD
-"use strict";
-
-((window) => {
-  const {
-    ArrayIsArray,
-    ArrayPrototypeIncludes,
-    ArrayPrototypeIndexOf,
-    ArrayPrototypeJoin,
-    ArrayPrototypePush,
-    ArrayPrototypeSlice,
-    ArrayPrototypeSplice,
-    ObjectGetOwnPropertyDescriptor,
-    ObjectGetPrototypeOf,
-    ObjectPrototypeHasOwnProperty,
-    ObjectSetPrototypeOf,
-    ObjectKeys,
-    ObjectPrototype,
-    ObjectCreate,
-    Proxy,
-    SafeMap,
-    SafeWeakMap,
-    SafeArrayIterator,
-    JSONParse,
-    String,
-    StringPrototypeEndsWith,
-    StringPrototypeIndexOf,
-    StringPrototypeIncludes,
-    StringPrototypeMatch,
-    StringPrototypeSlice,
-    StringPrototypeSplit,
-    StringPrototypeStartsWith,
-    StringPrototypeCharCodeAt,
-    RegExpPrototypeTest,
-    Error,
-    TypeError,
-  } = window.__bootstrap.primordials;
-  const core = window.Deno.core;
-  const ops = core.ops;
-  const { node } = window.__bootstrap.internals;
-
-  // Map used to store CJS parsing data.
-  const cjsParseCache = new SafeWeakMap();
-
-  function pathDirname(filepath) {
-    if (filepath == null) {
-      throw new Error("Empty filepath.");
-    }
-    if (filepath === "") {
-      return ".";
-    }
-    return ops.op_require_path_dirname(filepath);
-=======
 const core = globalThis.Deno.core;
 const ops = core.ops;
 const internals = globalThis.__bootstrap.internals;
@@ -98,9 +45,11 @@
 const cjsParseCache = new SafeWeakMap();
 
 function pathDirname(filepath) {
-  if (filepath == null || filepath === "") {
+  if (filepath == null) {
     throw new Error("Empty filepath.");
->>>>>>> eb990efc
+  }
+  if (filepath === "") {
+    return ".";
   }
   return ops.op_require_path_dirname(filepath);
 }
