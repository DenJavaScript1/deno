--- conflicted
+++ resolved
@@ -779,23 +779,9 @@
   module._compile(content, filename);
 };
 
-<<<<<<< HEAD
-  // Native extension for .node
-  Module._extensions[".node"] = function (module, filename) {
-    module.exports = ops.op_napi_open(filename, node.globalThis);
-  };
-
-  function createRequireFromPath(filename) {
-    const proxyPath = ops.op_require_proxy_path(filename);
-    const mod = new Module(proxyPath);
-    mod.filename = proxyPath;
-    mod.paths = Module._nodeModulePaths(mod.path);
-    return makeRequireFunction(mod);
-=======
 function stripBOM(content) {
   if (StringPrototypeCharCodeAt(content, 0) === 0xfeff) {
     content = StringPrototypeSlice(content, 1);
->>>>>>> 161a4fea
   }
   return content;
 }
@@ -814,9 +800,6 @@
 
 // Native extension for .node
 Module._extensions[".node"] = function (module, filename) {
-  if (filename.endsWith("fsevents.node")) {
-    throw new Error("Using fsevents module is currently not supported");
-  }
   module.exports = ops.op_napi_open(filename, node.globalThis);
 };
 
