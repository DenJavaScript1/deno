// Copyright 2018-2023 the Deno authors. All rights reserved. MIT license.
// Copyright Joyent, Inc. and Node.js contributors. All rights reserved. MIT license.

const internals = globalThis.__bootstrap.internals;
import { core } from "internal:deno_node/_core.ts";
import {
  notImplemented,
  warnNotImplemented,
} from "internal:deno_node/_utils.ts";
import { EventEmitter } from "internal:deno_node/events.ts";
import { validateString } from "internal:deno_node/internal/validators.mjs";
import {
  ERR_INVALID_ARG_TYPE,
  ERR_UNKNOWN_SIGNAL,
  errnoException,
} from "internal:deno_node/internal/errors.ts";
import { getOptionValue } from "internal:deno_node/internal/options.ts";
import { assert } from "internal:deno_node/_util/asserts.ts";
import { fromFileUrl, join } from "internal:deno_node/path.ts";
import {
  arch as arch_,
  chdir,
  cwd,
  env,
  nextTick as _nextTick,
  version,
  versions,
} from "internal:deno_node/_process/process.ts";
import { _exiting } from "internal:deno_node/_process/exiting.ts";
export { _nextTick as nextTick, chdir, cwd, env, version, versions };
import {
  createWritableStdioStream,
  initStdin,
} from "internal:deno_node/_process/streams.mjs";
import {
  enableNextTick,
  processTicksAndRejections,
  runNextTicks,
<<<<<<< HEAD
} from "internal:deno_node/polyfills/_next_tick.ts";
import { isWindows } from "internal:deno_node/polyfills/_util/os.ts";
=======
} from "internal:deno_node/_next_tick.ts";
import { isWindows } from "internal:deno_node/_util/os.ts";
>>>>>>> 76b173b6
import * as io from "internal:deno_io/12_io.js";

// TODO(kt3k): This should be set at start up time
export let arch = "";

// TODO(kt3k): This should be set at start up time
export let platform = "";

// TODO(kt3k): This should be set at start up time
export let pid = 0;

// TODO(kt3k): Give better types to stdio objects
// deno-lint-ignore no-explicit-any
let stderr = null as any;
// deno-lint-ignore no-explicit-any
let stdin = null as any;
// deno-lint-ignore no-explicit-any
let stdout = null as any;

export { stderr, stdin, stdout };
import { getBinding } from "internal:deno_node/internal_binding/mod.ts";
import * as constants from "internal:deno_node/internal_binding/constants.ts";
import * as uv from "internal:deno_node/internal_binding/uv.ts";
import type { BindingName } from "internal:deno_node/internal_binding/mod.ts";
import { buildAllowedFlags } from "internal:deno_node/internal/process/per_thread.mjs";

// @ts-ignore Deno[Deno.internal] is used on purpose here
const DenoCommand = Deno[Deno.internal]?.nodeUnstable?.Command ||
  Deno.Command;

const notImplementedEvents = [
  "disconnect",
  "message",
  "multipleResolves",
  "rejectionHandled",
  "worker",
];

export const argv: string[] = [];

// Overwrites the 1st item with getter.
// TODO(bartlomieju): added "configurable: true" to make this work for binary
// commands, but that is probably a wrong solution
// TODO(bartlomieju): move the configuration for all "argv" to
// "internals.__bootstrapNodeProcess"
Object.defineProperty(argv, "0", {
  get: () => {
    return Deno.execPath();
  },
  configurable: true,
});
// Overwrites the 2st item with getter.
Object.defineProperty(argv, "1", {
  get: () => {
    if (Deno.mainModule.startsWith("file:")) {
      return fromFileUrl(Deno.mainModule);
    } else {
      return join(Deno.cwd(), "$deno$node.js");
    }
  },
});

/** https://nodejs.org/api/process.html#process_process_exit_code */
export const exit = (code?: number | string) => {
  if (code || code === 0) {
    if (typeof code === "string") {
      const parsedCode = parseInt(code);
      process.exitCode = isNaN(parsedCode) ? undefined : parsedCode;
    } else {
      process.exitCode = code;
    }
  }

  if (!process._exiting) {
    process._exiting = true;
    // FIXME(bartlomieju): this is wrong, we won't be using syscall to exit
    // and thus the `unload` event will not be emitted to properly trigger "emit"
    // event on `process`.
    process.emit("exit", process.exitCode || 0);
  }

  Deno.exit(process.exitCode || 0);
};

function addReadOnlyProcessAlias(
  name: string,
  option: string,
  enumerable = true,
) {
  const value = getOptionValue(option);

  if (value) {
    Object.defineProperty(process, name, {
      writable: false,
      configurable: true,
      enumerable,
      value,
    });
  }
}

function createWarningObject(
  warning: string,
  type: string,
  code?: string,
  // deno-lint-ignore ban-types
  ctor?: Function,
  detail?: string,
): Error {
  assert(typeof warning === "string");

  // deno-lint-ignore no-explicit-any
  const warningErr: any = new Error(warning);
  warningErr.name = String(type || "Warning");

  if (code !== undefined) {
    warningErr.code = code;
  }
  if (detail !== undefined) {
    warningErr.detail = detail;
  }

  // @ts-ignore this function is not available in lib.dom.d.ts
  Error.captureStackTrace(warningErr, ctor || process.emitWarning);

  return warningErr;
}

function doEmitWarning(warning: Error) {
  process.emit("warning", warning);
}

/** https://nodejs.org/api/process.html#process_process_emitwarning_warning_options */
export function emitWarning(
  warning: string | Error,
  type:
    // deno-lint-ignore ban-types
    | { type: string; detail: string; code: string; ctor: Function }
    | string
    | null,
  code?: string,
  // deno-lint-ignore ban-types
  ctor?: Function,
) {
  let detail;

  if (type !== null && typeof type === "object" && !Array.isArray(type)) {
    ctor = type.ctor;
    code = type.code;

    if (typeof type.detail === "string") {
      detail = type.detail;
    }

    type = type.type || "Warning";
  } else if (typeof type === "function") {
    ctor = type;
    code = undefined;
    type = "Warning";
  }

  if (type !== undefined) {
    validateString(type, "type");
  }

  if (typeof code === "function") {
    ctor = code;
    code = undefined;
  } else if (code !== undefined) {
    validateString(code, "code");
  }

  if (typeof warning === "string") {
    warning = createWarningObject(warning, type as string, code, ctor, detail);
  } else if (!(warning instanceof Error)) {
    throw new ERR_INVALID_ARG_TYPE("warning", ["Error", "string"], warning);
  }

  if (warning.name === "DeprecationWarning") {
    // deno-lint-ignore no-explicit-any
    if ((process as any).noDeprecation) {
      return;
    }

    // deno-lint-ignore no-explicit-any
    if ((process as any).throwDeprecation) {
      // Delay throwing the error to guarantee that all former warnings were
      // properly logged.
      return process.nextTick(() => {
        throw warning;
      });
    }
  }

  process.nextTick(doEmitWarning, warning);
}

export function hrtime(time?: [number, number]): [number, number] {
  const milli = performance.now();
  const sec = Math.floor(milli / 1000);
  const nano = Math.floor(milli * 1_000_000 - sec * 1_000_000_000);
  if (!time) {
    return [sec, nano];
  }
  const [prevSec, prevNano] = time;
  return [sec - prevSec, nano - prevNano];
}

hrtime.bigint = function (): bigint {
  const [sec, nano] = hrtime();
  return BigInt(sec) * 1_000_000_000n + BigInt(nano);
};

export function memoryUsage(): {
  rss: number;
  heapTotal: number;
  heapUsed: number;
  external: number;
  arrayBuffers: number;
} {
  return {
    ...Deno.memoryUsage(),
    arrayBuffers: 0,
  };
}

memoryUsage.rss = function (): number {
  return memoryUsage().rss;
};

// Returns a negative error code than can be recognized by errnoException
function _kill(pid: number, sig: number): number {
  let errCode;

  if (sig === 0) {
    let status;
    if (Deno.build.os === "windows") {
      status = (new DenoCommand("powershell.exe", {
        args: ["Get-Process", "-pid", pid],
      })).outputSync();
    } else {
      status = (new DenoCommand("kill", {
        args: ["-0", pid],
      })).outputSync();
    }

    if (!status.success) {
      errCode = uv.codeMap.get("ESRCH");
    }
  } else {
    // Reverse search the shortname based on the numeric code
    const maybeSignal = Object.entries(constants.os.signals).find((
      [_, numericCode],
    ) => numericCode === sig);

    if (!maybeSignal) {
      errCode = uv.codeMap.get("EINVAL");
    } else {
      try {
        Deno.kill(pid, maybeSignal[0] as Deno.Signal);
      } catch (e) {
        if (e instanceof TypeError) {
          throw notImplemented(maybeSignal[0]);
        }

        throw e;
      }
    }
  }

  if (!errCode) {
    return 0;
  } else {
    return errCode;
  }
}

export function kill(pid: number, sig: string | number = "SIGTERM") {
  if (pid != (pid | 0)) {
    throw new ERR_INVALID_ARG_TYPE("pid", "number", pid);
  }

  let err;
  if (typeof sig === "number") {
    err = process._kill(pid, sig);
  } else {
    if (sig in constants.os.signals) {
      // @ts-ignore Index previously checked
      err = process._kill(pid, constants.os.signals[sig]);
    } else {
      throw new ERR_UNKNOWN_SIGNAL(sig);
    }
  }

  if (err) {
    throw errnoException(err, "kill");
  }

  return true;
}

// deno-lint-ignore no-explicit-any
function uncaughtExceptionHandler(err: any, origin: string) {
  // The origin parameter can be 'unhandledRejection' or 'uncaughtException'
  // depending on how the uncaught exception was created. In Node.js,
  // exceptions thrown from the top level of a CommonJS module are reported as
  // 'uncaughtException', while exceptions thrown from the top level of an ESM
  // module are reported as 'unhandledRejection'. Deno does not have a true
  // CommonJS implementation, so all exceptions thrown from the top level are
  // reported as 'uncaughtException'.
  process.emit("uncaughtExceptionMonitor", err, origin);
  process.emit("uncaughtException", err, origin);
}

let execPath: string | null = null;

class Process extends EventEmitter {
  constructor() {
    super();
  }

  /** https://nodejs.org/api/process.html#process_process_arch */
  get arch() {
    if (!arch) {
      arch = arch_();
    }
    return arch;
  }

  /**
   * https://nodejs.org/api/process.html#process_process_argv
   * Read permissions are required in order to get the executable route
   */
  argv = argv;

  /** https://nodejs.org/api/process.html#process_process_chdir_directory */
  chdir = chdir;

  /** https://nodejs.org/api/process.html#processconfig */
  config = {
    target_defaults: {},
    variables: {},
  };

  /** https://nodejs.org/api/process.html#process_process_cwd */
  cwd = cwd;

  /**
   * https://nodejs.org/api/process.html#process_process_env
   * Requires env permissions
   */
  env = env;

  /** https://nodejs.org/api/process.html#process_process_execargv */
  execArgv: string[] = [];

  /** https://nodejs.org/api/process.html#process_process_exit_code */
  exit = exit;

  _exiting = _exiting;

  /** https://nodejs.org/api/process.html#processexitcode_1 */
  exitCode: undefined | number = undefined;

  // Typed as any to avoid importing "module" module for types
  // deno-lint-ignore no-explicit-any
  mainModule: any = undefined;

  /** https://nodejs.org/api/process.html#process_process_nexttick_callback_args */
  nextTick = _nextTick;

  /** https://nodejs.org/api/process.html#process_process_events */
  override on(event: "exit", listener: (code: number) => void): this;
  override on(
    event: typeof notImplementedEvents[number],
    // deno-lint-ignore ban-types
    listener: Function,
  ): this;
  // deno-lint-ignore no-explicit-any
  override on(event: string, listener: (...args: any[]) => void): this {
    if (notImplementedEvents.includes(event)) {
      warnNotImplemented(`process.on("${event}")`);
      super.on(event, listener);
    } else if (event.startsWith("SIG")) {
      if (event === "SIGBREAK" && Deno.build.os !== "windows") {
        // Ignores SIGBREAK if the platform is not windows.
      } else if (event === "SIGTERM" && Deno.build.os === "windows") {
        // Ignores SIGTERM on windows.
      } else {
        Deno.addSignalListener(event as Deno.Signal, listener);
      }
    } else {
      super.on(event, listener);
    }

    return this;
  }

  override off(event: "exit", listener: (code: number) => void): this;
  override off(
    event: typeof notImplementedEvents[number],
    // deno-lint-ignore ban-types
    listener: Function,
  ): this;
  // deno-lint-ignore no-explicit-any
  override off(event: string, listener: (...args: any[]) => void): this {
    if (notImplementedEvents.includes(event)) {
      warnNotImplemented(`process.off("${event}")`);
      super.off(event, listener);
    } else if (event.startsWith("SIG")) {
      if (event === "SIGBREAK" && Deno.build.os !== "windows") {
        // Ignores SIGBREAK if the platform is not windows.
      } else if (event === "SIGTERM" && Deno.build.os === "windows") {
        // Ignores SIGTERM on windows.
      } else {
        Deno.removeSignalListener(event as Deno.Signal, listener);
      }
    } else {
      super.off(event, listener);
    }

    return this;
  }

  // deno-lint-ignore no-explicit-any
  override emit(event: string, ...args: any[]): boolean {
    if (event.startsWith("SIG")) {
      if (event === "SIGBREAK" && Deno.build.os !== "windows") {
        // Ignores SIGBREAK if the platform is not windows.
      } else {
        Deno.kill(Deno.pid, event as Deno.Signal);
      }
    } else {
      return super.emit(event, ...args);
    }

    return true;
  }

  override prependListener(
    event: "exit",
    listener: (code: number) => void,
  ): this;
  override prependListener(
    event: typeof notImplementedEvents[number],
    // deno-lint-ignore ban-types
    listener: Function,
  ): this;
  override prependListener(
    event: string,
    // deno-lint-ignore no-explicit-any
    listener: (...args: any[]) => void,
  ): this {
    if (notImplementedEvents.includes(event)) {
      warnNotImplemented(`process.prependListener("${event}")`);
      super.prependListener(event, listener);
    } else if (event.startsWith("SIG")) {
      if (event === "SIGBREAK" && Deno.build.os !== "windows") {
        // Ignores SIGBREAK if the platform is not windows.
      } else {
        Deno.addSignalListener(event as Deno.Signal, listener);
      }
    } else {
      super.prependListener(event, listener);
    }

    return this;
  }

  /** https://nodejs.org/api/process.html#process_process_pid */
  get pid() {
    if (!pid) {
      pid = Deno.pid;
    }
    return pid;
  }

  /** https://nodejs.org/api/process.html#process_process_platform */
  get platform() {
    if (!platform) {
      platform = isWindows ? "win32" : Deno.build.os;
    }
    return platform;
  }

  override addListener(event: "exit", listener: (code: number) => void): this;
  override addListener(
    event: typeof notImplementedEvents[number],
    // deno-lint-ignore ban-types
    listener: Function,
  ): this;
  override addListener(
    event: string,
    // deno-lint-ignore no-explicit-any
    listener: (...args: any[]) => void,
  ): this {
    if (notImplementedEvents.includes(event)) {
      warnNotImplemented(`process.addListener("${event}")`);
    }

    return this.on(event, listener);
  }

  override removeListener(
    event: "exit",
    listener: (code: number) => void,
  ): this;
  override removeListener(
    event: typeof notImplementedEvents[number],
    // deno-lint-ignore ban-types
    listener: Function,
  ): this;
  override removeListener(
    event: string,
    // deno-lint-ignore no-explicit-any
    listener: (...args: any[]) => void,
  ): this {
    if (notImplementedEvents.includes(event)) {
      warnNotImplemented(`process.removeListener("${event}")`);
    }

    return this.off(event, listener);
  }

  /**
   * Returns the current high-resolution real time in a [seconds, nanoseconds]
   * tuple.
   *
   * Note: You need to give --allow-hrtime permission to Deno to actually get
   * nanoseconds precision values. If you don't give 'hrtime' permission, the returned
   * values only have milliseconds precision.
   *
   * `time` is an optional parameter that must be the result of a previous process.hrtime() call to diff with the current time.
   *
   * These times are relative to an arbitrary time in the past, and not related to the time of day and therefore not subject to clock drift. The primary use is for measuring performance between intervals.
   * https://nodejs.org/api/process.html#process_process_hrtime_time
   */
  hrtime = hrtime;

  /**
   * @private
   *
   * NodeJS internal, use process.kill instead
   */
  _kill = _kill;

  /** https://nodejs.org/api/process.html#processkillpid-signal */
  kill = kill;

  memoryUsage = memoryUsage;

  /** https://nodejs.org/api/process.html#process_process_stderr */
  stderr = stderr;

  /** https://nodejs.org/api/process.html#process_process_stdin */
  stdin = stdin;

  /** https://nodejs.org/api/process.html#process_process_stdout */
  stdout = stdout;

  /** https://nodejs.org/api/process.html#process_process_version */
  version = version;

  /** https://nodejs.org/api/process.html#process_process_versions */
  versions = versions;

  /** https://nodejs.org/api/process.html#process_process_emitwarning_warning_options */
  emitWarning = emitWarning;

  binding(name: BindingName) {
    return getBinding(name);
  }

  /** https://nodejs.org/api/process.html#processumaskmask */
  umask() {
    // Always return the system default umask value.
    // We don't use Deno.umask here because it has a race
    // condition bug.
    // See https://github.com/denoland/deno_std/issues/1893#issuecomment-1032897779
    return 0o22;
  }

  /** This method is removed on Windows */
  getgid?(): number {
    return Deno.gid()!;
  }

  /** This method is removed on Windows */
  getuid?(): number {
    return Deno.uid()!;
  }

  // TODO(kt3k): Implement this when we added -e option to node compat mode
  _eval: string | undefined = undefined;

  /** https://nodejs.org/api/process.html#processexecpath */
  get execPath() {
    if (execPath) {
      return execPath;
    }
    execPath = Deno.execPath();
    return execPath;
  }

  set execPath(path: string) {
    execPath = path;
  }

  setStartTime(t: number) {
    this.#startTime = t;
  }

  #startTime = 0;
  /** https://nodejs.org/api/process.html#processuptime */
  uptime() {
    return (Date.now() - this.#startTime) / 1000;
  }

  #allowedFlags = buildAllowedFlags();
  /** https://nodejs.org/api/process.html#processallowednodeenvironmentflags */
  get allowedNodeEnvironmentFlags() {
    return this.#allowedFlags;
  }

  features = { inspector: false };

  // TODO(kt3k): Get the value from --no-deprecation flag.
  noDeprecation = false;
}

if (isWindows) {
  delete Process.prototype.getgid;
  delete Process.prototype.getuid;
}

/** https://nodejs.org/api/process.html#process_process */
const process = new Process();

Object.defineProperty(process, Symbol.toStringTag, {
  enumerable: false,
  writable: true,
  configurable: false,
  value: "process",
});

addReadOnlyProcessAlias("noDeprecation", "--no-deprecation");
addReadOnlyProcessAlias("throwDeprecation", "--throw-deprecation");

export const removeListener = process.removeListener;
export const removeAllListeners = process.removeAllListeners;

// Should be called only once, in `runtime/js/99_main.js` when the runtime is
// bootstrapped.
internals.__bootstrapNodeProcess = function (
  args: string[],
  denoVersions: Record<string, string>,
) {
  for (let i = 0; i < args.length; i++) {
    argv[i + 2] = args[i];
  }

  for (const [key, value] of Object.entries(denoVersions)) {
    versions[key] = value;
  }

  core.setNextTickCallback(processTicksAndRejections);
  core.setMacrotaskCallback(runNextTicks);
  enableNextTick();

  // TODO(bartlomieju): this is buggy, see https://github.com/denoland/deno/issues/16928
  // We should use a specialized API in 99_main.js instead
  globalThis.addEventListener("unhandledrejection", (event) => {
    if (process.listenerCount("unhandledRejection") === 0) {
      // The Node.js default behavior is to raise an uncaught exception if
      // an unhandled rejection occurs and there are no unhandledRejection
      // listeners.
      if (process.listenerCount("uncaughtException") === 0) {
        throw event.reason;
      }

      event.preventDefault();
      uncaughtExceptionHandler(event.reason, "unhandledRejection");
      return;
    }

    event.preventDefault();
    process.emit("unhandledRejection", event.reason, event.promise);
  });

  globalThis.addEventListener("error", (event) => {
    if (process.listenerCount("uncaughtException") > 0) {
      event.preventDefault();
    }

    uncaughtExceptionHandler(event.error, "uncaughtException");
  });

  globalThis.addEventListener("beforeunload", (e) => {
    process.emit("beforeExit", process.exitCode || 0);
    processTicksAndRejections();
    if (core.eventLoopHasMoreWork()) {
      e.preventDefault();
    }
  });

  globalThis.addEventListener("unload", () => {
    if (!process._exiting) {
      process._exiting = true;
      process.emit("exit", process.exitCode || 0);
    }
  });

  // Initializes stdin
  stdin = process.stdin = initStdin();

  /** https://nodejs.org/api/process.html#process_process_stderr */
  stderr = process.stderr = createWritableStdioStream(
    io.stderr,
    "stderr",
  );

  /** https://nodejs.org/api/process.html#process_process_stdout */
  stdout = process.stdout = createWritableStdioStream(
    io.stdout,
    "stdout",
  );

  process.setStartTime(Date.now());
  // @ts-ignore Remove setStartTime and #startTime is not modifiable
  delete process.setStartTime;
  delete internals.__bootstrapNodeProcess;
};

export default process;<|MERGE_RESOLUTION|>--- conflicted
+++ resolved
@@ -36,13 +36,8 @@
   enableNextTick,
   processTicksAndRejections,
   runNextTicks,
-<<<<<<< HEAD
-} from "internal:deno_node/polyfills/_next_tick.ts";
-import { isWindows } from "internal:deno_node/polyfills/_util/os.ts";
-=======
 } from "internal:deno_node/_next_tick.ts";
 import { isWindows } from "internal:deno_node/_util/os.ts";
->>>>>>> 76b173b6
 import * as io from "internal:deno_io/12_io.js";
 
 // TODO(kt3k): This should be set at start up time
