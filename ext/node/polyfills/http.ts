--- conflicted
+++ resolved
@@ -513,13 +513,7 @@
           const upgradeRid = await op_node_http_fetch_response_upgrade(
             res.responseRid,
           );
-<<<<<<< HEAD
-          const conn = new TcpConn(
-=======
-          assert(typeof res.remoteAddrIp !== "undefined");
-          assert(typeof res.remoteAddrIp !== "undefined");
           const conn = new UpgradedConn(
->>>>>>> e61e2e4b
             upgradeRid,
             {
               transport: "tcp",
