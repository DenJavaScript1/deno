// Copyright 2018-2024 the Deno authors. All rights reserved. MIT license.

// TODO(petamoriken): enable prefer-primordials for node polyfills
// deno-lint-ignore-file prefer-primordials

import { core } from "ext:core/mod.js";
import {
  op_fetch_response_upgrade,
  op_fetch_send,
  op_node_http_request,
} from "ext:core/ops";

import { TextEncoder } from "ext:deno_web/08_text_encoding.js";
import { setTimeout } from "ext:deno_web/02_timers.js";
import {
  _normalizeArgs,
  // createConnection,
  ListenOptions,
  Socket,
} from "node:net";
import { Buffer } from "node:buffer";
import { ERR_SERVER_NOT_RUNNING } from "ext:deno_node/internal/errors.ts";
import { EventEmitter } from "node:events";
import { nextTick } from "ext:deno_node/_next_tick.ts";
import {
  validateBoolean,
  validateInteger,
  validateObject,
  validatePort,
} from "ext:deno_node/internal/validators.mjs";
import {
  addAbortSignal,
  finished,
  Readable as NodeReadable,
  Writable as NodeWritable,
} from "node:stream";
import {
  OutgoingMessage,
  parseUniqueHeadersOption,
  validateHeaderName,
  validateHeaderValue,
} from "ext:deno_node/_http_outgoing.ts";
import { ok as assert } from "node:assert";
import { kOutHeaders } from "ext:deno_node/internal/http.ts";
import { _checkIsHttpToken as checkIsHttpToken } from "ext:deno_node/_http_common.ts";
import { Agent, globalAgent } from "ext:deno_node/_http_agent.mjs";
// import { chunkExpression as RE_TE_CHUNKED } from "ext:deno_node/_http_common.ts";
import { urlToHttpOptions } from "ext:deno_node/internal/url.ts";
import { kEmptyObject } from "ext:deno_node/internal/util.mjs";
import { constants, TCP } from "ext:deno_node/internal_binding/tcp_wrap.ts";
import { notImplemented, warnNotImplemented } from "ext:deno_node/_utils.ts";
import {
  connResetException,
  ERR_HTTP_HEADERS_SENT,
  ERR_HTTP_SOCKET_ASSIGNED,
  ERR_INVALID_ARG_TYPE,
  ERR_INVALID_HTTP_TOKEN,
  ERR_INVALID_PROTOCOL,
  ERR_UNESCAPED_CHARACTERS,
} from "ext:deno_node/internal/errors.ts";
import { getTimerDuration } from "ext:deno_node/internal/timers.mjs";
import { serve, upgradeHttpRaw } from "ext:deno_http/00_serve.ts";
import { createHttpClient } from "ext:deno_fetch/22_http_client.js";
import { headersEntries } from "ext:deno_fetch/20_headers.js";
import { timerId } from "ext:deno_web/03_abort_signal.js";
import { clearTimeout as webClearTimeout } from "ext:deno_web/02_timers.js";
import { resourceForReadableStream } from "ext:deno_web/06_streams.js";
import { TcpConn } from "ext:deno_net/01_net.js";

const { internalRidSymbol } = core;

enum STATUS_CODES {
  /** RFC 7231, 6.2.1 */
  Continue = 100,
  /** RFC 7231, 6.2.2 */
  SwitchingProtocols = 101,
  /** RFC 2518, 10.1 */
  Processing = 102,
  /** RFC 8297 **/
  EarlyHints = 103,

  /** RFC 7231, 6.3.1 */
  OK = 200,
  /** RFC 7231, 6.3.2 */
  Created = 201,
  /** RFC 7231, 6.3.3 */
  Accepted = 202,
  /** RFC 7231, 6.3.4 */
  NonAuthoritativeInfo = 203,
  /** RFC 7231, 6.3.5 */
  NoContent = 204,
  /** RFC 7231, 6.3.6 */
  ResetContent = 205,
  /** RFC 7233, 4.1 */
  PartialContent = 206,
  /** RFC 4918, 11.1 */
  MultiStatus = 207,
  /** RFC 5842, 7.1 */
  AlreadyReported = 208,
  /** RFC 3229, 10.4.1 */
  IMUsed = 226,

  /** RFC 7231, 6.4.1 */
  MultipleChoices = 300,
  /** RFC 7231, 6.4.2 */
  MovedPermanently = 301,
  /** RFC 7231, 6.4.3 */
  Found = 302,
  /** RFC 7231, 6.4.4 */
  SeeOther = 303,
  /** RFC 7232, 4.1 */
  NotModified = 304,
  /** RFC 7231, 6.4.5 */
  UseProxy = 305,
  /** RFC 7231, 6.4.7 */
  TemporaryRedirect = 307,
  /** RFC 7538, 3 */
  PermanentRedirect = 308,

  /** RFC 7231, 6.5.1 */
  BadRequest = 400,
  /** RFC 7235, 3.1 */
  Unauthorized = 401,
  /** RFC 7231, 6.5.2 */
  PaymentRequired = 402,
  /** RFC 7231, 6.5.3 */
  Forbidden = 403,
  /** RFC 7231, 6.5.4 */
  NotFound = 404,
  /** RFC 7231, 6.5.5 */
  MethodNotAllowed = 405,
  /** RFC 7231, 6.5.6 */
  NotAcceptable = 406,
  /** RFC 7235, 3.2 */
  ProxyAuthRequired = 407,
  /** RFC 7231, 6.5.7 */
  RequestTimeout = 408,
  /** RFC 7231, 6.5.8 */
  Conflict = 409,
  /** RFC 7231, 6.5.9 */
  Gone = 410,
  /** RFC 7231, 6.5.10 */
  LengthRequired = 411,
  /** RFC 7232, 4.2 */
  PreconditionFailed = 412,
  /** RFC 7231, 6.5.11 */
  RequestEntityTooLarge = 413,
  /** RFC 7231, 6.5.12 */
  RequestURITooLong = 414,
  /** RFC 7231, 6.5.13 */
  UnsupportedMediaType = 415,
  /** RFC 7233, 4.4 */
  RequestedRangeNotSatisfiable = 416,
  /** RFC 7231, 6.5.14 */
  ExpectationFailed = 417,
  /** RFC 7168, 2.3.3 */
  Teapot = 418,
  /** RFC 7540, 9.1.2 */
  MisdirectedRequest = 421,
  /** RFC 4918, 11.2 */
  UnprocessableEntity = 422,
  /** RFC 4918, 11.3 */
  Locked = 423,
  /** RFC 4918, 11.4 */
  FailedDependency = 424,
  /** RFC 8470, 5.2 */
  TooEarly = 425,
  /** RFC 7231, 6.5.15 */
  UpgradeRequired = 426,
  /** RFC 6585, 3 */
  PreconditionRequired = 428,
  /** RFC 6585, 4 */
  TooManyRequests = 429,
  /** RFC 6585, 5 */
  RequestHeaderFieldsTooLarge = 431,
  /** RFC 7725, 3 */
  UnavailableForLegalReasons = 451,

  /** RFC 7231, 6.6.1 */
  InternalServerError = 500,
  /** RFC 7231, 6.6.2 */
  NotImplemented = 501,
  /** RFC 7231, 6.6.3 */
  BadGateway = 502,
  /** RFC 7231, 6.6.4 */
  ServiceUnavailable = 503,
  /** RFC 7231, 6.6.5 */
  GatewayTimeout = 504,
  /** RFC 7231, 6.6.6 */
  HTTPVersionNotSupported = 505,
  /** RFC 2295, 8.1 */
  VariantAlsoNegotiates = 506,
  /** RFC 4918, 11.5 */
  InsufficientStorage = 507,
  /** RFC 5842, 7.2 */
  LoopDetected = 508,
  /** RFC 2774, 7 */
  NotExtended = 510,
  /** RFC 6585, 6 */
  NetworkAuthenticationRequired = 511,
}

const METHODS = [
  "ACL",
  "BIND",
  "CHECKOUT",
  "CONNECT",
  "COPY",
  "DELETE",
  "GET",
  "HEAD",
  "LINK",
  "LOCK",
  "M-SEARCH",
  "MERGE",
  "MKACTIVITY",
  "MKCALENDAR",
  "MKCOL",
  "MOVE",
  "NOTIFY",
  "OPTIONS",
  "PATCH",
  "POST",
  "PROPFIND",
  "PROPPATCH",
  "PURGE",
  "PUT",
  "REBIND",
  "REPORT",
  "SEARCH",
  "SOURCE",
  "SUBSCRIBE",
  "TRACE",
  "UNBIND",
  "UNLINK",
  "UNLOCK",
  "UNSUBSCRIBE",
];

type Chunk = string | Buffer | Uint8Array;

const ENCODER = new TextEncoder();

export interface RequestOptions {
  agent?: Agent;
  auth?: string;
  createConnection?: () => unknown;
  defaultPort?: number;
  family?: number;
  headers?: Record<string, string>;
  hints?: number;
  host?: string;
  hostname?: string;
  insecureHTTPParser?: boolean;
  localAddress?: string;
  localPort?: number;
  lookup?: () => void;
  maxHeaderSize?: number;
  method?: string;
  path?: string;
  port?: number;
  protocol?: string;
  setHost?: boolean;
  socketPath?: string;
  timeout?: number;
  signal?: AbortSignal;
  href?: string;
}

function validateHost(host, name) {
  if (host !== null && host !== undefined && typeof host !== "string") {
    throw new ERR_INVALID_ARG_TYPE(`options.${name}`, [
      "string",
      "undefined",
      "null",
    ], host);
  }
  return host;
}

const INVALID_PATH_REGEX = /[^\u0021-\u00ff]/;
const kError = Symbol("kError");

const kUniqueHeaders = Symbol("kUniqueHeaders");

class FakeSocket extends EventEmitter {
  constructor(
    opts: {
      encrypted?: boolean | undefined;
      remotePort?: number | undefined;
      remoteAddress?: string | undefined;
    } = {},
  ) {
    super();
    this.remoteAddress = opts.remoteAddress;
    this.remotePort = opts.remotePort;
    this.encrypted = opts.encrypted;
    this.writable = true;
    this.readable = true;
  }

  setKeepAlive() {}

  end() {}

  destroy() {}

  setTimeout(callback, timeout = 0, ...args) {
    setTimeout(callback, timeout, args);
  }
}

/** ClientRequest represents the http(s) request from the client */
class ClientRequest extends OutgoingMessage {
  defaultProtocol = "http:";
  aborted = false;
  destroyed = false;
  agent: Agent;
  method: string;
  maxHeaderSize: number | undefined;
  insecureHTTPParser: boolean;
  useChunkedEncodingByDefault: boolean;
  path: string;

  constructor(
    input: string | URL,
    options?: RequestOptions,
    cb?: (res: IncomingMessageForClient) => void,
  ) {
    super();

    if (typeof input === "string") {
      const urlStr = input;
      input = urlToHttpOptions(new URL(urlStr));
    } else if (input instanceof URL) {
      // url.URL instance
      input = urlToHttpOptions(input);
    } else {
      cb = options;
      options = input;
      input = null;
    }

    if (typeof options === "function") {
      cb = options;
      options = input || kEmptyObject;
    } else {
      options = Object.assign(input || {}, options);
    }

    let agent = options!.agent;
    const defaultAgent = options!._defaultAgent || globalAgent;
    if (agent === false) {
      agent = new defaultAgent.constructor();
    } else if (agent === null || agent === undefined) {
      if (typeof options!.createConnection !== "function") {
        agent = defaultAgent;
      }
      // Explicitly pass through this statement as agent will not be used
      // when createConnection is provided.
    } else if (typeof agent.addRequest !== "function") {
      throw new ERR_INVALID_ARG_TYPE("options.agent", [
        "Agent-like Object",
        "undefined",
        "false",
      ], agent);
    }
    this.agent = agent;

    const protocol = options!.protocol || defaultAgent.protocol;
    let expectedProtocol = defaultAgent.protocol;
    if (this.agent?.protocol) {
      expectedProtocol = this.agent!.protocol;
    }

    if (options!.path) {
      const path = String(options.path);
      if (INVALID_PATH_REGEX.exec(path) !== null) {
        throw new ERR_UNESCAPED_CHARACTERS("Request path");
      }
    }

    if (protocol !== expectedProtocol) {
      throw new ERR_INVALID_PROTOCOL(protocol, expectedProtocol);
    }

    const defaultPort = options!.defaultPort || this.agent?.defaultPort;

    const port = options!.port = options!.port || defaultPort || 80;
    const host = options!.host = validateHost(options!.hostname, "hostname") ||
      validateHost(options!.host, "host") || "localhost";

    const setHost = options!.setHost === undefined || Boolean(options!.setHost);

    this.socketPath = options!.socketPath;

    if (options!.timeout !== undefined) {
      this.setTimeout(options.timeout);
    }

    const signal = options!.signal;
    if (signal) {
      addAbortSignal(signal, this);
    }
    let method = options!.method;
    const methodIsString = typeof method === "string";
    if (method !== null && method !== undefined && !methodIsString) {
      throw new ERR_INVALID_ARG_TYPE("options.method", "string", method);
    }

    if (methodIsString && method) {
      if (!checkIsHttpToken(method)) {
        throw new ERR_INVALID_HTTP_TOKEN("Method", method);
      }
      method = this.method = method.toUpperCase();
    } else {
      method = this.method = "GET";
    }

    const maxHeaderSize = options!.maxHeaderSize;
    if (maxHeaderSize !== undefined) {
      validateInteger(maxHeaderSize, "maxHeaderSize", 0);
    }
    this.maxHeaderSize = maxHeaderSize;

    const insecureHTTPParser = options!.insecureHTTPParser;
    if (insecureHTTPParser !== undefined) {
      validateBoolean(insecureHTTPParser, "options.insecureHTTPParser");
    }

    this.insecureHTTPParser = insecureHTTPParser;

    if (options!.joinDuplicateHeaders !== undefined) {
      validateBoolean(
        options!.joinDuplicateHeaders,
        "options.joinDuplicateHeaders",
      );
    }

    this.joinDuplicateHeaders = options!.joinDuplicateHeaders;

    this.path = options!.path || "/";
    if (cb) {
      this.once("response", cb);
    }

    if (
      method === "GET" ||
      method === "HEAD" ||
      method === "DELETE" ||
      method === "OPTIONS" ||
      method === "TRACE" ||
      method === "CONNECT"
    ) {
      this.useChunkedEncodingByDefault = false;
    } else {
      this.useChunkedEncodingByDefault = true;
    }

    this._ended = false;
    this.res = null;
    this.aborted = false;
    this.upgradeOrConnect = false;
    this.parser = null;
    this.maxHeadersCount = null;
    this.reusedSocket = false;
    this.host = host;
    this.protocol = protocol;
    this.port = port;
    this.hash = options.hash;
    this.search = options.search;
    this.auth = options.auth;

    if (this.agent) {
      // If there is an agent we should default to Connection:keep-alive,
      // but only if the Agent will actually reuse the connection!
      // If it's not a keepAlive agent, and the maxSockets==Infinity, then
      // there's never a case where this socket will actually be reused
      if (!this.agent.keepAlive && !Number.isFinite(this.agent.maxSockets)) {
        this._last = true;
        this.shouldKeepAlive = false;
      } else {
        this._last = false;
        this.shouldKeepAlive = true;
      }
    }

    const headersArray = Array.isArray(options!.headers);
    if (!headersArray) {
      if (options!.headers) {
        const keys = Object.keys(options!.headers);
        // Retain for(;;) loop for performance reasons
        // Refs: https://github.com/nodejs/node/pull/30958
        for (let i = 0; i < keys.length; i++) {
          const key = keys[i];
          this.setHeader(key, options!.headers[key]);
        }
      }

      if (host && !this.getHeader("host") && setHost) {
        let hostHeader = host;

        // For the Host header, ensure that IPv6 addresses are enclosed
        // in square brackets, as defined by URI formatting
        // https://tools.ietf.org/html/rfc3986#section-3.2.2
        const posColon = hostHeader.indexOf(":");
        if (
          posColon !== -1 &&
          hostHeader.includes(":", posColon + 1) &&
          hostHeader.charCodeAt(0) !== 91 /* '[' */
        ) {
          hostHeader = `[${hostHeader}]`;
        }

        if (port && +port !== defaultPort) {
          hostHeader += ":" + port;
        }
        this.setHeader("Host", hostHeader);
      }

      if (options!.auth && !this.getHeader("Authorization")) {
        this.setHeader(
          "Authorization",
          "Basic " +
            Buffer.from(options!.auth).toString("base64"),
        );
      }

      if (this.getHeader("expect") && this._header) {
        throw new ERR_HTTP_HEADERS_SENT("render");
      }
    } else {
      for (const [key, val] of options!.headers) {
        this.setHeader(key, val);
      }
    }

    this[kUniqueHeaders] = parseUniqueHeadersOption(options!.uniqueHeaders);

    let optsWithoutSignal = options as RequestOptions;
    if (optsWithoutSignal.signal) {
      optsWithoutSignal = Object.assign({}, options);
      delete optsWithoutSignal.signal;
    }

    if (options!.createConnection) {
      warnNotImplemented("ClientRequest.options.createConnection");
    }

    if (options!.lookup) {
      notImplemented("ClientRequest.options.lookup");
    }

    // initiate connection
    // TODO(crowlKats): finish this
    /*if (this.agent) {
      this.agent.addRequest(this, optsWithoutSignal);
    } else {
      // No agent, default to Connection:close.
      this._last = true;
      this.shouldKeepAlive = false;
      if (typeof optsWithoutSignal.createConnection === "function") {
        const oncreate = once((err, socket) => {
          if (err) {
            this.emit("error", err);
          } else {
            this.onSocket(socket);
          }
        });

        try {
          const newSocket = optsWithoutSignal.createConnection(
            optsWithoutSignal,
            oncreate,
          );
          if (newSocket) {
            oncreate(null, newSocket);
          }
        } catch (err) {
          oncreate(err);
        }
      } else {
        debug("CLIENT use net.createConnection", optsWithoutSignal);
        this.onSocket(createConnection(optsWithoutSignal));
      }
    }*/
    this.onSocket(new FakeSocket({ encrypted: this._encrypted }));
  }

  _writeHeader() {
    const url = this._createUrlStrFromOptions();

    const headers = [];
    for (const key in this[kOutHeaders]) {
      if (Object.hasOwn(this[kOutHeaders], key)) {
        const entry = this[kOutHeaders][key];
        this._processHeader(headers, entry[0], entry[1], false);
      }
    }

    const client = this._getClient() ?? createHttpClient({ http2: false });
    this._client = client;

    if (
      this.method === "POST" || this.method === "PATCH" || this.method === "PUT"
    ) {
      const { readable, writable } = new TransformStream({
        cancel: (e) => {
          this._requestSendError = e;
        },
      });

      this._bodyWritable = writable;
      this._bodyWriter = writable.getWriter();

      this._bodyWriteRid = resourceForReadableStream(readable);
    }

    this._req = op_node_http_request(
      this.method,
      url,
      headers,
      client[internalRidSymbol],
      this._bodyWriteRid,
    );
  }

  _implicitHeader() {
    if (this._header) {
      throw new ERR_HTTP_HEADERS_SENT("render");
    }
    this._storeHeader(
      this.method + " " + this.path + " HTTP/1.1\r\n",
      this[kOutHeaders],
    );
  }

  _getClient(): Deno.HttpClient | undefined {
    return undefined;
  }

  // TODO(bartlomieju): handle error
  onSocket(socket, _err) {
    nextTick(() => {
      this.socket = socket;
      this.emit("socket", socket);
    });
  }

  // deno-lint-ignore no-explicit-any
  end(chunk?: any, encoding?: any, cb?: any): this {
    if (typeof chunk === "function") {
      cb = chunk;
      chunk = null;
      encoding = null;
    } else if (typeof encoding === "function") {
      cb = encoding;
      encoding = null;
    }

    this.finished = true;
    if (chunk) {
      this.write_(chunk, encoding, null, true);
    } else if (!this._headerSent) {
      this._contentLength = 0;
      this._implicitHeader();
      this._send("", "latin1");
    }
    this._bodyWriter?.close();

    (async () => {
      try {
        const res = await op_fetch_send(this._req.requestRid);
        if (this._req.cancelHandleRid !== null) {
          core.tryClose(this._req.cancelHandleRid);
        }
        try {
          cb?.();
        } catch (_) {
          //
        }
        if (this._timeout) {
          this._timeout.removeEventListener("abort", this._timeoutCb);
          webClearTimeout(this._timeout[timerId]);
        }
        this._client.close();
        const incoming = new IncomingMessageForClient(this.socket);
        incoming.req = this;
        this.res = incoming;

        // TODO(@crowlKats):
        // incoming.httpVersionMajor = versionMajor;
        // incoming.httpVersionMinor = versionMinor;
        // incoming.httpVersion = `${versionMajor}.${versionMinor}`;
        // incoming.joinDuplicateHeaders = socket?.server?.joinDuplicateHeaders ||
        //  parser.joinDuplicateHeaders;

        incoming.url = res.url;
        incoming.statusCode = res.status;
        incoming.statusMessage = res.statusText;
        incoming.upgrade = null;

        for (const [key, _value] of res.headers) {
          if (key.toLowerCase() === "upgrade") {
            incoming.upgrade = true;
            break;
          }
        }

        incoming._addHeaderLines(
          res.headers,
          Object.entries(res.headers).flat().length,
        );

        if (incoming.upgrade) {
          if (this.listenerCount("upgrade") === 0) {
            // No listeners, so we got nothing to do
            // destroy?
            return;
          }

          if (this.method === "CONNECT") {
            throw new Error("not implemented CONNECT");
          }

          const upgradeRid = await op_fetch_response_upgrade(
            res.responseRid,
          );
          assert(typeof res.remoteAddrIp !== "undefined");
          assert(typeof res.remoteAddrIp !== "undefined");
          const conn = new TcpConn(
            upgradeRid,
            {
              transport: "tcp",
              hostname: res.remoteAddrIp,
              port: res.remoteAddrIp,
            },
            // TODO(bartlomieju): figure out actual values
            {
              transport: "tcp",
              hostname: "127.0.0.1",
              port: 80,
            },
          );
          const socket = new Socket({
            handle: new TCP(constants.SERVER, conn),
          });

          this.upgradeOrConnect = true;

          this.emit("upgrade", incoming, socket, Buffer.from([]));
          this.destroyed = true;
          this._closed = true;
          this.emit("close");
        } else {
          {
            incoming._bodyRid = res.responseRid;
          }
          this.emit("response", incoming);
        }
      } catch (err) {
        if (this._req.cancelHandleRid !== null) {
          core.tryClose(this._req.cancelHandleRid);
        }

        if (this._requestSendError !== undefined) {
          // if the request body stream errored, we want to propagate that error
          // instead of the original error from opFetchSend
          throw new TypeError(
            "Failed to fetch: request body stream errored",
            {
              cause: this._requestSendError,
            },
          );
        }

        if (
          err.message.includes("connection closed before message completed")
        ) {
          // Node.js seems ignoring this error
        } else if (err.message.includes("The signal has been aborted")) {
          // Remap this error
          this.emit("error", connResetException("socket hang up"));
        } else {
          this.emit("error", err);
        }
      }
    })();
  }

  abort() {
    if (this.aborted) {
      return;
    }
    this.aborted = true;
    this.emit("abort");
    //process.nextTick(emitAbortNT, this);
    this.destroy();
  }

  // deno-lint-ignore no-explicit-any
  destroy(err?: any) {
    if (this.destroyed) {
      return this;
    }
    this.destroyed = true;

    const rid = this._client?.[internalRidSymbol];
    if (rid) {
      core.tryClose(rid);
    }
    if (this._req.cancelHandleRid !== null) {
      core.tryClose(this._req.cancelHandleRid);
    }
    // If we're aborting, we don't care about any more response data.
    if (this.res) {
      this.res._dump();
    }

    this[kError] = err;
    this.socket?.destroy(err);

    return this;
  }

  _createCustomClient(): Promise<Deno.HttpClient | undefined> {
    return Promise.resolve(undefined);
  }

  _createUrlStrFromOptions(): string {
    if (this.href) {
      return this.href;
    }
<<<<<<< HEAD
    const protocol = opts.protocol ?? this.defaultProtocol;
    const auth = opts.auth;
    const host = opts.hostname ?? opts.host ?? "localhost";
    const defaultPort = opts.agent?.defaultPort;
    const port = opts.port ?? defaultPort ?? 80;
    let path = opts.path ?? "/";
=======
    const protocol = this.protocol ?? this.defaultProtocol;
    const auth = this.auth;
    const host = this.host ?? this.hostname ?? "localhost";
    const hash = this.hash ? `#${this.hash}` : "";
    const defaultPort = this.agent?.defaultPort;
    const port = this.port ?? defaultPort ?? 80;
    let path = this.path ?? "/";
>>>>>>> 8d14a9db
    if (!path.startsWith("/")) {
      path = "/" + path;
    }
    const url = new URL(
      `${protocol}//${auth ? `${auth}@` : ""}${host}${
        port === 80 ? "" : `:${port}`
      }${path}`,
    );
    url.hash = hash;
    return url.href;
  }

  setTimeout(msecs: number, callback?: () => void) {
    if (msecs === 0) {
      if (this._timeout) {
        this.removeAllListeners("timeout");
        this._timeout.removeEventListener("abort", this._timeoutCb);
        this._timeout = undefined;
      }

      return this;
    }
    if (this._ended || this._timeout) {
      return this;
    }

    msecs = getTimerDuration(msecs, "msecs");
    if (callback) this.once("timeout", callback);

    const timeout = AbortSignal.timeout(msecs);
    this._timeoutCb = () => this.emit("timeout");
    timeout.addEventListener("abort", this._timeoutCb);
    this._timeout = timeout;

    return this;
  }

  _processHeader(headers, key, value, validate) {
    if (validate) {
      validateHeaderName(key);
    }

    // If key is content-disposition and there is content-length
    // encode the value in latin1
    // https://www.rfc-editor.org/rfc/rfc6266#section-4.3
    // Refs: https://github.com/nodejs/node/pull/46528
    if (isContentDispositionField(key) && this._contentLength) {
      value = Buffer.from(value, "latin1");
    }

    if (Array.isArray(value)) {
      if (
        (value.length < 2 || !isCookieField(key)) &&
        (!this[kUniqueHeaders] || !this[kUniqueHeaders].has(key.toLowerCase()))
      ) {
        // Retain for(;;) loop for performance reasons
        // Refs: https://github.com/nodejs/node/pull/30958
        for (let i = 0; i < value.length; i++) {
          headers.push([key, value[i]]);
        }
        return;
      }
      value = value.join("; ");
    }
    headers.push([key, value]);
  }

  // Once a socket is assigned to this request and is connected socket.setNoDelay() will be called.
  setNoDelay() {
    this.socket?.setNoDelay?.();
  }
}

// isCookieField performs a case-insensitive comparison of a provided string
// against the word "cookie." As of V8 6.6 this is faster than handrolling or
// using a case-insensitive RegExp.
function isCookieField(s) {
  return s.length === 6 && s.toLowerCase() === "cookie";
}

function isContentDispositionField(s) {
  return s.length === 19 &&
    s.toLowerCase() === "content-disposition";
}

const kHeaders = Symbol("kHeaders");
const kHeadersDistinct = Symbol("kHeadersDistinct");
const kHeadersCount = Symbol("kHeadersCount");
const kTrailers = Symbol("kTrailers");
const kTrailersDistinct = Symbol("kTrailersDistinct");
const kTrailersCount = Symbol("kTrailersCount");

/** IncomingMessage for http(s) client */
export class IncomingMessageForClient extends NodeReadable {
  decoder = new TextDecoder();

  constructor(socket: Socket) {
    super();

    this._readableState.readingMore = true;

    this.socket = socket;

    this.httpVersionMajor = null;
    this.httpVersionMinor = null;
    this.httpVersion = null;
    this.complete = false;
    this[kHeaders] = null;
    this[kHeadersCount] = 0;
    this.rawHeaders = [];
    this[kTrailers] = null;
    this[kTrailersCount] = 0;
    this.rawTrailers = [];
    this.joinDuplicateHeaders = false;
    this.aborted = false;

    this.upgrade = null;

    // request (server) only
    this.url = "";
    this.method = null;

    // response (client) only
    this.statusCode = null;
    this.statusMessage = null;
    this.client = socket;

    this._consuming = false;
    // Flag for when we decide that this message cannot possibly be
    // read by the user, so there's no point continuing to handle it.
    this._dumped = false;
  }

  get connection() {
    return this.socket;
  }

  set connection(val) {
    this.socket = val;
  }

  get headers() {
    if (!this[kHeaders]) {
      this[kHeaders] = {};

      const src = this.rawHeaders;
      const dst = this[kHeaders];

      for (let n = 0; n < this[kHeadersCount]; n += 2) {
        this._addHeaderLine(src[n + 0], src[n + 1], dst);
      }
    }
    return this[kHeaders];
  }

  set headers(val) {
    this[kHeaders] = val;
  }

  get headersDistinct() {
    if (!this[kHeadersDistinct]) {
      this[kHeadersDistinct] = {};

      const src = this.rawHeaders;
      const dst = this[kHeadersDistinct];

      for (let n = 0; n < this[kHeadersCount]; n += 2) {
        this._addHeaderLineDistinct(src[n + 0], src[n + 1], dst);
      }
    }
    return this[kHeadersDistinct];
  }

  set headersDistinct(val) {
    this[kHeadersDistinct] = val;
  }

  get trailers() {
    if (!this[kTrailers]) {
      this[kTrailers] = {};

      const src = this.rawTrailers;
      const dst = this[kTrailers];

      for (let n = 0; n < this[kTrailersCount]; n += 2) {
        this._addHeaderLine(src[n + 0], src[n + 1], dst);
      }
    }
    return this[kTrailers];
  }

  set trailers(val) {
    this[kTrailers] = val;
  }

  get trailersDistinct() {
    if (!this[kTrailersDistinct]) {
      this[kTrailersDistinct] = {};

      const src = this.rawTrailers;
      const dst = this[kTrailersDistinct];

      for (let n = 0; n < this[kTrailersCount]; n += 2) {
        this._addHeaderLineDistinct(src[n + 0], src[n + 1], dst);
      }
    }
    return this[kTrailersDistinct];
  }

  set trailersDistinct(val) {
    this[kTrailersDistinct] = val;
  }

  setTimeout(msecs, callback) {
    if (callback) {
      this.on("timeout", callback);
    }
    this.socket.setTimeout(msecs);
    return this;
  }

  _read(_n) {
    if (!this._consuming) {
      this._readableState.readingMore = false;
      this._consuming = true;
    }

    const buf = new Uint8Array(16 * 1024);

    core.read(this._bodyRid, buf).then((bytesRead) => {
      if (bytesRead === 0) {
        this.push(null);
      } else {
        this.push(Buffer.from(buf.subarray(0, bytesRead)));
      }
    });
  }

  // It's possible that the socket will be destroyed, and removed from
  // any messages, before ever calling this.  In that case, just skip
  // it, since something else is destroying this connection anyway.
  _destroy(err, cb) {
    this.complete = true;
    if (!this.readableEnded || !this.complete) {
      this.aborted = true;
      this.emit("aborted");
    }

    core.tryClose(this._bodyRid);

    // If aborted and the underlying socket is not already destroyed,
    // destroy it.
    // We have to check if the socket is already destroyed because finished
    // does not call the callback when this method is invoked from `_http_client`
    // in `test/parallel/test-http-client-spurious-aborted.js`
    if (this.socket && !this.socket.destroyed && this.aborted) {
      this.socket.destroy(err);
      const cleanup = finished(this.socket, (e) => {
        if (e?.code === "ERR_STREAM_PREMATURE_CLOSE") {
          e = null;
        }
        cleanup();
        onError(this, e || err, cb);
      });
    } else {
      onError(this, err, cb);
    }
  }

  _addHeaderLines(headers, n) {
    if (headers && headers.length) {
      let dest;
      if (this.complete) {
        this.rawTrailers = headers.flat();
        this[kTrailersCount] = n;
        dest = this[kTrailers];
      } else {
        this.rawHeaders = headers.flat();
        this[kHeadersCount] = n;
        dest = this[kHeaders];
      }

      if (dest) {
        for (const header of headers) {
          this._addHeaderLine(header[0], header[1], dest);
        }
      }
    }
  }

  // Add the given (field, value) pair to the message
  //
  // Per RFC2616, section 4.2 it is acceptable to join multiple instances of the
  // same header with a ', ' if the header in question supports specification of
  // multiple values this way. The one exception to this is the Cookie header,
  // which has multiple values joined with a '; ' instead. If a header's values
  // cannot be joined in either of these ways, we declare the first instance the
  // winner and drop the second. Extended header fields (those beginning with
  // 'x-') are always joined.
  _addHeaderLine(field, value, dest) {
    field = matchKnownFields(field);
    const flag = field.charCodeAt(0);
    if (flag === 0 || flag === 2) {
      field = field.slice(1);
      // Make a delimited list
      if (typeof dest[field] === "string") {
        dest[field] += (flag === 0 ? ", " : "; ") + value;
      } else {
        dest[field] = value;
      }
    } else if (flag === 1) {
      // Array header -- only Set-Cookie at the moment
      if (dest["set-cookie"] !== undefined) {
        dest["set-cookie"].push(value);
      } else {
        dest["set-cookie"] = [value];
      }
    } else if (this.joinDuplicateHeaders) {
      // RFC 9110 https://www.rfc-editor.org/rfc/rfc9110#section-5.2
      // https://github.com/nodejs/node/issues/45699
      // allow authorization multiple fields
      // Make a delimited list
      if (dest[field] === undefined) {
        dest[field] = value;
      } else {
        dest[field] += ", " + value;
      }
    } else if (dest[field] === undefined) {
      // Drop duplicates
      dest[field] = value;
    }
  }

  _addHeaderLineDistinct(field, value, dest) {
    field = field.toLowerCase();
    if (!dest[field]) {
      dest[field] = [value];
    } else {
      dest[field].push(value);
    }
  }

  // Call this instead of resume() if we want to just
  // dump all the data to /dev/null
  _dump() {
    if (!this._dumped) {
      this._dumped = true;
      // If there is buffered data, it may trigger 'data' events.
      // Remove 'data' event listeners explicitly.
      this.removeAllListeners("data");
      this.resume();
    }
  }
}

// This function is used to help avoid the lowercasing of a field name if it
// matches a 'traditional cased' version of a field name. It then returns the
// lowercased name to both avoid calling toLowerCase() a second time and to
// indicate whether the field was a 'no duplicates' field. If a field is not a
// 'no duplicates' field, a `0` byte is prepended as a flag. The one exception
// to this is the Set-Cookie header which is indicated by a `1` byte flag, since
// it is an 'array' field and thus is treated differently in _addHeaderLines().
function matchKnownFields(field, lowercased) {
  switch (field.length) {
    case 3:
      if (field === "Age" || field === "age") return "age";
      break;
    case 4:
      if (field === "Host" || field === "host") return "host";
      if (field === "From" || field === "from") return "from";
      if (field === "ETag" || field === "etag") return "etag";
      if (field === "Date" || field === "date") return "\u0000date";
      if (field === "Vary" || field === "vary") return "\u0000vary";
      break;
    case 6:
      if (field === "Server" || field === "server") return "server";
      if (field === "Cookie" || field === "cookie") return "\u0002cookie";
      if (field === "Origin" || field === "origin") return "\u0000origin";
      if (field === "Expect" || field === "expect") return "\u0000expect";
      if (field === "Accept" || field === "accept") return "\u0000accept";
      break;
    case 7:
      if (field === "Referer" || field === "referer") return "referer";
      if (field === "Expires" || field === "expires") return "expires";
      if (field === "Upgrade" || field === "upgrade") return "\u0000upgrade";
      break;
    case 8:
      if (field === "Location" || field === "location") {
        return "location";
      }
      if (field === "If-Match" || field === "if-match") {
        return "\u0000if-match";
      }
      break;
    case 10:
      if (field === "User-Agent" || field === "user-agent") {
        return "user-agent";
      }
      if (field === "Set-Cookie" || field === "set-cookie") {
        return "\u0001";
      }
      if (field === "Connection" || field === "connection") {
        return "\u0000connection";
      }
      break;
    case 11:
      if (field === "Retry-After" || field === "retry-after") {
        return "retry-after";
      }
      break;
    case 12:
      if (field === "Content-Type" || field === "content-type") {
        return "content-type";
      }
      if (field === "Max-Forwards" || field === "max-forwards") {
        return "max-forwards";
      }
      break;
    case 13:
      if (field === "Authorization" || field === "authorization") {
        return "authorization";
      }
      if (field === "Last-Modified" || field === "last-modified") {
        return "last-modified";
      }
      if (field === "Cache-Control" || field === "cache-control") {
        return "\u0000cache-control";
      }
      if (field === "If-None-Match" || field === "if-none-match") {
        return "\u0000if-none-match";
      }
      break;
    case 14:
      if (field === "Content-Length" || field === "content-length") {
        return "content-length";
      }
      break;
    case 15:
      if (field === "Accept-Encoding" || field === "accept-encoding") {
        return "\u0000accept-encoding";
      }
      if (field === "Accept-Language" || field === "accept-language") {
        return "\u0000accept-language";
      }
      if (field === "X-Forwarded-For" || field === "x-forwarded-for") {
        return "\u0000x-forwarded-for";
      }
      break;
    case 16:
      if (field === "Content-Encoding" || field === "content-encoding") {
        return "\u0000content-encoding";
      }
      if (field === "X-Forwarded-Host" || field === "x-forwarded-host") {
        return "\u0000x-forwarded-host";
      }
      break;
    case 17:
      if (field === "If-Modified-Since" || field === "if-modified-since") {
        return "if-modified-since";
      }
      if (field === "Transfer-Encoding" || field === "transfer-encoding") {
        return "\u0000transfer-encoding";
      }
      if (field === "X-Forwarded-Proto" || field === "x-forwarded-proto") {
        return "\u0000x-forwarded-proto";
      }
      break;
    case 19:
      if (field === "Proxy-Authorization" || field === "proxy-authorization") {
        return "proxy-authorization";
      }
      if (field === "If-Unmodified-Since" || field === "if-unmodified-since") {
        return "if-unmodified-since";
      }
      break;
  }
  if (lowercased) {
    return "\u0000" + field;
  }
  return matchKnownFields(field.toLowerCase(), true);
}

function onError(self, error, cb) {
  // This is to keep backward compatible behavior.
  // An error is emitted only if there are listeners attached to the event.
  if (self.listenerCount("error") === 0) {
    cb();
  } else {
    cb(error);
  }
}

export class ServerResponse extends NodeWritable {
  statusCode = 200;
  statusMessage?: string = undefined;
  #headers: Record<string, string | string[]> = { __proto__: null };
  #hasNonStringHeaders: boolean = false;
  #readable: ReadableStream;
  override writable = true;
  // used by `npm:on-finished`
  finished = false;
  headersSent = false;
  #firstChunk: Chunk | null = null;
  #resolve: (value: Response | PromiseLike<Response>) => void;
  // deno-lint-ignore no-explicit-any
  #socketOverride: any | null = null;

  static #enqueue(controller: ReadableStreamDefaultController, chunk: Chunk) {
    try {
      if (typeof chunk === "string") {
        controller.enqueue(ENCODER.encode(chunk));
      } else {
        controller.enqueue(chunk);
      }
    } catch (_) {
      // The stream might have been closed. Ignore the error.
    }
  }

  /** Returns true if the response body should be null with the given
   * http status code */
  static #bodyShouldBeNull(status: number) {
    return status === 101 || status === 204 || status === 205 || status === 304;
  }

  constructor(
    resolve: (value: Response | PromiseLike<Response>) => void,
    socket: FakeSocket,
  ) {
    let controller: ReadableByteStreamController;
    const readable = new ReadableStream({
      start(c) {
        controller = c as ReadableByteStreamController;
      },
    });
    super({
      autoDestroy: true,
      defaultEncoding: "utf-8",
      emitClose: true,
      write: (chunk, encoding, cb) => {
        if (this.#socketOverride && this.#socketOverride.writable) {
          this.#socketOverride.write(chunk, encoding);
          return cb();
        }
        if (!this.headersSent) {
          if (this.#firstChunk === null) {
            this.#firstChunk = chunk;
            return cb();
          } else {
            ServerResponse.#enqueue(controller, this.#firstChunk);
            this.#firstChunk = null;
            this.respond(false);
          }
        }
        ServerResponse.#enqueue(controller, chunk);
        return cb();
      },
      final: (cb) => {
        if (this.#firstChunk) {
          this.respond(true, this.#firstChunk);
        } else if (!this.headersSent) {
          this.respond(true);
        }
        controller.close();
        return cb();
      },
      destroy: (err, cb) => {
        if (err) {
          controller.error(err);
        }
        return cb(null);
      },
    });
    this.#readable = readable;
    this.#resolve = resolve;
    this.socket = socket;
  }

  setHeader(name: string, value: string | string[]) {
    if (Array.isArray(value)) {
      this.#hasNonStringHeaders = true;
    }
    this.#headers[name] = value;
    return this;
  }

  appendHeader(name: string, value: string | string[]) {
    if (Array.isArray(value)) {
      this.#hasNonStringHeaders = true;
    }
    if (this.#headers[name] === undefined) {
      this.#headers[name] = value;
    } else {
      if (!Array.isArray(this.#headers[name])) {
        this.#headers[name] = [this.#headers[name]];
      }
      const header = this.#headers[name];
      if (Array.isArray(value)) {
        header.push(...value);
      } else {
        header.push(value);
      }
    }
    return this;
  }

  getHeader(name: string) {
    return this.#headers[name];
  }
  removeHeader(name: string) {
    delete this.#headers[name];
  }
  getHeaderNames() {
    return Object.keys(this.#headers);
  }
  getHeaders() {
    return { __proto__: null, ...this.#headers };
  }
  hasHeader(name: string) {
    return Object.hasOwn(this.#headers, name);
  }

  writeHead(status: number, headers: Record<string, string> = {}) {
    this.statusCode = status;
    for (const k in headers) {
      if (Object.hasOwn(headers, k)) {
        this.setHeader(k, headers[k]);
      }
    }
    return this;
  }

  #ensureHeaders(singleChunk?: Chunk) {
    if (this.statusCode === 200 && this.statusMessage === undefined) {
      this.statusMessage = "OK";
    }
    if (
      typeof singleChunk === "string" &&
      !this.hasHeader("content-type")
    ) {
      this.setHeader("content-type", "text/plain;charset=UTF-8");
    }
  }

  respond(final: boolean, singleChunk?: Chunk) {
    this.headersSent = true;
    this.#ensureHeaders(singleChunk);
    let body = singleChunk ?? (final ? null : this.#readable);
    if (ServerResponse.#bodyShouldBeNull(this.statusCode)) {
      body = null;
    }
    let headers: Record<string, string> | [string, string][] = this
      .#headers as Record<string, string>;
    if (this.#hasNonStringHeaders) {
      headers = [];
      // Guard is not needed as this is a null prototype object.
      // deno-lint-ignore guard-for-in
      for (const key in this.#headers) {
        const entry = this.#headers[key];
        if (Array.isArray(entry)) {
          for (const value of entry) {
            headers.push([key, value]);
          }
        } else {
          headers.push([key, entry]);
        }
      }
    }
    this.#resolve(
      new Response(body, {
        headers,
        status: this.statusCode,
        statusText: this.statusMessage,
      }),
    );
  }

  // deno-lint-ignore no-explicit-any
  override end(chunk?: any, encoding?: any, cb?: any): this {
    this.finished = true;
    if (!chunk && "transfer-encoding" in this.#headers) {
      // FIXME(bnoordhuis) Node sends a zero length chunked body instead, i.e.,
      // the trailing "0\r\n", but respondWith() just hangs when I try that.
      this.#headers["content-length"] = "0";
      delete this.#headers["transfer-encoding"];
    }

    // @ts-expect-error The signature for cb is stricter than the one implemented here
    return super.end(chunk, encoding, cb);
  }

  flushHeaders() {
    // no-op
  }

  // Undocumented API used by `npm:compression`.
  _implicitHeader() {
    this.writeHead(this.statusCode);
  }

  assignSocket(socket) {
    if (socket._httpMessage) {
      throw new ERR_HTTP_SOCKET_ASSIGNED();
    }
    socket._httpMessage = this;
    this.#socketOverride = socket;
  }

  detachSocket(socket) {
    assert(socket._httpMessage === this);
    socket._httpMessage = null;
    this.#socketOverride = null;
  }
}

// TODO(@AaronO): optimize
export class IncomingMessageForServer extends NodeReadable {
  #req: Request;
  #headers: Record<string, string>;
  url: string;
  method: string;
  // Polyfills part of net.Socket object.
  // These properties are used by `npm:forwarded` for example.
  socket: { remoteAddress: string; remotePort: number };

  constructor(req: Request, socket: FakeSocket) {
    // Check if no body (GET/HEAD/OPTIONS/...)
    const reader = req.body?.getReader();
    super({
      autoDestroy: true,
      emitClose: true,
      objectMode: false,
      read: async function (_size) {
        if (!reader) {
          return this.push(null);
        }

        try {
          const { value } = await reader!.read();
          this.push(value !== undefined ? Buffer.from(value) : null);
        } catch (err) {
          this.destroy(err as Error);
        }
      },
      destroy: (err, cb) => {
        reader?.cancel().finally(() => cb(err));
      },
    });
    // TODO(@bartlomieju): consider more robust path extraction, e.g:
    // url: (new URL(request.url).pathname),
    this.url = req.url?.slice(req.url.indexOf("/", 8));
    this.method = req.method;
    this.socket = socket;
    this.#req = req;
  }

  get aborted() {
    return false;
  }

  get httpVersion() {
    return "1.1";
  }

  set httpVersion(val) {
    assert(val === "1.1");
  }

  get headers() {
    if (!this.#headers) {
      this.#headers = {};
      const entries = headersEntries(this.#req.headers);
      for (let i = 0; i < entries.length; i++) {
        const entry = entries[i];
        this.#headers[entry[0]] = entry[1];
      }
    }
    return this.#headers;
  }

  set headers(val) {
    this.#headers = val;
  }

  get upgrade(): boolean {
    return Boolean(
      this.#req.headers.get("connection")?.toLowerCase().includes("upgrade") &&
        this.#req.headers.get("upgrade"),
    );
  }

  // connection is deprecated, but still tested in unit test.
  get connection() {
    return this.socket;
  }
}

export type ServerHandler = (
  req: IncomingMessageForServer,
  res: ServerResponse,
) => void;

export function Server(opts, requestListener?: ServerHandler): ServerImpl {
  return new ServerImpl(opts, requestListener);
}

export class ServerImpl extends EventEmitter {
  #httpConnections: Set<Deno.HttpConn> = new Set();
  #listener?: Deno.Listener;

  #addr: Deno.NetAddr;
  #hasClosed = false;
  #server: Deno.HttpServer;
  #unref = false;
  #ac?: AbortController;
  #serveDeferred: ReturnType<typeof Promise.withResolvers<void>>;
  listening = false;

  constructor(opts, requestListener?: ServerHandler) {
    super();

    if (typeof opts === "function") {
      requestListener = opts;
      opts = kEmptyObject;
    } else if (opts == null) {
      opts = kEmptyObject;
    } else {
      validateObject(opts, "options");
    }

    this._opts = opts;

    this.#serveDeferred = Promise.withResolvers<void>();
    this.#serveDeferred.promise.then(() => this.emit("close"));
    if (requestListener !== undefined) {
      this.on("request", requestListener);
    }
  }

  listen(...args: unknown[]): this {
    // TODO(bnoordhuis) Delegate to net.Server#listen().
    const normalized = _normalizeArgs(args);
    const options = normalized[0] as Partial<ListenOptions>;
    const cb = normalized[1];

    if (cb !== null) {
      // @ts-ignore change EventEmitter's sig to use CallableFunction
      this.once("listening", cb);
    }

    let port = 0;
    if (typeof options.port === "number" || typeof options.port === "string") {
      validatePort(options.port, "options.port");
      port = options.port | 0;
    }

    // TODO(bnoordhuis) Node prefers [::] when host is omitted,
    // we on the other hand default to 0.0.0.0.
    let hostname = options.host ?? "0.0.0.0";
    if (hostname == "localhost") {
      hostname = "127.0.0.1";
    }
    this.#addr = {
      hostname,
      port,
    } as Deno.NetAddr;
    this.listening = true;
    nextTick(() => this._serve());

    return this;
  }

  _serve() {
    const ac = new AbortController();
    const handler = (request: Request, info: Deno.ServeHandlerInfo) => {
      const socket = new FakeSocket({
        remoteAddress: info.remoteAddr.hostname,
        remotePort: info.remoteAddr.port,
        encrypted: this._encrypted,
      });
      const req = new IncomingMessageForServer(request, socket);
      if (req.upgrade && this.listenerCount("upgrade") > 0) {
        const { conn, response } = upgradeHttpRaw(request);
        const socket = new Socket({
          handle: new TCP(constants.SERVER, conn),
        });
        // Update socket held by `req`.
        req.socket = socket;
        this.emit("upgrade", req, socket, Buffer.from([]));
        return response;
      } else {
        return new Promise<Response>((resolve): void => {
          const res = new ServerResponse(resolve, socket);
          this.emit("request", req, res);
        });
      }
    };

    if (this.#hasClosed) {
      return;
    }
    this.#ac = ac;
    try {
      this.#server = serve(
        {
          handler: handler as Deno.ServeHandler,
          ...this.#addr,
          signal: ac.signal,
          // @ts-ignore Might be any without `--unstable` flag
          onListen: ({ port }) => {
            this.#addr!.port = port;
            this.emit("listening");
          },
          ...this._additionalServeOptions?.(),
        },
      );
    } catch (e) {
      this.emit("error", e);
      return;
    }

    if (this.#unref) {
      this.#server.unref();
    }
    this.#server.finished.then(() => this.#serveDeferred!.resolve());
  }

  setTimeout() {
    console.error("Not implemented: Server.setTimeout()");
  }

  ref() {
    if (this.#server) {
      this.#server.ref();
    }
    this.#unref = false;
  }

  unref() {
    if (this.#server) {
      this.#server.unref();
    }
    this.#unref = true;
  }

  close(cb?: (err?: Error) => void): this {
    const listening = this.listening;
    this.listening = false;

    this.#hasClosed = true;
    if (typeof cb === "function") {
      if (listening) {
        this.once("close", cb);
      } else {
        this.once("close", function close() {
          cb(new ERR_SERVER_NOT_RUNNING());
        });
      }
    }

    if (listening && this.#ac) {
      if (this.#server) {
        this.#server.shutdown();
      } else if (this.#ac) {
        this.#ac.abort();
        this.#ac = undefined;
      }
    } else {
      this.#serveDeferred!.resolve();
    }

    this.#server = undefined;
    return this;
  }

  closeAllConnections() {
    if (this.#hasClosed) {
      return;
    }
    if (this.#ac) {
      this.#ac.abort();
      this.#ac = undefined;
    }
  }

  closeIdleConnections() {
    if (this.#hasClosed) {
      return;
    }

    if (this.#server) {
      this.#server.shutdown();
    }
  }

  address() {
    return {
      port: this.#addr.port,
      address: this.#addr.hostname,
    };
  }
}

Server.prototype = ServerImpl.prototype;

export function createServer(opts, requestListener?: ServerHandler) {
  return Server(opts, requestListener);
}

/** Makes an HTTP request. */
export function request(
  url: string | URL,
  cb?: (res: IncomingMessageForClient) => void,
): ClientRequest;
export function request(
  opts: RequestOptions,
  cb?: (res: IncomingMessageForClient) => void,
): ClientRequest;
export function request(
  url: string | URL,
  opts: RequestOptions,
  cb?: (res: IncomingMessageForClient) => void,
): ClientRequest;
// deno-lint-ignore no-explicit-any
export function request(...args: any[]) {
  return new ClientRequest(args[0], args[1], args[2]);
}

/** Makes a `GET` HTTP request. */
export function get(
  url: string | URL,
  cb?: (res: IncomingMessageForClient) => void,
): ClientRequest;
export function get(
  opts: RequestOptions,
  cb?: (res: IncomingMessageForClient) => void,
): ClientRequest;
export function get(
  url: string | URL,
  opts: RequestOptions,
  cb?: (res: IncomingMessageForClient) => void,
): ClientRequest;
// deno-lint-ignore no-explicit-any
export function get(...args: any[]) {
  const req = request(args[0], args[1], args[2]);
  req.end();
  return req;
}

export const maxHeaderSize = 16_384;

export {
  Agent,
  ClientRequest,
  globalAgent,
  IncomingMessageForServer as IncomingMessage,
  METHODS,
  OutgoingMessage,
  STATUS_CODES,
  validateHeaderName,
  validateHeaderValue,
};
export default {
  Agent,
  globalAgent,
  ClientRequest,
  STATUS_CODES,
  METHODS,
  createServer,
  Server,
  IncomingMessage: IncomingMessageForServer,
  IncomingMessageForClient,
  IncomingMessageForServer,
  OutgoingMessage,
  ServerResponse,
  request,
  get,
  validateHeaderName,
  validateHeaderValue,
  maxHeaderSize,
};<|MERGE_RESOLUTION|>--- conflicted
+++ resolved
@@ -831,22 +831,13 @@
     if (this.href) {
       return this.href;
     }
-<<<<<<< HEAD
-    const protocol = opts.protocol ?? this.defaultProtocol;
-    const auth = opts.auth;
-    const host = opts.hostname ?? opts.host ?? "localhost";
-    const defaultPort = opts.agent?.defaultPort;
-    const port = opts.port ?? defaultPort ?? 80;
-    let path = opts.path ?? "/";
-=======
     const protocol = this.protocol ?? this.defaultProtocol;
     const auth = this.auth;
-    const host = this.host ?? this.hostname ?? "localhost";
+    const host = this.hostname ?? this.host ?? "localhost";
     const hash = this.hash ? `#${this.hash}` : "";
     const defaultPort = this.agent?.defaultPort;
     const port = this.port ?? defaultPort ?? 80;
     let path = this.path ?? "/";
->>>>>>> 8d14a9db
     if (!path.startsWith("/")) {
       path = "/" + path;
     }
