// Copyright 2018-2024 the Deno authors. All rights reserved. MIT license.
// Copyright Joyent and Node contributors. All rights reserved. MIT license.

import { core, internals, primordials } from "ext:core/mod.js";
import {
  op_create_worker,
  op_host_post_message,
  op_host_recv_ctrl,
  op_host_recv_message,
  op_host_terminate_worker,
  op_message_port_recv_message_sync,
  op_require_read_closest_package_json,
} from "ext:core/ops";
import {
  deserializeJsMessageData,
  MessageChannel,
  MessagePort,
  MessagePortIdSymbol,
  MessagePortPrototype,
  serializeJsMessageData,
} from "ext:deno_web/13_message_port.js";
import * as webidl from "ext:deno_webidl/00_webidl.js";
import { log } from "ext:runtime/06_util.js";
import { notImplemented } from "ext:deno_node/_utils.ts";
import { EventEmitter } from "node:events";
import { BroadcastChannel } from "ext:deno_broadcast_channel/01_broadcast_channel.js";
<<<<<<< HEAD
import { MessageChannel, MessagePort } from "ext:deno_web/13_message_port.js";
import { closeOnIdle } from "ext:runtime/11_workers.js";
=======
import { isAbsolute, resolve } from "node:path";
>>>>>>> ad6b00a2

const { ObjectPrototypeIsPrototypeOf } = primordials;
const {
  Error,
  Symbol,
  SymbolFor,
  SymbolIterator,
  StringPrototypeEndsWith,
  StringPrototypeReplace,
  StringPrototypeMatch,
  StringPrototypeReplaceAll,
  StringPrototypeToString,
  StringPrototypeTrim,
  SafeWeakMap,
  SafeRegExp,
  SafeMap,
  TypeError,
} = primordials;

export interface WorkerOptions {
  // only for typings
  argv?: unknown[];
  env?: Record<string, unknown>;
  execArgv?: string[];
  stdin?: boolean;
  stdout?: boolean;
  stderr?: boolean;
  trackUnmanagedFds?: boolean;
  resourceLimits?: {
    maxYoungGenerationSizeMb?: number;
    maxOldGenerationSizeMb?: number;
    codeRangeSizeMb?: number;
    stackSizeMb?: number;
  };
  // deno-lint-ignore prefer-primordials
  eval?: boolean;
  transferList?: Transferable[];
  workerData?: unknown;
  name?: string;
}

const WHITESPACE_ENCODINGS: Record<string, string> = {
  "\u0009": "%09",
  "\u000A": "%0A",
  "\u000B": "%0B",
  "\u000C": "%0C",
  "\u000D": "%0D",
  "\u0020": "%20",
};

function encodeWhitespace(string: string): string {
  return StringPrototypeReplaceAll(string, new SafeRegExp(/[\s]/g), (c) => {
    return WHITESPACE_ENCODINGS[c] ?? c;
  });
}

function toFileUrlPosix(path: string): URL {
  if (!isAbsolute(path)) {
    throw new TypeError("Must be an absolute path.");
  }
  const url = new URL("file:///");
  url.pathname = encodeWhitespace(
    StringPrototypeReplace(
      StringPrototypeReplace(path, new SafeRegExp(/%/g), "%25"),
      new SafeRegExp(/\\/g),
      "%5C",
    ),
  );
  return url;
}

function toFileUrlWin32(path: string): URL {
  if (!isAbsolute(path)) {
    throw new TypeError("Must be an absolute path.");
  }
  const { 0: _, 1: hostname, 2: pathname } = StringPrototypeMatch(
    path,
    new SafeRegExp(/^(?:[/\\]{2}([^/\\]+)(?=[/\\](?:[^/\\]|$)))?(.*)/),
  );
  const url = new URL("file:///");
  url.pathname = encodeWhitespace(
    StringPrototypeReplace(pathname, new SafeRegExp(/%/g), "%25"),
  );
  if (hostname != null && hostname != "localhost") {
    url.hostname = hostname;
    if (!url.hostname) {
      throw new TypeError("Invalid hostname.");
    }
  }
  return url;
}

/**
 * Converts a path string to a file URL.
 *
 * ```ts
 *      toFileUrl("/home/foo"); // new URL("file:///home/foo")
 *      toFileUrl("\\home\\foo"); // new URL("file:///home/foo")
 *      toFileUrl("C:\\Users\\foo"); // new URL("file:///C:/Users/foo")
 *      toFileUrl("\\\\127.0.0.1\\home\\foo"); // new URL("file://127.0.0.1/home/foo")
 * ```
 * @param path to convert to file URL
 */
function toFileUrl(path: string): URL {
  return core.build.os == "windows"
    ? toFileUrlWin32(path)
    : toFileUrlPosix(path);
}

<<<<<<< HEAD
const kHandle = Symbol("kHandle");
class _Worker extends EventEmitter {
  readonly threadId: number;
  readonly resourceLimits: Required<
=======
let threads = 0;
const privateWorkerRef = Symbol("privateWorkerRef");
class NodeWorker extends EventEmitter {
  #id = 0;
  #name = "";
  #refCount = 1;
  #messagePromise = undefined;
  #controlPromise = undefined;
  // "RUNNING" | "CLOSED" | "TERMINATED"
  // "TERMINATED" means that any controls or messages received will be
  // discarded. "CLOSED" means that we have received a control
  // indicating that the worker is no longer running, but there might
  // still be messages left to receive.
  #status = "RUNNING";

  // https://nodejs.org/api/worker_threads.html#workerthreadid
  threadId = this.#id;
  // https://nodejs.org/api/worker_threads.html#workerresourcelimits
  resourceLimits: Required<
>>>>>>> ad6b00a2
    NonNullable<WorkerOptions["resourceLimits"]>
  > = {
    maxYoungGenerationSizeMb: -1,
    maxOldGenerationSizeMb: -1,
    codeRangeSizeMb: -1,
    stackSizeMb: 4,
  };

  constructor(specifier: URL | string, options?: WorkerOptions) {
    super();
    if (options?.eval === true) {
      specifier = `data:text/javascript,${specifier}`;
    } else if (typeof specifier === "string") {
      specifier = resolve(specifier);
      let pkg;
      try {
        pkg = op_require_read_closest_package_json(specifier);
      } catch (_) {
        // empty catch block when package json might not be present
      }
      if (
        !(StringPrototypeEndsWith(
          StringPrototypeToString(specifier),
          ".mjs",
        )) ||
        (pkg && pkg.exists && pkg.typ == "module")
      ) {
        const cwdFileUrl = toFileUrl(Deno.cwd());
        specifier =
          `data:text/javascript,(async function() {const { createRequire } = await import("node:module");const require = createRequire("${cwdFileUrl}");require("${specifier}");})();`;
      } else {
        specifier = toFileUrl(specifier as string);
      }
    }

    // TODO(bartlomieu): this doesn't match the Node.js behavior, it should be
    // `[worker {threadId}] {name}` or empty string.
    let name = StringPrototypeTrim(options?.name ?? "");
    if (options?.eval) {
      name = "[worker eval]";
    }
    this.#name = name;
    this.threadId = ++threads;

    const serializedWorkerMetadata = serializeJsMessageData({
      workerData: options?.workerData,
      environmentData: environmentData,
      threadId: this.threadId,
    }, options?.transferList ?? []);
    const id = op_create_worker(
      {
<<<<<<< HEAD
        name: `$$node-${options?.eval ? "[worker eval]" : options?.name}`,
        type: "module",
        [closeOnIdle]: true,
      } as globalThis.WorkerOptions, // bypass unstable type error
=======
        // deno-lint-ignore prefer-primordials
        specifier: specifier.toString(),
        hasSourceCode: false,
        sourceCode: "",
        permissions: null,
        name: this.#name,
        workerType: "module",
      },
      serializedWorkerMetadata,
>>>>>>> ad6b00a2
    );
    this.#id = id;
    this.#pollControl();
    this.#pollMessages();
    // https://nodejs.org/api/worker_threads.html#event-online
    this.emit("online");
  }

  [privateWorkerRef](ref) {
    if (ref) {
      this.#refCount++;
    } else {
      this.#refCount--;
    }

    if (!ref && this.#refCount == 0) {
      if (this.#controlPromise) {
        core.unrefOpPromise(this.#controlPromise);
      }
      if (this.#messagePromise) {
        core.unrefOpPromise(this.#messagePromise);
      }
    } else if (ref && this.#refCount == 1) {
      if (this.#controlPromise) {
        core.refOpPromise(this.#controlPromise);
      }
      if (this.#messagePromise) {
        core.refOpPromise(this.#messagePromise);
      }
    }
  }

  #handleError(err) {
    this.emit("error", err);
  }

  #pollControl = async () => {
    while (this.#status === "RUNNING") {
      this.#controlPromise = op_host_recv_ctrl(this.#id);
      if (this.#refCount < 1) {
        core.unrefOpPromise(this.#controlPromise);
      }
      const { 0: type, 1: data } = await this.#controlPromise;

      // If terminate was called then we ignore all messages
      if (this.#status === "TERMINATED") {
        return;
      }

      switch (type) {
        case 1: { // TerminalError
          this.#status = "CLOSED";
        } /* falls through */
        case 2: { // Error
          this.#handleError(data);
          break;
        }
        case 3: { // Close
          log(`Host got "close" message from worker: ${this.#name}`);
          this.#status = "CLOSED";
          return;
        }
        default: {
          throw new Error(`Unknown worker event: "${type}"`);
        }
      }
    }
  };

  #pollMessages = async () => {
    while (this.#status !== "TERMINATED") {
      this.#messagePromise = op_host_recv_message(this.#id);
      if (this.#refCount < 1) {
        core.unrefOpPromise(this.#messagePromise);
      }
      const data = await this.#messagePromise;
      if (this.#status === "TERMINATED" || data === null) {
        return;
      }
      let message, _transferables;
      try {
        const v = deserializeJsMessageData(data);
        message = v[0];
        _transferables = v[1];
      } catch (err) {
        this.emit("messageerror", err);
        return;
      }
      this.emit("message", message);
    }
  };

  postMessage(message, transferOrOptions = {}) {
    const prefix = "Failed to execute 'postMessage' on 'MessagePort'";
    webidl.requiredArguments(arguments.length, 1, prefix);
    message = webidl.converters.any(message);
    let options;
    if (
      webidl.type(transferOrOptions) === "Object" &&
      transferOrOptions !== undefined &&
      transferOrOptions[SymbolIterator] !== undefined
    ) {
      const transfer = webidl.converters["sequence<object>"](
        transferOrOptions,
        prefix,
        "Argument 2",
      );
      options = { transfer };
    } else {
      options = webidl.converters.StructuredSerializeOptions(
        transferOrOptions,
        prefix,
        "Argument 2",
      );
    }
    const { transfer } = options;
    const data = serializeJsMessageData(message, transfer);
    if (this.#status === "RUNNING") {
      op_host_post_message(this.#id, data);
    }
  }

  // https://nodejs.org/api/worker_threads.html#workerterminate
  terminate() {
    if (this.#status !== "TERMINATED") {
      this.#status = "TERMINATED";
      op_host_terminate_worker(this.#id);
    }
    this.emit("exit", 1);
  }

  ref() {
    this[privateWorkerRef](true);
  }

  unref() {
    this[privateWorkerRef](false);
  }

  readonly getHeapSnapshot = () =>
    notImplemented("Worker.prototype.getHeapSnapshot");
  // fake performance
  readonly performance = globalThis.performance;
}

export let isMainThread;
export let resourceLimits;

let threadId = 0;
let workerData: unknown = null;
let environmentData = new SafeMap();

// Like https://github.com/nodejs/node/blob/48655e17e1d84ba5021d7a94b4b88823f7c9c6cf/lib/internal/event_target.js#L611
interface NodeEventTarget extends
  Pick<
    EventEmitter,
    "eventNames" | "listenerCount" | "emit" | "removeAllListeners"
  > {
  setMaxListeners(n: number): void;
  getMaxListeners(): number;
  // deno-lint-ignore no-explicit-any
  off(eventName: string, listener: (...args: any[]) => void): NodeEventTarget;
  // deno-lint-ignore no-explicit-any
  on(eventName: string, listener: (...args: any[]) => void): NodeEventTarget;
  // deno-lint-ignore no-explicit-any
  once(eventName: string, listener: (...args: any[]) => void): NodeEventTarget;
  addListener: NodeEventTarget["on"];
  removeListener: NodeEventTarget["off"];
}

type ParentPort = typeof self & NodeEventTarget;

// deno-lint-ignore no-explicit-any
let parentPort: ParentPort = null as any;

<<<<<<< HEAD
internals.__initWorkerThreads = () => {
  // TODO(mmastrac): pass this flag through
  isMainThread =
    // deno-lint-ignore no-explicit-any
    !(globalThis as any).name?.startsWith("$$node-");
=======
internals.__initWorkerThreads = (
  runningOnMainThread: boolean,
  maybeWorkerMetadata,
) => {
  isMainThread = runningOnMainThread;
>>>>>>> ad6b00a2

  defaultExport.isMainThread = isMainThread;
  // fake resourceLimits
  resourceLimits = isMainThread ? {} : {
    maxYoungGenerationSizeMb: 48,
    maxOldGenerationSizeMb: 2048,
    codeRangeSizeMb: 0,
    stackSizeMb: 4,
  };
  defaultExport.resourceLimits = resourceLimits;

  if (!isMainThread) {
    const listeners = new SafeWeakMap<
      // deno-lint-ignore no-explicit-any
      (...args: any[]) => void,
      // deno-lint-ignore no-explicit-any
      (ev: any) => any
    >();

    parentPort = self as ParentPort;
    if (typeof maybeWorkerMetadata !== "undefined") {
      const { 0: metadata, 1: _ } = maybeWorkerMetadata;
      workerData = metadata.workerData;
      environmentData = metadata.environmentData;
      threadId = metadata.threadId;
    }
    defaultExport.workerData = workerData;
    defaultExport.parentPort = parentPort;
    defaultExport.threadId = threadId;

    parentPort.off = parentPort.removeListener = function (
      this: ParentPort,
      name,
      listener,
    ) {
      this.removeEventListener(name, listeners.get(listener)!);
      listeners.delete(listener);
      return this;
    };
    parentPort.on = parentPort.addListener = function (
      this: ParentPort,
      name,
      listener,
    ) {
      // deno-lint-ignore no-explicit-any
      const _listener = (ev: any) => listener(ev.data);
      listeners.set(listener, _listener);
      this.addEventListener(name, _listener);
      return this;
    };

    parentPort.once = function (this: ParentPort, name, listener) {
      // deno-lint-ignore no-explicit-any
      const _listener = (ev: any) => listener(ev.data);
      listeners.set(listener, _listener);
      this.addEventListener(name, _listener);
      return this;
    };

    // mocks
    parentPort.setMaxListeners = () => {};
    parentPort.getMaxListeners = () => Infinity;
    parentPort.eventNames = () => [""];
    parentPort.listenerCount = () => 0;

    parentPort.emit = () => notImplemented("parentPort.emit");
    parentPort.removeAllListeners = () =>
      notImplemented("parentPort.removeAllListeners");

    parentPort.addEventListener("offline", () => {
      parentPort.emit("close");
    });
  }
};

export function getEnvironmentData(key: unknown) {
  return environmentData.get(key);
}

export function setEnvironmentData(key: unknown, value?: unknown) {
  if (value === undefined) {
    environmentData.delete(key);
  } else {
    environmentData.set(key, value);
  }
}

export const SHARE_ENV = SymbolFor("nodejs.worker_threads.SHARE_ENV");
export function markAsUntransferable() {
  notImplemented("markAsUntransferable");
}
export function moveMessagePortToContext() {
  notImplemented("moveMessagePortToContext");
}

/**
 * @param { MessagePort } port
 * @returns {object | undefined}
 */
export function receiveMessageOnPort(port: MessagePort): object | undefined {
  if (!(ObjectPrototypeIsPrototypeOf(MessagePortPrototype, port))) {
    const err = new TypeError(
      'The "port" argument must be a MessagePort instance',
    );
    err["code"] = "ERR_INVALID_ARG_TYPE";
    throw err;
  }
  const data = op_message_port_recv_message_sync(port[MessagePortIdSymbol]);
  if (data === null) return undefined;
  return { message: deserializeJsMessageData(data)[0] };
}

export {
  BroadcastChannel,
  MessageChannel,
  MessagePort,
  NodeWorker as Worker,
  parentPort,
  threadId,
  workerData,
};

const defaultExport = {
  markAsUntransferable,
  moveMessagePortToContext,
  receiveMessageOnPort,
  MessagePort,
  MessageChannel,
  BroadcastChannel,
  Worker: NodeWorker,
  getEnvironmentData,
  setEnvironmentData,
  SHARE_ENV,
  threadId,
  workerData,
  resourceLimits,
  parentPort,
  isMainThread,
};

export default defaultExport;<|MERGE_RESOLUTION|>--- conflicted
+++ resolved
@@ -24,12 +24,7 @@
 import { notImplemented } from "ext:deno_node/_utils.ts";
 import { EventEmitter } from "node:events";
 import { BroadcastChannel } from "ext:deno_broadcast_channel/01_broadcast_channel.js";
-<<<<<<< HEAD
-import { MessageChannel, MessagePort } from "ext:deno_web/13_message_port.js";
-import { closeOnIdle } from "ext:runtime/11_workers.js";
-=======
 import { isAbsolute, resolve } from "node:path";
->>>>>>> ad6b00a2
 
 const { ObjectPrototypeIsPrototypeOf } = primordials;
 const {
@@ -139,12 +134,6 @@
     : toFileUrlPosix(path);
 }
 
-<<<<<<< HEAD
-const kHandle = Symbol("kHandle");
-class _Worker extends EventEmitter {
-  readonly threadId: number;
-  readonly resourceLimits: Required<
-=======
 let threads = 0;
 const privateWorkerRef = Symbol("privateWorkerRef");
 class NodeWorker extends EventEmitter {
@@ -164,7 +153,6 @@
   threadId = this.#id;
   // https://nodejs.org/api/worker_threads.html#workerresourcelimits
   resourceLimits: Required<
->>>>>>> ad6b00a2
     NonNullable<WorkerOptions["resourceLimits"]>
   > = {
     maxYoungGenerationSizeMb: -1,
@@ -216,12 +204,6 @@
     }, options?.transferList ?? []);
     const id = op_create_worker(
       {
-<<<<<<< HEAD
-        name: `$$node-${options?.eval ? "[worker eval]" : options?.name}`,
-        type: "module",
-        [closeOnIdle]: true,
-      } as globalThis.WorkerOptions, // bypass unstable type error
-=======
         // deno-lint-ignore prefer-primordials
         specifier: specifier.toString(),
         hasSourceCode: false,
@@ -231,7 +213,6 @@
         workerType: "module",
       },
       serializedWorkerMetadata,
->>>>>>> ad6b00a2
     );
     this.#id = id;
     this.#pollControl();
@@ -407,19 +388,11 @@
 // deno-lint-ignore no-explicit-any
 let parentPort: ParentPort = null as any;
 
-<<<<<<< HEAD
-internals.__initWorkerThreads = () => {
-  // TODO(mmastrac): pass this flag through
-  isMainThread =
-    // deno-lint-ignore no-explicit-any
-    !(globalThis as any).name?.startsWith("$$node-");
-=======
 internals.__initWorkerThreads = (
   runningOnMainThread: boolean,
   maybeWorkerMetadata,
 ) => {
   isMainThread = runningOnMainThread;
->>>>>>> ad6b00a2
 
   defaultExport.isMainThread = isMainThread;
   // fake resourceLimits
@@ -440,7 +413,7 @@
     >();
 
     parentPort = self as ParentPort;
-    if (typeof maybeWorkerMetadata !== "undefined") {
+    if (maybeWorkerMetadata) {
       const { 0: metadata, 1: _ } = maybeWorkerMetadata;
       workerData = metadata.workerData;
       environmentData = metadata.environmentData;
