--- conflicted
+++ resolved
@@ -413,12 +413,8 @@
     >();
 
     parentPort = self as ParentPort;
-<<<<<<< HEAD
     threadId = workerId;
-    if (typeof maybeWorkerMetadata !== "undefined") {
-=======
     if (maybeWorkerMetadata) {
->>>>>>> 0fd8f549
       const { 0: metadata, 1: _ } = maybeWorkerMetadata;
       workerData = metadata.workerData;
       environmentData = metadata.environmentData;
