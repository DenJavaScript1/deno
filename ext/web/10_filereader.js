// Copyright 2018-2021 the Deno authors. All rights reserved. MIT license.

// @ts-check
/// <reference no-default-lib="true" />
/// <reference path="../../core/lib.deno_core.d.ts" />
/// <reference path="../../core/internal.d.ts" />
/// <reference path="../webidl/internal.d.ts" />
/// <reference path="../web/internal.d.ts" />
/// <reference path="../web/lib.deno_web.d.ts" />
/// <reference path="./internal.d.ts" />
/// <reference lib="esnext" />

"use strict";

((window) => {
  const webidl = window.__bootstrap.webidl;
  const { forgivingBase64Encode } = window.__bootstrap.infra;
  const { decode, TextDecoder } = window.__bootstrap.encoding;
  const { parseMimeType } = window.__bootstrap.mimesniff;
  const { DOMException } = window.__bootstrap.domException;
  const {
    ArrayPrototypeJoin,
    ArrayPrototypeMap,
    ArrayPrototypePush,
    ArrayPrototypeReduce,
    FunctionPrototypeCall,
    Map,
    MapPrototypeGet,
    MapPrototypeSet,
    ObjectDefineProperty,
    queueMicrotask,
    StringFromCodePoint,
    Symbol,
    SymbolToStringTag,
    TypedArrayPrototypeSet,
    TypeError,
    Uint8Array,
  } = window.__bootstrap.primordials;

  const state = Symbol("[[state]]");
  const result = Symbol("[[result]]");
  const error = Symbol("[[error]]");
  const aborted = Symbol("[[aborted]]");
  const handlerSymbol = Symbol("eventHandlers");

  class FileReader extends EventTarget {
    /** @type {"empty" | "loading" | "done"} */
    [state] = "empty";
    /** @type {null | string | ArrayBuffer} */
    [result] = null;
    /** @type {null | DOMException} */
    [error] = null;
    /** @type {null | {aborted: boolean}} */
    [aborted] = null;

    /**
     * @param {Blob} blob
     * @param {{kind: "ArrayBuffer" | "Text" | "DataUrl" | "BinaryString", encoding?: string}} readtype
     */
    #readOperation(blob, readtype) {
      // 1. If fr’s state is "loading", throw an InvalidStateError DOMException.
      if (this[state] === "loading") {
        throw new DOMException(
          "Invalid FileReader state.",
          "InvalidStateError",
        );
      }
      // 2. Set fr’s state to "loading".
      this[state] = "loading";
      // 3. Set fr’s result to null.
      this[result] = null;
      // 4. Set fr’s error to null.
      this[error] = null;

      // We set this[aborted] to a new object, and keep track of it in a
      // separate variable, so if a new read operation starts while there are
      // remaining tasks from a previous aborted operation, the new operation
      // will run while the tasks from the previous one are still aborted.
      const abortedState = this[aborted] = { aborted: false };

      // 5. Let stream be the result of calling get stream on blob.
      const stream /*: ReadableStream<ArrayBufferView>*/ = blob.stream();

      // 6. Let reader be the result of getting a reader from stream.
      const reader = stream.getReader();

      // 7. Let bytes be an empty byte sequence.
      /** @type {Uint8Array[]} */
      const chunks = [];

      // 8. Let chunkPromise be the result of reading a chunk from stream with reader.
      let chunkPromise = reader.read();

      // 9. Let isFirstChunk be true.
      let isFirstChunk = true;

      // 10 in parallel while true
      (async () => {
        while (!abortedState.aborted) {
          // 1. Wait for chunkPromise to be fulfilled or rejected.
          try {
            const chunk = await chunkPromise;
            if (abortedState.aborted) return;

            // 2. If chunkPromise is fulfilled, and isFirstChunk is true, queue a task to fire a progress event called loadstart at fr.
            if (isFirstChunk) {
              // TODO(lucacasonato): this is wrong, should be HTML "queue a task"
              queueMicrotask(() => {
                if (abortedState.aborted) return;
                // fire a progress event for loadstart
                const ev = new ProgressEvent("loadstart", {});
                this.dispatchEvent(ev);
              });
            }
            // 3. Set isFirstChunk to false.
            isFirstChunk = false;

            // 4. If chunkPromise is fulfilled with an object whose done property is false
            // and whose value property is a Uint8Array object, run these steps:
            if (!chunk.done && chunk.value instanceof Uint8Array) {
              ArrayPrototypePush(chunks, chunk.value);

              // TODO(bartlomieju): (only) If roughly 50ms have passed since last progress
              {
                const size = ArrayPrototypeReduce(
                  chunks,
                  (p, i) => p + i.byteLength,
                  0,
                );
                const ev = new ProgressEvent("progress", {
                  loaded: size,
                });
                // TODO(lucacasonato): this is wrong, should be HTML "queue a task"
                queueMicrotask(() => {
                  if (abortedState.aborted) return;
                  this.dispatchEvent(ev);
                });
              }

              chunkPromise = reader.read();
            } // 5 Otherwise, if chunkPromise is fulfilled with an object whose done property is true, queue a task to run the following steps and abort this algorithm:
            else if (chunk.done === true) {
              // TODO(lucacasonato): this is wrong, should be HTML "queue a task"
              queueMicrotask(() => {
                if (abortedState.aborted) return;
                // 1. Set fr’s state to "done".
                this[state] = "done";
                // 2. Let result be the result of package data given bytes, type, blob’s type, and encodingName.
                const size = ArrayPrototypeReduce(
                  chunks,
                  (p, i) => p + i.byteLength,
                  0,
                );
                const bytes = new Uint8Array(size);
                let offs = 0;
                for (const chunk of chunks) {
                  TypedArrayPrototypeSet(bytes, chunk, offs);
                  offs += chunk.byteLength;
                }
                switch (readtype.kind) {
                  case "ArrayBuffer": {
                    this[result] = bytes.buffer;
                    break;
                  }
                  case "BinaryString":
                    this[result] = ArrayPrototypeJoin(
                      ArrayPrototypeMap(
                        [...new Uint8Array(bytes.buffer)],
                        (v) => StringFromCodePoint(v),
                      ),
                      "",
                    );
                    break;
                  case "Text": {
                    let decoder = undefined;
                    if (readtype.encoding) {
                      try {
                        decoder = new TextDecoder(readtype.encoding);
                      } catch {
                        // don't care about the error
                      }
                    }
                    if (decoder === undefined) {
                      const mimeType = parseMimeType(blob.type);
                      if (mimeType) {
                        const charset = MapPrototypeGet(
                          mimeType.parameters,
                          "charset",
                        );
                        if (charset) {
                          try {
                            decoder = new TextDecoder(charset);
                          } catch {
                            // don't care about the error
                          }
                        }
                      }
                    }
                    if (decoder === undefined) {
                      decoder = new TextDecoder();
                    }
                    this[result] = decode(bytes, decoder.encoding);
                    break;
                  }
                  case "DataUrl": {
                    const mediaType = blob.type || "application/octet-stream";
                    this[result] = `data:${mediaType};base64,${
                      forgivingBase64Encode(bytes)
                    }`;
                    break;
                  }
                }
                // 4.2 Fire a progress event called load at the fr.
                {
                  const ev = new ProgressEvent("load", {
                    lengthComputable: true,
                    loaded: size,
                    total: size,
                  });
                  this.dispatchEvent(ev);
                }

                // 5. If fr’s state is not "loading", fire a progress event called loadend at the fr.
                //Note: Event handler for the load or error events could have started another load, if that happens the loadend event for this load is not fired.
                if (this[state] !== "loading") {
                  const ev = new ProgressEvent("loadend", {
                    lengthComputable: true,
                    loaded: size,
                    total: size,
                  });
                  this.dispatchEvent(ev);
                }
              });
              break;
            }
          } catch (err) {
            // TODO(lucacasonato): this is wrong, should be HTML "queue a task"
            queueMicrotask(() => {
              if (abortedState.aborted) return;

              // chunkPromise rejected
              this[state] = "done";
              this[error] = err;

              {
                const ev = new ProgressEvent("error", {});
                this.dispatchEvent(ev);
              }

              //If fr’s state is not "loading", fire a progress event called loadend at fr.
              //Note: Event handler for the error event could have started another load, if that happens the loadend event for this load is not fired.
              if (this[state] !== "loading") {
                const ev = new ProgressEvent("loadend", {});
                this.dispatchEvent(ev);
              }
            });
            break;
          }
        }
      })();
    }

    #getEventHandlerFor(name) {
      webidl.assertBranded(this, FileReader);

      const maybeMap = this[handlerSymbol];
      if (!maybeMap) return null;

      return MapPrototypeGet(maybeMap, name)?.handler ?? null;
    }

    #setEventHandlerFor(name, value) {
      webidl.assertBranded(this, FileReader);

      if (!this[handlerSymbol]) {
        this[handlerSymbol] = new Map();
      }
      let handlerWrapper = MapPrototypeGet(this[handlerSymbol], name);
      if (handlerWrapper) {
        handlerWrapper.handler = value;
      } else {
        handlerWrapper = makeWrappedHandler(value);
        this.addEventListener(name, handlerWrapper);
      }

      MapPrototypeSet(this[handlerSymbol], name, handlerWrapper);
    }

    constructor() {
      super();
      this[webidl.brand] = webidl.brand;
    }

    /** @returns {number} */
    get readyState() {
      webidl.assertBranded(this, FileReader);
      switch (this[state]) {
        case "empty":
          return FileReader.EMPTY;
        case "loading":
          return FileReader.LOADING;
        case "done":
          return FileReader.DONE;
        default:
          throw new TypeError("Invalid state");
      }
    }

    get result() {
      webidl.assertBranded(this, FileReader);
      return this[result];
    }

    get error() {
      webidl.assertBranded(this, FileReader);
      return this[error];
    }

    abort() {
      webidl.assertBranded(this, FileReader);
      // If context object's state is "empty" or if context object's state is "done" set context object's result to null and terminate this algorithm.
      if (
        this[state] === "empty" ||
        this[state] === "done"
      ) {
        this[result] = null;
        return;
      }
      // If context object's state is "loading" set context object's state to "done" and set context object's result to null.
      if (this[state] === "loading") {
        this[state] = "done";
        this[result] = null;
      }
      // If there are any tasks from the context object on the file reading task source in an affiliated task queue, then remove those tasks from that task queue.
      // Terminate the algorithm for the read method being processed.
      if (this[aborted] !== null) {
        this[aborted].aborted = true;
      }

      // Fire a progress event called abort at the context object.
      const ev = new ProgressEvent("abort", {});
      this.dispatchEvent(ev);

      // If context object's state is not "loading", fire a progress event called loadend at the context object.
      if (this[state] !== "loading") {
        const ev = new ProgressEvent("loadend", {});
        this.dispatchEvent(ev);
      }
    }

    /** @param {Blob} blob */
    readAsArrayBuffer(blob) {
      webidl.assertBranded(this, FileReader);
      const prefix = "Failed to execute 'readAsArrayBuffer' on 'FileReader'";
      webidl.requiredArguments(arguments.length, 1, { prefix });
      this.#readOperation(blob, { kind: "ArrayBuffer" });
    }

    /** @param {Blob} blob */
    readAsBinaryString(blob) {
      webidl.assertBranded(this, FileReader);
      const prefix = "Failed to execute 'readAsBinaryString' on 'FileReader'";
      webidl.requiredArguments(arguments.length, 1, { prefix });
      // alias for readAsArrayBuffer
      this.#readOperation(blob, { kind: "BinaryString" });
    }

    /** @param {Blob} blob */
    readAsDataURL(blob) {
      webidl.assertBranded(this, FileReader);
      const prefix = "Failed to execute 'readAsBinaryString' on 'FileReader'";
      webidl.requiredArguments(arguments.length, 1, { prefix });
      // alias for readAsArrayBuffer
      this.#readOperation(blob, { kind: "DataUrl" });
    }

    /**
     * @param {Blob} blob
     * @param {string} [encoding]
     */
    readAsText(blob, encoding = undefined) {
      webidl.assertBranded(this, FileReader);
      const prefix = "Failed to execute 'readAsBinaryString' on 'FileReader'";
      webidl.requiredArguments(arguments.length, 1, { prefix });
      if (encoding !== undefined) {
        encoding = webidl.converters["DOMString"](encoding, {
          prefix,
          context: "Argument 2",
        });
      }
      // alias for readAsArrayBuffer
      this.#readOperation(blob, { kind: "Text", encoding });
    }

<<<<<<< HEAD
    [SymbolToStringTag] = "FileReader";
=======
    get onerror() {
      return this.#getEventHandlerFor("error");
    }
    set onerror(value) {
      this.#setEventHandlerFor("error", value);
    }

    get onloadstart() {
      return this.#getEventHandlerFor("loadstart");
    }
    set onloadstart(value) {
      this.#setEventHandlerFor("loadstart", value);
    }

    get onload() {
      return this.#getEventHandlerFor("load");
    }
    set onload(value) {
      this.#setEventHandlerFor("load", value);
    }

    get onloadend() {
      return this.#getEventHandlerFor("loadend");
    }
    set onloadend(value) {
      this.#setEventHandlerFor("loadend", value);
    }

    get onprogress() {
      return this.#getEventHandlerFor("progress");
    }
    set onprogress(value) {
      this.#setEventHandlerFor("progress", value);
    }

    get onabort() {
      return this.#getEventHandlerFor("abort");
    }
    set onabort(value) {
      this.#setEventHandlerFor("abort", value);
    }
>>>>>>> 703ca905
  }

  webidl.configurePrototype(FileReader);

  ObjectDefineProperty(FileReader, "EMPTY", {
    writable: false,
    enumerable: true,
    configurable: false,
    value: 0,
  });
  ObjectDefineProperty(FileReader, "LOADING", {
    writable: false,
    enumerable: true,
    configurable: false,
    value: 1,
  });
  ObjectDefineProperty(FileReader, "DONE", {
    writable: false,
    enumerable: true,
    configurable: false,
    value: 2,
  });
  ObjectDefineProperty(FileReader.prototype, "EMPTY", {
    writable: false,
    enumerable: true,
    configurable: false,
    value: 0,
  });
  ObjectDefineProperty(FileReader.prototype, "LOADING", {
    writable: false,
    enumerable: true,
    configurable: false,
    value: 1,
  });
  ObjectDefineProperty(FileReader.prototype, "DONE", {
    writable: false,
    enumerable: true,
    configurable: false,
    value: 2,
  });

  function makeWrappedHandler(handler) {
    function wrappedHandler(...args) {
      if (typeof wrappedHandler.handler !== "function") {
        return;
      }
      return FunctionPrototypeCall(wrappedHandler.handler, this, ...args);
    }
    wrappedHandler.handler = handler;
    return wrappedHandler;
  }

  window.__bootstrap.fileReader = {
    FileReader,
  };
})(this);<|MERGE_RESOLUTION|>--- conflicted
+++ resolved
@@ -392,9 +392,6 @@
       this.#readOperation(blob, { kind: "Text", encoding });
     }
 
-<<<<<<< HEAD
-    [SymbolToStringTag] = "FileReader";
-=======
     get onerror() {
       return this.#getEventHandlerFor("error");
     }
@@ -436,7 +433,8 @@
     set onabort(value) {
       this.#setEventHandlerFor("abort", value);
     }
->>>>>>> 703ca905
+
+    [SymbolToStringTag] = "FileReader";
   }
 
   webidl.configurePrototype(FileReader);
