# Copyright 2018-2022 the Deno authors. All rights reserved. MIT license.

[package]
name = "deno_ffi"
<<<<<<< HEAD
version = "0.60.0"
authors.workspace = true
edition.workspace = true
license.workspace = true
=======
version = "0.65.0"
authors = ["the Deno authors"]
edition = "2021"
license = "MIT"
>>>>>>> a57134de
readme = "README.md"
repository.workspace = true
description = "Dynamic library ffi for deno"

[lib]
path = "lib.rs"

[dependencies]
<<<<<<< HEAD
deno_core.workspace = true
dlopen.workspace = true
=======
deno_core = { version = "0.160.0", path = "../../core" }
dlopen = "0.1.8"
>>>>>>> a57134de
dynasmrt = "1.2.3"
libffi = "3.0.0"
serde.workspace = true
tokio.workspace = true

[target.'cfg(windows)'.dependencies]
winapi = { workspace = true, features = ["errhandlingapi", "minwindef", "ntdef", "winbase", "winnt"] }<|MERGE_RESOLUTION|>--- conflicted
+++ resolved
@@ -2,17 +2,10 @@
 
 [package]
 name = "deno_ffi"
-<<<<<<< HEAD
-version = "0.60.0"
+version = "0.65.0"
 authors.workspace = true
 edition.workspace = true
 license.workspace = true
-=======
-version = "0.65.0"
-authors = ["the Deno authors"]
-edition = "2021"
-license = "MIT"
->>>>>>> a57134de
 readme = "README.md"
 repository.workspace = true
 description = "Dynamic library ffi for deno"
@@ -21,13 +14,8 @@
 path = "lib.rs"
 
 [dependencies]
-<<<<<<< HEAD
 deno_core.workspace = true
 dlopen.workspace = true
-=======
-deno_core = { version = "0.160.0", path = "../../core" }
-dlopen = "0.1.8"
->>>>>>> a57134de
 dynasmrt = "1.2.3"
 libffi = "3.0.0"
 serde.workspace = true
