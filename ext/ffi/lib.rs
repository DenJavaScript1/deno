--- conflicted
+++ resolved
@@ -441,24 +441,6 @@
   })
 }
 
-<<<<<<< HEAD
-#[cfg(test)]
-mod tests {
-  #[cfg(target_os = "windows")]
-  #[test]
-  fn test_format_error() {
-    use super::format_error;
-
-    // BAD_EXE_FORMAT
-    let err = dlopen::Error::OpeningLibraryError(
-      std::io::Error::from_raw_os_error(0x000000C1),
-    );
-    assert_eq!(
-      format_error(err, "foo.dll".to_string()),
-      "foo.dll is not a valid Win32 application.\r\n".to_string(),
-    );
-  }
-=======
 fn op_ffi_call(
   state: &mut deno_core::OpState,
   args: FfiCallArgs,
@@ -495,5 +477,22 @@
   tokio::task::spawn_blocking(move || ffi_call(args, &symbol))
     .await
     .unwrap()
->>>>>>> 80aee99c
+}
+
+#[cfg(test)]
+mod tests {
+  #[cfg(target_os = "windows")]
+  #[test]
+  fn test_format_error() {
+    use super::format_error;
+
+    // BAD_EXE_FORMAT
+    let err = dlopen::Error::OpeningLibraryError(
+      std::io::Error::from_raw_os_error(0x000000C1),
+    );
+    assert_eq!(
+      format_error(err, "foo.dll".to_string()),
+      "foo.dll is not a valid Win32 application.\r\n".to_string(),
+    );
+  }
 }