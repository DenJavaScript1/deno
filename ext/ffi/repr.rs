// Copyright 2018-2023 the Deno authors. All rights reserved. MIT license.

use crate::check_unstable;
use crate::FfiPermissions;
use deno_core::error::range_error;
use deno_core::error::type_error;
use deno_core::error::AnyError;
use deno_core::op;
use deno_core::serde_v8;
use deno_core::v8;
use std::ffi::c_char;
use std::ffi::c_void;
use std::ffi::CStr;
use std::ptr;

#[op(fast)]
fn op_ffi_ptr_create<FP>(
  state: &mut deno_core::OpState,
  ptr_number: usize,
) -> Result<*mut c_void, AnyError>
where
  FP: FfiPermissions + 'static,
{
  check_unstable(state, "Deno.UnsafePointer#create");
  let permissions = state.borrow_mut::<FP>();
  permissions.check(None)?;

  Ok(ptr_number as *mut c_void)
}

#[op(fast)]
pub fn op_ffi_ptr_equals<FP>(
  state: &mut deno_core::OpState,
  a: *const c_void,
  b: *const c_void,
) -> Result<bool, AnyError>
where
  FP: FfiPermissions + 'static,
{
  check_unstable(state, "Deno.UnsafePointer#equals");
  let permissions = state.borrow_mut::<FP>();
  permissions.check(None)?;

  Ok(a == b)
}

#[op(fast)]
pub fn op_ffi_ptr_of<FP>(
  state: &mut deno_core::OpState,
  buf: *const u8,
) -> Result<*mut c_void, AnyError>
where
  FP: FfiPermissions + 'static,
{
  check_unstable(state, "Deno.UnsafePointer#of");
  let permissions = state.borrow_mut::<FP>();
  permissions.check(None)?;

  Ok(buf as *mut c_void)
}

#[op(fast)]
fn op_ffi_ptr_offset<FP>(
  state: &mut deno_core::OpState,
  ptr: *mut c_void,
  offset: isize,
) -> Result<*mut c_void, AnyError>
where
  FP: FfiPermissions + 'static,
{
  check_unstable(state, "Deno.UnsafePointer#offset");
  let permissions = state.borrow_mut::<FP>();
  permissions.check(None)?;

  if ptr.is_null() {
    return Err(type_error("Invalid pointer to offset, pointer is null"));
  }

  // SAFETY: Pointer and offset are user provided.
  Ok(unsafe { ptr.offset(offset) })
}

unsafe extern "C" fn noop_deleter_callback(
  _data: *mut c_void,
  _byte_length: usize,
  _deleter_data: *mut c_void,
) {
}

#[op(fast)]
fn op_ffi_ptr_value<FP>(
  state: &mut deno_core::OpState,
  ptr: *mut c_void,
  out: &mut [u32],
) -> Result<(), AnyError>
where
  FP: FfiPermissions + 'static,
{
  check_unstable(state, "Deno.UnsafePointer#value");
  let permissions = state.borrow_mut::<FP>();
  permissions.check(None)?;

  let outptr = out.as_ptr() as *mut usize;
  let length = out.len();
  assert!(
    length >= (std::mem::size_of::<usize>() / std::mem::size_of::<u32>())
  );
  assert_eq!(outptr as usize % std::mem::size_of::<usize>(), 0);

  // SAFETY: Out buffer was asserted to be at least large enough to hold a usize, and properly aligned.
  let out = unsafe { &mut *outptr };
  *out = ptr as usize;

  Ok(())
}

#[op(v8)]
pub fn op_ffi_get_buf<FP, 'scope>(
  scope: &mut v8::HandleScope<'scope>,
  state: &mut deno_core::OpState,
  ptr: *mut c_void,
  offset: isize,
  len: usize,
) -> Result<serde_v8::Value<'scope>, AnyError>
where
  FP: FfiPermissions + 'static,
{
  check_unstable(state, "Deno.UnsafePointerView#getArrayBuffer");

  let permissions = state.borrow_mut::<FP>();
  permissions.check(None)?;

  if ptr.is_null() {
    return Err(type_error("Invalid ArrayBuffer pointer, pointer is null"));
  }

  // SAFETY: Trust the user to have provided a real pointer, offset, and a valid matching size to it. Since this is a foreign pointer, we should not do any deletion.
  let backing_store = unsafe {
    v8::ArrayBuffer::new_backing_store_from_ptr(
      ptr.offset(offset),
      len,
      noop_deleter_callback,
      std::ptr::null_mut(),
    )
  }
  .make_shared();
  let array_buffer: v8::Local<v8::Value> =
    v8::ArrayBuffer::with_backing_store(scope, &backing_store).into();
  Ok(array_buffer.into())
}

#[op(fast)]
pub fn op_ffi_buf_copy_into<FP>(
  state: &mut deno_core::OpState,
  src: *mut c_void,
  offset: isize,
  dst: &mut [u8],
  len: usize,
) -> Result<(), AnyError>
where
  FP: FfiPermissions + 'static,
{
  check_unstable(state, "Deno.UnsafePointerView#copyInto");

  let permissions = state.borrow_mut::<FP>();
  permissions.check(None)?;

  if src.is_null() {
    Err(type_error("Invalid ArrayBuffer pointer, pointer is null"))
  } else if dst.len() < len {
    Err(range_error(
      "Destination length is smaller than source length",
    ))
  } else {
    let src = src as *const c_void;

    // SAFETY: src and offset are user defined.
    // dest is properly aligned and is valid for writes of len * size_of::<T>() bytes.
    unsafe {
      ptr::copy::<u8>(src.offset(offset) as *const u8, dst.as_mut_ptr(), len)
    };
    Ok(())
  }
}

#[op(v8)]
pub fn op_ffi_cstr_read<FP, 'scope>(
  scope: &mut v8::HandleScope<'scope>,
  state: &mut deno_core::OpState,
  ptr: *mut c_void,
  offset: isize,
) -> Result<serde_v8::Value<'scope>, AnyError>
where
  FP: FfiPermissions + 'static,
{
  check_unstable(state, "Deno.UnsafePointerView#getCString");

  let permissions = state.borrow_mut::<FP>();
  permissions.check(None)?;

  if ptr.is_null() {
    return Err(type_error("Invalid CString pointer, pointer is null"));
  }

<<<<<<< HEAD
  // SAFETY: Pointer and offset are user provided.
  let cstr = unsafe { CStr::from_ptr(ptr.offset(offset) as *const c_char) }
    .to_str()
    .map_err(|_| type_error("Invalid CString pointer, not valid UTF-8"))?;
  let value: v8::Local<v8::Value> = v8::String::new(scope, cstr)
    .ok_or_else(|| {
      type_error("Invalid CString pointer, string exceeds max length")
    })?
    .into();
=======
  // SAFETY: Offset is user defined.
  let ptr = unsafe { ptr.add(offset) };

  // SAFETY: Pointer is user provided.
  let cstr = unsafe { CStr::from_ptr(ptr as *const c_char) }.to_bytes();
  let value: v8::Local<v8::Value> =
    v8::String::new_from_utf8(scope, cstr, v8::NewStringType::Normal)
      .ok_or_else(|| {
        type_error("Invalid CString pointer, string exceeds max length")
      })?
      .into();
>>>>>>> 5a83af48
  Ok(value.into())
}

#[op(fast)]
pub fn op_ffi_read_bool<FP>(
  state: &mut deno_core::OpState,
  ptr: *mut c_void,
  offset: isize,
) -> Result<bool, AnyError>
where
  FP: FfiPermissions + 'static,
{
  check_unstable(state, "Deno.UnsafePointerView#getBool");

  let permissions = state.borrow_mut::<FP>();
  permissions.check(None)?;

  if ptr.is_null() {
    return Err(type_error("Invalid bool pointer, pointer is null"));
  }

  // SAFETY: ptr and offset are user provided.
  Ok(unsafe { ptr::read_unaligned::<bool>(ptr.offset(offset) as *const bool) })
}

#[op(fast)]
pub fn op_ffi_read_u8<FP>(
  state: &mut deno_core::OpState,
  ptr: *mut c_void,
  offset: isize,
) -> Result<u32, AnyError>
where
  FP: FfiPermissions + 'static,
{
  check_unstable(state, "Deno.UnsafePointerView#getUint8");

  let permissions = state.borrow_mut::<FP>();
  permissions.check(None)?;

  if ptr.is_null() {
    return Err(type_error("Invalid u8 pointer, pointer is null"));
  }

  // SAFETY: ptr and offset are user provided.
  Ok(unsafe {
    ptr::read_unaligned::<u8>(ptr.offset(offset) as *const u8) as u32
  })
}

#[op(fast)]
pub fn op_ffi_read_i8<FP>(
  state: &mut deno_core::OpState,
  ptr: *mut c_void,
  offset: isize,
) -> Result<i32, AnyError>
where
  FP: FfiPermissions + 'static,
{
  check_unstable(state, "Deno.UnsafePointerView#getInt8");

  let permissions = state.borrow_mut::<FP>();
  permissions.check(None)?;

  if ptr.is_null() {
    return Err(type_error("Invalid i8 pointer, pointer is null"));
  }

  // SAFETY: ptr and offset are user provided.
  Ok(unsafe {
    ptr::read_unaligned::<i8>(ptr.offset(offset) as *const i8) as i32
  })
}

#[op(fast)]
pub fn op_ffi_read_u16<FP>(
  state: &mut deno_core::OpState,
  ptr: *mut c_void,
  offset: isize,
) -> Result<u32, AnyError>
where
  FP: FfiPermissions + 'static,
{
  check_unstable(state, "Deno.UnsafePointerView#getUint16");

  let permissions = state.borrow_mut::<FP>();
  permissions.check(None)?;

  if ptr.is_null() {
    return Err(type_error("Invalid u16 pointer, pointer is null"));
  }

  // SAFETY: ptr and offset are user provided.
  Ok(unsafe {
    ptr::read_unaligned::<u16>(ptr.offset(offset) as *const u16) as u32
  })
}

#[op(fast)]
pub fn op_ffi_read_i16<FP>(
  state: &mut deno_core::OpState,
  ptr: *mut c_void,
  offset: isize,
) -> Result<i32, AnyError>
where
  FP: FfiPermissions + 'static,
{
  check_unstable(state, "Deno.UnsafePointerView#getInt16");

  let permissions = state.borrow_mut::<FP>();
  permissions.check(None)?;

  if ptr.is_null() {
    return Err(type_error("Invalid i16 pointer, pointer is null"));
  }

  // SAFETY: ptr and offset are user provided.
  Ok(unsafe {
    ptr::read_unaligned::<i16>(ptr.offset(offset) as *const i16) as i32
  })
}

#[op(fast)]
pub fn op_ffi_read_u32<FP>(
  state: &mut deno_core::OpState,
  ptr: *mut c_void,
  offset: isize,
) -> Result<u32, AnyError>
where
  FP: FfiPermissions + 'static,
{
  check_unstable(state, "Deno.UnsafePointerView#getUint32");

  let permissions = state.borrow_mut::<FP>();
  permissions.check(None)?;

  if ptr.is_null() {
    return Err(type_error("Invalid u32 pointer, pointer is null"));
  }

  // SAFETY: ptr and offset are user provided.
  Ok(unsafe { ptr::read_unaligned::<u32>(ptr.offset(offset) as *const u32) })
}

#[op(fast)]
pub fn op_ffi_read_i32<FP>(
  state: &mut deno_core::OpState,
  ptr: *mut c_void,
  offset: isize,
) -> Result<i32, AnyError>
where
  FP: FfiPermissions + 'static,
{
  check_unstable(state, "Deno.UnsafePointerView#getInt32");

  let permissions = state.borrow_mut::<FP>();
  permissions.check(None)?;

  if ptr.is_null() {
    return Err(type_error("Invalid i32 pointer, pointer is null"));
  }

  // SAFETY: ptr and offset are user provided.
  Ok(unsafe { ptr::read_unaligned::<i32>(ptr.offset(offset) as *const i32) })
}

#[op]
pub fn op_ffi_read_u64<FP>(
  state: &mut deno_core::OpState,
  ptr: *mut c_void,
  offset: isize,
  out: &mut [u32],
) -> Result<(), AnyError>
where
  FP: FfiPermissions + 'static,
{
  check_unstable(state, "Deno.UnsafePointerView#getBigUint64");

  let permissions = state.borrow_mut::<FP>();
  permissions.check(None)?;

  let outptr = out.as_mut_ptr() as *mut u64;

  assert!(
    out.len() >= (std::mem::size_of::<u64>() / std::mem::size_of::<u32>())
  );
  assert_eq!((outptr as usize % std::mem::size_of::<u64>()), 0);

  if ptr.is_null() {
    return Err(type_error("Invalid u64 pointer, pointer is null"));
  }

  let value =
  // SAFETY: ptr and offset are user provided.
    unsafe { ptr::read_unaligned::<u64>(ptr.offset(offset) as *const u64) };

  // SAFETY: Length and alignment of out slice were asserted to be correct.
  unsafe { *outptr = value };
  Ok(())
}

#[op(fast)]
pub fn op_ffi_read_i64<FP>(
  state: &mut deno_core::OpState,
  ptr: *mut c_void,
  offset: isize,
  out: &mut [u32],
) -> Result<(), AnyError>
where
  FP: FfiPermissions + 'static,
{
  check_unstable(state, "Deno.UnsafePointerView#getBigUint64");

  let permissions = state.borrow_mut::<FP>();
  permissions.check(None)?;

  let outptr = out.as_mut_ptr() as *mut i64;

  assert!(
    out.len() >= (std::mem::size_of::<i64>() / std::mem::size_of::<u32>())
  );
  assert_eq!((outptr as usize % std::mem::size_of::<i64>()), 0);

  if ptr.is_null() {
    return Err(type_error("Invalid i64 pointer, pointer is null"));
  }

  let value =
  // SAFETY: ptr and offset are user provided.
    unsafe { ptr::read_unaligned::<i64>(ptr.offset(offset) as *const i64) };
  // SAFETY: Length and alignment of out slice were asserted to be correct.
  unsafe { *outptr = value };
  Ok(())
}

#[op(fast)]
pub fn op_ffi_read_f32<FP>(
  state: &mut deno_core::OpState,
  ptr: *mut c_void,
  offset: isize,
) -> Result<f32, AnyError>
where
  FP: FfiPermissions + 'static,
{
  check_unstable(state, "Deno.UnsafePointerView#getFloat32");

  let permissions = state.borrow_mut::<FP>();
  permissions.check(None)?;

  if ptr.is_null() {
    return Err(type_error("Invalid f32 pointer, pointer is null"));
  }

  // SAFETY: ptr and offset are user provided.
  Ok(unsafe { ptr::read_unaligned::<f32>(ptr.offset(offset) as *const f32) })
}

#[op(fast)]
pub fn op_ffi_read_f64<FP>(
  state: &mut deno_core::OpState,
  ptr: *mut c_void,
  offset: isize,
) -> Result<f64, AnyError>
where
  FP: FfiPermissions + 'static,
{
  check_unstable(state, "Deno.UnsafePointerView#getFloat64");

  let permissions = state.borrow_mut::<FP>();
  permissions.check(None)?;

  if ptr.is_null() {
    return Err(type_error("Invalid f64 pointer, pointer is null"));
  }

  // SAFETY: ptr and offset are user provided.
  Ok(unsafe { ptr::read_unaligned::<f64>(ptr.offset(offset) as *const f64) })
}

#[op(fast)]
pub fn op_ffi_read_ptr<FP>(
  state: &mut deno_core::OpState,
  ptr: *mut c_void,
  offset: isize,
) -> Result<*mut c_void, AnyError>
where
  FP: FfiPermissions + 'static,
{
  check_unstable(state, "Deno.UnsafePointerView#getPointer");

  let permissions = state.borrow_mut::<FP>();
  permissions.check(None)?;

  if ptr.is_null() {
    return Err(type_error("Invalid pointer pointer, pointer is null"));
  }

  // SAFETY: ptr and offset are user provided.
  Ok(unsafe {
    ptr::read_unaligned::<*mut c_void>(ptr.offset(offset) as *const *mut c_void)
  })
}<|MERGE_RESOLUTION|>--- conflicted
+++ resolved
@@ -202,29 +202,17 @@
     return Err(type_error("Invalid CString pointer, pointer is null"));
   }
 
-<<<<<<< HEAD
-  // SAFETY: Pointer and offset are user provided.
-  let cstr = unsafe { CStr::from_ptr(ptr.offset(offset) as *const c_char) }
-    .to_str()
-    .map_err(|_| type_error("Invalid CString pointer, not valid UTF-8"))?;
-  let value: v8::Local<v8::Value> = v8::String::new(scope, cstr)
-    .ok_or_else(|| {
-      type_error("Invalid CString pointer, string exceeds max length")
-    })?
-    .into();
-=======
   // SAFETY: Offset is user defined.
   let ptr = unsafe { ptr.add(offset) };
 
   // SAFETY: Pointer is user provided.
-  let cstr = unsafe { CStr::from_ptr(ptr as *const c_char) }.to_bytes();
+  let cstr = unsafe { CStr::from_ptr(ptr.offset(offset) as *const c_char) }.to_bytes();
   let value: v8::Local<v8::Value> =
     v8::String::new_from_utf8(scope, cstr, v8::NewStringType::Normal)
       .ok_or_else(|| {
         type_error("Invalid CString pointer, string exceeds max length")
       })?
       .into();
->>>>>>> 5a83af48
   Ok(value.into())
 }
 
