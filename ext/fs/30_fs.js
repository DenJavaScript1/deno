--- conflicted
+++ resolved
@@ -17,12 +17,6 @@
   op_fs_cwd,
   op_fs_file_stat_async,
   op_fs_file_stat_sync,
-<<<<<<< HEAD
-  op_fs_file_sync_async,
-=======
-  op_fs_file_sync_data_async,
-  op_fs_file_sync_data_sync,
->>>>>>> aadcf334
   op_fs_file_truncate_async,
   op_fs_flock_async,
   op_fs_flock_sync,
@@ -520,23 +514,6 @@
   );
 }
 
-<<<<<<< HEAD
-function fdatasyncSync(rid) {
-  op_fs_fdatasync_sync(rid);
-}
-
-async function fdatasync(rid) {
-  await op_fs_fdatasync_async(rid);
-=======
-function fsyncSync(rid) {
-  op_fs_fsync_sync(rid);
-}
-
-async function fsync(rid) {
-  await op_fs_fsync_async(rid);
->>>>>>> aadcf334
-}
-
 function openSync(
   path,
   options,
