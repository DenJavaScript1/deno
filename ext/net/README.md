--- conflicted
+++ resolved
@@ -9,22 +9,11 @@
 
 Following ops are provided:
 
-<<<<<<< HEAD
-- "op_accept"
-- "op_connect"
-- "op_listen"
-- "op_datagram_receive"
-- "op_datagram_send"
-=======
-- "op_net_read_async"
-- "op_net_write_async"
-- "op_net_shutdown"
 - "op_net_accept"
 - "op_net_connect"
 - "op_net_listen"
 - "op_dgram_recv"
 - "op_dgram_send"
->>>>>>> 94a81e5e
 - "op_dns_resolve"
 - "op_tls_start"
 - "op_tls_connect"
