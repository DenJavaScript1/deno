// Copyright 2018-2024 the Deno authors. All rights reserved. MIT license.

import { core, internals, primordials } from "ext:core/mod.js";
const {
  BadResourcePrototype,
  InterruptedPrototype,
  internalRidSymbol,
  createCancelHandle,
} = core;
import {
  op_dns_resolve,
  op_net_accept_tcp,
  op_net_accept_unix,
  op_net_connect_tcp,
  op_net_connect_unix,
  op_net_join_multi_v4_udp,
  op_net_join_multi_v6_udp,
  op_net_leave_multi_v4_udp,
  op_net_leave_multi_v6_udp,
  op_net_listen_tcp,
  op_net_listen_unix,
  op_net_recv_udp,
  op_net_recv_unixpacket,
  op_net_send_udp,
  op_net_send_unixpacket,
  op_net_set_multi_loopback_udp,
  op_net_set_multi_ttl_udp,
  op_set_keepalive,
  op_set_nodelay,
} from "ext:core/ops";
const UDP_DGRAM_MAXSIZE = 65507;

const {
  Error,
  Number,
  NumberIsNaN,
  NumberIsInteger,
  ObjectPrototypeIsPrototypeOf,
  ObjectDefineProperty,
  PromiseResolve,
  RangeError,
  SafeSet,
  SetPrototypeAdd,
  SetPrototypeDelete,
  SetPrototypeForEach,
  SymbolAsyncIterator,
  Symbol,
  TypeError,
  TypedArrayPrototypeSubarray,
  Uint8Array,
} = primordials;

import {
  readableStreamForRidUnrefable,
  readableStreamForRidUnrefableRef,
  readableStreamForRidUnrefableUnref,
  writableStreamForRid,
} from "ext:deno_web/06_streams.js";
import * as abortSignal from "ext:deno_web/03_abort_signal.js";
import { SymbolDispose } from "ext:deno_web/00_infra.js";

async function write(rid, data) {
  return await core.write(rid, data);
}

async function resolveDns(query, recordType, options) {
  let cancelRid;
  let abortHandler;
  if (options?.signal) {
    options.signal.throwIfAborted();
    cancelRid = createCancelHandle();
    abortHandler = () => core.tryClose(cancelRid);
    options.signal[abortSignal.add](abortHandler);
  }

  try {
    return await op_dns_resolve({
      cancelRid,
      query,
      recordType,
      options,
    });
  } finally {
    if (options?.signal) {
      options.signal[abortSignal.remove](abortHandler);

      // always throw the abort error when aborted
      options.signal.throwIfAborted();
    }
  }
}

class Conn {
  #rid = 0;
  #remoteAddr = null;
  #localAddr = null;
  #unref = false;
  #pendingReadPromises = new SafeSet();

  #readable;
  #writable;

  constructor(rid, remoteAddr, localAddr) {
<<<<<<< HEAD
=======
    if (internals.future) {
      ObjectDefineProperty(this, "rid", {
        __proto__: null,
        enumerable: false,
        value: undefined,
      });
    }
>>>>>>> 292344af
    ObjectDefineProperty(this, internalRidSymbol, {
      __proto__: null,
      enumerable: false,
      value: rid,
    });
    this.#rid = rid;
    this.#remoteAddr = remoteAddr;
    this.#localAddr = localAddr;
  }

  get remoteAddr() {
    return this.#remoteAddr;
  }

  get localAddr() {
    return this.#localAddr;
  }

  write(p) {
    return write(this.#rid, p);
  }

  async read(buffer) {
    if (buffer.length === 0) {
      return 0;
    }
    const promise = core.read(this.#rid, buffer);
    if (this.#unref) core.unrefOpPromise(promise);
    SetPrototypeAdd(this.#pendingReadPromises, promise);
    let nread;
    try {
      nread = await promise;
    } catch (e) {
      throw e;
    } finally {
      SetPrototypeDelete(this.#pendingReadPromises, promise);
    }
    return nread === 0 ? null : nread;
  }

  close() {
    core.close(this.#rid);
  }

  closeWrite() {
    return core.shutdown(this.#rid);
  }

  get readable() {
    if (this.#readable === undefined) {
      this.#readable = readableStreamForRidUnrefable(this.#rid);
      if (this.#unref) {
        readableStreamForRidUnrefableUnref(this.#readable);
      }
    }
    return this.#readable;
  }

  get writable() {
    if (this.#writable === undefined) {
      this.#writable = writableStreamForRid(this.#rid);
    }
    return this.#writable;
  }

  ref() {
    this.#unref = false;
    if (this.#readable) {
      readableStreamForRidUnrefableRef(this.#readable);
    }

    SetPrototypeForEach(
      this.#pendingReadPromises,
      (promise) => core.refOpPromise(promise),
    );
  }

  unref() {
    this.#unref = true;
    if (this.#readable) {
      readableStreamForRidUnrefableUnref(this.#readable);
    }
    SetPrototypeForEach(
      this.#pendingReadPromises,
      (promise) => core.unrefOpPromise(promise),
    );
  }

  [SymbolDispose]() {
    core.tryClose(this.#rid);
  }
}

class TcpConn extends Conn {
  #rid = 0;

  constructor(rid, remoteAddr, localAddr) {
    super(rid, remoteAddr, localAddr);
    ObjectDefineProperty(this, internalRidSymbol, {
      __proto__: null,
      enumerable: false,
      value: rid,
    });
    this.#rid = rid;
  }

  setNoDelay(noDelay = true) {
    return op_set_nodelay(this.#rid, noDelay);
  }

  setKeepAlive(keepAlive = true) {
    return op_set_keepalive(this.#rid, keepAlive);
  }
}

class UnixConn extends Conn {
  #rid = 0;

  constructor(rid, remoteAddr, localAddr) {
    super(rid, remoteAddr, localAddr);
    ObjectDefineProperty(this, internalRidSymbol, {
      __proto__: null,
      enumerable: false,
      value: rid,
    });
    this.#rid = rid;
  }
}

class Listener {
  #rid = 0;
  #addr = null;
  #unref = false;
  #promise = null;

  constructor(rid, addr) {
    if (internals.future) {
      ObjectDefineProperty(this, "rid", {
        __proto__: null,
        enumerable: false,
        value: undefined,
      });
    }
    ObjectDefineProperty(this, internalRidSymbol, {
      __proto__: null,
      enumerable: false,
      value: rid,
    });
    this.#rid = rid;
    this.#addr = addr;
  }

  get rid() {
    internals.warnOnDeprecatedApi(
      "Deno.Listener.rid",
      new Error().stack,
      "Use `Deno.Listener` instance methods instead.",
    );
    return this.#rid;
  }

  get addr() {
    return this.#addr;
  }

  async accept() {
    let promise;
    switch (this.addr.transport) {
      case "tcp":
        promise = op_net_accept_tcp(this.#rid);
        break;
      case "unix":
        promise = op_net_accept_unix(this.#rid);
        break;
      default:
        throw new Error(`Unsupported transport: ${this.addr.transport}`);
    }
    this.#promise = promise;
    if (this.#unref) core.unrefOpPromise(promise);
    const { 0: rid, 1: localAddr, 2: remoteAddr } = await promise;
    this.#promise = null;
    if (this.addr.transport == "tcp") {
      localAddr.transport = "tcp";
      remoteAddr.transport = "tcp";
      return new TcpConn(rid, remoteAddr, localAddr);
    } else if (this.addr.transport == "unix") {
      return new UnixConn(
        rid,
        { transport: "unix", path: remoteAddr },
        { transport: "unix", path: localAddr },
      );
    } else {
      throw new Error("unreachable");
    }
  }

  async next() {
    let conn;
    try {
      conn = await this.accept();
    } catch (error) {
      if (
        ObjectPrototypeIsPrototypeOf(BadResourcePrototype, error) ||
        ObjectPrototypeIsPrototypeOf(InterruptedPrototype, error)
      ) {
        return { value: undefined, done: true };
      }
      throw error;
    }
    return { value: conn, done: false };
  }

  return(value) {
    this.close();
    return PromiseResolve({ value, done: true });
  }

  close() {
    core.close(this.#rid);
  }

  [SymbolDispose]() {
    core.tryClose(this.#rid);
  }

  [SymbolAsyncIterator]() {
    return this;
  }

  ref() {
    this.#unref = false;
    if (this.#promise !== null) {
      core.refOpPromise(this.#promise);
    }
  }

  unref() {
    this.#unref = true;
    if (this.#promise !== null) {
      core.unrefOpPromise(this.#promise);
    }
  }
}

class DatagramConn {
  #rid = 0;
  #addr = null;
  #unref = false;
  #promise = null;

  constructor(rid, addr, bufSize = UDP_DGRAM_MAXSIZE) {
    this.#rid = rid;
    this.#addr = addr;
    this.bufSize = bufSize;
  }

  get addr() {
    return this.#addr;
  }

  async joinMulticastV4(addr, multiInterface) {
    await op_net_join_multi_v4_udp(
      this.#rid,
      addr,
      multiInterface,
    );

    return {
      leave: () =>
        op_net_leave_multi_v4_udp(
          this.#rid,
          addr,
          multiInterface,
        ),
      setLoopback: (loopback) =>
        op_net_set_multi_loopback_udp(
          this.#rid,
          true,
          loopback,
        ),
      setTTL: (ttl) =>
        op_net_set_multi_ttl_udp(
          this.#rid,
          ttl,
        ),
    };
  }

  async joinMulticastV6(addr, multiInterface) {
    await op_net_join_multi_v6_udp(
      this.#rid,
      addr,
      multiInterface,
    );

    return {
      leave: () =>
        op_net_leave_multi_v6_udp(
          this.#rid,
          addr,
          multiInterface,
        ),
      setLoopback: (loopback) =>
        op_net_set_multi_loopback_udp(
          this.#rid,
          false,
          loopback,
        ),
    };
  }

  async receive(p) {
    const buf = p || new Uint8Array(this.bufSize);
    let nread;
    let remoteAddr;
    switch (this.addr.transport) {
      case "udp": {
        this.#promise = op_net_recv_udp(
          this.#rid,
          buf,
        );
        if (this.#unref) core.unrefOpPromise(this.#promise);
        ({ 0: nread, 1: remoteAddr } = await this.#promise);
        remoteAddr.transport = "udp";
        break;
      }
      case "unixpacket": {
        let path;
        ({ 0: nread, 1: path } = await op_net_recv_unixpacket(
          this.#rid,
          buf,
        ));
        remoteAddr = { transport: "unixpacket", path };
        break;
      }
      default:
        throw new Error(`Unsupported transport: ${this.addr.transport}`);
    }
    const sub = TypedArrayPrototypeSubarray(buf, 0, nread);
    return [sub, remoteAddr];
  }

  async send(p, opts) {
    switch (this.addr.transport) {
      case "udp":
        return await op_net_send_udp(
          this.#rid,
          { hostname: opts.hostname ?? "127.0.0.1", port: opts.port },
          p,
        );
      case "unixpacket":
        return await op_net_send_unixpacket(
          this.#rid,
          opts.path,
          p,
        );
      default:
        throw new Error(`Unsupported transport: ${this.addr.transport}`);
    }
  }

  close() {
    core.close(this.#rid);
  }

  ref() {
    this.#unref = false;
    if (this.#promise !== null) {
      core.refOpPromise(this.#promise);
    }
  }

  unref() {
    this.#unref = true;
    if (this.#promise !== null) {
      core.unrefOpPromise(this.#promise);
    }
  }

  async *[SymbolAsyncIterator]() {
    while (true) {
      try {
        yield await this.receive();
      } catch (err) {
        if (
          ObjectPrototypeIsPrototypeOf(BadResourcePrototype, err) ||
          ObjectPrototypeIsPrototypeOf(InterruptedPrototype, err)
        ) {
          break;
        }
        throw err;
      }
    }
  }
}

const listenOptionApiName = Symbol("listenOptionApiName");

function listen(args) {
  switch (args.transport ?? "tcp") {
    case "tcp": {
      const port = validatePort(args.port);
      const { 0: rid, 1: addr } = op_net_listen_tcp(
        {
          hostname: args.hostname ?? "0.0.0.0",
          port,
        },
        args.reusePort,
        args.loadBalanced ?? false,
      );
      addr.transport = "tcp";
      return new Listener(rid, addr);
    }
    case "unix": {
      const { 0: rid, 1: path } = op_net_listen_unix(
        args.path,
        args[listenOptionApiName] ?? "Deno.listen",
      );
      const addr = {
        transport: "unix",
        path,
      };
      return new Listener(rid, addr);
    }
    default:
      throw new TypeError(`Unsupported transport: '${transport}'`);
  }
}

function validatePort(maybePort) {
  if (typeof maybePort !== "number" && typeof maybePort !== "string") {
    throw new TypeError(`Invalid port (expected number): ${maybePort}`);
  }
  if (maybePort === "") throw new TypeError("Invalid port: ''");
  const port = Number(maybePort);
  if (!NumberIsInteger(port)) {
    if (NumberIsNaN(port) && !NumberIsNaN(maybePort)) {
      throw new TypeError(`Invalid port: '${maybePort}'`);
    } else {
      throw new TypeError(`Invalid port: ${maybePort}`);
    }
  } else if (port < 0 || port > 65535) {
    throw new RangeError(`Invalid port (out of range): ${maybePort}`);
  }
  return port;
}

function createListenDatagram(udpOpFn, unixOpFn) {
  return function listenDatagram(args) {
    switch (args.transport) {
      case "udp": {
        const port = validatePort(args.port);
        const { 0: rid, 1: addr } = udpOpFn(
          {
            hostname: args.hostname ?? "127.0.0.1",
            port,
          },
          args.reuseAddress ?? false,
          args.loopback ?? false,
        );
        addr.transport = "udp";
        return new DatagramConn(rid, addr);
      }
      case "unixpacket": {
        const { 0: rid, 1: path } = unixOpFn(args.path);
        const addr = {
          transport: "unixpacket",
          path,
        };
        return new DatagramConn(rid, addr);
      }
      default:
        throw new TypeError(`Unsupported transport: '${transport}'`);
    }
  };
}

async function connect(args) {
  switch (args.transport ?? "tcp") {
    case "tcp": {
      const port = validatePort(args.port);
      const { 0: rid, 1: localAddr, 2: remoteAddr } = await op_net_connect_tcp(
        {
          hostname: args.hostname ?? "127.0.0.1",
          port,
        },
      );
      localAddr.transport = "tcp";
      remoteAddr.transport = "tcp";
      return new TcpConn(rid, remoteAddr, localAddr);
    }
    case "unix": {
      const { 0: rid, 1: localAddr, 2: remoteAddr } = await op_net_connect_unix(
        args.path,
      );
      return new UnixConn(
        rid,
        { transport: "unix", path: remoteAddr },
        { transport: "unix", path: localAddr },
      );
    }
    default:
      throw new TypeError(`Unsupported transport: '${transport}'`);
  }
}

export {
  Conn,
  connect,
  createListenDatagram,
  listen,
  Listener,
  listenOptionApiName,
  resolveDns,
  TcpConn,
  UnixConn,
  validatePort,
};<|MERGE_RESOLUTION|>--- conflicted
+++ resolved
@@ -101,16 +101,6 @@
   #writable;
 
   constructor(rid, remoteAddr, localAddr) {
-<<<<<<< HEAD
-=======
-    if (internals.future) {
-      ObjectDefineProperty(this, "rid", {
-        __proto__: null,
-        enumerable: false,
-        value: undefined,
-      });
-    }
->>>>>>> 292344af
     ObjectDefineProperty(this, internalRidSymbol, {
       __proto__: null,
       enumerable: false,
