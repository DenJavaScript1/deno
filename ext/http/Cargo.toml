# Copyright 2018-2022 the Deno authors. All rights reserved. MIT license.

[package]
name = "deno_http"
version = "0.31.0"
authors = ["the Deno authors"]
edition = "2021"
license = "MIT"
readme = "README.md"
repository = "https://github.com/denoland/deno"
description = "HTTP server implementation for Deno"

[lib]
path = "lib.rs"

[dependencies]
base64 = "0.13.0"
brotli = "3.3.3"
bytes = "1"
<<<<<<< HEAD
cache_control = "0.2.0"
deno_core = { version = "0.120.0", path = "../../core" }
deno_websocket = { version = "0.43.0", path = "../websocket" }
flate2 = "1.0.22"
fly-accept-encoding = "0.2.0-alpha.5"
=======
deno_core = { version = "0.121.0", path = "../../core" }
deno_websocket = { version = "0.44.0", path = "../websocket" }
>>>>>>> 975f413c
hyper = { version = "0.14.9", features = ["server", "stream", "http1", "http2", "runtime"] }
mime = "0.3.16"
percent-encoding = "2.1.0"
ring = "0.16.20"
serde = { version = "1.0.129", features = ["derive"] }
tokio = { version = "1.10.1", features = ["full"] }
tokio-util = { version = "0.6.7", features = ["io"] }<|MERGE_RESOLUTION|>--- conflicted
+++ resolved
@@ -17,16 +17,11 @@
 base64 = "0.13.0"
 brotli = "3.3.3"
 bytes = "1"
-<<<<<<< HEAD
 cache_control = "0.2.0"
-deno_core = { version = "0.120.0", path = "../../core" }
-deno_websocket = { version = "0.43.0", path = "../websocket" }
+deno_core = { version = "0.121.0", path = "../../core" }
+deno_websocket = { version = "0.44.0", path = "../websocket" }
 flate2 = "1.0.22"
 fly-accept-encoding = "0.2.0-alpha.5"
-=======
-deno_core = { version = "0.121.0", path = "../../core" }
-deno_websocket = { version = "0.44.0", path = "../websocket" }
->>>>>>> 975f413c
 hyper = { version = "0.14.9", features = ["server", "stream", "http1", "http2", "runtime"] }
 mime = "0.3.16"
 percent-encoding = "2.1.0"
