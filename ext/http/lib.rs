// Copyright 2018-2022 the Deno authors. All rights reserved. MIT license.

use async_compression::tokio::write::BrotliEncoder;
use async_compression::tokio::write::GzipEncoder;
use cache_control::CacheControl;
use deno_core::error::custom_error;
use deno_core::error::AnyError;
use deno_core::futures::channel::mpsc;
use deno_core::futures::channel::oneshot;
use deno_core::futures::future::pending;
use deno_core::futures::future::select;
use deno_core::futures::future::Either;
use deno_core::futures::future::Pending;
use deno_core::futures::future::RemoteHandle;
use deno_core::futures::future::Shared;
use deno_core::futures::never::Never;
use deno_core::futures::pin_mut;
use deno_core::futures::ready;
use deno_core::futures::stream::Peekable;
use deno_core::futures::FutureExt;
use deno_core::futures::StreamExt;
use deno_core::futures::TryFutureExt;
use deno_core::include_js_files;
use deno_core::op;
use deno_core::AsyncRefCell;
use deno_core::ByteString;
use deno_core::CancelFuture;
use deno_core::CancelHandle;
use deno_core::CancelTryFuture;
use deno_core::Extension;
use deno_core::OpState;
use deno_core::RcRef;
use deno_core::Resource;
use deno_core::ResourceId;
use deno_core::StringOrBuffer;
use deno_core::ZeroCopyBuf;
use deno_websocket::ws_create_server_stream;
use flate2::write::GzEncoder;
use flate2::Compression;
use fly_accept_encoding::Encoding;
use hyper::server::conn::Http;
use hyper::service::Service;
use hyper::Body;
use hyper::Request;
use hyper::Response;
use serde::Serialize;
use std::borrow::Cow;
use std::cell::RefCell;
use std::cmp::min;
use std::error::Error;
use std::future::Future;
use std::io;
use std::io::Write;
use std::mem::replace;
use std::mem::take;
use std::pin::Pin;
use std::rc::Rc;
use std::sync::Arc;
use std::task::Context;
use std::task::Poll;
use tokio::io::AsyncRead;
use tokio::io::AsyncWrite;
use tokio::io::AsyncWriteExt;
use tokio::task::spawn_local;
use tokio_util::io::ReaderStream;

mod compressible;

pub fn init() -> Extension {
  Extension::builder()
    .js(include_js_files!(
      prefix "deno:ext/http",
      "01_http.js",
    ))
    .ops(vec![
      op_http_accept::decl(),
      op_http_read::decl(),
      op_http_write_headers::decl(),
      op_http_write::decl(),
      op_http_shutdown::decl(),
      op_http_websocket_accept_header::decl(),
      op_http_upgrade_websocket::decl(),
    ])
    .build()
}

pub enum HttpSocketAddr {
  IpSocket(std::net::SocketAddr),
  #[cfg(unix)]
  UnixSocket(tokio::net::unix::SocketAddr),
}

impl From<std::net::SocketAddr> for HttpSocketAddr {
  fn from(addr: std::net::SocketAddr) -> Self {
    Self::IpSocket(addr)
  }
}

#[cfg(unix)]
impl From<tokio::net::unix::SocketAddr> for HttpSocketAddr {
  fn from(addr: tokio::net::unix::SocketAddr) -> Self {
    Self::UnixSocket(addr)
  }
}

struct HttpConnResource {
  addr: HttpSocketAddr,
  scheme: &'static str,
  acceptors_tx: mpsc::UnboundedSender<HttpAcceptor>,
  closed_fut: Shared<RemoteHandle<Result<(), Arc<hyper::Error>>>>,
  cancel_handle: Rc<CancelHandle>, // Closes gracefully and cancels accept ops.
}

impl HttpConnResource {
  fn new<S>(io: S, scheme: &'static str, addr: HttpSocketAddr) -> Self
  where
    S: AsyncRead + AsyncWrite + Unpin + Send + 'static,
  {
    let (acceptors_tx, acceptors_rx) = mpsc::unbounded::<HttpAcceptor>();
    let service = HttpService::new(acceptors_rx);

    let conn_fut = Http::new()
      .with_executor(LocalExecutor)
      .serve_connection(io, service)
      .with_upgrades();

    // When the cancel handle is used, the connection shuts down gracefully.
    // No new HTTP streams will be accepted, but existing streams will be able
    // to continue operating and eventually shut down cleanly.
    let cancel_handle = CancelHandle::new_rc();
    let shutdown_fut = never().or_cancel(&cancel_handle).fuse();

    // A local task that polls the hyper connection future to completion.
    let task_fut = async move {
      pin_mut!(shutdown_fut);
      pin_mut!(conn_fut);
      let result = match select(conn_fut, shutdown_fut).await {
        Either::Left((result, _)) => result,
        Either::Right((_, mut conn_fut)) => {
          conn_fut.as_mut().graceful_shutdown();
          conn_fut.await
        }
      };
      filter_enotconn(result).map_err(Arc::from)
    };
    let (task_fut, closed_fut) = task_fut.remote_handle();
    let closed_fut = closed_fut.shared();
    spawn_local(task_fut);

    Self {
      addr,
      scheme,
      acceptors_tx,
      closed_fut,
      cancel_handle,
    }
  }

  // Accepts a new incoming HTTP request.
  async fn accept(
    self: &Rc<Self>,
  ) -> Result<Option<HttpStreamResource>, AnyError> {
    let fut = async {
      let (request_tx, request_rx) = oneshot::channel();
      let (response_tx, response_rx) = oneshot::channel();

      let acceptor = HttpAcceptor::new(request_tx, response_rx);
      self.acceptors_tx.unbounded_send(acceptor).ok()?;

      let request = request_rx.await.ok()?;
      let stream = HttpStreamResource::new(self, request, response_tx);
      Some(stream)
    };

    async {
      match fut.await {
        Some(stream) => Ok(Some(stream)),
        // Return the connection error, if any.
        None => self.closed().map_ok(|_| None).await,
      }
    }
    .try_or_cancel(&self.cancel_handle)
    .await
  }

  /// A future that completes when this HTTP connection is closed or errors.
  async fn closed(&self) -> Result<(), AnyError> {
    self.closed_fut.clone().map_err(AnyError::from).await
  }

  fn scheme(&self) -> &'static str {
    self.scheme
  }

  fn addr(&self) -> &HttpSocketAddr {
    &self.addr
  }
}

impl Resource for HttpConnResource {
  fn name(&self) -> Cow<str> {
    "httpConn".into()
  }

  fn close(self: Rc<Self>) {
    self.cancel_handle.cancel();
  }
}

/// Creates a new HttpConn resource which uses `io` as its transport.
pub fn http_create_conn_resource<S, A>(
  state: &mut OpState,
  io: S,
  addr: A,
  scheme: &'static str,
) -> Result<ResourceId, AnyError>
where
  S: AsyncRead + AsyncWrite + Unpin + Send + 'static,
  A: Into<HttpSocketAddr>,
{
  let conn = HttpConnResource::new(io, scheme, addr.into());
  let rid = state.resource_table.add(conn);
  Ok(rid)
}

/// An object that implements the `hyper::Service` trait, through which Hyper
/// delivers incoming HTTP requests.
struct HttpService {
  acceptors_rx: Peekable<mpsc::UnboundedReceiver<HttpAcceptor>>,
}

impl HttpService {
  fn new(acceptors_rx: mpsc::UnboundedReceiver<HttpAcceptor>) -> Self {
    let acceptors_rx = acceptors_rx.peekable();
    Self { acceptors_rx }
  }
}

impl Service<Request<Body>> for HttpService {
  type Response = Response<Body>;
  type Error = oneshot::Canceled;
  type Future = oneshot::Receiver<Response<Body>>;

  fn poll_ready(
    &mut self,
    cx: &mut Context<'_>,
  ) -> Poll<Result<(), Self::Error>> {
    let acceptors_rx = Pin::new(&mut self.acceptors_rx);
    let result = ready!(acceptors_rx.poll_peek(cx))
      .map(|_| ())
      .ok_or(oneshot::Canceled);
    Poll::Ready(result)
  }

  fn call(&mut self, request: Request<Body>) -> Self::Future {
    let acceptor = self.acceptors_rx.next().now_or_never().flatten().unwrap();
    acceptor.call(request)
  }
}

/// A pair of one-shot channels which first transfer a HTTP request from the
/// Hyper service to the HttpConn resource, and then take the Response back to
/// the service.
struct HttpAcceptor {
  request_tx: oneshot::Sender<Request<Body>>,
  response_rx: oneshot::Receiver<Response<Body>>,
}

impl HttpAcceptor {
  fn new(
    request_tx: oneshot::Sender<Request<Body>>,
    response_rx: oneshot::Receiver<Response<Body>>,
  ) -> Self {
    Self {
      request_tx,
      response_rx,
    }
  }

  fn call(self, request: Request<Body>) -> oneshot::Receiver<Response<Body>> {
    let Self {
      request_tx,
      response_rx,
    } = self;
    request_tx
      .send(request)
      .map(|_| response_rx)
      .unwrap_or_else(|_| oneshot::channel().1) // Make new canceled receiver.
  }
}

/// A resource representing a single HTTP request/response stream.
pub struct HttpStreamResource {
  conn: Rc<HttpConnResource>,
  pub rd: AsyncRefCell<HttpRequestReader>,
  wr: AsyncRefCell<HttpResponseWriter>,
  accept_encoding: RefCell<Encoding>,
  cancel_handle: CancelHandle,
}

impl HttpStreamResource {
  fn new(
    conn: &Rc<HttpConnResource>,
    request: Request<Body>,
    response_tx: oneshot::Sender<Response<Body>>,
  ) -> Self {
    Self {
      conn: conn.clone(),
      rd: HttpRequestReader::Headers(request).into(),
      wr: HttpResponseWriter::Headers(response_tx).into(),
      accept_encoding: RefCell::new(Encoding::Identity),
      cancel_handle: CancelHandle::new(),
    }
  }
}

impl Resource for HttpStreamResource {
  fn name(&self) -> Cow<str> {
    "httpStream".into()
  }

  fn close(self: Rc<Self>) {
    self.cancel_handle.cancel();
  }
}

/// The read half of an HTTP stream.
pub enum HttpRequestReader {
  Headers(Request<Body>),
  Body(Peekable<Body>),
  Closed,
}

impl Default for HttpRequestReader {
  fn default() -> Self {
    Self::Closed
  }
}

/// The write half of an HTTP stream.
enum HttpResponseWriter {
  Headers(oneshot::Sender<Response<Body>>),
  Body(Pin<Box<dyn tokio::io::AsyncWrite>>),
  Closed,
}

impl Default for HttpResponseWriter {
  fn default() -> Self {
    Self::Closed
  }
}

// We use a tuple instead of struct to avoid serialization overhead of the keys.
#[derive(Serialize)]
#[serde(rename_all = "camelCase")]
struct NextRequestResponse(
  // stream_rid:
  ResourceId,
  // method:
  // This is a String rather than a ByteString because reqwest will only return
  // the method as a str which is guaranteed to be ASCII-only.
  String,
  // headers:
  Vec<(ByteString, ByteString)>,
  // url:
  String,
);

#[op]
async fn op_http_accept(
  state: Rc<RefCell<OpState>>,
  rid: ResourceId,
) -> Result<Option<NextRequestResponse>, AnyError> {
  let conn = state.borrow().resource_table.get::<HttpConnResource>(rid)?;

  let stream = match conn.accept().await {
    Ok(Some(stream)) => Rc::new(stream),
    Ok(None) => return Ok(None),
    Err(err) => return Err(err),
  };

  let rd = RcRef::map(&stream, |r| &r.rd).borrow().await;
  let request = match &*rd {
    HttpRequestReader::Headers(request) => request,
    _ => unreachable!(),
  };

  {
    let mut accept_encoding = stream.accept_encoding.borrow_mut();
    *accept_encoding = fly_accept_encoding::parse(request.headers())
      .ok()
      .flatten()
      .unwrap_or(Encoding::Identity);
  }

  let method = request.method().to_string();
  let headers = req_headers(request);
  let url = req_url(request, conn.scheme(), conn.addr());

  let stream_rid = state.borrow_mut().resource_table.add_rc(stream);

  let r = NextRequestResponse(stream_rid, method, headers, url);
  Ok(Some(r))
}

fn req_url(
  req: &hyper::Request<hyper::Body>,
  scheme: &'static str,
  addr: &HttpSocketAddr,
) -> String {
  let host: Cow<str> = match addr {
    HttpSocketAddr::IpSocket(addr) => {
      if let Some(auth) = req.uri().authority() {
        match addr.port() {
          443 if scheme == "https" => Cow::Borrowed(auth.host()),
          80 if scheme == "http" => Cow::Borrowed(auth.host()),
          _ => Cow::Borrowed(auth.as_str()), // Includes port number.
        }
      } else if let Some(host) = req.uri().host() {
        Cow::Borrowed(host)
      } else if let Some(host) = req.headers().get("HOST") {
        match host.to_str() {
          Ok(host) => Cow::Borrowed(host),
          Err(_) => Cow::Owned(
            host
              .as_bytes()
              .iter()
              .cloned()
              .map(char::from)
              .collect::<String>(),
          ),
        }
      } else {
        Cow::Owned(addr.to_string())
      }
    }
    // There is no standard way for unix domain socket URLs
    // nginx and nodejs request use http://unix:[socket_path]:/ but it is not a valid URL
    // httpie uses http+unix://[percent_encoding_of_path]/ which we follow
    #[cfg(unix)]
    HttpSocketAddr::UnixSocket(addr) => Cow::Owned(
      percent_encoding::percent_encode(
        addr
          .as_pathname()
          .and_then(|x| x.to_str())
          .unwrap_or_default()
          .as_bytes(),
        percent_encoding::NON_ALPHANUMERIC,
      )
      .to_string(),
    ),
  };
  let path = req.uri().path_and_query().map_or("/", |p| p.as_str());
  [scheme, "://", &host, path].concat()
}

fn req_headers(
  req: &hyper::Request<hyper::Body>,
) -> Vec<(ByteString, ByteString)> {
  // We treat cookies specially, because we don't want them to get them
  // mangled by the `Headers` object in JS. What we do is take all cookie
  // headers and concat them into a single cookie header, separated by
  // semicolons.
  let cookie_sep = "; ".as_bytes();
  let mut cookies = vec![];

  let mut headers = Vec::with_capacity(req.headers().len());
  for (name, value) in req.headers().iter() {
    if name == hyper::header::COOKIE {
      cookies.push(value.as_bytes());
    } else {
      let name: &[u8] = name.as_ref();
      let value = value.as_bytes();
      headers.push((name.into(), value.into()));
    }
  }

  if !cookies.is_empty() {
    headers.push(("cookie".into(), cookies.join(cookie_sep).into()));
  }

  headers
}

#[op]
async fn op_http_write_headers(
  state: Rc<RefCell<OpState>>,
  rid: u32,
  status: u16,
  headers: Vec<(ByteString, ByteString)>,
  data: Option<StringOrBuffer>,
) -> Result<(), AnyError> {
  let stream = state
    .borrow_mut()
    .resource_table
    .get::<HttpStreamResource>(rid)?;

  let mut builder = Response::builder().status(status);

  let mut body_compressible = false;
  let mut headers_allow_compression = true;
  let mut vary_header = None;
  let mut etag_header = None;
  let mut content_type_header = None;

  builder.headers_mut().unwrap().reserve(headers.len());
  for (key, value) in &headers {
    if key.eq_ignore_ascii_case(b"cache-control") {
      if let Ok(value) = std::str::from_utf8(value) {
        if let Some(cache_control) = CacheControl::from_value(value) {
          // We skip compression if the cache-control header value is set to
          // "no-transform"
          if cache_control.no_transform {
            headers_allow_compression = false;
          }
        }
      } else {
        headers_allow_compression = false;
      }
    } else if key.eq_ignore_ascii_case(b"content-range") {
      // we skip compression if the `content-range` header value is set, as it
      // indicates the contents of the body were negotiated based directly
      // with the user code and we can't compress the response
      headers_allow_compression = false;
    } else if key.eq_ignore_ascii_case(b"content-type") && !value.is_empty() {
      content_type_header = Some(value);
    } else if key.eq_ignore_ascii_case(b"content-encoding") {
      // we don't compress if a content-encoding header was provided
      headers_allow_compression = false;
    } else if key.eq_ignore_ascii_case(b"etag") && !value.is_empty() {
      // we store the values of ETag and Vary and skip adding them for now, as
      // we may need to modify or change.
      etag_header = Some(value);
      continue;
    } else if key.eq_ignore_ascii_case(b"vary") && !value.is_empty() {
      vary_header = Some(value);
      continue;
    }
    builder = builder.header(key.as_slice(), value.as_slice());
  }

  if headers_allow_compression {
    body_compressible =
      compressible::is_content_compressible(content_type_header);
  }

  let body: Response<Body>;
  let new_wr: HttpResponseWriter;

  // Set Vary: Accept-Encoding header for direct body response.
  // Note: we set the header irrespective of whether or not we compress the data
  // to make sure cache services do not serve uncompressed data to clients that
  // support compression.
  let vary_value = if let Some(value) = vary_header {
    if let Ok(value_str) = std::str::from_utf8(value.as_slice()) {
      if !value_str.to_lowercase().contains("accept-encoding") {
        format!("Accept-Encoding, {}", value_str)
      } else {
        value_str.to_string()
      }
    } else {
      // the header value wasn't valid UTF8, so it would have been a
      // problem anyways, so sending a default header.
      "Accept-Encoding".to_string()
    }
  } else {
    "Accept-Encoding".to_string()
  };
  builder = builder.header("vary", &vary_value);

  let accepts_compression = matches!(
    *stream.accept_encoding.borrow(),
    Encoding::Brotli | Encoding::Gzip
  );
  let should_compress = body_compressible
    && (matches!(data, Some(ref data) if data.len() > 20) || data.is_none())
    && accepts_compression;

  if should_compress {
    // If user provided a ETag header for uncompressed data, we need to
    // ensure it is a Weak Etag header ("W/").
    if let Some(value) = etag_header {
      if let Ok(value_str) = std::str::from_utf8(value.as_slice()) {
        if !value_str.starts_with("W/") {
          builder = builder.header("etag", format!("W/{}", value_str));
        } else {
          builder = builder.header("etag", value.as_slice());
        }
      } else {
        builder = builder.header("etag", value.as_slice());
      }
    }
  } else if let Some(value) = etag_header {
    builder = builder.header("etag", value.as_slice());
  }

  match data {
    Some(data) => {
      if should_compress {
        // Drop 'content-length' header. Hyper will update it using compressed body.
        if let Some(headers) = builder.headers_mut() {
          headers.remove("content-length");
        }

        match *stream.accept_encoding.borrow() {
          Encoding::Brotli => {
            builder = builder.header("content-encoding", "br");
            // quality level 6 is based on google's nginx default value for
            // on-the-fly compression
            // https://github.com/google/ngx_brotli#brotli_comp_level
            // lgwin 22 is equivalent to brotli window size of (2**22)-16 bytes
            // (~4MB)
            let mut writer =
              brotli::CompressorWriter::new(Vec::new(), 4096, 6, 22);
            writer.write_all(&data.into_bytes())?;
            body = builder.body(writer.into_inner().into())?;
          }
          _ => {
            assert_eq!(*stream.accept_encoding.borrow(), Encoding::Gzip);
            builder = builder.header("content-encoding", "gzip");
            // Gzip, after level 1, doesn't produce significant size difference.
            // Probably the reason why nginx's default gzip compression level is
            // 1.
            // https://nginx.org/en/docs/http/ngx_http_gzip_module.html#gzip_comp_level
            let mut writer = GzEncoder::new(Vec::new(), Compression::new(1));
            writer.write_all(&data.into_bytes())?;
            body = builder.body(writer.finish()?.into())?;
          }
        }
      } else {
        // If a buffer was passed, but isn't compressible, we use it to
        // construct a response body.
        body = builder.body(data.into_bytes().into())?;
      }
      new_wr = HttpResponseWriter::Closed;
    }
    None => {
      // If no buffer was passed, the caller will stream the response body.

      // Create a one way pipe that implements tokio's async io traits. To do
      // this we create a [tokio::io::DuplexStream], but then throw away one
      // of the directions to create a one way pipe.
      let (a, b) = tokio::io::duplex(64 * 1024);
      let (reader, _) = tokio::io::split(a);
      let (_, writer) = tokio::io::split(b);

      let writer_body: Pin<Box<dyn tokio::io::AsyncWrite>>;

      if should_compress {
        match *stream.accept_encoding.borrow() {
          Encoding::Brotli => {
            let writer = BrotliEncoder::new(writer);
            writer_body = Box::pin(writer);
            builder = builder.header("content-encoding", "br");
          }
          _ => {
            assert_eq!(*stream.accept_encoding.borrow(), Encoding::Gzip);
            let writer = GzipEncoder::new(writer);
            writer_body = Box::pin(writer);
            builder = builder.header("content-encoding", "gzip");
          }
        }
      } else {
        writer_body = Box::pin(writer);
      }

      body = builder.body(Body::wrap_stream(ReaderStream::new(reader)))?;
      new_wr = HttpResponseWriter::Body(writer_body);
    }
  }

  let mut old_wr = RcRef::map(&stream, |r| &r.wr).borrow_mut().await;
  let response_tx = match replace(&mut *old_wr, new_wr) {
    HttpResponseWriter::Headers(response_tx) => response_tx,
    _ => return Err(http_error("response headers already sent")),
  };

  match response_tx.send(body) {
    Ok(_) => Ok(()),
    Err(_) => {
      stream.conn.closed().await?;
      Err(http_error("connection closed while sending response"))
    }
  }
}

#[op]
<<<<<<< HEAD
=======
async fn op_http_write_resource(
  state: Rc<RefCell<OpState>>,
  rid: ResourceId,
  stream: ResourceId,
) -> Result<(), AnyError> {
  let http_stream = state
    .borrow()
    .resource_table
    .get::<HttpStreamResource>(rid)?;
  let mut wr = RcRef::map(&http_stream, |r| &r.wr).borrow_mut().await;
  let resource = state.borrow().resource_table.get_any(stream)?;
  loop {
    let body_writer = match &mut *wr {
      HttpResponseWriter::Body(body_writer) => body_writer,
      HttpResponseWriter::Headers(_) => {
        return Err(http_error("no response headers"))
      }
      HttpResponseWriter::Closed => {
        return Err(http_error("response already completed"))
      }
    };

    let vec = vec![0u8; 64 * 1024]; // 64KB
    let buf = ZeroCopyBuf::new_temp(vec);
    let (nread, buf) = resource.clone().read_return(buf).await?;
    if nread == 0 {
      break;
    }

    let mut res = body_writer.write_all(&buf).await;
    if res.is_ok() {
      res = body_writer.flush().await;
    }
    match res {
      Ok(_) => {}
      Err(err) => {
        assert_eq!(err.kind(), std::io::ErrorKind::BrokenPipe);
        // Don't return "broken pipe", that's an implementation detail.
        // Pull up the failure associated with the transport connection instead.
        http_stream.conn.closed().await?;
        // If there was no connection error, drop body_tx.
        *wr = HttpResponseWriter::Closed;
      }
    }
  }

  let wr = take(&mut *wr);
  if let HttpResponseWriter::Body(mut body_writer) = wr {
    match body_writer.shutdown().await {
      Ok(_) => {}
      Err(err) => {
        assert_eq!(err.kind(), std::io::ErrorKind::BrokenPipe);
        // Don't return "broken pipe", that's an implementation detail.
        // Pull up the failure associated with the transport connection instead.
        http_stream.conn.closed().await?;
      }
    }
  }

  Ok(())
}

#[op]
>>>>>>> e496f2e1
async fn op_http_write(
  state: Rc<RefCell<OpState>>,
  rid: ResourceId,
  buf: ZeroCopyBuf,
) -> Result<(), AnyError> {
  let stream = state
    .borrow()
    .resource_table
    .get::<HttpStreamResource>(rid)?;
  let mut wr = RcRef::map(&stream, |r| &r.wr).borrow_mut().await;

  loop {
    let body_writer = match &mut *wr {
      HttpResponseWriter::Body(body_tx) => body_tx,
      HttpResponseWriter::Headers(_) => {
        break Err(http_error("no response headers"))
      }
      HttpResponseWriter::Closed => {
        break Err(http_error("response already completed"))
      }
    };

    let mut res = body_writer.write_all(&buf).await;
    if res.is_ok() {
      res = body_writer.flush().await;
    }

    match res {
      Ok(_) => break Ok(()),
      Err(err) => {
        assert_eq!(err.kind(), std::io::ErrorKind::BrokenPipe);
        // Don't return "broken pipe", that's an implementation detail.
        // Pull up the failure associated with the transport connection instead.
        stream.conn.closed().await?;
        // If there was no connection error, drop body_tx.
        *wr = HttpResponseWriter::Closed;
      }
    }
  }
}

/// Gracefully closes the write half of the HTTP stream. Note that this does not
/// remove the HTTP stream resource from the resource table; it still has to be
/// closed with `Deno.core.close()`.
#[op]
async fn op_http_shutdown(
  state: Rc<RefCell<OpState>>,
  rid: ResourceId,
) -> Result<(), AnyError> {
  let stream = state
    .borrow()
    .resource_table
    .get::<HttpStreamResource>(rid)?;
  let mut wr = RcRef::map(&stream, |r| &r.wr).borrow_mut().await;
  let wr = take(&mut *wr);
  if let HttpResponseWriter::Body(mut body_writer) = wr {
    match body_writer.shutdown().await {
      Ok(_) => {}
      Err(err) => {
        assert_eq!(err.kind(), std::io::ErrorKind::BrokenPipe);
        // Don't return "broken pipe", that's an implementation detail.
        // Pull up the failure associated with the transport connection instead.
        stream.conn.closed().await?;
      }
    }
  }
  Ok(())
}

#[op]
async fn op_http_read(
  state: Rc<RefCell<OpState>>,
  rid: ResourceId,
  mut buf: ZeroCopyBuf,
) -> Result<usize, AnyError> {
  let stream = state
    .borrow_mut()
    .resource_table
    .get::<HttpStreamResource>(rid)?;
  let mut rd = RcRef::map(&stream, |r| &r.rd).borrow_mut().await;

  let body = loop {
    match &mut *rd {
      HttpRequestReader::Headers(_) => {}
      HttpRequestReader::Body(body) => break body,
      HttpRequestReader::Closed => return Ok(0),
    }
    match take(&mut *rd) {
      HttpRequestReader::Headers(request) => {
        let body = request.into_body().peekable();
        *rd = HttpRequestReader::Body(body);
      }
      _ => unreachable!(),
    };
  };

  let fut = async {
    let mut body = Pin::new(body);
    loop {
      match body.as_mut().peek_mut().await {
        Some(Ok(chunk)) if !chunk.is_empty() => {
          let len = min(buf.len(), chunk.len());
          buf[..len].copy_from_slice(&chunk.split_to(len));
          break Ok(len);
        }
        Some(_) => match body.as_mut().next().await.unwrap() {
          Ok(chunk) => assert!(chunk.is_empty()),
          Err(err) => break Err(AnyError::from(err)),
        },
        None => break Ok(0),
      }
    }
  };

  let cancel_handle = RcRef::map(&stream, |r| &r.cancel_handle);
  fut.try_or_cancel(cancel_handle).await
}

#[op]
fn op_http_websocket_accept_header(key: String) -> Result<String, AnyError> {
  let digest = ring::digest::digest(
    &ring::digest::SHA1_FOR_LEGACY_USE_ONLY,
    format!("{}258EAFA5-E914-47DA-95CA-C5AB0DC85B11", key).as_bytes(),
  );
  Ok(base64::encode(digest))
}

#[op]
async fn op_http_upgrade_websocket(
  state: Rc<RefCell<OpState>>,
  rid: ResourceId,
) -> Result<ResourceId, AnyError> {
  let stream = state
    .borrow_mut()
    .resource_table
    .get::<HttpStreamResource>(rid)?;
  let mut rd = RcRef::map(&stream, |r| &r.rd).borrow_mut().await;

  let request = match &mut *rd {
    HttpRequestReader::Headers(request) => request,
    _ => {
      return Err(http_error("cannot upgrade because request body was used"))
    }
  };

  let transport = hyper::upgrade::on(request).await?;
  let ws_rid = ws_create_server_stream(&state, transport).await?;
  Ok(ws_rid)
}

// Needed so hyper can use non Send futures
#[derive(Clone)]
struct LocalExecutor;

impl<Fut> hyper::rt::Executor<Fut> for LocalExecutor
where
  Fut: Future + 'static,
  Fut::Output: 'static,
{
  fn execute(&self, fut: Fut) {
    spawn_local(fut);
  }
}

fn http_error(message: &'static str) -> AnyError {
  custom_error("Http", message)
}

/// Filters out the ever-surprising 'shutdown ENOTCONN' errors.
fn filter_enotconn(
  result: Result<(), hyper::Error>,
) -> Result<(), hyper::Error> {
  if result
    .as_ref()
    .err()
    .and_then(|err| err.source())
    .and_then(|err| err.downcast_ref::<io::Error>())
    .filter(|err| err.kind() == io::ErrorKind::NotConnected)
    .is_some()
  {
    Ok(())
  } else {
    result
  }
}

/// Create a future that is forever pending.
fn never() -> Pending<Never> {
  pending()
}<|MERGE_RESOLUTION|>--- conflicted
+++ resolved
@@ -685,72 +685,6 @@
 }
 
 #[op]
-<<<<<<< HEAD
-=======
-async fn op_http_write_resource(
-  state: Rc<RefCell<OpState>>,
-  rid: ResourceId,
-  stream: ResourceId,
-) -> Result<(), AnyError> {
-  let http_stream = state
-    .borrow()
-    .resource_table
-    .get::<HttpStreamResource>(rid)?;
-  let mut wr = RcRef::map(&http_stream, |r| &r.wr).borrow_mut().await;
-  let resource = state.borrow().resource_table.get_any(stream)?;
-  loop {
-    let body_writer = match &mut *wr {
-      HttpResponseWriter::Body(body_writer) => body_writer,
-      HttpResponseWriter::Headers(_) => {
-        return Err(http_error("no response headers"))
-      }
-      HttpResponseWriter::Closed => {
-        return Err(http_error("response already completed"))
-      }
-    };
-
-    let vec = vec![0u8; 64 * 1024]; // 64KB
-    let buf = ZeroCopyBuf::new_temp(vec);
-    let (nread, buf) = resource.clone().read_return(buf).await?;
-    if nread == 0 {
-      break;
-    }
-
-    let mut res = body_writer.write_all(&buf).await;
-    if res.is_ok() {
-      res = body_writer.flush().await;
-    }
-    match res {
-      Ok(_) => {}
-      Err(err) => {
-        assert_eq!(err.kind(), std::io::ErrorKind::BrokenPipe);
-        // Don't return "broken pipe", that's an implementation detail.
-        // Pull up the failure associated with the transport connection instead.
-        http_stream.conn.closed().await?;
-        // If there was no connection error, drop body_tx.
-        *wr = HttpResponseWriter::Closed;
-      }
-    }
-  }
-
-  let wr = take(&mut *wr);
-  if let HttpResponseWriter::Body(mut body_writer) = wr {
-    match body_writer.shutdown().await {
-      Ok(_) => {}
-      Err(err) => {
-        assert_eq!(err.kind(), std::io::ErrorKind::BrokenPipe);
-        // Don't return "broken pipe", that's an implementation detail.
-        // Pull up the failure associated with the transport connection instead.
-        http_stream.conn.closed().await?;
-      }
-    }
-  }
-
-  Ok(())
-}
-
-#[op]
->>>>>>> e496f2e1
 async fn op_http_write(
   state: Rc<RefCell<OpState>>,
   rid: ResourceId,
