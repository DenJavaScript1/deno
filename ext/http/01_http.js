// Copyright 2018-2023 the Deno authors. All rights reserved. MIT license.
const core = globalThis.Deno.core;
const internals = globalThis.__bootstrap.internals;
const primordials = globalThis.__bootstrap.primordials;
const { BadResourcePrototype, InterruptedPrototype, ops } = core;
import * as webidl from "ext:deno_webidl/00_webidl.js";
import { InnerBody } from "ext:deno_fetch/22_body.js";
import { Event, setEventTargetData } from "ext:deno_web/02_event.js";
import { BlobPrototype } from "ext:deno_web/09_file.js";
import {
  fromInnerResponse,
  newInnerResponse,
  ResponsePrototype,
  toInnerResponse,
} from "ext:deno_fetch/23_response.js";
import {
  _flash,
  fromInnerRequest,
  newInnerRequest,
<<<<<<< HEAD
} from "internal:deno_fetch/23_request.js";
import { AbortController } from "internal:deno_web/03_abort_signal.js";
=======
} from "ext:deno_fetch/23_request.js";
import * as abortSignal from "ext:deno_web/03_abort_signal.js";
>>>>>>> a35c8e65
import {
  _eventLoop,
  _idleTimeoutDuration,
  _idleTimeoutTimeout,
  _protocol,
  _readyState,
  _rid,
  _server,
  _serverHandleIdleTimeout,
  WebSocket,
} from "ext:deno_websocket/01_websocket.js";
import { TcpConn, UnixConn } from "ext:deno_net/01_net.js";
import { TlsConn } from "ext:deno_net/02_tls.js";
import {
  Deferred,
  getReadableStreamResourceBacking,
  readableStreamClose,
  readableStreamForRid,
  ReadableStreamPrototype,
} from "ext:deno_web/06_streams.js";
const {
  ArrayPrototypeIncludes,
  ArrayPrototypeMap,
  ArrayPrototypePush,
  Error,
  ObjectPrototypeIsPrototypeOf,
  SafeSetIterator,
  Set,
  SetPrototypeAdd,
  SetPrototypeDelete,
  StringPrototypeCharCodeAt,
  StringPrototypeIncludes,
  StringPrototypeToLowerCase,
  StringPrototypeSplit,
  Symbol,
  SymbolAsyncIterator,
  TypeError,
  Uint8Array,
  Uint8ArrayPrototype,
} = primordials;

const connErrorSymbol = Symbol("connError");
const _deferred = Symbol("upgradeHttpDeferred");

class HttpConn {
  #rid = 0;
  #closed = false;
  #remoteAddr;
  #localAddr;

  // This set holds resource ids of resources
  // that were created during lifecycle of this request.
  // When the connection is closed these resources should be closed
  // as well.
  managedResources = new Set();

  constructor(rid, remoteAddr, localAddr) {
    this.#rid = rid;
    this.#remoteAddr = remoteAddr;
    this.#localAddr = localAddr;
  }

  /** @returns {number} */
  get rid() {
    return this.#rid;
  }

  /** @returns {Promise<RequestEvent | null>} */
  async nextRequest() {
    let nextRequest;
    try {
      nextRequest = await core.opAsync("op_http_accept", this.#rid);
    } catch (error) {
      this.close();
      // A connection error seen here would cause disrupted responses to throw
      // a generic `BadResource` error. Instead store this error and replace
      // those with it.
      this[connErrorSymbol] = error;
      if (
        ObjectPrototypeIsPrototypeOf(BadResourcePrototype, error) ||
        ObjectPrototypeIsPrototypeOf(InterruptedPrototype, error) ||
        StringPrototypeIncludes(error.message, "connection closed")
      ) {
        return null;
      }
      throw error;
    }
    if (nextRequest == null) {
      // Work-around for servers (deno_std/http in particular) that call
      // `nextRequest()` before upgrading a previous request which has a
      // `connection: upgrade` header.
      await null;

      this.close();
      return null;
    }

    const { 0: streamRid, 1: method, 2: url } = nextRequest;
    SetPrototypeAdd(this.managedResources, streamRid);

    /** @type {ReadableStream<Uint8Array> | undefined} */
    let body = null;
    // There might be a body, but we don't expose it for GET/HEAD requests.
    // It will be closed automatically once the request has been handled and
    // the response has been sent.
    if (method !== "GET" && method !== "HEAD") {
      body = readableStreamForRid(streamRid, false);
    }

    const innerRequest = newInnerRequest(
      () => method,
      url,
      () => ops.op_http_headers(streamRid),
      body !== null ? new InnerBody(body) : null,
      false,
    );
    const abortController = new AbortController();
    const request = fromInnerRequest(
      innerRequest,
      abortController.signal,
      "immutable",
      false,
    );

    const responseHandler = createRespondWith(
      this,
      streamRid,
      request,
      this.#remoteAddr,
      this.#localAddr
    );

    const respondWith = (resp) =>
      responseHandler(resp).catch((error) => {
        abortController.abort(error);
        throw error;
      });

    return { request, respondWith };
  }

  /** @returns {void} */
  close() {
    if (!this.#closed) {
      this.#closed = true;
      core.close(this.#rid);
      for (const rid of new SafeSetIterator(this.managedResources)) {
        SetPrototypeDelete(this.managedResources, rid);
        core.close(rid);
      }
    }
  }

  [SymbolAsyncIterator]() {
    // deno-lint-ignore no-this-alias
    const httpConn = this;
    return {
      async next() {
        const reqEvt = await httpConn.nextRequest();
        // Change with caution, current form avoids a v8 deopt
        return { value: reqEvt ?? undefined, done: reqEvt === null };
      },
    };
  }
}

function createRespondWith(
  httpConn,
  streamRid,
  request,
  remoteAddr,
  localAddr,
) {
  return async function respondWith(resp) {
    try {
      resp = await resp;
      if (!(ObjectPrototypeIsPrototypeOf(ResponsePrototype, resp))) {
        throw new TypeError(
          "First argument to respondWith must be a Response or a promise resolving to a Response.",
        );
      }

      const innerResp = toInnerResponse(resp);

      // If response body length is known, it will be sent synchronously in a
      // single op, in other case a "response body" resource will be created and
      // we'll be streaming it.
      /** @type {ReadableStream<Uint8Array> | Uint8Array | null} */
      let respBody = null;
      if (innerResp.body !== null) {
        if (innerResp.body.unusable()) {
          throw new TypeError("Body is unusable.");
        }
        if (
          ObjectPrototypeIsPrototypeOf(
            ReadableStreamPrototype,
            innerResp.body.streamOrStatic,
          )
        ) {
          if (
            innerResp.body.length === null ||
            ObjectPrototypeIsPrototypeOf(
              BlobPrototype,
              innerResp.body.source,
            )
          ) {
            respBody = innerResp.body.stream;
          } else {
            const reader = innerResp.body.stream.getReader();
            const r1 = await reader.read();
            if (r1.done) {
              respBody = new Uint8Array(0);
            } else {
              respBody = r1.value;
              const r2 = await reader.read();
              if (!r2.done) throw new TypeError("Unreachable");
            }
          }
        } else {
          innerResp.body.streamOrStatic.consumed = true;
          respBody = innerResp.body.streamOrStatic.body;
        }
      } else {
        respBody = new Uint8Array(0);
      }
      const isStreamingResponseBody = !(
        typeof respBody === "string" ||
        ObjectPrototypeIsPrototypeOf(Uint8ArrayPrototype, respBody)
      );
      try {
        await core.opAsync(
          "op_http_write_headers",
          streamRid,
          innerResp.status ?? 200,
          innerResp.headerList,
          isStreamingResponseBody ? null : respBody,
        );
      } catch (error) {
        const connError = httpConn[connErrorSymbol];
        if (
          ObjectPrototypeIsPrototypeOf(BadResourcePrototype, error) &&
          connError != null
        ) {
          // deno-lint-ignore no-ex-assign
          error = new connError.constructor(connError.message);
        }
        if (
          respBody !== null &&
          ObjectPrototypeIsPrototypeOf(ReadableStreamPrototype, respBody)
        ) {
          await respBody.cancel(error);
        }
        throw error;
      }

      if (isStreamingResponseBody) {
        let success = false;
        if (
          respBody === null ||
          !ObjectPrototypeIsPrototypeOf(ReadableStreamPrototype, respBody)
        ) {
          throw new TypeError("Unreachable");
        }
        const resourceBacking = getReadableStreamResourceBacking(respBody);
        let reader;
        if (resourceBacking) {
          if (respBody.locked) {
            throw new TypeError("ReadableStream is locked.");
          }
          reader = respBody.getReader(); // Aquire JS lock.
          try {
            await core.opAsync(
              "op_http_write_resource",
              streamRid,
              resourceBacking.rid,
            );
            if (resourceBacking.autoClose) core.tryClose(resourceBacking.rid);
            readableStreamClose(respBody); // Release JS lock.
            success = true;
          } catch (error) {
            const connError = httpConn[connErrorSymbol];
            if (
              ObjectPrototypeIsPrototypeOf(BadResourcePrototype, error) &&
              connError != null
            ) {
              // deno-lint-ignore no-ex-assign
              error = new connError.constructor(connError.message);
            }
            await reader.cancel(error);
            throw error;
          }
        } else {
          reader = respBody.getReader();
          while (true) {
            const { value, done } = await reader.read();
            if (done) break;
            if (!ObjectPrototypeIsPrototypeOf(Uint8ArrayPrototype, value)) {
              await reader.cancel(new TypeError("Value not a Uint8Array"));
              break;
            }
            try {
              await core.opAsync("op_http_write", streamRid, value);
            } catch (error) {
              const connError = httpConn[connErrorSymbol];
              if (
                ObjectPrototypeIsPrototypeOf(BadResourcePrototype, error) &&
                connError != null
              ) {
                // deno-lint-ignore no-ex-assign
                error = new connError.constructor(connError.message);
              }
              await reader.cancel(error);
              throw error;
            }
          }
          success = true;
        }

        if (success) {
          try {
            await core.opAsync("op_http_shutdown", streamRid);
          } catch (error) {
            await reader.cancel(error);
            throw error;
          }
        }
      }

      const deferred = request[_deferred];
      if (deferred) {
        const res = await core.opAsync("op_http_upgrade", streamRid);
        let conn;
        if (res.connType === "tcp") {
          conn = new TcpConn(res.connRid, remoteAddr, localAddr);
        } else if (res.connType === "tls") {
          conn = new TlsConn(res.connRid, remoteAddr, localAddr);
        } else if (res.connType === "unix") {
          conn = new UnixConn(res.connRid, remoteAddr, localAddr);
        } else {
          throw new Error("unreachable");
        }

        deferred.resolve([conn, res.readBuf]);
      }
      const ws = resp[_ws];
      if (ws) {
        const wsRid = await core.opAsync(
          "op_http_upgrade_websocket",
          streamRid,
        );
        ws[_rid] = wsRid;
        ws[_protocol] = resp.headers.get("sec-websocket-protocol");

        httpConn.close();

        ws[_readyState] = WebSocket.OPEN;
        const event = new Event("open");
        ws.dispatchEvent(event);

        ws[_eventLoop]();
        if (ws[_idleTimeoutDuration]) {
          ws.addEventListener(
            "close",
            () => clearTimeout(ws[_idleTimeoutTimeout]),
          );
        }
        ws[_serverHandleIdleTimeout]();
      }
    } finally {
      if (SetPrototypeDelete(httpConn.managedResources, streamRid)) {
        core.close(streamRid);
      }
    }
  };
}

const _ws = Symbol("[[associated_ws]]");
const websocketCvf = buildCaseInsensitiveCommaValueFinder("websocket");
const upgradeCvf = buildCaseInsensitiveCommaValueFinder("upgrade");

function upgradeWebSocket(request, options = {}) {
  const upgrade = request.headers.get("upgrade");
  const upgradeHasWebSocketOption = upgrade !== null &&
    websocketCvf(upgrade);
  if (!upgradeHasWebSocketOption) {
    throw new TypeError(
      "Invalid Header: 'upgrade' header must contain 'websocket'",
    );
  }

  const connection = request.headers.get("connection");
  const connectionHasUpgradeOption = connection !== null &&
    upgradeCvf(connection);
  if (!connectionHasUpgradeOption) {
    throw new TypeError(
      "Invalid Header: 'connection' header must contain 'Upgrade'",
    );
  }

  const websocketKey = request.headers.get("sec-websocket-key");
  if (websocketKey === null) {
    throw new TypeError(
      "Invalid Header: 'sec-websocket-key' header must be set",
    );
  }

  const accept = ops.op_http_websocket_accept_header(websocketKey);

  const r = newInnerResponse(101);
  r.headerList = [
    ["upgrade", "websocket"],
    ["connection", "Upgrade"],
    ["sec-websocket-accept", accept],
  ];

  const protocolsStr = request.headers.get("sec-websocket-protocol") || "";
  const protocols = StringPrototypeSplit(protocolsStr, ", ");
  if (protocols && options.protocol) {
    if (ArrayPrototypeIncludes(protocols, options.protocol)) {
      ArrayPrototypePush(r.headerList, [
        "sec-websocket-protocol",
        options.protocol,
      ]);
    } else {
      throw new TypeError(
        `Protocol '${options.protocol}' not in the request's protocol list (non negotiable)`,
      );
    }
  }

  const response = fromInnerResponse(r, "immutable");

  const socket = webidl.createBranded(WebSocket);
  setEventTargetData(socket);
  socket[_server] = true;
  response[_ws] = socket;
  socket[_idleTimeoutDuration] = options.idleTimeout ?? 120;
  socket[_idleTimeoutTimeout] = null;

  return { response, socket };
}

function upgradeHttp(req) {
  if (req[_flash]) {
    throw new TypeError(
      "Flash requests can not be upgraded with `upgradeHttp`. Use `upgradeHttpRaw` instead.",
    );
  }

  req[_deferred] = new Deferred();
  return req[_deferred].promise;
}

const spaceCharCode = StringPrototypeCharCodeAt(" ", 0);
const tabCharCode = StringPrototypeCharCodeAt("\t", 0);
const commaCharCode = StringPrototypeCharCodeAt(",", 0);

/** Builds a case function that can be used to find a case insensitive
 * value in some text that's separated by commas.
 *
 * This is done because it doesn't require any allocations.
 * @param checkText {string} - The text to find. (ex. "websocket")
 */
function buildCaseInsensitiveCommaValueFinder(checkText) {
  const charCodes = ArrayPrototypeMap(
    StringPrototypeSplit(
      StringPrototypeToLowerCase(checkText),
      "",
    ),
    (c) => [c.charCodeAt(0), c.toUpperCase().charCodeAt(0)],
  );
  /** @type {number} */
  let i;
  /** @type {number} */
  let char;

  /** @param value {string} */
  return function (value) {
    for (i = 0; i < value.length; i++) {
      char = value.charCodeAt(i);
      skipWhitespace(value);

      if (hasWord(value)) {
        skipWhitespace(value);
        if (i === value.length || char === commaCharCode) {
          return true;
        }
      } else {
        skipUntilComma(value);
      }
    }

    return false;
  };

  /** @param value {string} */
  function hasWord(value) {
    for (let j = 0; j < charCodes.length; ++j) {
      const { 0: cLower, 1: cUpper } = charCodes[j];
      if (cLower === char || cUpper === char) {
        char = StringPrototypeCharCodeAt(value, ++i);
      } else {
        return false;
      }
    }
    return true;
  }

  /** @param value {string} */
  function skipWhitespace(value) {
    while (char === spaceCharCode || char === tabCharCode) {
      char = StringPrototypeCharCodeAt(value, ++i);
    }
  }

  /** @param value {string} */
  function skipUntilComma(value) {
    while (char !== commaCharCode && i < value.length) {
      char = StringPrototypeCharCodeAt(value, ++i);
    }
  }
}

// Expose this function for unit tests
internals.buildCaseInsensitiveCommaValueFinder =
  buildCaseInsensitiveCommaValueFinder;

export { _ws, HttpConn, upgradeHttp, upgradeWebSocket };<|MERGE_RESOLUTION|>--- conflicted
+++ resolved
@@ -17,13 +17,8 @@
   _flash,
   fromInnerRequest,
   newInnerRequest,
-<<<<<<< HEAD
-} from "internal:deno_fetch/23_request.js";
-import { AbortController } from "internal:deno_web/03_abort_signal.js";
-=======
 } from "ext:deno_fetch/23_request.js";
-import * as abortSignal from "ext:deno_web/03_abort_signal.js";
->>>>>>> a35c8e65
+import { AbortController } from "ext:deno_web/03_abort_signal.js";
 import {
   _eventLoop,
   _idleTimeoutDuration,
