// Copyright 2018-2022 the Deno authors. All rights reserved. MIT license.
"use strict";

((window) => {
  const webidl = window.__bootstrap.webidl;
  const { InnerBody } = window.__bootstrap.fetchBody;
  const { setEventTargetData } = window.__bootstrap.eventTarget;
  const { BlobPrototype } = window.__bootstrap.file;
  const {
    ResponsePrototype,
    fromInnerRequest,
    toInnerResponse,
    newInnerRequest,
    newInnerResponse,
    fromInnerResponse,
    _flash,
  } = window.__bootstrap.fetch;
  const core = window.Deno.core;
  const { BadResourcePrototype, InterruptedPrototype, ops } = core;
  const { ReadableStreamPrototype } = window.__bootstrap.streams;
  const abortSignal = window.__bootstrap.abortSignal;
  const {
    WebSocket,
    _rid,
    _readyState,
    _eventLoop,
    _protocol,
    _server,
    _idleTimeoutDuration,
    _idleTimeoutTimeout,
    _serverHandleIdleTimeout,
  } = window.__bootstrap.webSocket;
  const { TcpConn, UnixConn } = window.__bootstrap.net;
  const { TlsConn } = window.__bootstrap.tls;
  const {
    Deferred,
<<<<<<< HEAD
    getReadableStreamRid,
    readableStreamClose,
    readableStreamForRid,
=======
    getReadableStreamResourceBacking,
    readableStreamForRid,
    readableStreamClose,
>>>>>>> 20c73004
  } = window.__bootstrap.streams;
  const {
    ArrayPrototypeIncludes,
    ArrayPrototypePush,
    ArrayPrototypeSome,
    Error,
    ObjectPrototypeIsPrototypeOf,
    Set,
    SetPrototypeAdd,
    SetPrototypeDelete,
    SetPrototypeValues,
    StringPrototypeIncludes,
    StringPrototypeToLowerCase,
    StringPrototypeSplit,
    Symbol,
    SymbolAsyncIterator,
    TypeError,
    Uint8Array,
    Uint8ArrayPrototype,
  } = window.__bootstrap.primordials;

  const connErrorSymbol = Symbol("connError");
  const _deferred = Symbol("upgradeHttpDeferred");

  class HttpConn {
    #rid = 0;
    #closed = false;
    #remoteAddr;
    #localAddr;

    // This set holds resource ids of resources
    // that were created during lifecycle of this request.
    // When the connection is closed these resources should be closed
    // as well.
    managedResources = new Set();

    constructor(rid, remoteAddr, localAddr) {
      this.#rid = rid;
      this.#remoteAddr = remoteAddr;
      this.#localAddr = localAddr;
    }

    /** @returns {number} */
    get rid() {
      return this.#rid;
    }

    /** @returns {Promise<RequestEvent | null>} */
    async nextRequest() {
      let nextRequest;
      try {
        nextRequest = await core.opAsync("op_http_accept", this.#rid);
      } catch (error) {
        this.close();
        // A connection error seen here would cause disrupted responses to throw
        // a generic `BadResource` error. Instead store this error and replace
        // those with it.
        this[connErrorSymbol] = error;
        if (
          ObjectPrototypeIsPrototypeOf(BadResourcePrototype, error) ||
          ObjectPrototypeIsPrototypeOf(InterruptedPrototype, error) ||
          StringPrototypeIncludes(error.message, "connection closed")
        ) {
          return null;
        }
        throw error;
      }
      if (nextRequest == null) {
        // Work-around for servers (deno_std/http in particular) that call
        // `nextRequest()` before upgrading a previous request which has a
        // `connection: upgrade` header.
        await null;

        this.close();
        return null;
      }

      const [streamRid, method, url] = nextRequest;
      SetPrototypeAdd(this.managedResources, streamRid);

      /** @type {ReadableStream<Uint8Array> | undefined} */
      let body = null;
      // There might be a body, but we don't expose it for GET/HEAD requests.
      // It will be closed automatically once the request has been handled and
      // the response has been sent.
      if (method !== "GET" && method !== "HEAD") {
<<<<<<< HEAD
        body = readableStreamForRid(streamRid, null, false, "op_http_read");
=======
        body = readableStreamForRid(streamRid, false);
>>>>>>> 20c73004
      }

      const innerRequest = newInnerRequest(
        () => method,
        url,
        () => ops.op_http_headers(streamRid),
        body !== null
          ? new InnerBody(
            body,
          )
          : null,
        false,
      );
      const signal = abortSignal.newSignal();
      const request = fromInnerRequest(innerRequest, signal, "immutable");

      const respondWith = createRespondWith(
        this,
        streamRid,
        request,
        this.#remoteAddr,
        this.#localAddr,
      );

      return { request, respondWith };
    }

    /** @returns {void} */
    close() {
      if (!this.#closed) {
        this.#closed = true;
        core.close(this.#rid);
        for (const rid of SetPrototypeValues(this.managedResources)) {
          SetPrototypeDelete(this.managedResources, rid);
          core.close(rid);
        }
      }
    }

    [SymbolAsyncIterator]() {
      // deno-lint-ignore no-this-alias
      const httpConn = this;
      return {
        async next() {
          const reqEvt = await httpConn.nextRequest();
          // Change with caution, current form avoids a v8 deopt
          return { value: reqEvt ?? undefined, done: reqEvt === null };
        },
      };
    }
  }

  function createRespondWith(
    httpConn,
    streamRid,
    request,
    remoteAddr,
    localAddr,
  ) {
    return async function respondWith(resp) {
      try {
        resp = await resp;
        if (!(ObjectPrototypeIsPrototypeOf(ResponsePrototype, resp))) {
          throw new TypeError(
            "First argument to respondWith must be a Response or a promise resolving to a Response.",
          );
        }

        const innerResp = toInnerResponse(resp);

        // If response body length is known, it will be sent synchronously in a
        // single op, in other case a "response body" resource will be created and
        // we'll be streaming it.
        /** @type {ReadableStream<Uint8Array> | Uint8Array | null} */
        let respBody = null;
        if (innerResp.body !== null) {
          if (innerResp.body.unusable()) {
            throw new TypeError("Body is unusable.");
          }
          if (
            ObjectPrototypeIsPrototypeOf(
              ReadableStreamPrototype,
              innerResp.body.streamOrStatic,
            )
          ) {
            if (
              innerResp.body.length === null ||
              ObjectPrototypeIsPrototypeOf(
                BlobPrototype,
                innerResp.body.source,
              )
            ) {
              respBody = innerResp.body.stream;
            } else {
              const reader = innerResp.body.stream.getReader();
              const r1 = await reader.read();
              if (r1.done) {
                respBody = new Uint8Array(0);
              } else {
                respBody = r1.value;
                const r2 = await reader.read();
                if (!r2.done) throw new TypeError("Unreachable");
              }
            }
          } else {
            innerResp.body.streamOrStatic.consumed = true;
            respBody = innerResp.body.streamOrStatic.body;
          }
        } else {
          respBody = new Uint8Array(0);
        }
        const isStreamingResponseBody = !(
          typeof respBody === "string" ||
          ObjectPrototypeIsPrototypeOf(Uint8ArrayPrototype, respBody)
        );
        try {
          await core.opAsync(
            "op_http_write_headers",
            streamRid,
            innerResp.status ?? 200,
            innerResp.headerList,
            isStreamingResponseBody ? null : respBody,
          );
        } catch (error) {
          const connError = httpConn[connErrorSymbol];
          if (
            ObjectPrototypeIsPrototypeOf(BadResourcePrototype, error) &&
            connError != null
          ) {
            // deno-lint-ignore no-ex-assign
            error = new connError.constructor(connError.message);
          }
          if (
            respBody !== null &&
            ObjectPrototypeIsPrototypeOf(ReadableStreamPrototype, respBody)
          ) {
            await respBody.cancel(error);
          }
          throw error;
        }

        if (isStreamingResponseBody) {
          if (
            respBody === null ||
            !ObjectPrototypeIsPrototypeOf(ReadableStreamPrototype, respBody)
          ) {
            throw new TypeError("Unreachable");
          }
          const resourceBacking = getReadableStreamResourceBacking(respBody);
          let reader;
<<<<<<< HEAD
          if (resourceRid && resourceRid !== streamRid) {
=======
          if (resourceBacking) {
>>>>>>> 20c73004
            if (respBody.locked) {
              throw new TypeError("ReadableStream is locked.");
            }
            reader = respBody.getReader(); // Aquire JS lock.
            try {
              await core.opAsync(
                "op_http_write_resource",
                streamRid,
                resourceBacking.rid,
              );
              if (resourceBacking.autoClose) core.tryClose(resourceBacking.rid);
              readableStreamClose(respBody); // Release JS lock.
            } catch (error) {
              const connError = httpConn[connErrorSymbol];
              if (
                ObjectPrototypeIsPrototypeOf(BadResourcePrototype, error) &&
                connError != null
              ) {
                // deno-lint-ignore no-ex-assign
                error = new connError.constructor(connError.message);
              }
              await reader.cancel(error);
              throw error;
            }
          } else {
            reader = respBody.getReader();
            while (true) {
              const { value, done } = await reader.read();
              if (done) break;
              if (!ObjectPrototypeIsPrototypeOf(Uint8ArrayPrototype, value)) {
                await reader.cancel(new TypeError("Value not a Uint8Array"));
                break;
              }
              try {
                await core.opAsync("op_http_write", streamRid, value);
              } catch (error) {
                const connError = httpConn[connErrorSymbol];
                if (
                  ObjectPrototypeIsPrototypeOf(BadResourcePrototype, error) &&
                  connError != null
                ) {
                  // deno-lint-ignore no-ex-assign
                  error = new connError.constructor(connError.message);
                }
                await reader.cancel(error);
                throw error;
              }
            }
          }

          try {
            await core.opAsync("op_http_shutdown", streamRid);
          } catch (error) {
            await reader.cancel(error);
            throw error;
          }
        }

        const deferred = request[_deferred];
        if (deferred) {
          const res = await core.opAsync("op_http_upgrade", streamRid);
          let conn;
          if (res.connType === "tcp") {
            conn = new TcpConn(res.connRid, remoteAddr, localAddr);
          } else if (res.connType === "tls") {
            conn = new TlsConn(res.connRid, remoteAddr, localAddr);
          } else if (res.connType === "unix") {
            conn = new UnixConn(res.connRid, remoteAddr, localAddr);
          } else {
            throw new Error("unreachable");
          }

          deferred.resolve([conn, res.readBuf]);
        }
        const ws = resp[_ws];
        if (ws) {
          const wsRid = await core.opAsync(
            "op_http_upgrade_websocket",
            streamRid,
          );
          ws[_rid] = wsRid;
          ws[_protocol] = resp.headers.get("sec-websocket-protocol");

          httpConn.close();

          ws[_readyState] = WebSocket.OPEN;
          const event = new Event("open");
          ws.dispatchEvent(event);

          ws[_eventLoop]();
          if (ws[_idleTimeoutDuration]) {
            ws.addEventListener(
              "close",
              () => clearTimeout(ws[_idleTimeoutTimeout]),
            );
          }
          ws[_serverHandleIdleTimeout]();
        }
      } finally {
        if (SetPrototypeDelete(httpConn.managedResources, streamRid)) {
          core.close(streamRid);
        }
      }
    };
  }

  const _ws = Symbol("[[associated_ws]]");

  function upgradeWebSocket(request, options = {}) {
    const upgrade = request.headers.get("upgrade");
    const upgradeHasWebSocketOption = upgrade !== null &&
      ArrayPrototypeSome(
        StringPrototypeSplit(upgrade, /\s*,\s*/),
        (option) => StringPrototypeToLowerCase(option) === "websocket",
      );
    if (!upgradeHasWebSocketOption) {
      throw new TypeError(
        "Invalid Header: 'upgrade' header must contain 'websocket'",
      );
    }

    const connection = request.headers.get("connection");
    const connectionHasUpgradeOption = connection !== null &&
      ArrayPrototypeSome(
        StringPrototypeSplit(connection, /\s*,\s*/),
        (option) => StringPrototypeToLowerCase(option) === "upgrade",
      );
    if (!connectionHasUpgradeOption) {
      throw new TypeError(
        "Invalid Header: 'connection' header must contain 'Upgrade'",
      );
    }

    const websocketKey = request.headers.get("sec-websocket-key");
    if (websocketKey === null) {
      throw new TypeError(
        "Invalid Header: 'sec-websocket-key' header must be set",
      );
    }

    const accept = ops.op_http_websocket_accept_header(websocketKey);

    const r = newInnerResponse(101);
    r.headerList = [
      ["upgrade", "websocket"],
      ["connection", "Upgrade"],
      ["sec-websocket-accept", accept],
    ];

    const protocolsStr = request.headers.get("sec-websocket-protocol") || "";
    const protocols = StringPrototypeSplit(protocolsStr, ", ");
    if (protocols && options.protocol) {
      if (ArrayPrototypeIncludes(protocols, options.protocol)) {
        ArrayPrototypePush(r.headerList, [
          "sec-websocket-protocol",
          options.protocol,
        ]);
      } else {
        throw new TypeError(
          `Protocol '${options.protocol}' not in the request's protocol list (non negotiable)`,
        );
      }
    }

    const response = fromInnerResponse(r, "immutable");

    const socket = webidl.createBranded(WebSocket);
    setEventTargetData(socket);
    socket[_server] = true;
    response[_ws] = socket;
    socket[_idleTimeoutDuration] = options.idleTimeout ?? 120;
    socket[_idleTimeoutTimeout] = null;

    return { response, socket };
  }

  function upgradeHttp(req) {
    if (req[_flash]) {
      throw new TypeError(
        "Flash requests can not be upgraded with `upgradeHttp`. Use `upgradeHttpRaw` instead.",
      );
    }

    req[_deferred] = new Deferred();
    return req[_deferred].promise;
  }

  window.__bootstrap.http = {
    HttpConn,
    upgradeWebSocket,
    upgradeHttp,
    _ws,
  };
})(this);<|MERGE_RESOLUTION|>--- conflicted
+++ resolved
@@ -34,15 +34,9 @@
   const { TlsConn } = window.__bootstrap.tls;
   const {
     Deferred,
-<<<<<<< HEAD
-    getReadableStreamRid,
-    readableStreamClose,
-    readableStreamForRid,
-=======
     getReadableStreamResourceBacking,
     readableStreamForRid,
     readableStreamClose,
->>>>>>> 20c73004
   } = window.__bootstrap.streams;
   const {
     ArrayPrototypeIncludes,
@@ -129,11 +123,7 @@
       // It will be closed automatically once the request has been handled and
       // the response has been sent.
       if (method !== "GET" && method !== "HEAD") {
-<<<<<<< HEAD
-        body = readableStreamForRid(streamRid, null, false, "op_http_read");
-=======
         body = readableStreamForRid(streamRid, false);
->>>>>>> 20c73004
       }
 
       const innerRequest = newInnerRequest(
@@ -284,11 +274,7 @@
           }
           const resourceBacking = getReadableStreamResourceBacking(respBody);
           let reader;
-<<<<<<< HEAD
-          if (resourceRid && resourceRid !== streamRid) {
-=======
-          if (resourceBacking) {
->>>>>>> 20c73004
+          if (resourceBacking && resourceBacking.rid !== streamRid) {
             if (respBody.locked) {
               throw new TypeError("ReadableStream is locked.");
             }
