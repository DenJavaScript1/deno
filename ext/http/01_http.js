--- conflicted
+++ resolved
@@ -9,7 +9,6 @@
   op_http_accept,
   op_http_headers,
   op_http_shutdown,
-  op_http_upgrade,
   op_http_upgrade_websocket,
   op_http_websocket_accept_header,
   op_http_write,
@@ -20,7 +19,6 @@
   ArrayPrototypeIncludes,
   ArrayPrototypeMap,
   ArrayPrototypePush,
-  Error,
   ObjectPrototypeIsPrototypeOf,
   SafeSet,
   SafeSetIterator,
@@ -75,37 +73,6 @@
 } from "ext:deno_web/06_streams.js";
 import { serve } from "ext:deno_http/00_serve.js";
 import { SymbolDispose } from "ext:deno_web/00_infra.js";
-<<<<<<< HEAD
-const {
-  ArrayPrototypeIncludes,
-  ArrayPrototypeMap,
-  ArrayPrototypePush,
-  ObjectPrototypeIsPrototypeOf,
-  SafeSet,
-  SafeSetIterator,
-  SetPrototypeAdd,
-  SetPrototypeDelete,
-  StringPrototypeCharCodeAt,
-  StringPrototypeIncludes,
-  StringPrototypeSplit,
-  StringPrototypeToLowerCase,
-  StringPrototypeToUpperCase,
-  Symbol,
-  SymbolAsyncIterator,
-  TypeError,
-  TypedArrayPrototypeGetSymbolToStringTag,
-  Uint8Array,
-} = primordials;
-const {
-  op_http_accept,
-  op_http_shutdown,
-  op_http_write,
-  op_http_upgrade_websocket,
-  op_http_write_headers,
-  op_http_write_resource,
-} = core.ensureFastOps();
-=======
->>>>>>> d20c9e75
 
 const connErrorSymbol = Symbol("connError");
 
