// Copyright 2018-2024 the Deno authors. All rights reserved. MIT license.

<<<<<<< HEAD
use std::path::PathBuf;

pub mod error;
mod image_decoder;
mod image_ops;
mod op_create_image_bitmap;
use op_create_image_bitmap::op_create_image_bitmap;
=======
use deno_core::op2;
use deno_core::ToJsBuffer;
use image::imageops::FilterType;
use image::ColorType;
use image::ImageDecoder;
use image::Pixel;
use image::RgbaImage;
use serde::Deserialize;
use serde::Serialize;
use std::path::PathBuf;

#[derive(Debug, thiserror::Error)]
pub enum CanvasError {
  #[error("Color type '{0:?}' not supported")]
  UnsupportedColorType(ColorType),
  #[error(transparent)]
  Image(#[from] image::ImageError),
}

#[derive(Debug, Deserialize)]
#[serde(rename_all = "snake_case")]
enum ImageResizeQuality {
  Pixelated,
  Low,
  Medium,
  High,
}

#[derive(Debug, Deserialize)]
#[serde(rename_all = "camelCase")]
struct ImageProcessArgs {
  width: u32,
  height: u32,
  surface_width: u32,
  surface_height: u32,
  input_x: i64,
  input_y: i64,
  output_width: u32,
  output_height: u32,
  resize_quality: ImageResizeQuality,
  flip_y: bool,
  premultiply: Option<bool>,
}

#[op2]
#[serde]
fn op_image_process(
  #[buffer] buf: &[u8],
  #[serde] args: ImageProcessArgs,
) -> ToJsBuffer {
  let view =
    RgbaImage::from_vec(args.width, args.height, buf.to_vec()).unwrap();

  let surface = if !(args.width == args.surface_width
    && args.height == args.surface_height
    && args.input_x == 0
    && args.input_y == 0)
  {
    let mut surface = RgbaImage::new(args.surface_width, args.surface_height);

    image::imageops::overlay(&mut surface, &view, args.input_x, args.input_y);

    surface
  } else {
    view
  };

  let filter_type = match args.resize_quality {
    ImageResizeQuality::Pixelated => FilterType::Nearest,
    ImageResizeQuality::Low => FilterType::Triangle,
    ImageResizeQuality::Medium => FilterType::CatmullRom,
    ImageResizeQuality::High => FilterType::Lanczos3,
  };

  let mut image_out = image::imageops::resize(
    &surface,
    args.output_width,
    args.output_height,
    filter_type,
  );

  if args.flip_y {
    image::imageops::flip_vertical_in_place(&mut image_out);
  }

  // ignore 9.

  if let Some(premultiply) = args.premultiply {
    let is_not_premultiplied = image_out.pixels().any(|pixel| {
      (pixel.0[0].max(pixel.0[1]).max(pixel.0[2])) > (255 * pixel.0[3])
    });

    if premultiply {
      if is_not_premultiplied {
        for pixel in image_out.pixels_mut() {
          let alpha = pixel.0[3];
          pixel.apply_without_alpha(|channel| {
            (channel as f32 * (alpha as f32 / 255.0)) as u8
          })
        }
      }
    } else if !is_not_premultiplied {
      for pixel in image_out.pixels_mut() {
        let alpha = pixel.0[3];
        pixel.apply_without_alpha(|channel| {
          (channel as f32 / (alpha as f32 / 255.0)) as u8
        })
      }
    }
  }

  image_out.to_vec().into()
}

#[derive(Debug, Serialize)]
struct DecodedPng {
  data: ToJsBuffer,
  width: u32,
  height: u32,
}

#[op2]
#[serde]
fn op_image_decode_png(
  #[buffer] buf: &[u8],
) -> Result<DecodedPng, CanvasError> {
  let png = image::codecs::png::PngDecoder::new(buf)?;

  let (width, height) = png.dimensions();

  // TODO(@crowlKats): maybe use DynamicImage https://docs.rs/image/0.24.7/image/enum.DynamicImage.html ?
  if png.color_type() != ColorType::Rgba8 {
    return Err(CanvasError::UnsupportedColorType(png.color_type()));
  }

  // read_image will assert that the buffer is the correct size, so we need to fill it with zeros
  let mut png_data = vec![0_u8; png.total_bytes() as usize];

  png.read_image(&mut png_data)?;

  Ok(DecodedPng {
    data: png_data.into(),
    width,
    height,
  })
}
>>>>>>> 27df42f6

deno_core::extension!(
  deno_canvas,
  deps = [deno_webidl, deno_web, deno_webgpu],
  ops = [op_create_image_bitmap],
  lazy_loaded_esm = ["01_image.js"],
);

pub fn get_declaration() -> PathBuf {
  PathBuf::from(env!("CARGO_MANIFEST_DIR")).join("lib.deno_canvas.d.ts")
}<|MERGE_RESOLUTION|>--- conflicted
+++ resolved
@@ -1,24 +1,13 @@
 // Copyright 2018-2024 the Deno authors. All rights reserved. MIT license.
 
-<<<<<<< HEAD
 use std::path::PathBuf;
 
 pub mod error;
 mod image_decoder;
 mod image_ops;
 mod op_create_image_bitmap;
+use image::ColorType;
 use op_create_image_bitmap::op_create_image_bitmap;
-=======
-use deno_core::op2;
-use deno_core::ToJsBuffer;
-use image::imageops::FilterType;
-use image::ColorType;
-use image::ImageDecoder;
-use image::Pixel;
-use image::RgbaImage;
-use serde::Deserialize;
-use serde::Serialize;
-use std::path::PathBuf;
 
 #[derive(Debug, thiserror::Error)]
 pub enum CanvasError {
@@ -27,135 +16,6 @@
   #[error(transparent)]
   Image(#[from] image::ImageError),
 }
-
-#[derive(Debug, Deserialize)]
-#[serde(rename_all = "snake_case")]
-enum ImageResizeQuality {
-  Pixelated,
-  Low,
-  Medium,
-  High,
-}
-
-#[derive(Debug, Deserialize)]
-#[serde(rename_all = "camelCase")]
-struct ImageProcessArgs {
-  width: u32,
-  height: u32,
-  surface_width: u32,
-  surface_height: u32,
-  input_x: i64,
-  input_y: i64,
-  output_width: u32,
-  output_height: u32,
-  resize_quality: ImageResizeQuality,
-  flip_y: bool,
-  premultiply: Option<bool>,
-}
-
-#[op2]
-#[serde]
-fn op_image_process(
-  #[buffer] buf: &[u8],
-  #[serde] args: ImageProcessArgs,
-) -> ToJsBuffer {
-  let view =
-    RgbaImage::from_vec(args.width, args.height, buf.to_vec()).unwrap();
-
-  let surface = if !(args.width == args.surface_width
-    && args.height == args.surface_height
-    && args.input_x == 0
-    && args.input_y == 0)
-  {
-    let mut surface = RgbaImage::new(args.surface_width, args.surface_height);
-
-    image::imageops::overlay(&mut surface, &view, args.input_x, args.input_y);
-
-    surface
-  } else {
-    view
-  };
-
-  let filter_type = match args.resize_quality {
-    ImageResizeQuality::Pixelated => FilterType::Nearest,
-    ImageResizeQuality::Low => FilterType::Triangle,
-    ImageResizeQuality::Medium => FilterType::CatmullRom,
-    ImageResizeQuality::High => FilterType::Lanczos3,
-  };
-
-  let mut image_out = image::imageops::resize(
-    &surface,
-    args.output_width,
-    args.output_height,
-    filter_type,
-  );
-
-  if args.flip_y {
-    image::imageops::flip_vertical_in_place(&mut image_out);
-  }
-
-  // ignore 9.
-
-  if let Some(premultiply) = args.premultiply {
-    let is_not_premultiplied = image_out.pixels().any(|pixel| {
-      (pixel.0[0].max(pixel.0[1]).max(pixel.0[2])) > (255 * pixel.0[3])
-    });
-
-    if premultiply {
-      if is_not_premultiplied {
-        for pixel in image_out.pixels_mut() {
-          let alpha = pixel.0[3];
-          pixel.apply_without_alpha(|channel| {
-            (channel as f32 * (alpha as f32 / 255.0)) as u8
-          })
-        }
-      }
-    } else if !is_not_premultiplied {
-      for pixel in image_out.pixels_mut() {
-        let alpha = pixel.0[3];
-        pixel.apply_without_alpha(|channel| {
-          (channel as f32 / (alpha as f32 / 255.0)) as u8
-        })
-      }
-    }
-  }
-
-  image_out.to_vec().into()
-}
-
-#[derive(Debug, Serialize)]
-struct DecodedPng {
-  data: ToJsBuffer,
-  width: u32,
-  height: u32,
-}
-
-#[op2]
-#[serde]
-fn op_image_decode_png(
-  #[buffer] buf: &[u8],
-) -> Result<DecodedPng, CanvasError> {
-  let png = image::codecs::png::PngDecoder::new(buf)?;
-
-  let (width, height) = png.dimensions();
-
-  // TODO(@crowlKats): maybe use DynamicImage https://docs.rs/image/0.24.7/image/enum.DynamicImage.html ?
-  if png.color_type() != ColorType::Rgba8 {
-    return Err(CanvasError::UnsupportedColorType(png.color_type()));
-  }
-
-  // read_image will assert that the buffer is the correct size, so we need to fill it with zeros
-  let mut png_data = vec![0_u8; png.total_bytes() as usize];
-
-  png.read_image(&mut png_data)?;
-
-  Ok(DecodedPng {
-    data: png_data.into(),
-    width,
-    height,
-  })
-}
->>>>>>> 27df42f6
 
 deno_core::extension!(
   deno_canvas,
