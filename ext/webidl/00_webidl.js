--- conflicted
+++ resolved
@@ -6,85 +6,6 @@
 
 /// <reference path="../../core/internal.d.ts" />
 
-<<<<<<< HEAD
-"use strict";
-
-((window) => {
-  const core = window.Deno.core;
-  const {
-    ArrayBufferPrototype,
-    ArrayBufferIsView,
-    ArrayPrototypeForEach,
-    ArrayPrototypePush,
-    ArrayPrototypeSort,
-    ArrayIteratorPrototype,
-    BigInt,
-    BigIntAsIntN,
-    BigIntAsUintN,
-    Float32Array,
-    Float64Array,
-    FunctionPrototypeBind,
-    Int16Array,
-    Int32Array,
-    Int8Array,
-    isNaN,
-    MathFloor,
-    MathFround,
-    MathMax,
-    MathMin,
-    MathPow,
-    MathRound,
-    MathTrunc,
-    Number,
-    NumberIsFinite,
-    NumberIsNaN,
-    // deno-lint-ignore camelcase
-    NumberMAX_SAFE_INTEGER,
-    // deno-lint-ignore camelcase
-    NumberMIN_SAFE_INTEGER,
-    ObjectCreate,
-    ObjectDefineProperties,
-    ObjectDefineProperty,
-    ObjectGetOwnPropertyDescriptor,
-    ObjectGetOwnPropertyDescriptors,
-    ObjectGetPrototypeOf,
-    ObjectPrototypeHasOwnProperty,
-    ObjectPrototypeIsPrototypeOf,
-    ObjectIs,
-    PromisePrototypeThen,
-    PromiseReject,
-    PromiseResolve,
-    ReflectApply,
-    ReflectDefineProperty,
-    ReflectGetOwnPropertyDescriptor,
-    ReflectHas,
-    ReflectOwnKeys,
-    RegExpPrototypeTest,
-    Set,
-    SetPrototypeEntries,
-    SetPrototypeForEach,
-    SetPrototypeKeys,
-    SetPrototypeValues,
-    SetPrototypeHas,
-    SetPrototypeClear,
-    SetPrototypeDelete,
-    SetPrototypeAdd,
-    // TODO(lucacasonato): add SharedArrayBuffer to primordials
-    // SharedArrayBufferPrototype
-    String,
-    StringFromCodePoint,
-    StringPrototypeCharCodeAt,
-    Symbol,
-    SymbolIterator,
-    SymbolToStringTag,
-    TypedArrayPrototypeGetSymbolToStringTag,
-    TypeError,
-    Uint16Array,
-    Uint32Array,
-    Uint8Array,
-    Uint8ClampedArray,
-  } = window.__bootstrap.primordials;
-=======
 const core = globalThis.Deno.core;
 const primordials = globalThis.__bootstrap.primordials;
 const {
@@ -118,7 +39,6 @@
   NumberMAX_SAFE_INTEGER,
   // deno-lint-ignore camelcase
   NumberMIN_SAFE_INTEGER,
-  ObjectAssign,
   ObjectCreate,
   ObjectDefineProperties,
   ObjectDefineProperty,
@@ -169,7 +89,6 @@
     } ${message}`,
   );
 }
->>>>>>> 8b0a612e
 
 function toNumber(value) {
   if (typeof value === "bigint") {
@@ -783,7 +702,7 @@
     }
     const esDict = V;
 
-    const idlDict = ObjectAssign({}, defaultValues);
+    const idlDict = { __proto__: null, ...defaultValues };
 
     // NOTE: fast path Null and Undefined.
     if ((V === undefined || V === null) && !hasRequiredKey) {
@@ -957,59 +876,7 @@
   }
 }
 
-<<<<<<< HEAD
-    return function (V, opts = {}) {
-      const typeV = type(V);
-      switch (typeV) {
-        case "Undefined":
-        case "Null":
-        case "Object":
-          break;
-        default:
-          throw makeException(
-            TypeError,
-            "can not be converted to a dictionary",
-            opts,
-          );
-      }
-      const esDict = V;
-
-      const idlDict = { __proto__: null, ...defaultValues };
-
-      // NOTE: fast path Null and Undefined.
-      if ((V === undefined || V === null) && !hasRequiredKey) {
-        return idlDict;
-      }
-
-      for (let i = 0; i < allMembers.length; ++i) {
-        const member = allMembers[i];
-        const key = member.key;
-
-        let esMemberValue;
-        if (typeV === "Undefined" || typeV === "Null") {
-          esMemberValue = undefined;
-        } else {
-          esMemberValue = esDict[key];
-        }
-
-        if (esMemberValue !== undefined) {
-          const context = `'${key}' of '${name}'${
-            opts.context ? ` (${opts.context})` : ""
-          }`;
-          const converter = member.converter;
-          const idlMemberValue = converter(esMemberValue, { ...opts, context });
-          idlDict[key] = idlMemberValue;
-        } else if (member.required) {
-          throw makeException(
-            TypeError,
-            `can not be converted to '${name}' because '${key}' is required in '${name}'.`,
-            opts,
-          );
-        }
-      }
-=======
 const brand = Symbol("[[webidl.brand]]");
->>>>>>> 8b0a612e
 
 function createInterfaceConverter(name, prototype) {
   return (V, opts) => {
