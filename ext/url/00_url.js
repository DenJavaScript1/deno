--- conflicted
+++ resolved
@@ -5,49 +5,6 @@
 /// <reference path="../../core/lib.deno_core.d.ts" />
 /// <reference path="../webidl/internal.d.ts" />
 
-<<<<<<< HEAD
-"use strict";
-
-((window) => {
-  const core = window.Deno.core;
-  const ops = core.ops;
-  const webidl = window.__bootstrap.webidl;
-  const {
-    ArrayIsArray,
-    ArrayPrototypeMap,
-    ArrayPrototypePush,
-    ArrayPrototypeSome,
-    ArrayPrototypeSort,
-    ArrayPrototypeSplice,
-    Map,
-    ObjectKeys,
-    Uint32Array,
-    SafeArrayIterator,
-    StringPrototypeSlice,
-    Symbol,
-    SymbolFor,
-    SymbolIterator,
-    TypeError,
-  } = window.__bootstrap.primordials;
-
-  const _list = Symbol("list");
-  const _urlObject = Symbol("url object");
-
-  // WARNING: must match rust code's UrlSetter::*
-  const SET_HASH = 0;
-  const SET_HOST = 1;
-  const SET_HOSTNAME = 2;
-  const SET_PASSWORD = 3;
-  const SET_PATHNAME = 4;
-  const SET_PORT = 5;
-  const SET_PROTOCOL = 6;
-  const SET_SEARCH = 7;
-  const SET_USERNAME = 8;
-
-  // Helper functions
-  function opUrlReparse(href, setter, value) {
-    const status = ops.op_url_reparse(
-=======
 const core = globalThis.Deno.core;
 const ops = core.ops;
 import * as webidl from "internal:deno_webidl/00_webidl.js";
@@ -59,6 +16,7 @@
   ArrayPrototypeSome,
   ArrayPrototypeSort,
   ArrayPrototypeSplice,
+  Map,
   ObjectKeys,
   Uint32Array,
   SafeArrayIterator,
@@ -100,7 +58,6 @@
     status = ops.op_url_parse(href, componentsBuf.buffer);
   } else {
     status = ops.op_url_parse_with_base(
->>>>>>> bbcb144a
       href,
       maybeBase,
       componentsBuf.buffer,
@@ -365,10 +322,13 @@
   return s;
 }
 
-// Represents a "no port" value. A port in URL cannot be greater than 2^16 − 1
+/** @type Map<string, Uint32Array> */
+const hrefComponentsMap = new Map();
+
+  // Represents a "no port" value. A port in URL cannot be greater than 2^16 − 1
 const NO_PORT = 65536;
 
-const componentsBuf = new Uint32Array(8);
+let componentsBuf = new Uint32Array(8);
 class URL {
   #queryObject = null;
   #serialization;
@@ -403,8 +363,19 @@
         context: "Argument 2",
       });
     }
+    const components = hrefComponentsMap.get(url);
+    if (base === undefined && components) {
+      this.#serialization = url;
+      componentsBuf = components;
+    } else {
+      this.#serialization = opUrlParse(url, base);
+      if (hrefComponentsMap.size > 30) {
+        hrefComponentsMap.clear();
+      }
+
+      hrefComponentsMap.set(this.#serialization, componentsBuf);
+    }
     this[webidl.brand] = webidl.brand;
-    this.#serialization = opUrlParse(url, base);
     this.#updateComponents();
   }
 
@@ -458,26 +429,6 @@
     return this.#serialization.slice(this.#schemeEnd).startsWith("://");
   }
 
-<<<<<<< HEAD
-  /** @type Map<string, Uint32Array> */
-  const hrefComponentsMap = new Map();
-
-  // Represents a "no port" value. A port in URL cannot be greater than 2^16 − 1
-  const NO_PORT = 65536;
-
-  let componentsBuf = new Uint32Array(8);
-  class URL {
-    #queryObject = null;
-    #serialization;
-    #schemeEnd;
-    #usernameEnd;
-    #hostStart;
-    #hostEnd;
-    #port;
-    #pathStart;
-    #queryStart;
-    #fragmentStart;
-=======
   /** @return {string} */
   get hash() {
     webidl.assertBranded(this, URLPrototype);
@@ -486,7 +437,6 @@
       ? trim(this.#serialization.slice(this.#fragmentStart))
       : "";
   }
->>>>>>> bbcb144a
 
   /** @param {string} value */
   set hash(value) {
@@ -509,34 +459,6 @@
     }
   }
 
-<<<<<<< HEAD
-    /**
-     * @param {string} url
-     * @param {string} base
-     */
-    constructor(url, base = undefined) {
-      const prefix = "Failed to construct 'URL'";
-      url = webidl.converters.DOMString(url, { prefix, context: "Argument 1" });
-      if (base !== undefined) {
-        base = webidl.converters.DOMString(base, {
-          prefix,
-          context: "Argument 2",
-        });
-      }
-      const components = hrefComponentsMap.get(url);
-      if (base === undefined && components) {
-        this.#serialization = url;
-        componentsBuf = components;
-      } else {
-        this.#serialization = opUrlParse(url, base);
-        if (hrefComponentsMap.size > 30) {
-          hrefComponentsMap.clear();
-        }
-
-        hrefComponentsMap.set(this.#serialization, componentsBuf);
-      }
-      this[webidl.brand] = webidl.brand;
-=======
   /** @return {string} */
   get host() {
     webidl.assertBranded(this, URLPrototype);
@@ -559,7 +481,6 @@
         SET_HOST,
         value,
       );
->>>>>>> bbcb144a
       this.#updateComponents();
     } catch {
       /* pass */
