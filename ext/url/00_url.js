// Copyright 2018-2023 the Deno authors. All rights reserved. MIT license.

// @ts-check
/// <reference path="../../core/internal.d.ts" />
/// <reference path="../../core/lib.deno_core.d.ts" />
/// <reference path="../webidl/internal.d.ts" />

const core = globalThis.Deno.core;
const ops = core.ops;
import * as webidl from "ext:deno_webidl/00_webidl.js";
const primordials = globalThis.__bootstrap.primordials;
const {
  ArrayIsArray,
  ArrayPrototypeMap,
  ArrayPrototypePush,
  ArrayPrototypeSome,
  ArrayPrototypeSort,
  ArrayPrototypeSplice,
  Map,
  ObjectKeys,
  Uint32Array,
  SafeArrayIterator,
  StringPrototypeSlice,
  Symbol,
  SymbolFor,
  SymbolIterator,
  TypeError,
} = primordials;

const _list = Symbol("list");
const _urlObject = Symbol("url object");

// WARNING: must match rust code's UrlSetter::*
const SET_HASH = 0;
const SET_HOST = 1;
const SET_HOSTNAME = 2;
const SET_PASSWORD = 3;
const SET_PATHNAME = 4;
const SET_PORT = 5;
const SET_PROTOCOL = 6;
const SET_SEARCH = 7;
const SET_USERNAME = 8;

// Helper functions
function opUrlReparse(href, setter, value) {
  const status = ops.op_url_reparse(
    href,
    setter,
    value,
    componentsBuf,
  );
  return getSerialization(status, href);
}

function opUrlParse(href, maybeBase) {
  let status;
  if (maybeBase === undefined) {
    status = ops.op_url_parse(href, componentsBuf);
  } else {
    status = ops.op_url_parse_with_base(
      href,
      maybeBase,
      componentsBuf,
    );
  }
  return getSerialization(status, href, maybeBase);
}

function getSerialization(status, href, maybeBase) {
  if (status === 0) {
    return href;
  } else if (status === 1) {
    return ops.op_url_get_serialization();
  } else {
    throw new TypeError(
      `Invalid URL: '${href}'` +
        (maybeBase ? ` with base '${maybeBase}'` : ""),
    );
  }
}

class URLSearchParams {
  [_list];
  [_urlObject] = null;

  /**
   * @param {string | [string][] | Record<string, string>} init
   */
  constructor(init = "") {
    const prefix = "Failed to construct 'URL'";
    init = webidl.converters
      ["sequence<sequence<USVString>> or record<USVString, USVString> or USVString"](
        init,
        { prefix, context: "Argument 1" },
      );
    this[webidl.brand] = webidl.brand;
    if (!init) {
      // if there is no query string, return early
      this[_list] = [];
      return;
    }

    if (typeof init === "string") {
      // Overload: USVString
      // If init is a string and starts with U+003F (?),
      // remove the first code point from init.
      if (init[0] == "?") {
        init = StringPrototypeSlice(init, 1);
      }
      this[_list] = ops.op_url_parse_search_params(init);
    } else if (ArrayIsArray(init)) {
      // Overload: sequence<sequence<USVString>>
      this[_list] = ArrayPrototypeMap(init, (pair, i) => {
        if (pair.length !== 2) {
          throw new TypeError(
            `${prefix}: Item ${
              i + 0
            } in the parameter list does have length 2 exactly.`,
          );
        }
        return [pair[0], pair[1]];
      });
    } else {
      // Overload: record<USVString, USVString>
      this[_list] = ArrayPrototypeMap(
        ObjectKeys(init),
        (key) => [key, init[key]],
      );
    }
  }

  #updateUrlSearch() {
    const url = this[_urlObject];
    if (url === null) {
      return;
    }
    url[_updateUrlSearch](this.toString());
  }

  /**
   * @param {string} name
   * @param {string} value
   */
  append(name, value) {
    webidl.assertBranded(this, URLSearchParamsPrototype);
    const prefix = "Failed to execute 'append' on 'URLSearchParams'";
    webidl.requiredArguments(arguments.length, 2, { prefix });
    name = webidl.converters.USVString(name, {
      prefix,
      context: "Argument 1",
    });
    value = webidl.converters.USVString(value, {
      prefix,
      context: "Argument 2",
    });
    ArrayPrototypePush(this[_list], [name, value]);
    this.#updateUrlSearch();
  }

  /**
   * @param {string} name
   */
  delete(name) {
    webidl.assertBranded(this, URLSearchParamsPrototype);
    const prefix = "Failed to execute 'append' on 'URLSearchParams'";
    webidl.requiredArguments(arguments.length, 1, { prefix });
    name = webidl.converters.USVString(name, {
      prefix,
      context: "Argument 1",
    });
    const list = this[_list];
    let i = 0;
    while (i < list.length) {
      if (list[i][0] === name) {
        ArrayPrototypeSplice(list, i, 1);
      } else {
        i++;
      }
    }
    this.#updateUrlSearch();
  }

  /**
   * @param {string} name
   * @returns {string[]}
   */
  getAll(name) {
    webidl.assertBranded(this, URLSearchParamsPrototype);
    const prefix = "Failed to execute 'getAll' on 'URLSearchParams'";
    webidl.requiredArguments(arguments.length, 1, { prefix });
    name = webidl.converters.USVString(name, {
      prefix,
      context: "Argument 1",
    });
    const values = [];
    const entries = this[_list];
    for (let i = 0; i < entries.length; ++i) {
      const entry = entries[i];
      if (entry[0] === name) {
        ArrayPrototypePush(values, entry[1]);
      }
    }
    return values;
  }

  /**
   * @param {string} name
   * @return {string | null}
   */
  get(name) {
    webidl.assertBranded(this, URLSearchParamsPrototype);
    const prefix = "Failed to execute 'get' on 'URLSearchParams'";
    webidl.requiredArguments(arguments.length, 1, { prefix });
    name = webidl.converters.USVString(name, {
      prefix,
      context: "Argument 1",
    });
    const entries = this[_list];
    for (let i = 0; i < entries.length; ++i) {
      const entry = entries[i];
      if (entry[0] === name) {
        return entry[1];
      }
    }
    return null;
  }

  /**
   * @param {string} name
   * @return {boolean}
   */
  has(name) {
    webidl.assertBranded(this, URLSearchParamsPrototype);
    const prefix = "Failed to execute 'has' on 'URLSearchParams'";
    webidl.requiredArguments(arguments.length, 1, { prefix });
    name = webidl.converters.USVString(name, {
      prefix,
      context: "Argument 1",
    });
    return ArrayPrototypeSome(this[_list], (entry) => entry[0] === name);
  }

  /**
   * @param {string} name
   * @param {string} value
   */
  set(name, value) {
    webidl.assertBranded(this, URLSearchParamsPrototype);
    const prefix = "Failed to execute 'set' on 'URLSearchParams'";
    webidl.requiredArguments(arguments.length, 2, { prefix });
    name = webidl.converters.USVString(name, {
      prefix,
      context: "Argument 1",
    });
    value = webidl.converters.USVString(value, {
      prefix,
      context: "Argument 2",
    });

    const list = this[_list];

    // If there are any name-value pairs whose name is name, in list,
    // set the value of the first such name-value pair to value
    // and remove the others.
    let found = false;
    let i = 0;
    while (i < list.length) {
      if (list[i][0] === name) {
        if (!found) {
          list[i][1] = value;
          found = true;
          i++;
        } else {
          ArrayPrototypeSplice(list, i, 1);
        }
      } else {
        i++;
      }
    }

    // Otherwise, append a new name-value pair whose name is name
    // and value is value, to list.
    if (!found) {
      ArrayPrototypePush(list, [name, value]);
    }

    this.#updateUrlSearch();
  }

  sort() {
    webidl.assertBranded(this, URLSearchParamsPrototype);
    ArrayPrototypeSort(
      this[_list],
      (a, b) => (a[0] === b[0] ? 0 : a[0] > b[0] ? 1 : -1),
    );
    this.#updateUrlSearch();
  }

  /**
   * @return {string}
   */
  toString() {
    webidl.assertBranded(this, URLSearchParamsPrototype);
    return ops.op_url_stringify_search_params(this[_list]);
  }

  get size() {
    webidl.assertBranded(this, URLSearchParamsPrototype);
    return this[_list].length;
  }
}

webidl.mixinPairIterable("URLSearchParams", URLSearchParams, _list, 0, 1);

webidl.configurePrototype(URLSearchParams);
const URLSearchParamsPrototype = URLSearchParams.prototype;

webidl.converters["URLSearchParams"] = webidl.createInterfaceConverter(
  "URLSearchParams",
  URLSearchParamsPrototype,
);

const _updateUrlSearch = Symbol("updateUrlSearch");

function trim(s) {
  if (s.length === 1) return "";
  return s;
}

<<<<<<< HEAD
/** @type Map<string, Uint32Array> */
const hrefComponentsMap = new Map();

// Represents a "no port" value. A port in URL cannot be greater than 2^16 − 1
=======
// Represents a "no port" value. A port in URL cannot be greater than 2^16 - 1
>>>>>>> e4c60bc1
const NO_PORT = 65536;

let componentsBuf = new Uint32Array(8);
class URL {
  #queryObject = null;
  #serialization;
  #schemeEnd;
  #usernameEnd;
  #hostStart;
  #hostEnd;
  #port;
  #pathStart;
  #queryStart;
  #fragmentStart;

  [_updateUrlSearch](value) {
    this.#serialization = opUrlReparse(
      this.#serialization,
      SET_SEARCH,
      value,
    );
    this.#updateComponents();
  }

  /**
   * @param {string} url
   * @param {string} base
   */
  constructor(url, base = undefined) {
    const prefix = "Failed to construct 'URL'";
    url = webidl.converters.DOMString(url, { prefix, context: "Argument 1" });
    if (base !== undefined) {
      base = webidl.converters.DOMString(base, {
        prefix,
        context: "Argument 2",
      });
    }
    const components = hrefComponentsMap.get(url);
    if (base === undefined && components) {
      this.#serialization = url;
      componentsBuf = components;
    } else {
      this.#serialization = opUrlParse(url, base);
      if (hrefComponentsMap.size > 30) {
        hrefComponentsMap.clear();
      }

      hrefComponentsMap.set(this.#serialization, componentsBuf);
    }
    this[webidl.brand] = webidl.brand;
    this.#updateComponents();
  }

  #updateComponents() {
    ({
      0: this.#schemeEnd,
      1: this.#usernameEnd,
      2: this.#hostStart,
      3: this.#hostEnd,
      4: this.#port,
      5: this.#pathStart,
      6: this.#queryStart,
      7: this.#fragmentStart,
    } = componentsBuf);
  }

  [SymbolFor("Deno.privateCustomInspect")](inspect, inspectOptions) {
    const object = {
      href: this.href,
      origin: this.origin,
      protocol: this.protocol,
      username: this.username,
      password: this.password,
      host: this.host,
      hostname: this.hostname,
      port: this.port,
      pathname: this.pathname,
      hash: this.hash,
      search: this.search,
    };
    return `${this.constructor.name} ${inspect(object, inspectOptions)}`;
  }

  #updateSearchParams() {
    if (this.#queryObject !== null) {
      const params = this.#queryObject[_list];
      const newParams = ops.op_url_parse_search_params(
        StringPrototypeSlice(this.search, 1),
      );
      ArrayPrototypeSplice(
        params,
        0,
        params.length,
        ...new SafeArrayIterator(newParams),
      );
    }
  }

  #hasAuthority() {
    // https://github.com/servo/rust-url/blob/1d307ae51a28fecc630ecec03380788bfb03a643/url/src/lib.rs#L824
    return this.#serialization.slice(this.#schemeEnd).startsWith("://");
  }

  /** @return {string} */
  get hash() {
    webidl.assertBranded(this, URLPrototype);
    // https://github.com/servo/rust-url/blob/1d307ae51a28fecc630ecec03380788bfb03a643/url/src/quirks.rs#L263
    return this.#fragmentStart
      ? trim(this.#serialization.slice(this.#fragmentStart))
      : "";
  }

  /** @param {string} value */
  set hash(value) {
    webidl.assertBranded(this, URLPrototype);
    const prefix = "Failed to set 'hash' on 'URL'";
    webidl.requiredArguments(arguments.length, 1, { prefix });
    value = webidl.converters.DOMString(value, {
      prefix,
      context: "Argument 1",
    });
    try {
      this.#serialization = opUrlReparse(
        this.#serialization,
        SET_HASH,
        value,
      );
      this.#updateComponents();
    } catch {
      /* pass */
    }
  }

  /** @return {string} */
  get host() {
    webidl.assertBranded(this, URLPrototype);
    // https://github.com/servo/rust-url/blob/1d307ae51a28fecc630ecec03380788bfb03a643/url/src/quirks.rs#L101
    return this.#serialization.slice(this.#hostStart, this.#pathStart);
  }

  /** @param {string} value */
  set host(value) {
    webidl.assertBranded(this, URLPrototype);
    const prefix = "Failed to set 'host' on 'URL'";
    webidl.requiredArguments(arguments.length, 1, { prefix });
    value = webidl.converters.DOMString(value, {
      prefix,
      context: "Argument 1",
    });
    try {
      this.#serialization = opUrlReparse(
        this.#serialization,
        SET_HOST,
        value,
      );
      this.#updateComponents();
    } catch {
      /* pass */
    }
  }

  /** @return {string} */
  get hostname() {
    webidl.assertBranded(this, URLPrototype);
    // https://github.com/servo/rust-url/blob/1d307ae51a28fecc630ecec03380788bfb03a643/url/src/lib.rs#L988
    return this.#serialization.slice(this.#hostStart, this.#hostEnd);
  }

  /** @param {string} value */
  set hostname(value) {
    webidl.assertBranded(this, URLPrototype);
    const prefix = "Failed to set 'hostname' on 'URL'";
    webidl.requiredArguments(arguments.length, 1, { prefix });
    value = webidl.converters.DOMString(value, {
      prefix,
      context: "Argument 1",
    });
    try {
      this.#serialization = opUrlReparse(
        this.#serialization,
        SET_HOSTNAME,
        value,
      );
      this.#updateComponents();
    } catch {
      /* pass */
    }
  }

  /** @return {string} */
  get href() {
    webidl.assertBranded(this, URLPrototype);
    return this.#serialization;
  }

  /** @param {string} value */
  set href(value) {
    webidl.assertBranded(this, URLPrototype);
    const prefix = "Failed to set 'href' on 'URL'";
    webidl.requiredArguments(arguments.length, 1, { prefix });
    value = webidl.converters.DOMString(value, {
      prefix,
      context: "Argument 1",
    });
    this.#serialization = opUrlParse(value);
    this.#updateComponents();
    this.#updateSearchParams();
  }

  /** @return {string} */
  get origin() {
    webidl.assertBranded(this, URLPrototype);
    // https://github.com/servo/rust-url/blob/1d307ae51a28fecc630ecec03380788bfb03a643/url/src/origin.rs#L14
    const scheme = this.#serialization.slice(0, this.#schemeEnd);
    if (
      scheme === "http" || scheme === "https" || scheme === "ftp" ||
      scheme === "ws" || scheme === "wss"
    ) {
      return `${scheme}://${this.host}`;
    }

    if (scheme === "blob") {
      // TODO(@littledivy): Fast path.
      try {
        return new URL(this.pathname).origin;
      } catch {
        return "null";
      }
    }

    return "null";
  }

  /** @return {string} */
  get password() {
    webidl.assertBranded(this, URLPrototype);
    // https://github.com/servo/rust-url/blob/1d307ae51a28fecc630ecec03380788bfb03a643/url/src/lib.rs#L914
    if (
      this.#hasAuthority() &&
      this.#usernameEnd !== this.#serialization.length &&
      this.#serialization[this.#usernameEnd] === ":"
    ) {
      return this.#serialization.slice(
        this.#usernameEnd + 1,
        this.#hostStart - 1,
      );
    }
    return "";
  }

  /** @param {string} value */
  set password(value) {
    webidl.assertBranded(this, URLPrototype);
    const prefix = "Failed to set 'password' on 'URL'";
    webidl.requiredArguments(arguments.length, 1, { prefix });
    value = webidl.converters.DOMString(value, {
      prefix,
      context: "Argument 1",
    });
    try {
      this.#serialization = opUrlReparse(
        this.#serialization,
        SET_PASSWORD,
        value,
      );
      this.#updateComponents();
    } catch {
      /* pass */
    }
  }

  /** @return {string} */
  get pathname() {
    webidl.assertBranded(this, URLPrototype);
    // https://github.com/servo/rust-url/blob/1d307ae51a28fecc630ecec03380788bfb03a643/url/src/lib.rs#L1203
    if (!this.#queryStart && !this.#fragmentStart) {
      return this.#serialization.slice(this.#pathStart);
    }

    const nextComponentStart = this.#queryStart || this.#fragmentStart;
    return this.#serialization.slice(this.#pathStart, nextComponentStart);
  }

  /** @param {string} value */
  set pathname(value) {
    webidl.assertBranded(this, URLPrototype);
    const prefix = "Failed to set 'pathname' on 'URL'";
    webidl.requiredArguments(arguments.length, 1, { prefix });
    value = webidl.converters.DOMString(value, {
      prefix,
      context: "Argument 1",
    });
    try {
      this.#serialization = opUrlReparse(
        this.#serialization,
        SET_PATHNAME,
        value,
      );
      this.#updateComponents();
    } catch {
      /* pass */
    }
  }

  /** @return {string} */
  get port() {
    webidl.assertBranded(this, URLPrototype);
    // https://github.com/servo/rust-url/blob/1d307ae51a28fecc630ecec03380788bfb03a643/url/src/quirks.rs#L196
    if (this.#port === NO_PORT) {
      return this.#serialization.slice(this.#hostEnd, this.#pathStart);
    } else {
      return this.#serialization.slice(
        this.#hostEnd + 1, /* : */
        this.#pathStart,
      );
    }
  }

  /** @param {string} value */
  set port(value) {
    webidl.assertBranded(this, URLPrototype);
    const prefix = "Failed to set 'port' on 'URL'";
    webidl.requiredArguments(arguments.length, 1, { prefix });
    value = webidl.converters.DOMString(value, {
      prefix,
      context: "Argument 1",
    });
    try {
      this.#serialization = opUrlReparse(
        this.#serialization,
        SET_PORT,
        value,
      );
      this.#updateComponents();
    } catch {
      /* pass */
    }
  }

  /** @return {string} */
  get protocol() {
    webidl.assertBranded(this, URLPrototype);
    // https://github.com/servo/rust-url/blob/1d307ae51a28fecc630ecec03380788bfb03a643/url/src/quirks.rs#L56
    return this.#serialization.slice(0, this.#schemeEnd + 1 /* : */);
  }

  /** @param {string} value */
  set protocol(value) {
    webidl.assertBranded(this, URLPrototype);
    const prefix = "Failed to set 'protocol' on 'URL'";
    webidl.requiredArguments(arguments.length, 1, { prefix });
    value = webidl.converters.DOMString(value, {
      prefix,
      context: "Argument 1",
    });
    try {
      this.#serialization = opUrlReparse(
        this.#serialization,
        SET_PROTOCOL,
        value,
      );
      this.#updateComponents();
    } catch {
      /* pass */
    }
  }

  /** @return {string} */
  get search() {
    webidl.assertBranded(this, URLPrototype);
    // https://github.com/servo/rust-url/blob/1d307ae51a28fecc630ecec03380788bfb03a643/url/src/quirks.rs#L249
    const afterPath = this.#queryStart || this.#fragmentStart ||
      this.#serialization.length;
    const afterQuery = this.#fragmentStart || this.#serialization.length;
    return trim(this.#serialization.slice(afterPath, afterQuery));
  }

  /** @param {string} value */
  set search(value) {
    webidl.assertBranded(this, URLPrototype);
    const prefix = "Failed to set 'search' on 'URL'";
    webidl.requiredArguments(arguments.length, 1, { prefix });
    value = webidl.converters.DOMString(value, {
      prefix,
      context: "Argument 1",
    });
    try {
      this.#serialization = opUrlReparse(
        this.#serialization,
        SET_SEARCH,
        value,
      );
      this.#updateComponents();
      this.#updateSearchParams();
    } catch {
      /* pass */
    }
  }

  /** @return {string} */
  get username() {
    webidl.assertBranded(this, URLPrototype);
    // https://github.com/servo/rust-url/blob/1d307ae51a28fecc630ecec03380788bfb03a643/url/src/lib.rs#L881
    const schemeSeperatorLen = 3; /* :// */
    if (
      this.#hasAuthority() &&
      this.#usernameEnd > this.#schemeEnd + schemeSeperatorLen
    ) {
      return this.#serialization.slice(
        this.#schemeEnd + schemeSeperatorLen,
        this.#usernameEnd,
      );
    } else {
      return "";
    }
  }

  /** @param {string} value */
  set username(value) {
    webidl.assertBranded(this, URLPrototype);
    const prefix = "Failed to set 'username' on 'URL'";
    webidl.requiredArguments(arguments.length, 1, { prefix });
    value = webidl.converters.DOMString(value, {
      prefix,
      context: "Argument 1",
    });
    try {
      this.#serialization = opUrlReparse(
        this.#serialization,
        SET_USERNAME,
        value,
      );
      this.#updateComponents();
    } catch {
      /* pass */
    }
  }

  /** @return {string} */
  get searchParams() {
    if (this.#queryObject == null) {
      this.#queryObject = new URLSearchParams(this.search);
      this.#queryObject[_urlObject] = this;
    }
    return this.#queryObject;
  }

  /** @return {string} */
  toString() {
    webidl.assertBranded(this, URLPrototype);
    return this.#serialization;
  }

  /** @return {string} */
  toJSON() {
    webidl.assertBranded(this, URLPrototype);
    return this.#serialization;
  }
}

webidl.configurePrototype(URL);
const URLPrototype = URL.prototype;

/**
 * This function implements application/x-www-form-urlencoded parsing.
 * https://url.spec.whatwg.org/#concept-urlencoded-parser
 * @param {Uint8Array} bytes
 * @returns {[string, string][]}
 */
function parseUrlEncoded(bytes) {
  return ops.op_url_parse_search_params(null, bytes);
}

webidl
  .converters[
    "sequence<sequence<USVString>> or record<USVString, USVString> or USVString"
  ] = (V, opts) => {
    // Union for (sequence<sequence<USVString>> or record<USVString, USVString> or USVString)
    if (webidl.type(V) === "Object" && V !== null) {
      if (V[SymbolIterator] !== undefined) {
        return webidl.converters["sequence<sequence<USVString>>"](V, opts);
      }
      return webidl.converters["record<USVString, USVString>"](V, opts);
    }
    return webidl.converters.USVString(V, opts);
  };

export {
  parseUrlEncoded,
  URL,
  URLPrototype,
  URLSearchParams,
  URLSearchParamsPrototype,
};<|MERGE_RESOLUTION|>--- conflicted
+++ resolved
@@ -327,14 +327,10 @@
   return s;
 }
 
-<<<<<<< HEAD
 /** @type Map<string, Uint32Array> */
 const hrefComponentsMap = new Map();
 
-// Represents a "no port" value. A port in URL cannot be greater than 2^16 − 1
-=======
 // Represents a "no port" value. A port in URL cannot be greater than 2^16 - 1
->>>>>>> e4c60bc1
 const NO_PORT = 65536;
 
 let componentsBuf = new Uint32Array(8);
