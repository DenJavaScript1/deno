// Copyright 2018-2023 the Deno authors. All rights reserved. MIT license.

use std::cell::RefCell;
use std::path::PathBuf;
use std::rc::Rc;
use std::sync::Arc;

use async_trait::async_trait;
use deno_core::error::AnyError;
use deno_core::include_js_files;
use deno_core::op;
use deno_core::serde::Deserialize;
use deno_core::serde::Serialize;
use deno_core::ByteString;
use deno_core::Extension;
use deno_core::OpState;
use deno_core::Resource;
use deno_core::ResourceId;
mod sqlite;
pub use sqlite::SqliteBackedCache;

#[derive(Clone)]
pub struct CreateCache<C: Cache + 'static>(pub Arc<dyn Fn() -> C>);

pub fn init<CA: Cache + 'static>(
  maybe_create_cache: Option<CreateCache<CA>>,
) -> Extension {
  Extension::builder(env!("CARGO_PKG_NAME"))
    .dependencies(vec!["deno_webidl", "deno_web", "deno_url", "deno_fetch"])
<<<<<<< HEAD
    .esm(include_js_files!(
      prefix "deno:ext/cache",
=======
    .js(include_js_files!(
      prefix "internal:ext/cache",
>>>>>>> 84a96110
      "01_cache.js",
    ))
    .ops(vec![
      op_cache_storage_open::decl::<CA>(),
      op_cache_storage_has::decl::<CA>(),
      op_cache_storage_delete::decl::<CA>(),
      op_cache_put::decl::<CA>(),
      op_cache_match::decl::<CA>(),
      op_cache_delete::decl::<CA>(),
    ])
    .state(move |state| {
      if let Some(create_cache) = maybe_create_cache.clone() {
        state.put(create_cache);
      }
      Ok(())
    })
    .build()
}

pub fn get_declaration() -> PathBuf {
  PathBuf::from(env!("CARGO_MANIFEST_DIR")).join("lib.deno_cache.d.ts")
}

#[derive(Deserialize, Serialize, Debug, Clone)]
#[serde(rename_all = "camelCase")]
pub struct CachePutRequest {
  pub cache_id: i64,
  pub request_url: String,
  pub request_headers: Vec<(ByteString, ByteString)>,
  pub response_headers: Vec<(ByteString, ByteString)>,
  pub response_has_body: bool,
  pub response_status: u16,
  pub response_status_text: String,
}

#[derive(Deserialize, Serialize, Debug)]
#[serde(rename_all = "camelCase")]
pub struct CacheMatchRequest {
  pub cache_id: i64,
  pub request_url: String,
  pub request_headers: Vec<(ByteString, ByteString)>,
}

#[derive(Debug, Deserialize, Serialize)]
#[serde(rename_all = "camelCase")]
pub struct CacheMatchResponse(CacheMatchResponseMeta, Option<ResourceId>);

#[derive(Debug, Deserialize, Serialize)]
#[serde(rename_all = "camelCase")]
pub struct CacheMatchResponseMeta {
  pub response_status: u16,
  pub response_status_text: String,
  pub request_headers: Vec<(ByteString, ByteString)>,
  pub response_headers: Vec<(ByteString, ByteString)>,
}

#[derive(Deserialize, Serialize, Debug)]
#[serde(rename_all = "camelCase")]
pub struct CacheDeleteRequest {
  pub cache_id: i64,
  pub request_url: String,
}

#[async_trait]
pub trait Cache: Clone {
  async fn storage_open(&self, cache_name: String) -> Result<i64, AnyError>;
  async fn storage_has(&self, cache_name: String) -> Result<bool, AnyError>;
  async fn storage_delete(&self, cache_name: String) -> Result<bool, AnyError>;

  async fn put(
    &self,
    request_response: CachePutRequest,
  ) -> Result<Option<Rc<dyn Resource>>, AnyError>;
  async fn r#match(
    &self,
    request: CacheMatchRequest,
  ) -> Result<
    Option<(CacheMatchResponseMeta, Option<Rc<dyn Resource>>)>,
    AnyError,
  >;
  async fn delete(&self, request: CacheDeleteRequest)
    -> Result<bool, AnyError>;
}

#[op]
pub async fn op_cache_storage_open<CA>(
  state: Rc<RefCell<OpState>>,
  cache_name: String,
) -> Result<i64, AnyError>
where
  CA: Cache + 'static,
{
  let cache = get_cache::<CA>(&state)?;
  cache.storage_open(cache_name).await
}

#[op]
pub async fn op_cache_storage_has<CA>(
  state: Rc<RefCell<OpState>>,
  cache_name: String,
) -> Result<bool, AnyError>
where
  CA: Cache + 'static,
{
  let cache = get_cache::<CA>(&state)?;
  cache.storage_has(cache_name).await
}

#[op]
pub async fn op_cache_storage_delete<CA>(
  state: Rc<RefCell<OpState>>,
  cache_name: String,
) -> Result<bool, AnyError>
where
  CA: Cache + 'static,
{
  let cache = get_cache::<CA>(&state)?;
  cache.storage_delete(cache_name).await
}

#[op]
pub async fn op_cache_put<CA>(
  state: Rc<RefCell<OpState>>,
  request_response: CachePutRequest,
) -> Result<Option<ResourceId>, AnyError>
where
  CA: Cache + 'static,
{
  let cache = get_cache::<CA>(&state)?;
  match cache.put(request_response).await? {
    Some(resource) => {
      let rid = state.borrow_mut().resource_table.add_rc_dyn(resource);
      Ok(Some(rid))
    }
    None => Ok(None),
  }
}

#[op]
pub async fn op_cache_match<CA>(
  state: Rc<RefCell<OpState>>,
  request: CacheMatchRequest,
) -> Result<Option<CacheMatchResponse>, AnyError>
where
  CA: Cache + 'static,
{
  let cache = get_cache::<CA>(&state)?;
  match cache.r#match(request).await? {
    Some((meta, None)) => Ok(Some(CacheMatchResponse(meta, None))),
    Some((meta, Some(resource))) => {
      let rid = state.borrow_mut().resource_table.add_rc_dyn(resource);
      Ok(Some(CacheMatchResponse(meta, Some(rid))))
    }
    None => Ok(None),
  }
}

#[op]
pub async fn op_cache_delete<CA>(
  state: Rc<RefCell<OpState>>,
  request: CacheDeleteRequest,
) -> Result<bool, AnyError>
where
  CA: Cache + 'static,
{
  let cache = get_cache::<CA>(&state)?;
  cache.delete(request).await
}

pub fn get_cache<CA>(state: &Rc<RefCell<OpState>>) -> Result<CA, AnyError>
where
  CA: Cache + 'static,
{
  let mut state = state.borrow_mut();
  if let Some(cache) = state.try_borrow::<CA>() {
    Ok(cache.clone())
  } else {
    let create_cache = state.borrow::<CreateCache<CA>>().clone();
    let cache = create_cache.0();
    state.put(cache);
    Ok(state.borrow::<CA>().clone())
  }
}

/// Check if headers, mentioned in the vary header, of query request
/// and cached request are equal.
pub fn vary_header_matches(
  vary_header: &ByteString,
  query_request_headers: &[(ByteString, ByteString)],
  cached_request_headers: &[(ByteString, ByteString)],
) -> bool {
  let vary_header = match std::str::from_utf8(vary_header) {
    Ok(vary_header) => vary_header,
    Err(_) => return false,
  };
  let headers = get_headers_from_vary_header(vary_header);
  for header in headers {
    let query_header = get_header(&header, query_request_headers);
    let cached_header = get_header(&header, cached_request_headers);
    if query_header != cached_header {
      return false;
    }
  }
  true
}

#[test]
fn test_vary_header_matches() {
  let vary_header = ByteString::from("accept-encoding");
  let query_request_headers = vec![(
    ByteString::from("accept-encoding"),
    ByteString::from("gzip"),
  )];
  let cached_request_headers = vec![(
    ByteString::from("accept-encoding"),
    ByteString::from("gzip"),
  )];
  assert!(vary_header_matches(
    &vary_header,
    &query_request_headers,
    &cached_request_headers
  ));
  let vary_header = ByteString::from("accept-encoding");
  let query_request_headers = vec![(
    ByteString::from("accept-encoding"),
    ByteString::from("gzip"),
  )];
  let cached_request_headers =
    vec![(ByteString::from("accept-encoding"), ByteString::from("br"))];
  assert!(!vary_header_matches(
    &vary_header,
    &query_request_headers,
    &cached_request_headers
  ));
}

/// Get headers from the vary header.
pub fn get_headers_from_vary_header(vary_header: &str) -> Vec<String> {
  vary_header
    .split(',')
    .map(|s| s.trim().to_lowercase())
    .collect()
}

#[test]
fn test_get_headers_from_vary_header() {
  let headers = get_headers_from_vary_header("accept-encoding");
  assert_eq!(headers, vec!["accept-encoding"]);
  let headers = get_headers_from_vary_header("accept-encoding, user-agent");
  assert_eq!(headers, vec!["accept-encoding", "user-agent"]);
}

/// Get value for the header with the given name.
pub fn get_header(
  name: &str,
  headers: &[(ByteString, ByteString)],
) -> Option<ByteString> {
  headers
    .iter()
    .find(|(k, _)| {
      if let Ok(k) = std::str::from_utf8(k) {
        k.eq_ignore_ascii_case(name)
      } else {
        false
      }
    })
    .map(|(_, v)| v.to_owned())
}

#[test]
fn test_get_header() {
  let headers = vec![
    (
      ByteString::from("accept-encoding"),
      ByteString::from("gzip"),
    ),
    (
      ByteString::from("content-type"),
      ByteString::from("application/json"),
    ),
    (
      ByteString::from("vary"),
      ByteString::from("accept-encoding"),
    ),
  ];
  let value = get_header("accept-encoding", &headers);
  assert_eq!(value, Some(ByteString::from("gzip")));
  let value = get_header("content-type", &headers);
  assert_eq!(value, Some(ByteString::from("application/json")));
  let value = get_header("vary", &headers);
  assert_eq!(value, Some(ByteString::from("accept-encoding")));
}

/// Serialize headers into bytes.
pub fn serialize_headers(headers: &[(ByteString, ByteString)]) -> Vec<u8> {
  let mut serialized_headers = Vec::new();
  for (name, value) in headers {
    serialized_headers.extend_from_slice(name);
    serialized_headers.extend_from_slice(b"\r\n");
    serialized_headers.extend_from_slice(value);
    serialized_headers.extend_from_slice(b"\r\n");
  }
  serialized_headers
}

/// Deserialize bytes into headers.
pub fn deserialize_headers(
  serialized_headers: &[u8],
) -> Vec<(ByteString, ByteString)> {
  let mut headers = Vec::new();
  let mut piece = None;
  let mut start = 0;
  for (i, byte) in serialized_headers.iter().enumerate() {
    if byte == &b'\r' && serialized_headers.get(i + 1) == Some(&b'\n') {
      if piece.is_none() {
        piece = Some(start..i);
      } else {
        let name = piece.unwrap();
        let value = start..i;
        headers.push((
          ByteString::from(&serialized_headers[name]),
          ByteString::from(&serialized_headers[value]),
        ));
        piece = None;
      }
      start = i + 2;
    }
  }
  assert!(piece.is_none());
  assert_eq!(start, serialized_headers.len());
  headers
}<|MERGE_RESOLUTION|>--- conflicted
+++ resolved
@@ -27,13 +27,8 @@
 ) -> Extension {
   Extension::builder(env!("CARGO_PKG_NAME"))
     .dependencies(vec!["deno_webidl", "deno_web", "deno_url", "deno_fetch"])
-<<<<<<< HEAD
     .esm(include_js_files!(
-      prefix "deno:ext/cache",
-=======
-    .js(include_js_files!(
       prefix "internal:ext/cache",
->>>>>>> 84a96110
       "01_cache.js",
     ))
     .ops(vec![
