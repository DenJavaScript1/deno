--- conflicted
+++ resolved
@@ -125,15 +125,15 @@
   salt: BufferSource;
 }
 
-<<<<<<< HEAD
 interface AesDerivedKeyParams extends Algorithm {
-=======
+  length: number;
+}
+
 interface AesKeyGenParams extends Algorithm {
   length: number;
 }
 
 interface AesKeyAlgorithm extends KeyAlgorithm {
->>>>>>> ea7a63cd
   length: number;
 }
 
