--- conflicted
+++ resolved
@@ -22,15 +22,10 @@
 cbc = { version = "0.1.2", features = ["alloc"] }
 const-oid = "0.9.0"
 ctr = "0.9.1"
-<<<<<<< HEAD
 # https://github.com/dalek-cryptography/curve25519-dalek/pull/397
 curve25519-dalek = "2.1.3"
-deno_core = { version = "0.151.0", path = "../../core" }
-deno_web = { version = "0.100.0", path = "../web" }
-=======
 deno_core = { version = "0.152.0", path = "../../core" }
 deno_web = { version = "0.101.0", path = "../web" }
->>>>>>> b5dfcbbc
 elliptic-curve = { version = "0.12.1", features = ["std", "pem"] }
 num-traits = "0.2.14"
 once_cell = "1.10.0"
