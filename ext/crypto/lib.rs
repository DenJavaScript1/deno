--- conflicted
+++ resolved
@@ -723,13 +723,11 @@
   hash: Option<CryptoHash>,
   length: usize,
   iterations: Option<u32>,
-<<<<<<< HEAD
   // ECDH
   public_key: Option<ZeroCopyBuf>,
   named_curve: Option<CryptoNamedCurve>,
-=======
+  // HKDF
   info: Option<ZeroCopyBuf>,
->>>>>>> c41460ec
 }
 
 pub async fn op_crypto_derive_bits(
@@ -761,7 +759,6 @@
       pbkdf2::derive(algorithm, iterations, salt, &secret, &mut out);
       Ok(out.into())
     }
-<<<<<<< HEAD
     Algorithm::Ecdh => {
       let named_curve = args
         .named_curve
@@ -788,7 +785,7 @@
         // https://github.com/RustCrypto/elliptic-curves/issues/240
         _ => Err(type_error("Unsupported namedCurve".to_string())),
       }
-=======
+    }
     Algorithm::Hkdf => {
       let algorithm = match args.hash.ok_or_else(not_supported)? {
         CryptoHash::Sha1 => hkdf::HKDF_SHA1_FOR_LEGACY_USE_ONLY,
@@ -813,7 +810,6 @@
       okm.fill(&mut r)?;
 
       Ok(r.into())
->>>>>>> c41460ec
     }
     _ => Err(type_error("Unsupported algorithm".to_string())),
   }
