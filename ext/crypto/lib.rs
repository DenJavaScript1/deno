--- conflicted
+++ resolved
@@ -805,10 +805,6 @@
   args: DeriveKeyArg,
   zero_copy: ZeroCopyBuf,
 ) -> Result<ZeroCopyBuf, AnyError> {
-<<<<<<< HEAD
-=======
-  let salt = &*zero_copy;
->>>>>>> b033a7a6
   let algorithm = args.algorithm;
   match algorithm {
     Algorithm::Pbkdf2 => {
