// Copyright 2018-2024 the Deno authors. All rights reserved. MIT license.

use aes_kw::KekAes128;
use aes_kw::KekAes192;
use aes_kw::KekAes256;

use base64::prelude::BASE64_URL_SAFE_NO_PAD;
use base64::Engine;
use deno_core::error::not_supported;
use deno_core::op2;
use deno_core::ToJsBuffer;

use deno_core::unsync::spawn_blocking;
use deno_core::JsBuffer;
use deno_core::OpState;
use serde::Deserialize;

use p256::elliptic_curve::sec1::FromEncodedPoint;
use p256::pkcs8::DecodePrivateKey;
use rand::rngs::OsRng;
use rand::rngs::StdRng;
use rand::thread_rng;
use rand::Rng;
use rand::SeedableRng;
use ring::digest;
use ring::hkdf;
use ring::hmac::Algorithm as HmacAlgorithm;
use ring::hmac::Key as HmacKey;
use ring::pbkdf2;
use ring::rand as RingRand;
use ring::signature::EcdsaKeyPair;
use ring::signature::EcdsaSigningAlgorithm;
use ring::signature::EcdsaVerificationAlgorithm;
use ring::signature::KeyPair;
use rsa::pkcs1::DecodeRsaPrivateKey;
use rsa::pkcs1::DecodeRsaPublicKey;
use rsa::signature::SignatureEncoding;
use rsa::signature::Signer;
use rsa::signature::Verifier;
use rsa::traits::SignatureScheme;
use rsa::Pss;
use rsa::RsaPrivateKey;
use rsa::RsaPublicKey;
use sha1::Sha1;
use sha2::Digest;
use sha2::Sha256;
use sha2::Sha384;
use sha2::Sha512;
use std::num::NonZeroU32;
use std::path::PathBuf;

pub use rand; // Re-export rand

mod decrypt;
mod ed25519;
mod encrypt;
mod export_key;
mod generate_key;
mod import_key;
mod key;
mod shared;
mod x25519;
mod x448;

pub use crate::decrypt::op_crypto_decrypt;
pub use crate::decrypt::DecryptError;
pub use crate::ed25519::Ed25519Error;
pub use crate::encrypt::op_crypto_encrypt;
pub use crate::encrypt::EncryptError;
pub use crate::export_key::op_crypto_export_key;
pub use crate::export_key::ExportKeyError;
pub use crate::generate_key::op_crypto_generate_key;
pub use crate::generate_key::GenerateKeyError;
pub use crate::import_key::op_crypto_import_key;
pub use crate::import_key::ImportKeyError;
use crate::key::Algorithm;
use crate::key::CryptoHash;
use crate::key::CryptoNamedCurve;
use crate::key::HkdfOutput;
pub use crate::shared::SharedError;
use crate::shared::V8RawKeyData;
pub use crate::x25519::X25519Error;
pub use crate::x448::X448Error;

deno_core::extension!(deno_crypto,
  deps = [ deno_webidl, deno_web ],
  ops = [
    op_crypto_get_random_values,
    op_crypto_generate_key,
    op_crypto_sign_key,
    op_crypto_verify_key,
    op_crypto_derive_bits,
    op_crypto_import_key,
    op_crypto_export_key,
    op_crypto_encrypt,
    op_crypto_decrypt,
    op_crypto_subtle_digest,
    op_crypto_random_uuid,
    op_crypto_wrap_key,
    op_crypto_unwrap_key,
    op_crypto_base64url_decode,
    op_crypto_base64url_encode,
    x25519::op_crypto_generate_x25519_keypair,
    x25519::op_crypto_derive_bits_x25519,
    x25519::op_crypto_import_spki_x25519,
    x25519::op_crypto_import_pkcs8_x25519,
    x25519::op_crypto_export_spki_x25519,
    x25519::op_crypto_export_pkcs8_x25519,
    x448::op_crypto_generate_x448_keypair,
    x448::op_crypto_derive_bits_x448,
    x448::op_crypto_import_spki_x448,
    x448::op_crypto_import_pkcs8_x448,
    x448::op_crypto_export_spki_x448,
    x448::op_crypto_export_pkcs8_x448,
    ed25519::op_crypto_generate_ed25519_keypair,
    ed25519::op_crypto_import_spki_ed25519,
    ed25519::op_crypto_import_pkcs8_ed25519,
    ed25519::op_crypto_sign_ed25519,
    ed25519::op_crypto_verify_ed25519,
    ed25519::op_crypto_export_spki_ed25519,
    ed25519::op_crypto_export_pkcs8_ed25519,
    ed25519::op_crypto_jwk_x_ed25519,
  ],
  esm = [ "00_crypto.js" ],
  options = {
    maybe_seed: Option<u64>,
  },
  state = |state, options| {
    if let Some(seed) = options.maybe_seed {
      state.put(StdRng::seed_from_u64(seed));
    }
  },
);

#[derive(Debug, thiserror::Error)]
pub enum Error {
  #[error(transparent)]
  General(#[from] SharedError),
  #[error(transparent)]
  JoinError(#[from] tokio::task::JoinError),
  #[error(transparent)]
  Der(#[from] rsa::pkcs1::der::Error),
  #[error("Missing argument hash")]
  MissingArgumentHash,
  #[error("Missing argument saltLength")]
  MissingArgumentSaltLength,
  #[error("unsupported algorithm")]
  UnsupportedAlgorithm,
  #[error(transparent)]
  KeyRejected(#[from] ring::error::KeyRejected),
  #[error(transparent)]
  RSA(#[from] rsa::Error),
  #[error(transparent)]
  Pkcs1(#[from] rsa::pkcs1::Error),
  #[error(transparent)]
  Unspecified(#[from] ring::error::Unspecified),
  #[error("Invalid key format")]
  InvalidKeyFormat,
  #[error(transparent)]
  P256Ecdsa(#[from] p256::ecdsa::Error),
  #[error("Unexpected error decoding private key")]
  DecodePrivateKey,
  #[error("Missing argument publicKey")]
  MissingArgumentPublicKey,
  #[error("Missing argument namedCurve")]
  MissingArgumentNamedCurve,
  #[error("Missing argument info")]
  MissingArgumentInfo,
  #[error("The length provided for HKDF is too large")]
  HKDFLengthTooLarge,
  #[error(transparent)]
  Base64Decode(#[from] base64::DecodeError),
  #[error("Data must be multiple of 8 bytes")]
  DataInvalidSize,
  #[error("Invalid key length")]
  InvalidKeyLength,
  #[error("encryption error")]
  EncryptionError,
  #[error("decryption error - integrity check failed")]
  DecryptionError,
  #[error(transparent)]
  Other(deno_core::error::AnyError),
}

#[op2]
#[serde]
pub fn op_crypto_base64url_decode(
  #[string] data: String,
) -> Result<ToJsBuffer, Error> {
  let data: Vec<u8> = BASE64_URL_SAFE_NO_PAD.decode(data)?;
  Ok(data.into())
}

#[op2]
#[string]
pub fn op_crypto_base64url_encode(#[buffer] data: JsBuffer) -> String {
  let data: String = BASE64_URL_SAFE_NO_PAD.encode(data);
  data
}

#[op2(fast)]
pub fn op_crypto_get_random_values(
  state: &mut OpState,
  #[buffer] out: &mut [u8],
) -> Result<(), Error> {
  if out.len() > 65536 {
<<<<<<< HEAD
    return Err(
      Error::Other(deno_web::DomExceptionQuotaExceededError::new(&format!("The ArrayBufferView's byte length ({}) exceeds the number of bytes of entropy available via this API (65536)", out.len()))
        .into()),
    );
=======
    return Err(custom_error("DOMExceptionQuotaExceededError", format!("The ArrayBufferView's byte length ({}) exceeds the number of bytes of entropy available via this API (65536)", out.len())));
>>>>>>> 3ae10a01
  }

  let maybe_seeded_rng = state.try_borrow_mut::<StdRng>();
  if let Some(seeded_rng) = maybe_seeded_rng {
    seeded_rng.fill(out);
  } else {
    let mut rng = thread_rng();
    rng.fill(out);
  }

  Ok(())
}

#[derive(Deserialize)]
#[serde(rename_all = "lowercase")]
pub enum KeyFormat {
  Raw,
  Pkcs8,
  Spki,
}

#[derive(Deserialize)]
#[serde(rename_all = "lowercase")]
pub enum KeyType {
  Secret,
  Private,
  Public,
}

#[derive(Deserialize)]
#[serde(rename_all = "lowercase")]
pub struct KeyData {
  r#type: KeyType,
  data: JsBuffer,
}

#[derive(Deserialize)]
#[serde(rename_all = "camelCase")]
pub struct SignArg {
  key: KeyData,
  algorithm: Algorithm,
  salt_length: Option<u32>,
  hash: Option<CryptoHash>,
  named_curve: Option<CryptoNamedCurve>,
}

#[op2(async)]
#[serde]
pub async fn op_crypto_sign_key(
  #[serde] args: SignArg,
  #[buffer] zero_copy: JsBuffer,
) -> Result<ToJsBuffer, Error> {
  deno_core::unsync::spawn_blocking(move || {
    let data = &*zero_copy;
    let algorithm = args.algorithm;

    let signature = match algorithm {
      Algorithm::RsassaPkcs1v15 => {
        use rsa::pkcs1v15::SigningKey;
        let private_key = RsaPrivateKey::from_pkcs1_der(&args.key.data)?;
        match args.hash.ok_or_else(|| Error::MissingArgumentHash)? {
          CryptoHash::Sha1 => {
            let signing_key = SigningKey::<Sha1>::new(private_key);
            signing_key.sign(data)
          }
          CryptoHash::Sha256 => {
            let signing_key = SigningKey::<Sha256>::new(private_key);
            signing_key.sign(data)
          }
          CryptoHash::Sha384 => {
            let signing_key = SigningKey::<Sha384>::new(private_key);
            signing_key.sign(data)
          }
          CryptoHash::Sha512 => {
            let signing_key = SigningKey::<Sha512>::new(private_key);
            signing_key.sign(data)
          }
        }
        .to_vec()
      }
      Algorithm::RsaPss => {
        let private_key = RsaPrivateKey::from_pkcs1_der(&args.key.data)?;

        let salt_len = args
          .salt_length
          .ok_or_else(|| Error::MissingArgumentSaltLength)?
          as usize;

        let mut rng = OsRng;
        match args.hash.ok_or_else(|| Error::MissingArgumentHash)? {
          CryptoHash::Sha1 => {
            let signing_key = Pss::new_with_salt::<Sha1>(salt_len);
            let hashed = Sha1::digest(data);
            signing_key.sign(Some(&mut rng), &private_key, &hashed)?
          }
          CryptoHash::Sha256 => {
            let signing_key = Pss::new_with_salt::<Sha256>(salt_len);
            let hashed = Sha256::digest(data);
            signing_key.sign(Some(&mut rng), &private_key, &hashed)?
          }
          CryptoHash::Sha384 => {
            let signing_key = Pss::new_with_salt::<Sha384>(salt_len);
            let hashed = Sha384::digest(data);
            signing_key.sign(Some(&mut rng), &private_key, &hashed)?
          }
          CryptoHash::Sha512 => {
            let signing_key = Pss::new_with_salt::<Sha512>(salt_len);
            let hashed = Sha512::digest(data);
            signing_key.sign(Some(&mut rng), &private_key, &hashed)?
          }
        }
        .to_vec()
      }
      Algorithm::Ecdsa => {
        let curve: &EcdsaSigningAlgorithm = args
          .named_curve
          .ok_or_else(|| Error::Other(not_supported()))?
          .into();

        let rng = RingRand::SystemRandom::new();
        let key_pair = EcdsaKeyPair::from_pkcs8(curve, &args.key.data, &rng)?;
        // We only support P256-SHA256 & P384-SHA384. These are recommended signature pairs.
        // https://briansmith.org/rustdoc/ring/signature/index.html#statics
        if let Some(hash) = args.hash {
          match hash {
            CryptoHash::Sha256 | CryptoHash::Sha384 => (),
            _ => return Err(Error::UnsupportedAlgorithm),
          }
        };

        let signature = key_pair.sign(&rng, data)?;

        // Signature data as buffer.
        signature.as_ref().to_vec()
      }
      Algorithm::Hmac => {
        let hash: HmacAlgorithm = args
          .hash
          .ok_or_else(|| Error::Other(not_supported()))?
          .into();

        let key = HmacKey::new(hash, &args.key.data);

        let signature = ring::hmac::sign(&key, data);
        signature.as_ref().to_vec()
      }
      _ => return Err(Error::UnsupportedAlgorithm),
    };

    Ok(signature.into())
  })
  .await?
}

#[derive(Deserialize)]
#[serde(rename_all = "camelCase")]
pub struct VerifyArg {
  key: KeyData,
  algorithm: Algorithm,
  salt_length: Option<u32>,
  hash: Option<CryptoHash>,
  signature: JsBuffer,
  named_curve: Option<CryptoNamedCurve>,
}

#[op2(async)]
pub async fn op_crypto_verify_key(
  #[serde] args: VerifyArg,
  #[buffer] zero_copy: JsBuffer,
) -> Result<bool, Error> {
  deno_core::unsync::spawn_blocking(move || {
    let data = &*zero_copy;
    let algorithm = args.algorithm;

    let verification = match algorithm {
      Algorithm::RsassaPkcs1v15 => {
        use rsa::pkcs1v15::Signature;
        use rsa::pkcs1v15::VerifyingKey;
        let public_key = read_rsa_public_key(args.key)?;
        let signature: Signature = args.signature.as_ref().try_into()?;
        match args.hash.ok_or_else(|| Error::MissingArgumentHash)? {
          CryptoHash::Sha1 => {
            let verifying_key = VerifyingKey::<Sha1>::new(public_key);
            verifying_key.verify(data, &signature).is_ok()
          }
          CryptoHash::Sha256 => {
            let verifying_key = VerifyingKey::<Sha256>::new(public_key);
            verifying_key.verify(data, &signature).is_ok()
          }
          CryptoHash::Sha384 => {
            let verifying_key = VerifyingKey::<Sha384>::new(public_key);
            verifying_key.verify(data, &signature).is_ok()
          }
          CryptoHash::Sha512 => {
            let verifying_key = VerifyingKey::<Sha512>::new(public_key);
            verifying_key.verify(data, &signature).is_ok()
          }
        }
      }
      Algorithm::RsaPss => {
        let public_key = read_rsa_public_key(args.key)?;
        let signature = args.signature.as_ref();

        let salt_len = args
          .salt_length
          .ok_or_else(|| Error::MissingArgumentSaltLength)?
          as usize;

        match args.hash.ok_or_else(|| Error::MissingArgumentHash)? {
          CryptoHash::Sha1 => {
            let pss = Pss::new_with_salt::<Sha1>(salt_len);
            let hashed = Sha1::digest(data);
            pss.verify(&public_key, &hashed, signature).is_ok()
          }
          CryptoHash::Sha256 => {
            let pss = Pss::new_with_salt::<Sha256>(salt_len);
            let hashed = Sha256::digest(data);
            pss.verify(&public_key, &hashed, signature).is_ok()
          }
          CryptoHash::Sha384 => {
            let pss = Pss::new_with_salt::<Sha384>(salt_len);
            let hashed = Sha384::digest(data);
            pss.verify(&public_key, &hashed, signature).is_ok()
          }
          CryptoHash::Sha512 => {
            let pss = Pss::new_with_salt::<Sha512>(salt_len);
            let hashed = Sha512::digest(data);
            pss.verify(&public_key, &hashed, signature).is_ok()
          }
        }
      }
      Algorithm::Hmac => {
        let hash: HmacAlgorithm = args
          .hash
          .ok_or_else(|| Error::Other(not_supported()))?
          .into();
        let key = HmacKey::new(hash, &args.key.data);
        ring::hmac::verify(&key, data, &args.signature).is_ok()
      }
      Algorithm::Ecdsa => {
        let signing_alg: &EcdsaSigningAlgorithm = args
          .named_curve
          .ok_or_else(|| Error::Other(not_supported()))?
          .into();
        let verify_alg: &EcdsaVerificationAlgorithm = args
          .named_curve
          .ok_or_else(|| Error::Other(not_supported()))?
          .into();

        let private_key;

        let public_key_bytes = match args.key.r#type {
          KeyType::Private => {
            let rng = RingRand::SystemRandom::new();
            private_key =
              EcdsaKeyPair::from_pkcs8(signing_alg, &args.key.data, &rng)?;

            private_key.public_key().as_ref()
          }
          KeyType::Public => &*args.key.data,
          _ => return Err(Error::InvalidKeyFormat),
        };

        let public_key =
          ring::signature::UnparsedPublicKey::new(verify_alg, public_key_bytes);

        public_key.verify(data, &args.signature).is_ok()
      }
      _ => return Err(Error::UnsupportedAlgorithm),
    };

    Ok(verification)
  })
  .await?
}

#[derive(Deserialize)]
#[serde(rename_all = "camelCase")]
pub struct DeriveKeyArg {
  key: KeyData,
  algorithm: Algorithm,
  hash: Option<CryptoHash>,
  length: usize,
  iterations: Option<u32>,
  // ECDH
  public_key: Option<KeyData>,
  named_curve: Option<CryptoNamedCurve>,
  // HKDF
  info: Option<JsBuffer>,
}

#[op2(async)]
#[serde]
pub async fn op_crypto_derive_bits(
  #[serde] args: DeriveKeyArg,
  #[buffer] zero_copy: Option<JsBuffer>,
) -> Result<ToJsBuffer, Error> {
  deno_core::unsync::spawn_blocking(move || {
    let algorithm = args.algorithm;
    match algorithm {
      Algorithm::Pbkdf2 => {
        let zero_copy =
          zero_copy.ok_or_else(|| Error::Other(not_supported()))?;
        let salt = &*zero_copy;
        // The caller must validate these cases.
        assert!(args.length > 0);
        assert!(args.length % 8 == 0);

        let algorithm =
          match args.hash.ok_or_else(|| Error::Other(not_supported()))? {
            CryptoHash::Sha1 => pbkdf2::PBKDF2_HMAC_SHA1,
            CryptoHash::Sha256 => pbkdf2::PBKDF2_HMAC_SHA256,
            CryptoHash::Sha384 => pbkdf2::PBKDF2_HMAC_SHA384,
            CryptoHash::Sha512 => pbkdf2::PBKDF2_HMAC_SHA512,
          };

        // This will never panic. We have already checked length earlier.
        let iterations = NonZeroU32::new(
          args
            .iterations
            .ok_or_else(|| Error::Other(not_supported()))?,
        )
        .unwrap();
        let secret = args.key.data;
        let mut out = vec![0; args.length / 8];
        pbkdf2::derive(algorithm, iterations, salt, &secret, &mut out);
        Ok(out.into())
      }
      Algorithm::Ecdh => {
        let named_curve = args
          .named_curve
          .ok_or_else(|| Error::MissingArgumentNamedCurve)?;

        let public_key = args
          .public_key
          .ok_or_else(|| Error::MissingArgumentPublicKey)?;

        match named_curve {
          CryptoNamedCurve::P256 => {
            let secret_key = p256::SecretKey::from_pkcs8_der(&args.key.data)
              .map_err(|_| Error::DecodePrivateKey)?;

            let public_key = match public_key.r#type {
              KeyType::Private => {
                p256::SecretKey::from_pkcs8_der(&public_key.data)
                  .map_err(|_| Error::DecodePrivateKey)?
                  .public_key()
              }
              KeyType::Public => {
                let point = p256::EncodedPoint::from_bytes(public_key.data)
                  .map_err(|_| Error::DecodePrivateKey)?;

                let pk = p256::PublicKey::from_encoded_point(&point);
                // pk is a constant time Option.
                if pk.is_some().into() {
                  pk.unwrap()
                } else {
                  return Err(Error::DecodePrivateKey);
                }
              }
              _ => unreachable!(),
            };

            let shared_secret = p256::elliptic_curve::ecdh::diffie_hellman(
              secret_key.to_nonzero_scalar(),
              public_key.as_affine(),
            );

            // raw serialized x-coordinate of the computed point
            Ok(shared_secret.raw_secret_bytes().to_vec().into())
          }
          CryptoNamedCurve::P384 => {
            let secret_key = p384::SecretKey::from_pkcs8_der(&args.key.data)
              .map_err(|_| Error::DecodePrivateKey)?;

            let public_key = match public_key.r#type {
              KeyType::Private => {
                p384::SecretKey::from_pkcs8_der(&public_key.data)
                  .map_err(|_| Error::DecodePrivateKey)?
                  .public_key()
              }
              KeyType::Public => {
                let point = p384::EncodedPoint::from_bytes(public_key.data)
                  .map_err(|_| Error::DecodePrivateKey)?;

                let pk = p384::PublicKey::from_encoded_point(&point);
                // pk is a constant time Option.
                if pk.is_some().into() {
                  pk.unwrap()
                } else {
                  return Err(Error::DecodePrivateKey);
                }
              }
              _ => unreachable!(),
            };

            let shared_secret = p384::elliptic_curve::ecdh::diffie_hellman(
              secret_key.to_nonzero_scalar(),
              public_key.as_affine(),
            );

            // raw serialized x-coordinate of the computed point
            Ok(shared_secret.raw_secret_bytes().to_vec().into())
          }
        }
      }
      Algorithm::Hkdf => {
        let zero_copy =
          zero_copy.ok_or_else(|| Error::Other(not_supported()))?;
        let salt = &*zero_copy;
        let algorithm =
          match args.hash.ok_or_else(|| Error::Other(not_supported()))? {
            CryptoHash::Sha1 => hkdf::HKDF_SHA1_FOR_LEGACY_USE_ONLY,
            CryptoHash::Sha256 => hkdf::HKDF_SHA256,
            CryptoHash::Sha384 => hkdf::HKDF_SHA384,
            CryptoHash::Sha512 => hkdf::HKDF_SHA512,
          };

        let info = args.info.ok_or_else(|| Error::MissingArgumentInfo)?;
        // IKM
        let secret = args.key.data;
        // L
        let length = args.length / 8;

        let salt = hkdf::Salt::new(algorithm, salt);
        let prk = salt.extract(&secret);
        let info = &[&*info];
        let okm = prk
          .expand(info, HkdfOutput(length))
          .map_err(|_e| Error::HKDFLengthTooLarge)?;
        let mut r = vec![0u8; length];
        okm.fill(&mut r)?;
        Ok(r.into())
      }
      _ => Err(Error::UnsupportedAlgorithm),
    }
  })
  .await?
}

fn read_rsa_public_key(key_data: KeyData) -> Result<RsaPublicKey, Error> {
  let public_key = match key_data.r#type {
    KeyType::Private => {
      RsaPrivateKey::from_pkcs1_der(&key_data.data)?.to_public_key()
    }
    KeyType::Public => RsaPublicKey::from_pkcs1_der(&key_data.data)?,
    KeyType::Secret => unreachable!("unexpected KeyType::Secret"),
  };
  Ok(public_key)
}

#[op2]
#[string]
pub fn op_crypto_random_uuid(state: &mut OpState) -> Result<String, Error> {
  let maybe_seeded_rng = state.try_borrow_mut::<StdRng>();
  let uuid = if let Some(seeded_rng) = maybe_seeded_rng {
    let mut bytes = [0u8; 16];
    seeded_rng.fill(&mut bytes);
    fast_uuid_v4(&mut bytes)
  } else {
    let mut rng = thread_rng();
    let mut bytes = [0u8; 16];
    rng.fill(&mut bytes);
    fast_uuid_v4(&mut bytes)
  };

  Ok(uuid)
}

#[op2(async)]
#[serde]
pub async fn op_crypto_subtle_digest(
  #[serde] algorithm: CryptoHash,
  #[buffer] data: JsBuffer,
) -> Result<ToJsBuffer, Error> {
  let output = spawn_blocking(move || {
    digest::digest(algorithm.into(), &data)
      .as_ref()
      .to_vec()
      .into()
  })
  .await?;

  Ok(output)
}

#[derive(Deserialize)]
#[serde(rename_all = "camelCase")]
pub struct WrapUnwrapKeyArg {
  key: V8RawKeyData,
  algorithm: Algorithm,
}

#[op2]
#[serde]
pub fn op_crypto_wrap_key(
  #[serde] args: WrapUnwrapKeyArg,
  #[buffer] data: JsBuffer,
) -> Result<ToJsBuffer, Error> {
  let algorithm = args.algorithm;

  match algorithm {
    Algorithm::AesKw => {
      let key = args.key.as_secret_key()?;

      if data.len() % 8 != 0 {
        return Err(Error::DataInvalidSize);
      }

      let wrapped_key = match key.len() {
        16 => KekAes128::new(key.into()).wrap_vec(&data),
        24 => KekAes192::new(key.into()).wrap_vec(&data),
        32 => KekAes256::new(key.into()).wrap_vec(&data),
        _ => return Err(Error::InvalidKeyLength),
      }
      .map_err(|_| Error::EncryptionError)?;

      Ok(wrapped_key.into())
    }
    _ => Err(Error::UnsupportedAlgorithm),
  }
}

#[op2]
#[serde]
pub fn op_crypto_unwrap_key(
  #[serde] args: WrapUnwrapKeyArg,
  #[buffer] data: JsBuffer,
) -> Result<ToJsBuffer, Error> {
  let algorithm = args.algorithm;
  match algorithm {
    Algorithm::AesKw => {
      let key = args.key.as_secret_key()?;

      if data.len() % 8 != 0 {
        return Err(Error::DataInvalidSize);
      }

      let unwrapped_key = match key.len() {
        16 => KekAes128::new(key.into()).unwrap_vec(&data),
        24 => KekAes192::new(key.into()).unwrap_vec(&data),
        32 => KekAes256::new(key.into()).unwrap_vec(&data),
        _ => return Err(Error::InvalidKeyLength),
      }
      .map_err(|_| Error::DecryptionError)?;

      Ok(unwrapped_key.into())
    }
    _ => Err(Error::UnsupportedAlgorithm),
  }
}

pub fn get_declaration() -> PathBuf {
  PathBuf::from(env!("CARGO_MANIFEST_DIR")).join("lib.deno_crypto.d.ts")
}

const HEX_CHARS: &[u8; 16] = b"0123456789abcdef";

fn fast_uuid_v4(bytes: &mut [u8; 16]) -> String {
  // Set UUID version to 4 and variant to 1.
  bytes[6] = (bytes[6] & 0x0f) | 0x40;
  bytes[8] = (bytes[8] & 0x3f) | 0x80;

  let buf = [
    HEX_CHARS[(bytes[0] >> 4) as usize],
    HEX_CHARS[(bytes[0] & 0x0f) as usize],
    HEX_CHARS[(bytes[1] >> 4) as usize],
    HEX_CHARS[(bytes[1] & 0x0f) as usize],
    HEX_CHARS[(bytes[2] >> 4) as usize],
    HEX_CHARS[(bytes[2] & 0x0f) as usize],
    HEX_CHARS[(bytes[3] >> 4) as usize],
    HEX_CHARS[(bytes[3] & 0x0f) as usize],
    b'-',
    HEX_CHARS[(bytes[4] >> 4) as usize],
    HEX_CHARS[(bytes[4] & 0x0f) as usize],
    HEX_CHARS[(bytes[5] >> 4) as usize],
    HEX_CHARS[(bytes[5] & 0x0f) as usize],
    b'-',
    HEX_CHARS[(bytes[6] >> 4) as usize],
    HEX_CHARS[(bytes[6] & 0x0f) as usize],
    HEX_CHARS[(bytes[7] >> 4) as usize],
    HEX_CHARS[(bytes[7] & 0x0f) as usize],
    b'-',
    HEX_CHARS[(bytes[8] >> 4) as usize],
    HEX_CHARS[(bytes[8] & 0x0f) as usize],
    HEX_CHARS[(bytes[9] >> 4) as usize],
    HEX_CHARS[(bytes[9] & 0x0f) as usize],
    b'-',
    HEX_CHARS[(bytes[10] >> 4) as usize],
    HEX_CHARS[(bytes[10] & 0x0f) as usize],
    HEX_CHARS[(bytes[11] >> 4) as usize],
    HEX_CHARS[(bytes[11] & 0x0f) as usize],
    HEX_CHARS[(bytes[12] >> 4) as usize],
    HEX_CHARS[(bytes[12] & 0x0f) as usize],
    HEX_CHARS[(bytes[13] >> 4) as usize],
    HEX_CHARS[(bytes[13] & 0x0f) as usize],
    HEX_CHARS[(bytes[14] >> 4) as usize],
    HEX_CHARS[(bytes[14] & 0x0f) as usize],
    HEX_CHARS[(bytes[15] >> 4) as usize],
    HEX_CHARS[(bytes[15] & 0x0f) as usize],
  ];

  // Safety: the buffer is all valid UTF-8.
  unsafe { String::from_utf8_unchecked(buf.to_vec()) }
}

#[test]
fn test_fast_uuid_v4_correctness() {
  let mut rng = thread_rng();
  let mut bytes = [0u8; 16];
  rng.fill(&mut bytes);
  let uuid = fast_uuid_v4(&mut bytes.clone());
  let uuid_lib = uuid::Builder::from_bytes(bytes)
    .set_variant(uuid::Variant::RFC4122)
    .set_version(uuid::Version::Random)
    .as_uuid()
    .to_string();
  assert_eq!(uuid, uuid_lib);
}<|MERGE_RESOLUTION|>--- conflicted
+++ resolved
@@ -178,6 +178,8 @@
   EncryptionError,
   #[error("decryption error - integrity check failed")]
   DecryptionError,
+  #[error("The ArrayBufferView's byte length ({0}) exceeds the number of bytes of entropy available via this API (65536)")]
+  ArrayBufferViewLengthExceeded(usize),
   #[error(transparent)]
   Other(deno_core::error::AnyError),
 }
@@ -204,14 +206,7 @@
   #[buffer] out: &mut [u8],
 ) -> Result<(), Error> {
   if out.len() > 65536 {
-<<<<<<< HEAD
-    return Err(
-      Error::Other(deno_web::DomExceptionQuotaExceededError::new(&format!("The ArrayBufferView's byte length ({}) exceeds the number of bytes of entropy available via this API (65536)", out.len()))
-        .into()),
-    );
-=======
-    return Err(custom_error("DOMExceptionQuotaExceededError", format!("The ArrayBufferView's byte length ({}) exceeds the number of bytes of entropy available via this API (65536)", out.len())));
->>>>>>> 3ae10a01
+    return Err(Error::ArrayBufferViewLengthExceeded(out.len()));
   }
 
   let maybe_seeded_rng = state.try_borrow_mut::<StdRng>();
