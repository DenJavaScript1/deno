--- conflicted
+++ resolved
@@ -148,11 +148,7 @@
     for (const member in dict) {
       const idlType = dict[member];
       const idlValue = normalizedAlgorithm[member];
-<<<<<<< HEAD
-
-=======
       // 3.
->>>>>>> 1d150738
       if (idlType === "BufferSource" && idlValue) {
         normalizedAlgorithm[member] = new Uint8Array(
           TypedArrayPrototypeSlice(
