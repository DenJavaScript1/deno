// Copyright 2018-2022 the Deno authors. All rights reserved. MIT license.

// @ts-check
/// <reference path="../../core/internal.d.ts" />
/// <reference path="../../core/lib.deno_core.d.ts" />
/// <reference path="../webidl/internal.d.ts" />
/// <reference path="../web/lib.deno_web.d.ts" />

"use strict";

((window) => {
  const core = window.Deno.core;
  const webidl = window.__bootstrap.webidl;
  const { DOMException } = window.__bootstrap.domException;
  const { TextEncoder, TextDecoder } = window.__bootstrap.encoding;

  const {
    ArrayBuffer,
    ArrayBufferIsView,
    ArrayPrototypeEvery,
    ArrayPrototypeFind,
    ArrayPrototypeIncludes,
    BigInt64Array,
    Int16Array,
    Int32Array,
    Int8Array,
    JSONParse,
    JSONStringify,
    ObjectAssign,
    StringPrototypeToLowerCase,
    StringPrototypeToUpperCase,
    Symbol,
    SymbolFor,
    SyntaxError,
    TypedArrayPrototypeSlice,
    TypeError,
    Uint16Array,
    Uint32Array,
    Uint8Array,
    Uint8ClampedArray,
    WeakMap,
    WeakMapPrototypeGet,
    WeakMapPrototypeSet,
  } = window.__bootstrap.primordials;

  // P-521 is not yet supported.
  const supportedNamedCurves = ["P-256", "P-384"];
  const recognisedUsages = [
    "encrypt",
    "decrypt",
    "sign",
    "verify",
    "deriveKey",
    "deriveBits",
    "wrapKey",
    "unwrapKey",
  ];

  const simpleAlgorithmDictionaries = {
    AesGcmParams: { iv: "BufferSource", additionalData: "BufferSource" },
    RsaHashedKeyGenParams: { hash: "HashAlgorithmIdentifier" },
    EcKeyGenParams: {},
    HmacKeyGenParams: { hash: "HashAlgorithmIdentifier" },
    RsaPssParams: {},
    EcdsaParams: { hash: "HashAlgorithmIdentifier" },
    HmacImportParams: { hash: "HashAlgorithmIdentifier" },
    HkdfParams: {
      hash: "HashAlgorithmIdentifier",
      salt: "BufferSource",
      info: "BufferSource",
    },
    Pbkdf2Params: { hash: "HashAlgorithmIdentifier", salt: "BufferSource" },
    RsaOaepParams: { label: "BufferSource" },
    RsaHashedImportParams: { hash: "HashAlgorithmIdentifier" },
    EcKeyImportParams: {},
  };

  const supportedAlgorithms = {
    "digest": {
      "SHA-1": null,
      "SHA-256": null,
      "SHA-384": null,
      "SHA-512": null,
    },
    "generateKey": {
      "RSASSA-PKCS1-v1_5": "RsaHashedKeyGenParams",
      "RSA-PSS": "RsaHashedKeyGenParams",
      "RSA-OAEP": "RsaHashedKeyGenParams",
      "ECDSA": "EcKeyGenParams",
      "ECDH": "EcKeyGenParams",
      "AES-CTR": "AesKeyGenParams",
      "AES-CBC": "AesKeyGenParams",
      "AES-GCM": "AesKeyGenParams",
      "AES-KW": "AesKeyGenParams",
      "HMAC": "HmacKeyGenParams",
    },
    "sign": {
      "RSASSA-PKCS1-v1_5": null,
      "RSA-PSS": "RsaPssParams",
      "ECDSA": "EcdsaParams",
      "HMAC": null,
    },
    "verify": {
      "RSASSA-PKCS1-v1_5": null,
      "RSA-PSS": "RsaPssParams",
      "ECDSA": "EcdsaParams",
      "HMAC": null,
    },
    "importKey": {
      "RSASSA-PKCS1-v1_5": "RsaHashedImportParams",
      "RSA-PSS": "RsaHashedImportParams",
      "RSA-OAEP": "RsaHashedImportParams",
<<<<<<< HEAD
      "ECDSA": "EcKeyImportParams",
      "ECDH": "EcKeyImportParams",
=======
      "ECDSA": "EcImportParams",
      "ECDH": "EcImportParams",
>>>>>>> 2ab21daf
      "HMAC": "HmacImportParams",
      "HKDF": null,
      "PBKDF2": null,
      "AES-CTR": null,
      "AES-CBC": null,
      "AES-GCM": null,
      "AES-KW": null,
    },
    "deriveBits": {
      "HKDF": "HkdfParams",
      "PBKDF2": "Pbkdf2Params",
      "ECDH": "EcdhKeyDeriveParams",
    },
    "encrypt": {
      "RSA-OAEP": "RsaOaepParams",
      "AES-CBC": "AesCbcParams",
      "AES-GCM": "AesGcmParams",
      "AES-CTR": "AesCtrParams",
    },
    "decrypt": {
      "RSA-OAEP": "RsaOaepParams",
      "AES-CBC": "AesCbcParams",
      "AES-GCM": "AesGcmParams",
      "AES-CTR": "AesCtrParams",
    },
    "get key length": {
      "AES-CBC": "AesDerivedKeyParams",
      "AES-CTR": "AesDerivedKeyParams",
      "AES-GCM": "AesDerivedKeyParams",
      "AES-KW": "AesDerivedKeyParams",
      "HMAC": "HmacImportParams",
      "HKDF": null,
      "PBKDF2": null,
    },
    "wrapKey": {
      "AES-KW": null,
    },
    "unwrapKey": {
      "AES-KW": null,
    },
  };

  const aesJwkAlg = {
    "AES-CTR": {
      128: "A128CTR",
      192: "A192CTR",
      256: "A256CTR",
    },
    "AES-CBC": {
      128: "A128CBC",
      192: "A192CBC",
      256: "A256CBC",
    },
    "AES-GCM": {
      128: "A128GCM",
      192: "A192GCM",
      256: "A256GCM",
    },
    "AES-KW": {
      128: "A128KW",
      192: "A192KW",
      256: "A256KW",
    },
  };

  // See https://www.w3.org/TR/WebCryptoAPI/#dfn-normalize-an-algorithm
  // 18.4.4
  function normalizeAlgorithm(algorithm, op) {
    if (typeof algorithm == "string") {
      return normalizeAlgorithm({ name: algorithm }, op);
    }

    // 1.
    const registeredAlgorithms = supportedAlgorithms[op];
    // 2. 3.
    const initialAlg = webidl.converters.Algorithm(algorithm, {
      prefix: "Failed to normalize algorithm",
      context: "passed algorithm",
    });
    // 4.
    let algName = initialAlg.name;

    // 5.
    let desiredType = undefined;
    for (const key in registeredAlgorithms) {
      if (
        StringPrototypeToUpperCase(key) === StringPrototypeToUpperCase(algName)
      ) {
        algName = key;
        desiredType = registeredAlgorithms[key];
      }
    }
    if (desiredType === undefined) {
      throw new DOMException(
        "Unrecognized algorithm name",
        "NotSupportedError",
      );
    }

    // Fast path everything below if the registered dictionary is "None".
    if (desiredType === null) {
      return { name: algName };
    }

    // 6.
    const normalizedAlgorithm = webidl.converters[desiredType](algorithm, {
      prefix: "Failed to normalize algorithm",
      context: "passed algorithm",
    });
    // 7.
    normalizedAlgorithm.name = algName;

    // 9.
    const dict = simpleAlgorithmDictionaries[desiredType];
    // 10.
    for (const member in dict) {
      const idlType = dict[member];
      const idlValue = normalizedAlgorithm[member];
      // 3.
      if (idlType === "BufferSource" && idlValue) {
        normalizedAlgorithm[member] = TypedArrayPrototypeSlice(
          new Uint8Array(
            ArrayBufferIsView(idlValue) ? idlValue.buffer : idlValue,
            idlValue.byteOffset ?? 0,
            idlValue.byteLength,
          ),
        );
      } else if (idlType === "HashAlgorithmIdentifier") {
        normalizedAlgorithm[member] = normalizeAlgorithm(idlValue, "digest");
      } else if (idlType === "AlgorithmIdentifier") {
        // TODO(lucacasonato): implement
        throw new TypeError("unimplemented");
      }
    }

    return normalizedAlgorithm;
  }

  /**
   * @param {ArrayBufferView | ArrayBuffer} input
   * @returns {Uint8Array}
   */
  function copyBuffer(input) {
    return TypedArrayPrototypeSlice(
      ArrayBufferIsView(input)
        ? new Uint8Array(input.buffer, input.byteOffset, input.byteLength)
        : new Uint8Array(input),
    );
  }

  const _handle = Symbol("[[handle]]");
  const _algorithm = Symbol("[[algorithm]]");
  const _extractable = Symbol("[[extractable]]");
  const _usages = Symbol("[[usages]]");
  const _type = Symbol("[[type]]");

  class CryptoKey {
    /** @type {string} */
    [_type];
    /** @type {boolean} */
    [_extractable];
    /** @type {object} */
    [_algorithm];
    /** @type {string[]} */
    [_usages];
    /** @type {object} */
    [_handle];

    constructor() {
      webidl.illegalConstructor();
    }

    /** @returns {string} */
    get type() {
      webidl.assertBranded(this, CryptoKey);
      return this[_type];
    }

    /** @returns {boolean} */
    get extractable() {
      webidl.assertBranded(this, CryptoKey);
      return this[_extractable];
    }

    /** @returns {string[]} */
    get usages() {
      webidl.assertBranded(this, CryptoKey);
      // TODO(lucacasonato): return a SameObject copy
      return this[_usages];
    }

    /** @returns {object} */
    get algorithm() {
      webidl.assertBranded(this, CryptoKey);
      // TODO(lucacasonato): return a SameObject copy
      return this[_algorithm];
    }

    [SymbolFor("Deno.customInspect")](inspect) {
      return `${this.constructor.name} ${
        inspect({
          type: this.type,
          extractable: this.extractable,
          algorithm: this.algorithm,
          usages: this.usages,
        })
      }`;
    }
  }

  webidl.configurePrototype(CryptoKey);

  /**
   * @param {string} type
   * @param {boolean} extractable
   * @param {string[]} usages
   * @param {object} algorithm
   * @param {object} handle
   * @returns
   */
  function constructKey(type, extractable, usages, algorithm, handle) {
    const key = webidl.createBranded(CryptoKey);
    key[_type] = type;
    key[_extractable] = extractable;
    key[_usages] = usages;
    key[_algorithm] = algorithm;
    key[_handle] = handle;
    return key;
  }

  // https://w3c.github.io/webcrypto/#concept-usage-intersection
  /**
   * @param {string[]} a
   * @param {string[]} b
   * @returns
   */
  function usageIntersection(a, b) {
    return a.filter((i) => b.includes(i));
  }

  // TODO(lucacasonato): this should be moved to rust
  /** @type {WeakMap<object, object>} */
  const KEY_STORE = new WeakMap();

  function getKeyLength(algorithm) {
    switch (algorithm.name) {
      case "AES-CBC":
      case "AES-CTR":
      case "AES-GCM":
      case "AES-KW": {
        // 1.
        if (!ArrayPrototypeIncludes([128, 192, 256], algorithm.length)) {
          throw new DOMException(
            "length must be 128, 192, or 256",
            "OperationError",
          );
        }

        // 2.
        return algorithm.length;
      }
      case "HMAC": {
        // 1.
        let length;
        if (algorithm.length === undefined) {
          switch (algorithm.hash.name) {
            case "SHA-1":
              length = 160;
              break;
            case "SHA-256":
              length = 256;
              break;
            case "SHA-384":
              length = 384;
              break;
            case "SHA-512":
              length = 512;
              break;
            default:
              throw new DOMException(
                "Unrecognized hash algorithm",
                "NotSupportedError",
              );
          }
        } else if (algorithm.length !== 0) {
          length = algorithm.length;
        } else {
          throw new TypeError("Invalid length.");
        }

        // 2.
        return length;
      }
      case "HKDF": {
        // 1.
        return null;
      }
      case "PBKDF2": {
        // 1.
        return null;
      }
      default:
        throw new TypeError("unreachable");
    }
  }

  class SubtleCrypto {
    constructor() {
      webidl.illegalConstructor();
    }

    /**
     * @param {string} algorithm
     * @param {BufferSource} data
     * @returns {Promise<Uint8Array>}
     */
    async digest(algorithm, data) {
      webidl.assertBranded(this, SubtleCrypto);
      const prefix = "Failed to execute 'digest' on 'SubtleCrypto'";
      webidl.requiredArguments(arguments.length, 2, { prefix });
      algorithm = webidl.converters.AlgorithmIdentifier(algorithm, {
        prefix,
        context: "Argument 1",
      });
      data = webidl.converters.BufferSource(data, {
        prefix,
        context: "Argument 2",
      });

      data = copyBuffer(data);

      algorithm = normalizeAlgorithm(algorithm, "digest");

      const result = await core.opAsync(
        "op_crypto_subtle_digest",
        algorithm.name,
        data,
      );

      return result.buffer;
    }

    /**
     * @param {string} algorithm
     * @param {CryptoKey} key
     * @param {BufferSource} data
     * @returns {Promise<any>}
     */
    async encrypt(algorithm, key, data) {
      webidl.assertBranded(this, SubtleCrypto);
      const prefix = "Failed to execute 'encrypt' on 'SubtleCrypto'";
      webidl.requiredArguments(arguments.length, 3, { prefix });
      algorithm = webidl.converters.AlgorithmIdentifier(algorithm, {
        prefix,
        context: "Argument 1",
      });
      key = webidl.converters.CryptoKey(key, {
        prefix,
        context: "Argument 2",
      });
      data = webidl.converters.BufferSource(data, {
        prefix,
        context: "Argument 3",
      });

      // 2.
      data = copyBuffer(data);

      // 3.
      const normalizedAlgorithm = normalizeAlgorithm(algorithm, "encrypt");

      // 8.
      if (normalizedAlgorithm.name !== key[_algorithm].name) {
        throw new DOMException(
          "Encryption algorithm doesn't match key algorithm.",
          "InvalidAccessError",
        );
      }

      // 9.
      if (!ArrayPrototypeIncludes(key[_usages], "encrypt")) {
        throw new DOMException(
          "Key does not support the 'encrypt' operation.",
          "InvalidAccessError",
        );
      }

      return await encrypt(normalizedAlgorithm, key, data);
    }

    /**
     * @param {string} algorithm
     * @param {CryptoKey} key
     * @param {BufferSource} data
     * @returns {Promise<any>}
     */
    async decrypt(algorithm, key, data) {
      webidl.assertBranded(this, SubtleCrypto);
      const prefix = "Failed to execute 'decrypt' on 'SubtleCrypto'";
      webidl.requiredArguments(arguments.length, 3, { prefix });
      algorithm = webidl.converters.AlgorithmIdentifier(algorithm, {
        prefix,
        context: "Argument 1",
      });
      key = webidl.converters.CryptoKey(key, {
        prefix,
        context: "Argument 2",
      });
      data = webidl.converters.BufferSource(data, {
        prefix,
        context: "Argument 3",
      });

      // 2.
      data = copyBuffer(data);

      // 3.
      const normalizedAlgorithm = normalizeAlgorithm(algorithm, "decrypt");

      // 8.
      if (normalizedAlgorithm.name !== key[_algorithm].name) {
        throw new DOMException(
          "Decryption algorithm doesn't match key algorithm.",
          "OperationError",
        );
      }

      // 9.
      if (!ArrayPrototypeIncludes(key[_usages], "decrypt")) {
        throw new DOMException(
          "Key does not support the 'decrypt' operation.",
          "InvalidAccessError",
        );
      }

      const handle = key[_handle];
      const keyData = WeakMapPrototypeGet(KEY_STORE, handle);

      switch (normalizedAlgorithm.name) {
        case "RSA-OAEP": {
          // 1.
          if (key[_type] !== "private") {
            throw new DOMException(
              "Key type not supported",
              "InvalidAccessError",
            );
          }

          // 2.
          if (normalizedAlgorithm.label) {
            normalizedAlgorithm.label = copyBuffer(normalizedAlgorithm.label);
          } else {
            normalizedAlgorithm.label = new Uint8Array();
          }

          // 3-5.
          const hashAlgorithm = key[_algorithm].hash.name;
          const plainText = await core.opAsync("op_crypto_decrypt", {
            key: keyData,
            algorithm: "RSA-OAEP",
            hash: hashAlgorithm,
            label: normalizedAlgorithm.label,
          }, data);

          // 6.
          return plainText.buffer;
        }
        case "AES-CBC": {
          normalizedAlgorithm.iv = copyBuffer(normalizedAlgorithm.iv);

          // 1.
          if (normalizedAlgorithm.iv.byteLength !== 16) {
            throw new DOMException(
              "Counter must be 16 bytes",
              "OperationError",
            );
          }

          const plainText = await core.opAsync("op_crypto_decrypt", {
            key: keyData,
            algorithm: "AES-CBC",
            iv: normalizedAlgorithm.iv,
            length: key[_algorithm].length,
          }, data);

          // 6.
          return plainText.buffer;
        }
        case "AES-CTR": {
          normalizedAlgorithm.counter = copyBuffer(normalizedAlgorithm.counter);

          // 1.
          if (normalizedAlgorithm.counter.byteLength !== 16) {
            throw new DOMException(
              "Counter vector must be 16 bytes",
              "OperationError",
            );
          }

          // 2.
          if (
            normalizedAlgorithm.length === 0 || normalizedAlgorithm.length > 128
          ) {
            throw new DOMException(
              "Counter length must not be 0 or greater than 128",
              "OperationError",
            );
          }

          // 3.
          const cipherText = await core.opAsync("op_crypto_decrypt", {
            key: keyData,
            algorithm: "AES-CTR",
            keyLength: key[_algorithm].length,
            counter: normalizedAlgorithm.counter,
            ctrLength: normalizedAlgorithm.length,
          }, data);

          // 4.
          return cipherText.buffer;
        }
        case "AES-GCM": {
          normalizedAlgorithm.iv = copyBuffer(normalizedAlgorithm.iv);

          // 1.
          if (normalizedAlgorithm.tagLength === undefined) {
            normalizedAlgorithm.tagLength = 128;
          } else if (
            !ArrayPrototypeIncludes(
              [32, 64, 96, 104, 112, 120, 128],
              normalizedAlgorithm.tagLength,
            )
          ) {
            throw new DOMException(
              "Invalid tag length",
              "OperationError",
            );
          }

          // 2.
          if (data.byteLength < normalizedAlgorithm.tagLength / 8) {
            throw new DOMException(
              "Tag length overflows ciphertext",
              "OperationError",
            );
          }

          // 3. We only support 96-bit nonce for now.
          if (normalizedAlgorithm.iv.byteLength !== 12) {
            throw new DOMException(
              "Initialization vector length not supported",
              "NotSupportedError",
            );
          }

          // 4.
          if (normalizedAlgorithm.additionalData !== undefined) {
            if (normalizedAlgorithm.additionalData.byteLength > (2 ** 64) - 1) {
              throw new DOMException(
                "Additional data too large",
                "OperationError",
              );
            }
            normalizedAlgorithm.additionalData = copyBuffer(
              normalizedAlgorithm.additionalData,
            );
          }

          // 5-8.
          const plaintext = await core.opAsync("op_crypto_decrypt", {
            key: keyData,
            algorithm: "AES-GCM",
            length: key[_algorithm].length,
            iv: normalizedAlgorithm.iv,
            additionalData: normalizedAlgorithm.additionalData,
            tagLength: normalizedAlgorithm.tagLength,
          }, data);

          // 9.
          return plaintext.buffer;
        }
        default:
          throw new DOMException("Not implemented", "NotSupportedError");
      }
    }

    /**
     * @param {string} algorithm
     * @param {CryptoKey} key
     * @param {BufferSource} data
     * @returns {Promise<any>}
     */
    async sign(algorithm, key, data) {
      webidl.assertBranded(this, SubtleCrypto);
      const prefix = "Failed to execute 'sign' on 'SubtleCrypto'";
      webidl.requiredArguments(arguments.length, 3, { prefix });
      algorithm = webidl.converters.AlgorithmIdentifier(algorithm, {
        prefix,
        context: "Argument 1",
      });
      key = webidl.converters.CryptoKey(key, {
        prefix,
        context: "Argument 2",
      });
      data = webidl.converters.BufferSource(data, {
        prefix,
        context: "Argument 3",
      });

      // 1.
      data = copyBuffer(data);

      // 2.
      const normalizedAlgorithm = normalizeAlgorithm(algorithm, "sign");

      const handle = key[_handle];
      const keyData = WeakMapPrototypeGet(KEY_STORE, handle);

      // 8.
      if (normalizedAlgorithm.name !== key[_algorithm].name) {
        throw new DOMException(
          "Signing algorithm doesn't match key algorithm.",
          "InvalidAccessError",
        );
      }

      // 9.
      if (!ArrayPrototypeIncludes(key[_usages], "sign")) {
        throw new DOMException(
          "Key does not support the 'sign' operation.",
          "InvalidAccessError",
        );
      }

      switch (normalizedAlgorithm.name) {
        case "RSASSA-PKCS1-v1_5": {
          // 1.
          if (key[_type] !== "private") {
            throw new DOMException(
              "Key type not supported",
              "InvalidAccessError",
            );
          }

          // 2.
          const hashAlgorithm = key[_algorithm].hash.name;
          const signature = await core.opAsync("op_crypto_sign_key", {
            key: keyData,
            algorithm: "RSASSA-PKCS1-v1_5",
            hash: hashAlgorithm,
          }, data);

          return signature.buffer;
        }
        case "RSA-PSS": {
          // 1.
          if (key[_type] !== "private") {
            throw new DOMException(
              "Key type not supported",
              "InvalidAccessError",
            );
          }

          // 2.
          const hashAlgorithm = key[_algorithm].hash.name;
          const signature = await core.opAsync("op_crypto_sign_key", {
            key: keyData,
            algorithm: "RSA-PSS",
            hash: hashAlgorithm,
            saltLength: normalizedAlgorithm.saltLength,
          }, data);

          return signature.buffer;
        }
        case "ECDSA": {
          // 1.
          if (key[_type] !== "private") {
            throw new DOMException(
              "Key type not supported",
              "InvalidAccessError",
            );
          }

          // 2.
          const hashAlgorithm = normalizedAlgorithm.hash.name;
          const namedCurve = key[_algorithm].namedCurve;
          if (!ArrayPrototypeIncludes(supportedNamedCurves, namedCurve)) {
            throw new DOMException("Curve not supported", "NotSupportedError");
          }

          const signature = await core.opAsync("op_crypto_sign_key", {
            key: keyData,
            algorithm: "ECDSA",
            hash: hashAlgorithm,
            namedCurve,
          }, data);

          return signature.buffer;
        }
        case "HMAC": {
          const hashAlgorithm = key[_algorithm].hash.name;

          const signature = await core.opAsync("op_crypto_sign_key", {
            key: keyData,
            algorithm: "HMAC",
            hash: hashAlgorithm,
          }, data);

          return signature.buffer;
        }
      }

      throw new TypeError("unreachable");
    }

    /**
     * @param {string} format
     * @param {BufferSource} keyData
     * @param {string} algorithm
     * @param {boolean} extractable
     * @param {KeyUsages[]} keyUsages
     * @returns {Promise<any>}
     */
    // deno-lint-ignore require-await
    async importKey(format, keyData, algorithm, extractable, keyUsages) {
      webidl.assertBranded(this, SubtleCrypto);
      const prefix = "Failed to execute 'importKey' on 'SubtleCrypto'";
      webidl.requiredArguments(arguments.length, 4, { prefix });
      format = webidl.converters.KeyFormat(format, {
        prefix,
        context: "Argument 1",
      });
      keyData = webidl.converters["BufferSource or JsonWebKey"](keyData, {
        prefix,
        context: "Argument 2",
      });
      algorithm = webidl.converters.AlgorithmIdentifier(algorithm, {
        prefix,
        context: "Argument 3",
      });
      extractable = webidl.converters.boolean(extractable, {
        prefix,
        context: "Argument 4",
      });
      keyUsages = webidl.converters["sequence<KeyUsage>"](keyUsages, {
        prefix,
        context: "Argument 5",
      });

      // 2.
      if (format !== "jwk") {
        if (ArrayBufferIsView(keyData) || keyData instanceof ArrayBuffer) {
          keyData = copyBuffer(keyData);
        } else {
          throw new TypeError("keyData is a JsonWebKey");
        }
      } else {
        if (ArrayBufferIsView(keyData) || keyData instanceof ArrayBuffer) {
          throw new TypeError("keyData is not a JsonWebKey");
        }
      }

      const normalizedAlgorithm = normalizeAlgorithm(algorithm, "importKey");

      const algorithmName = normalizedAlgorithm.name;

      switch (algorithmName) {
        case "HMAC": {
          return importKeyHMAC(
            format,
            normalizedAlgorithm,
            keyData,
            extractable,
            keyUsages,
          );
        }
<<<<<<< HEAD
        case "ECDSA":
        case "ECDH": {
=======
        case "ECDH":
        case "ECDSA": {
>>>>>>> 2ab21daf
          return importKeyEC(
            format,
            normalizedAlgorithm,
            keyData,
            extractable,
            keyUsages,
          );
        }
        case "RSASSA-PKCS1-v1_5":
        case "RSA-PSS":
        case "RSA-OAEP": {
          return importKeyRSA(
            format,
            normalizedAlgorithm,
            keyData,
            extractable,
            keyUsages,
          );
        }
        case "HKDF": {
          return importKeyHKDF(format, keyData, extractable, keyUsages);
        }
        case "PBKDF2": {
          return importKeyPBKDF2(format, keyData, extractable, keyUsages);
        }
        case "AES-CTR":
        case "AES-CBC":
        case "AES-GCM": {
          return importKeyAES(
            format,
            normalizedAlgorithm,
            keyData,
            extractable,
            keyUsages,
            ["encrypt", "decrypt", "wrapKey", "unwrapKey"],
          );
        }
        case "AES-KW": {
          return importKeyAES(
            format,
            normalizedAlgorithm,
            keyData,
            extractable,
            keyUsages,
            ["wrapKey", "unwrapKey"],
          );
        }
        default:
          throw new DOMException("Not implemented", "NotSupportedError");
      }
    }

    /**
     * @param {string} format
     * @param {CryptoKey} key
     * @returns {Promise<any>}
     */
    // deno-lint-ignore require-await
    async exportKey(format, key) {
      webidl.assertBranded(this, SubtleCrypto);
      const prefix = "Failed to execute 'exportKey' on 'SubtleCrypto'";
      webidl.requiredArguments(arguments.length, 2, { prefix });
      format = webidl.converters.KeyFormat(format, {
        prefix,
        context: "Argument 1",
      });
      key = webidl.converters.CryptoKey(key, {
        prefix,
        context: "Argument 2",
      });

      const handle = key[_handle];
      // 2.
      const innerKey = WeakMapPrototypeGet(KEY_STORE, handle);

      const algorithmName = key[_algorithm].name;

      switch (algorithmName) {
        case "HMAC": {
          return exportKeyHMAC(format, key, innerKey);
        }
        case "RSASSA-PKCS1-v1_5":
        case "RSA-PSS":
        case "RSA-OAEP": {
          return exportKeyRSA(format, key, innerKey);
        }
        case "ECDH":
        case "ECDSA": {
          return exportKeyEC(format, key, innerKey);
        }
        case "AES-CTR":
        case "AES-CBC":
        case "AES-GCM":
        case "AES-KW": {
          return exportKeyAES(format, key, innerKey);
        }
        // TODO(@littledivy): ECDSA
        default:
          throw new DOMException("Not implemented", "NotSupportedError");
      }
    }

    /**
     * @param {AlgorithmIdentifier} algorithm
     * @param {CryptoKey} baseKey
     * @param {number} length
     * @returns {Promise<ArrayBuffer>}
     */
    async deriveBits(algorithm, baseKey, length) {
      webidl.assertBranded(this, SubtleCrypto);
      const prefix = "Failed to execute 'deriveBits' on 'SubtleCrypto'";
      webidl.requiredArguments(arguments.length, 3, { prefix });
      algorithm = webidl.converters.AlgorithmIdentifier(algorithm, {
        prefix,
        context: "Argument 1",
      });
      baseKey = webidl.converters.CryptoKey(baseKey, {
        prefix,
        context: "Argument 2",
      });
      length = webidl.converters["unsigned long"](length, {
        prefix,
        context: "Argument 3",
      });

      // 2.
      const normalizedAlgorithm = normalizeAlgorithm(algorithm, "deriveBits");
      // 4-6.
      const result = await deriveBits(normalizedAlgorithm, baseKey, length);
      // 7.
      if (normalizedAlgorithm.name !== baseKey[_algorithm].name) {
        throw new DOMException("Invalid algorithm name", "InvalidAccessError");
      }
      // 8.
      if (!ArrayPrototypeIncludes(baseKey[_usages], "deriveBits")) {
        throw new DOMException(
          "baseKey usages does not contain `deriveBits`",
          "InvalidAccessError",
        );
      }
      // 9-10.
      return result;
    }

    /**
     * @param {AlgorithmIdentifier} algorithm
     * @param {CryptoKey} baseKey
     * @param {number} length
     * @returns {Promise<ArrayBuffer>}
     */
    async deriveKey(
      algorithm,
      baseKey,
      derivedKeyType,
      extractable,
      keyUsages,
    ) {
      webidl.assertBranded(this, SubtleCrypto);
      const prefix = "Failed to execute 'deriveKey' on 'SubtleCrypto'";
      webidl.requiredArguments(arguments.length, 5, { prefix });
      algorithm = webidl.converters.AlgorithmIdentifier(algorithm, {
        prefix,
        context: "Argument 1",
      });
      baseKey = webidl.converters.CryptoKey(baseKey, {
        prefix,
        context: "Argument 2",
      });
      derivedKeyType = webidl.converters.AlgorithmIdentifier(derivedKeyType, {
        prefix,
        context: "Argument 3",
      });
      extractable = webidl.converters["boolean"](extractable, {
        prefix,
        context: "Argument 4",
      });
      keyUsages = webidl.converters["sequence<KeyUsage>"](keyUsages, {
        prefix,
        context: "Argument 5",
      });

      // 2-3.
      const normalizedAlgorithm = normalizeAlgorithm(algorithm, "deriveBits");

      // 4-5.
      const normalizedDerivedKeyAlgorithmImport = normalizeAlgorithm(
        derivedKeyType,
        "importKey",
      );

      // 6-7.
      const normalizedDerivedKeyAlgorithmLength = normalizeAlgorithm(
        derivedKeyType,
        "get key length",
      );

      // 8-10.

      // 11.
      if (normalizedAlgorithm.name !== baseKey[_algorithm].name) {
        throw new DOMException(
          "Invalid algorithm name",
          "InvalidAccessError",
        );
      }

      // 12.
      if (!ArrayPrototypeIncludes(baseKey[_usages], "deriveKey")) {
        throw new DOMException(
          "baseKey usages does not contain `deriveKey`",
          "InvalidAccessError",
        );
      }

      // 13.
      const length = getKeyLength(normalizedDerivedKeyAlgorithmLength);

      // 14.
      const secret = await this.deriveBits(
        normalizedAlgorithm,
        baseKey,
        length,
      );

      // 15.
      const result = await this.importKey(
        "raw",
        secret,
        normalizedDerivedKeyAlgorithmImport,
        extractable,
        keyUsages,
      );

      // 16.
      if (
        ArrayPrototypeIncludes(["private", "secret"], result[_type]) &&
        keyUsages.length == 0
      ) {
        throw new SyntaxError("Invalid key usages");
      }
      // 17.
      return result;
    }

    /**
     * @param {string} algorithm
     * @param {CryptoKey} key
     * @param {BufferSource} signature
     * @param {BufferSource} data
     * @returns {Promise<boolean>}
     */
    async verify(algorithm, key, signature, data) {
      webidl.assertBranded(this, SubtleCrypto);
      const prefix = "Failed to execute 'verify' on 'SubtleCrypto'";
      webidl.requiredArguments(arguments.length, 4, { prefix });
      algorithm = webidl.converters.AlgorithmIdentifier(algorithm, {
        prefix,
        context: "Argument 1",
      });
      key = webidl.converters.CryptoKey(key, {
        prefix,
        context: "Argument 2",
      });
      signature = webidl.converters.BufferSource(signature, {
        prefix,
        context: "Argument 3",
      });
      data = webidl.converters.BufferSource(data, {
        prefix,
        context: "Argument 4",
      });

      // 2.
      signature = copyBuffer(signature);

      // 3.
      data = copyBuffer(data);

      const normalizedAlgorithm = normalizeAlgorithm(algorithm, "verify");

      const handle = key[_handle];
      const keyData = WeakMapPrototypeGet(KEY_STORE, handle);

      if (normalizedAlgorithm.name !== key[_algorithm].name) {
        throw new DOMException(
          "Verifying algorithm doesn't match key algorithm.",
          "InvalidAccessError",
        );
      }

      if (!ArrayPrototypeIncludes(key[_usages], "verify")) {
        throw new DOMException(
          "Key does not support the 'verify' operation.",
          "InvalidAccessError",
        );
      }

      switch (normalizedAlgorithm.name) {
        case "RSASSA-PKCS1-v1_5": {
          if (key[_type] !== "public") {
            throw new DOMException(
              "Key type not supported",
              "InvalidAccessError",
            );
          }

          const hashAlgorithm = key[_algorithm].hash.name;
          return await core.opAsync("op_crypto_verify_key", {
            key: keyData,
            algorithm: "RSASSA-PKCS1-v1_5",
            hash: hashAlgorithm,
            signature,
          }, data);
        }
        case "RSA-PSS": {
          if (key[_type] !== "public") {
            throw new DOMException(
              "Key type not supported",
              "InvalidAccessError",
            );
          }

          const hashAlgorithm = key[_algorithm].hash.name;
          const saltLength = normalizedAlgorithm.saltLength;
          return await core.opAsync("op_crypto_verify_key", {
            key: keyData,
            algorithm: "RSA-PSS",
            hash: hashAlgorithm,
            saltLength,
            signature,
          }, data);
        }
        case "HMAC": {
          const hash = key[_algorithm].hash.name;
          return await core.opAsync("op_crypto_verify_key", {
            key: keyData,
            algorithm: "HMAC",
            hash,
            signature,
          }, data);
        }
        case "ECDSA": {
          // 1.
          if (key[_type] !== "public") {
            throw new DOMException(
              "Key type not supported",
              "InvalidAccessError",
            );
          }
          // 2.
          const hash = normalizedAlgorithm.hash.name;

          // 3-8.
          return await core.opAsync("op_crypto_verify_key", {
            key: keyData,
            algorithm: "ECDSA",
            hash,
            signature,
            namedCurve: key[_algorithm].namedCurve,
          }, data);
        }
      }

      throw new TypeError("unreachable");
    }

    /**
     * @param {string} algorithm
     * @param {boolean} extractable
     * @param {KeyUsage[]} keyUsages
     * @returns {Promise<any>}
     */
    async wrapKey(format, key, wrappingKey, wrapAlgorithm) {
      webidl.assertBranded(this, SubtleCrypto);
      const prefix = "Failed to execute 'wrapKey' on 'SubtleCrypto'";
      webidl.requiredArguments(arguments.length, 4, { prefix });
      format = webidl.converters.KeyFormat(format, {
        prefix,
        context: "Argument 1",
      });
      key = webidl.converters.CryptoKey(key, {
        prefix,
        context: "Argument 2",
      });
      wrappingKey = webidl.converters.CryptoKey(wrappingKey, {
        prefix,
        context: "Argument 3",
      });
      wrapAlgorithm = webidl.converters.AlgorithmIdentifier(wrapAlgorithm, {
        prefix,
        context: "Argument 4",
      });

      let normalizedAlgorithm;

      try {
        // 2.
        normalizedAlgorithm = normalizeAlgorithm(wrapAlgorithm, "wrapKey");
      } catch (_) {
        // 3.
        normalizedAlgorithm = normalizeAlgorithm(wrapAlgorithm, "encrypt");
      }

      // 8.
      if (normalizedAlgorithm.name !== wrappingKey[_algorithm].name) {
        throw new DOMException(
          "Wrapping algorithm doesn't match key algorithm.",
          "InvalidAccessError",
        );
      }

      // 9.
      if (!ArrayPrototypeIncludes(wrappingKey[_usages], "wrapKey")) {
        throw new DOMException(
          "Key does not support the 'wrapKey' operation.",
          "InvalidAccessError",
        );
      }

      // 10. NotSupportedError will be thrown in step 12.
      // 11.
      if (key[_extractable] === false) {
        throw new DOMException(
          "Key is not extractable",
          "InvalidAccessError",
        );
      }

      // 12.
      const exportedKey = await this.exportKey(format, key);

      let bytes;
      // 13.
      if (format !== "jwk") {
        bytes = new Uint8Array(exportedKey);
      } else {
        const jwk = JSONStringify(exportedKey);

        bytes = new TextEncoder("utf-8").encode(jwk);
      }

      // 14-15.
      if (
        supportedAlgorithms["wrapKey"][normalizedAlgorithm.name] !== undefined
      ) {
        const handle = wrappingKey[_handle];
        const keyData = WeakMapPrototypeGet(KEY_STORE, handle);

        switch (normalizedAlgorithm.name) {
          case "AES-KW": {
            const cipherText = await core.opSync("op_crypto_wrap_key", {
              key: keyData,
              algorithm: normalizedAlgorithm.name,
            }, bytes);

            // 4.
            return cipherText.buffer;
          }
          default: {
            throw new DOMException(
              "Not implemented",
              "NotSupportedError",
            );
          }
        }
      } else if (
        supportedAlgorithms["encrypt"][normalizedAlgorithm.name] !== undefined
      ) {
        // must construct a new key, since keyUsages is ["wrapKey"] and not ["encrypt"]
        return await encrypt(
          normalizedAlgorithm,
          constructKey(
            wrappingKey[_type],
            wrappingKey[_extractable],
            ["encrypt"],
            wrappingKey[_algorithm],
            wrappingKey[_handle],
          ),
          bytes,
        );
      } else {
        throw new DOMException(
          "Algorithm not supported",
          "NotSupportedError",
        );
      }
    }
    /**
     * @param {string} format
     * @param {BufferSource} wrappedKey
     * @param {CryptoKey} unwrappingKey
     * @param {AlgorithmIdentifier} unwrapAlgorithm
     * @param {AlgorithmIdentifier} unwrappedKeyAlgorithm
     * @param {boolean} extractable
     * @param {KeyUsage[]} keyUsages
     * @returns {Promise<CryptoKey>}
     */
    async unwrapKey(
      format,
      wrappedKey,
      unwrappingKey,
      unwrapAlgorithm,
      unwrappedKeyAlgorithm,
      extractable,
      keyUsages,
    ) {
      webidl.assertBranded(this, SubtleCrypto);
      const prefix = "Failed to execute 'unwrapKey' on 'SubtleCrypto'";
      webidl.requiredArguments(arguments.length, 7, { prefix });
      format = webidl.converters.KeyFormat(format, {
        prefix,
        context: "Argument 1",
      });
      wrappedKey = webidl.converters.BufferSource(wrappedKey, {
        prefix,
        context: "Argument 2",
      });
      unwrappingKey = webidl.converters.CryptoKey(unwrappingKey, {
        prefix,
        context: "Argument 3",
      });
      unwrapAlgorithm = webidl.converters.AlgorithmIdentifier(unwrapAlgorithm, {
        prefix,
        context: "Argument 4",
      });
      unwrappedKeyAlgorithm = webidl.converters.AlgorithmIdentifier(
        unwrappedKeyAlgorithm,
        {
          prefix,
          context: "Argument 5",
        },
      );
      extractable = webidl.converters.boolean(extractable, {
        prefix,
        context: "Argument 6",
      });
      keyUsages = webidl.converters["sequence<KeyUsage>"](keyUsages, {
        prefix,
        context: "Argument 7",
      });

      // 2.
      wrappedKey = copyBuffer(wrappedKey);

      let normalizedAlgorithm;

      try {
        // 3.
        normalizedAlgorithm = normalizeAlgorithm(unwrapAlgorithm, "unwrapKey");
      } catch (_) {
        // 4.
        normalizedAlgorithm = normalizeAlgorithm(unwrapAlgorithm, "decrypt");
      }

      // 6.
      const normalizedKeyAlgorithm = normalizeAlgorithm(
        unwrappedKeyAlgorithm,
        "importKey",
      );

      // 11.
      if (normalizedAlgorithm.name !== unwrappingKey[_algorithm].name) {
        throw new DOMException(
          "Unwrapping algorithm doesn't match key algorithm.",
          "InvalidAccessError",
        );
      }

      // 12.
      if (!ArrayPrototypeIncludes(unwrappingKey[_usages], "unwrapKey")) {
        throw new DOMException(
          "Key does not support the 'unwrapKey' operation.",
          "InvalidAccessError",
        );
      }

      // 13.
      let key;
      if (
        supportedAlgorithms["unwrapKey"][normalizedAlgorithm.name] !== undefined
      ) {
        const handle = unwrappingKey[_handle];
        const keyData = WeakMapPrototypeGet(KEY_STORE, handle);

        switch (normalizedAlgorithm.name) {
          case "AES-KW": {
            const plainText = await core.opSync("op_crypto_unwrap_key", {
              key: keyData,
              algorithm: normalizedAlgorithm.name,
            }, wrappedKey);

            // 4.
            key = plainText.buffer;
            break;
          }
          default: {
            throw new DOMException(
              "Not implemented",
              "NotSupportedError",
            );
          }
        }
      } else if (
        supportedAlgorithms["decrypt"][normalizedAlgorithm.name] !== undefined
      ) {
        // must construct a new key, since keyUsages is ["unwrapKey"] and not ["decrypt"]
        key = await this.decrypt(
          normalizedAlgorithm,
          constructKey(
            unwrappingKey[_type],
            unwrappingKey[_extractable],
            ["decrypt"],
            unwrappingKey[_algorithm],
            unwrappingKey[_handle],
          ),
          wrappedKey,
        );
      } else {
        throw new DOMException(
          "Algorithm not supported",
          "NotSupportedError",
        );
      }

      let bytes;
      // 14.
      if (format !== "jwk") {
        bytes = key;
      } else {
        const utf8 = new TextDecoder("utf-8").decode(key);

        bytes = JSONParse(utf8);
      }

      // 15.
      const result = await this.importKey(
        format,
        bytes,
        normalizedKeyAlgorithm,
        extractable,
        keyUsages,
      );
      // 16.
      if (
        (result[_type] == "secret" || result[_type] == "private") &&
        keyUsages.length == 0
      ) {
        throw new SyntaxError("Invalid key type.");
      }
      // 17.
      result[_extractable] = extractable;
      // 18.
      result[_usages] = usageIntersection(keyUsages, recognisedUsages);
      // 19.
      return result;
    }

    /**
     * @param {string} algorithm
     * @param {boolean} extractable
     * @param {KeyUsage[]} keyUsages
     * @returns {Promise<any>}
     */
    async generateKey(algorithm, extractable, keyUsages) {
      webidl.assertBranded(this, SubtleCrypto);
      const prefix = "Failed to execute 'generateKey' on 'SubtleCrypto'";
      webidl.requiredArguments(arguments.length, 3, { prefix });
      algorithm = webidl.converters.AlgorithmIdentifier(algorithm, {
        prefix,
        context: "Argument 1",
      });
      extractable = webidl.converters["boolean"](extractable, {
        prefix,
        context: "Argument 2",
      });
      keyUsages = webidl.converters["sequence<KeyUsage>"](keyUsages, {
        prefix,
        context: "Argument 3",
      });

      const usages = keyUsages;

      const normalizedAlgorithm = normalizeAlgorithm(algorithm, "generateKey");

      const result = await generateKey(
        normalizedAlgorithm,
        extractable,
        usages,
      );

      if (result instanceof CryptoKey) {
        const type = result[_type];
        if ((type === "secret" || type === "private") && usages.length === 0) {
          throw new DOMException("Invalid key usages", "SyntaxError");
        }
      } else if (result.privateKey instanceof CryptoKey) {
        if (result.privateKey[_usages].length === 0) {
          throw new DOMException("Invalid key usages", "SyntaxError");
        }
      }

      return result;
    }
  }

  async function generateKey(normalizedAlgorithm, extractable, usages) {
    const algorithmName = normalizedAlgorithm.name;

    switch (algorithmName) {
      case "RSASSA-PKCS1-v1_5":
      case "RSA-PSS": {
        // 1.
        if (
          ArrayPrototypeFind(
            usages,
            (u) => !ArrayPrototypeIncludes(["sign", "verify"], u),
          ) !== undefined
        ) {
          throw new DOMException("Invalid key usages", "SyntaxError");
        }

        // 2.
        const keyData = await core.opAsync(
          "op_crypto_generate_key",
          {
            algorithm: "RSA",
            modulusLength: normalizedAlgorithm.modulusLength,
            publicExponent: normalizedAlgorithm.publicExponent,
          },
        );
        const handle = {};
        WeakMapPrototypeSet(KEY_STORE, handle, {
          type: "private",
          data: keyData,
        });

        // 4-8.
        const algorithm = {
          name: algorithmName,
          modulusLength: normalizedAlgorithm.modulusLength,
          publicExponent: normalizedAlgorithm.publicExponent,
          hash: normalizedAlgorithm.hash,
        };

        // 9-13.
        const publicKey = constructKey(
          "public",
          true,
          usageIntersection(usages, ["verify"]),
          algorithm,
          handle,
        );

        // 14-18.
        const privateKey = constructKey(
          "private",
          extractable,
          usageIntersection(usages, ["sign"]),
          algorithm,
          handle,
        );

        // 19-22.
        return { publicKey, privateKey };
      }
      case "RSA-OAEP": {
        if (
          ArrayPrototypeFind(
            usages,
            (u) =>
              !ArrayPrototypeIncludes([
                "encrypt",
                "decrypt",
                "wrapKey",
                "unwrapKey",
              ], u),
          ) !== undefined
        ) {
          throw new DOMException("Invalid key usages", "SyntaxError");
        }

        // 2.
        const keyData = await core.opAsync(
          "op_crypto_generate_key",
          {
            algorithm: "RSA",
            modulusLength: normalizedAlgorithm.modulusLength,
            publicExponent: normalizedAlgorithm.publicExponent,
          },
        );
        const handle = {};
        WeakMapPrototypeSet(KEY_STORE, handle, {
          type: "private",
          data: keyData,
        });

        // 4-8.
        const algorithm = {
          name: algorithmName,
          modulusLength: normalizedAlgorithm.modulusLength,
          publicExponent: normalizedAlgorithm.publicExponent,
          hash: normalizedAlgorithm.hash,
        };

        // 9-13.
        const publicKey = constructKey(
          "public",
          true,
          usageIntersection(usages, ["encrypt", "wrapKey"]),
          algorithm,
          handle,
        );

        // 14-18.
        const privateKey = constructKey(
          "private",
          extractable,
          usageIntersection(usages, ["decrypt", "unwrapKey"]),
          algorithm,
          handle,
        );

        // 19-22.
        return { publicKey, privateKey };
      }
      case "ECDSA": {
        const namedCurve = normalizedAlgorithm.namedCurve;

        // 1.
        if (
          ArrayPrototypeFind(
            usages,
            (u) => !ArrayPrototypeIncludes(["sign", "verify"], u),
          ) !== undefined
        ) {
          throw new DOMException("Invalid key usages", "SyntaxError");
        }

        // 2-3.
        const handle = {};
        if (
          ArrayPrototypeIncludes(
            supportedNamedCurves,
            namedCurve,
          )
        ) {
          const keyData = await core.opAsync("op_crypto_generate_key", {
            algorithm: "EC",
            namedCurve,
          });
          WeakMapPrototypeSet(KEY_STORE, handle, {
            type: "private",
            data: keyData,
          });
        } else {
          throw new DOMException("Curve not supported", "NotSupportedError");
        }

        // 4-6.
        const algorithm = {
          name: algorithmName,
          namedCurve,
        };

        // 7-11.
        const publicKey = constructKey(
          "public",
          true,
          usageIntersection(usages, ["verify"]),
          algorithm,
          handle,
        );

        // 12-16.
        const privateKey = constructKey(
          "private",
          extractable,
          usageIntersection(usages, ["sign"]),
          algorithm,
          handle,
        );

        // 17-20.
        return { publicKey, privateKey };
      }
      case "ECDH": {
        const namedCurve = normalizedAlgorithm.namedCurve;

        // 1.
        if (
          ArrayPrototypeFind(
            usages,
            (u) => !ArrayPrototypeIncludes(["deriveKey", "deriveBits"], u),
          ) !== undefined
        ) {
          throw new DOMException("Invalid key usages", "SyntaxError");
        }

        // 2-3.
        const handle = {};
        if (
          ArrayPrototypeIncludes(
            supportedNamedCurves,
            namedCurve,
          )
        ) {
          const keyData = await core.opAsync("op_crypto_generate_key", {
            algorithm: "EC",
            namedCurve,
          });
          WeakMapPrototypeSet(KEY_STORE, handle, {
            type: "private",
            data: keyData,
          });
        } else {
          throw new DOMException("Curve not supported", "NotSupportedError");
        }

        // 4-6.
        const algorithm = {
          name: algorithmName,
          namedCurve,
        };

        // 7-11.
        const publicKey = constructKey(
          "public",
          true,
          usageIntersection(usages, []),
          algorithm,
          handle,
        );

        // 12-16.
        const privateKey = constructKey(
          "private",
          extractable,
          usageIntersection(usages, ["deriveKey", "deriveBits"]),
          algorithm,
          handle,
        );

        // 17-20.
        return { publicKey, privateKey };
      }
      case "AES-CTR":
      case "AES-CBC":
      case "AES-GCM": {
        // 1.
        if (
          ArrayPrototypeFind(
            usages,
            (u) =>
              !ArrayPrototypeIncludes([
                "encrypt",
                "decrypt",
                "wrapKey",
                "unwrapKey",
              ], u),
          ) !== undefined
        ) {
          throw new DOMException("Invalid key usages", "SyntaxError");
        }

        return generateKeyAES(normalizedAlgorithm, extractable, usages);
      }
      case "AES-KW": {
        // 1.
        if (
          ArrayPrototypeFind(
            usages,
            (u) => !ArrayPrototypeIncludes(["wrapKey", "unwrapKey"], u),
          ) !== undefined
        ) {
          throw new DOMException("Invalid key usages", "SyntaxError");
        }

        return generateKeyAES(normalizedAlgorithm, extractable, usages);
      }
      case "HMAC": {
        // 1.
        if (
          ArrayPrototypeFind(
            usages,
            (u) => !ArrayPrototypeIncludes(["sign", "verify"], u),
          ) !== undefined
        ) {
          throw new DOMException("Invalid key usages", "SyntaxError");
        }

        // 2.
        let length;
        if (normalizedAlgorithm.length === undefined) {
          length = null;
        } else if (normalizedAlgorithm.length !== 0) {
          length = normalizedAlgorithm.length;
        } else {
          throw new DOMException("Invalid length", "OperationError");
        }

        // 3-4.
        const keyData = await core.opAsync("op_crypto_generate_key", {
          algorithm: "HMAC",
          hash: normalizedAlgorithm.hash.name,
          length,
        });
        const handle = {};
        WeakMapPrototypeSet(KEY_STORE, handle, {
          type: "secret",
          data: keyData,
        });

        // 6-10.
        const algorithm = {
          name: algorithmName,
          hash: {
            name: normalizedAlgorithm.hash.name,
          },
          length: keyData.byteLength * 8,
        };

        // 5, 11-13.
        const key = constructKey(
          "secret",
          extractable,
          usages,
          algorithm,
          handle,
        );

        // 14.
        return key;
      }
    }
  }

  function exportKeyAES(
    format,
    key,
    innerKey,
  ) {
    switch (format) {
      // 2.
      case "raw": {
        // 1.
        const data = innerKey.data;
        // 2.
        return data.buffer;
      }
      case "jwk": {
        // 1-2.
        const jwk = {
          kty: "oct",
        };

        // 3.
        const data = core.opSync("op_crypto_export_key", {
          format: "jwksecret",
          algorithm: "AES",
        }, innerKey);
        ObjectAssign(jwk, data);

        // 4.
        const algorithm = key[_algorithm];
        switch (algorithm.length) {
          case 128:
            jwk.alg = aesJwkAlg[algorithm.name][128];
            break;
          case 192:
            jwk.alg = aesJwkAlg[algorithm.name][192];
            break;
          case 256:
            jwk.alg = aesJwkAlg[algorithm.name][256];
            break;
          default:
            throw new DOMException(
              "Invalid key length",
              "NotSupportedError",
            );
        }

        // 5.
        jwk.key_ops = key.usages;

        // 6.
        jwk.ext = key[_extractable];

        // 7.
        return jwk;
      }
      default:
        throw new DOMException("Not implemented", "NotSupportedError");
    }
  }

  function importKeyAES(
    format,
    normalizedAlgorithm,
    keyData,
    extractable,
    keyUsages,
    supportedKeyUsages,
  ) {
    // 1.
    if (
      ArrayPrototypeFind(
        keyUsages,
        (u) => !ArrayPrototypeIncludes(supportedKeyUsages, u),
      ) !== undefined
    ) {
      throw new DOMException("Invalid key usages", "SyntaxError");
    }

    const algorithmName = normalizedAlgorithm.name;

    // 2.
    let data = keyData;

    switch (format) {
      case "raw": {
        // 2.
        if (
          !ArrayPrototypeIncludes([128, 192, 256], keyData.byteLength * 8)
        ) {
          throw new DOMException("Invalid key length", "Datarror");
        }

        break;
      }
      case "jwk": {
        // 1.
        const jwk = keyData;

        // 2.
        if (jwk.kty !== "oct") {
          throw new DOMException(
            "'kty' property of JsonWebKey must be 'oct'",
            "DataError",
          );
        }

        // Section 6.4.1 of RFC7518
        if (jwk.k === undefined) {
          throw new DOMException(
            "'k' property of JsonWebKey must be present",
            "DataError",
          );
        }

        // 4.
        const { rawData } = core.opSync(
          "op_crypto_import_key",
          { algorithm: "AES" },
          { jwkSecret: jwk },
        );
        data = rawData.data;

        // 5.
        switch (data.byteLength * 8) {
          case 128:
            if (
              jwk.alg !== undefined &&
              jwk.alg !== aesJwkAlg[algorithmName][128]
            ) {
              throw new DOMException("Invalid algorithm", "DataError");
            }
            break;
          case 192:
            if (
              jwk.alg !== undefined &&
              jwk.alg !== aesJwkAlg[algorithmName][192]
            ) {
              throw new DOMException("Invalid algorithm", "DataError");
            }
            break;
          case 256:
            if (
              jwk.alg !== undefined &&
              jwk.alg !== aesJwkAlg[algorithmName][256]
            ) {
              throw new DOMException("Invalid algorithm", "DataError");
            }
            break;
          default:
            throw new DOMException(
              "Invalid key length",
              "DataError",
            );
        }

        // 6.
        if (
          keyUsages.length > 0 && jwk.use !== undefined && jwk.use !== "enc"
        ) {
          throw new DOMException("Invalid key usages", "DataError");
        }

        // 7.
        // Section 4.3 of RFC7517
        if (jwk.key_ops !== undefined) {
          if (
            ArrayPrototypeFind(
              jwk.key_ops,
              (u) => !ArrayPrototypeIncludes(recognisedUsages, u),
            ) !== undefined
          ) {
            throw new DOMException(
              "'key_ops' property of JsonWebKey is invalid",
              "DataError",
            );
          }

          if (
            !ArrayPrototypeEvery(
              jwk.key_ops,
              (u) => ArrayPrototypeIncludes(keyUsages, u),
            )
          ) {
            throw new DOMException(
              "'key_ops' property of JsonWebKey is invalid",
              "DataError",
            );
          }
        }

        // 8.
        if (jwk.ext === false && extractable === true) {
          throw new DOMException(
            "'ext' property of JsonWebKey must not be false if extractable is true",
            "DataError",
          );
        }

        break;
      }
      default:
        throw new DOMException("Not implemented", "NotSupportedError");
    }

    const handle = {};
    WeakMapPrototypeSet(KEY_STORE, handle, {
      type: "secret",
      data,
    });

    // 4-7.
    const algorithm = {
      name: algorithmName,
      length: data.byteLength * 8,
    };

    const key = constructKey(
      "secret",
      extractable,
      usageIntersection(keyUsages, recognisedUsages),
      algorithm,
      handle,
    );

    // 8.
    return key;
  }

  function importKeyHMAC(
    format,
    normalizedAlgorithm,
    keyData,
    extractable,
    keyUsages,
  ) {
    // 2.
    if (
      ArrayPrototypeFind(
        keyUsages,
        (u) => !ArrayPrototypeIncludes(["sign", "verify"], u),
      ) !== undefined
    ) {
      throw new DOMException("Invalid key usages", "SyntaxError");
    }

    // 3.
    let hash;
    let data;

    // 4. https://w3c.github.io/webcrypto/#hmac-operations
    switch (format) {
      case "raw": {
        data = keyData;
        hash = normalizedAlgorithm.hash;
        break;
      }
      case "jwk": {
        const jwk = keyData;

        // 2.
        if (jwk.kty !== "oct") {
          throw new DOMException(
            "'kty' property of JsonWebKey must be 'oct'",
            "DataError",
          );
        }

        // Section 6.4.1 of RFC7518
        if (jwk.k === undefined) {
          throw new DOMException(
            "'k' property of JsonWebKey must be present",
            "DataError",
          );
        }

        // 4.
        const { rawData } = core.opSync(
          "op_crypto_import_key",
          { algorithm: "HMAC" },
          { jwkSecret: jwk },
        );
        data = rawData.data;

        // 5.
        hash = normalizedAlgorithm.hash;

        // 6.
        switch (hash.name) {
          case "SHA-1": {
            if (jwk.alg !== undefined && jwk.alg !== "HS1") {
              throw new DOMException(
                "'alg' property of JsonWebKey must be 'HS1'",
                "DataError",
              );
            }
            break;
          }
          case "SHA-256": {
            if (jwk.alg !== undefined && jwk.alg !== "HS256") {
              throw new DOMException(
                "'alg' property of JsonWebKey must be 'HS256'",
                "DataError",
              );
            }
            break;
          }
          case "SHA-384": {
            if (jwk.alg !== undefined && jwk.alg !== "HS384") {
              throw new DOMException(
                "'alg' property of JsonWebKey must be 'HS384'",
                "DataError",
              );
            }
            break;
          }
          case "SHA-512": {
            if (jwk.alg !== undefined && jwk.alg !== "HS512") {
              throw new DOMException(
                "'alg' property of JsonWebKey must be 'HS512'",
                "DataError",
              );
            }
            break;
          }
          default:
            throw new TypeError("unreachable");
        }

        // 7.
        if (
          keyUsages.length > 0 && jwk.use !== undefined && jwk.use !== "sign"
        ) {
          throw new DOMException(
            "'use' property of JsonWebKey must be 'sign'",
            "DataError",
          );
        }

        // 8.
        // Section 4.3 of RFC7517
        if (jwk.key_ops !== undefined) {
          if (
            ArrayPrototypeFind(
              jwk.key_ops,
              (u) => !ArrayPrototypeIncludes(recognisedUsages, u),
            ) !== undefined
          ) {
            throw new DOMException(
              "'key_ops' property of JsonWebKey is invalid",
              "DataError",
            );
          }

          if (
            !ArrayPrototypeEvery(
              jwk.key_ops,
              (u) => ArrayPrototypeIncludes(keyUsages, u),
            )
          ) {
            throw new DOMException(
              "'key_ops' property of JsonWebKey is invalid",
              "DataError",
            );
          }
        }

        // 9.
        if (jwk.ext === false && extractable === true) {
          throw new DOMException(
            "'ext' property of JsonWebKey must not be false if extractable is true",
            "DataError",
          );
        }

        break;
      }
      default:
        throw new DOMException("Not implemented", "NotSupportedError");
    }

    // 5.
    let length = data.byteLength * 8;
    // 6.
    if (length === 0) {
      throw new DOMException("Key length is zero", "DataError");
    }
    // 7.
    if (normalizedAlgorithm.length !== undefined) {
      if (
        normalizedAlgorithm.length > length ||
        normalizedAlgorithm.length <= (length - 8)
      ) {
        throw new DOMException(
          "Key length is invalid",
          "DataError",
        );
      }
      length = normalizedAlgorithm.length;
    }

    const handle = {};
    WeakMapPrototypeSet(KEY_STORE, handle, {
      type: "secret",
      data,
    });

    const algorithm = {
      name: "HMAC",
      length,
      hash,
    };

    const key = constructKey(
      "secret",
      extractable,
      usageIntersection(keyUsages, recognisedUsages),
      algorithm,
      handle,
    );

    return key;
  }

<<<<<<< HEAD
=======
  const SUPPORTED_EC_KEY_USAGES = {
    "ECDSA": {
      public: ["verify"],
      private: ["sign"],
      jwtUse: "sig",
    },
    "ECDH": {
      public: [],
      private: ["deriveKey", "deriveBits"],
      jwtUse: "enc",
    },
  };

>>>>>>> 2ab21daf
  function importKeyEC(
    format,
    normalizedAlgorithm,
    keyData,
    extractable,
    keyUsages,
  ) {
    const supportedUsages = SUPPORTED_EC_KEY_USAGES[normalizedAlgorithm.name];

    switch (format) {
      case "raw": {
        // 1.
        if (
          !ArrayPrototypeIncludes(
            supportedNamedCurves,
            normalizedAlgorithm.namedCurve,
          )
        ) {
          throw new DOMException(
            "Invalid namedCurve",
            "DataError",
          );
        }

        // 2.
        if (
          ArrayPrototypeFind(
            keyUsages,
<<<<<<< HEAD
            (u) =>
              !ArrayPrototypeIncludes(
                SUPPORTED_KEY_USAGES[normalizedAlgorithm.name].raw,
                u,
              ),
=======
            (u) => !ArrayPrototypeIncludes(supportedUsages.public, u),
>>>>>>> 2ab21daf
          ) !== undefined
        ) {
          throw new DOMException("Invalid key usages", "SyntaxError");
        }

        // 3.
        const { rawData } = core.opSync("op_crypto_import_key", {
          algorithm: normalizedAlgorithm.name,
          namedCurve: normalizedAlgorithm.namedCurve,
        }, { raw: keyData });

        const handle = {};
        WeakMapPrototypeSet(KEY_STORE, handle, rawData);

        // 4-5.
        const algorithm = {
          name: normalizedAlgorithm.name,
          namedCurve: normalizedAlgorithm.namedCurve,
        };

        // 6-8.
        const key = constructKey(
          "public",
          extractable,
          usageIntersection(keyUsages, recognisedUsages),
          algorithm,
          handle,
        );

        return key;
      }
<<<<<<< HEAD
      default:
        throw new DOMException("Not implemented", "NotSupportedError");
    }
  }

  const SUPPORTED_KEY_USAGES = {
    "RSASSA-PKCS1-v1_5": {
      spki: ["verify"],
      pkcs8: ["sign"],
    },
    "RSA-PSS": {
      spki: ["verify"],
      pkcs8: ["sign"],
    },
    "RSA-OAEP": {
      spki: ["encrypt", "wrapKey"],
      pkcs8: ["decrypt", "unwrapKey"],
    },
    "ECDSA": {
      raw: ["verify"],
    },
    "ECDH": {
      raw: ["deriveKey", "deriveBits"],
    },
  };

  function importKeyRSA(
    format,
    normalizedAlgorithm,
    keyData,
    extractable,
    keyUsages,
  ) {
    switch (format) {
=======
>>>>>>> 2ab21daf
      case "pkcs8": {
        // 1.
        if (
          ArrayPrototypeFind(
            keyUsages,
<<<<<<< HEAD
            (u) =>
              !ArrayPrototypeIncludes(
                SUPPORTED_KEY_USAGES[normalizedAlgorithm.name].pkcs8,
                u,
              ),
=======
            (u) => !ArrayPrototypeIncludes(supportedUsages.private, u),
>>>>>>> 2ab21daf
          ) !== undefined
        ) {
          throw new DOMException("Invalid key usages", "SyntaxError");
        }

        // 2-9.
        const { rawData } = core.opSync("op_crypto_import_key", {
          algorithm: normalizedAlgorithm.name,
          namedCurve: normalizedAlgorithm.namedCurve,
        }, { pkcs8: keyData });

        const handle = {};
        WeakMapPrototypeSet(KEY_STORE, handle, rawData);

        const algorithm = {
          name: normalizedAlgorithm.name,
          namedCurve: normalizedAlgorithm.namedCurve,
        };

        const key = constructKey(
          "private",
          extractable,
          usageIntersection(keyUsages, recognisedUsages),
          algorithm,
          handle,
        );

        return key;
      }
      case "spki": {
        // 1.
<<<<<<< HEAD
        if (
          ArrayPrototypeFind(
            keyUsages,
            (u) =>
              !ArrayPrototypeIncludes(
                SUPPORTED_KEY_USAGES[normalizedAlgorithm.name].spki,
                u,
              ),
          ) !== undefined
        ) {
          throw new DOMException("Invalid key usages", "SyntaxError");
=======
        if (normalizedAlgorithm.name == "ECDSA") {
          if (
            ArrayPrototypeFind(
              keyUsages,
              (u) => !ArrayPrototypeIncludes(supportedUsages.public, u),
            ) !== undefined
          ) {
            throw new DOMException("Invalid key usages", "SyntaxError");
          }
        } else if (keyUsages.length != 0) {
          throw new DOMException("Key usage must be empty", "SyntaxError");
>>>>>>> 2ab21daf
        }

        // 2-12
        const { rawData } = core.opSync("op_crypto_import_key", {
          algorithm: normalizedAlgorithm.name,
          namedCurve: normalizedAlgorithm.namedCurve,
        }, { spki: keyData });

        const handle = {};
        WeakMapPrototypeSet(KEY_STORE, handle, rawData);

        const algorithm = {
          name: normalizedAlgorithm.name,
          namedCurve: normalizedAlgorithm.namedCurve,
        };

        // 6-8.
        const key = constructKey(
          "public",
          extractable,
          usageIntersection(keyUsages, recognisedUsages),
          algorithm,
          handle,
        );

        return key;
      }
      case "jwk": {
        const jwk = keyData;

        const keyType = (jwk.d !== undefined) ? "private" : "public";

        // 2.
        if (
          ArrayPrototypeFind(
            keyUsages,
            (u) => !ArrayPrototypeIncludes(supportedUsages[keyType], u),
          ) !== undefined
        ) {
          throw new DOMException("Invalid key usages", "SyntaxError");
        }

        // 3.
        if (jwk.kty !== "EC") {
          throw new DOMException(
            "'kty' property of JsonWebKey must be 'EC'",
            "DataError",
          );
        }

        // 4.
        if (
          keyUsages.length > 0 && jwk.use !== undefined &&
          jwk.use !== supportedUsages.jwkUse
        ) {
          throw new DOMException(
            `'use' property of JsonWebKey must be '${supportedUsages.jwkUse}'`,
            "DataError",
          );
        }

        // 5.
        // Section 4.3 of RFC7517
        if (jwk.key_ops !== undefined) {
          if (
            ArrayPrototypeFind(
              jwk.key_ops,
              (u) => !ArrayPrototypeIncludes(recognisedUsages, u),
            ) !== undefined
          ) {
            throw new DOMException(
              "'key_ops' member of JsonWebKey is invalid",
              "DataError",
            );
          }

          if (
            !ArrayPrototypeEvery(
              jwk.key_ops,
              (u) => ArrayPrototypeIncludes(keyUsages, u),
            )
          ) {
            throw new DOMException(
              "'key_ops' member of JsonWebKey is invalid",
              "DataError",
            );
          }
        }

        // 6.
        if (jwk.ext === false && extractable === true) {
          throw new DOMException(
            "'ext' property of JsonWebKey must not be false if extractable is true",
            "DataError",
          );
        }

        // 9.
        if (jwk.alg !== undefined && normalizedAlgorithm.name == "ECDSA") {
          let algNamedCurve;

          switch (jwk.alg) {
            case "ES256": {
              algNamedCurve = "P-256";
              break;
            }
            case "ES384": {
              algNamedCurve = "P-384";
              break;
            }
            case "ES512": {
              algNamedCurve = "P-521";
              break;
            }
            default:
              throw new DOMException(
                "Curve algorithm not supported",
                "DataError",
              );
          }

          if (algNamedCurve) {
            if (algNamedCurve !== normalizedAlgorithm.namedCurve) {
              throw new DOMException(
                "Mismatched curve algorithm",
                "DataError",
              );
            }
          }
        }

        // Validate that this is a valid public key.
        if (jwk.x === undefined) {
          throw new DOMException(
            "'x' property of JsonWebKey is required for EC keys",
            "DataError",
          );
        }
        if (jwk.y === undefined) {
          throw new DOMException(
            "'y' property of JsonWebKey is required for EC keys",
            "DataError",
          );
        }

        if (jwk.d !== undefined) {
          // it's also a Private key
          const { rawData } = core.opSync("op_crypto_import_key", {
            algorithm: normalizedAlgorithm.name,
            namedCurve: normalizedAlgorithm.namedCurve,
          }, { jwkPrivateEc: jwk });

          const handle = {};
          WeakMapPrototypeSet(KEY_STORE, handle, rawData);

          const algorithm = {
            name: normalizedAlgorithm.name,
            namedCurve: normalizedAlgorithm.namedCurve,
          };

          const key = constructKey(
            "private",
            extractable,
            usageIntersection(keyUsages, recognisedUsages),
            algorithm,
            handle,
          );

          return key;
        } else {
          const { rawData } = core.opSync("op_crypto_import_key", {
            algorithm: normalizedAlgorithm.name,
            namedCurve: normalizedAlgorithm.namedCurve,
          }, { jwkPublicEc: jwk });

          const handle = {};
          WeakMapPrototypeSet(KEY_STORE, handle, rawData);

          const algorithm = {
            name: normalizedAlgorithm.name,
            namedCurve: normalizedAlgorithm.namedCurve,
          };

          const key = constructKey(
            "public",
            extractable,
            usageIntersection(keyUsages, recognisedUsages),
            algorithm,
            handle,
          );

          return key;
        }
      }
      default:
        throw new DOMException("Not implemented", "NotSupportedError");
    }
  }

  const SUPPORTED_RSA_KEY_USAGES = {
    "RSASSA-PKCS1-v1_5": {
      public: ["verify"],
      private: ["sign"],
      jwtUse: "sig",
    },
    "RSA-PSS": {
      public: ["verify"],
      private: ["sign"],
      jwtUse: "sig",
    },
    "RSA-OAEP": {
      public: ["encrypt", "wrapKey"],
      private: ["decrypt", "unwrapKey"],
      jwtUse: "enc",
    },
  };

  function importKeyRSA(
    format,
    normalizedAlgorithm,
    keyData,
    extractable,
    keyUsages,
  ) {
    switch (format) {
      case "pkcs8": {
        // 1.
        if (
          ArrayPrototypeFind(
            keyUsages,
            (u) =>
              !ArrayPrototypeIncludes(
                SUPPORTED_RSA_KEY_USAGES[normalizedAlgorithm.name].private,
                u,
              ),
          ) !== undefined
        ) {
          throw new DOMException("Invalid key usages", "SyntaxError");
        }

        // 2-9.
        const { modulusLength, publicExponent, rawData } = core.opSync(
          "op_crypto_import_key",
          {
            algorithm: normalizedAlgorithm.name,
            // Needed to perform step 7 without normalization.
            hash: normalizedAlgorithm.hash.name,
          },
          { pkcs8: keyData },
        );

        const handle = {};
        WeakMapPrototypeSet(KEY_STORE, handle, rawData);

        const algorithm = {
          name: normalizedAlgorithm.name,
          modulusLength,
          publicExponent,
          hash: normalizedAlgorithm.hash,
        };

        const key = constructKey(
          "private",
          extractable,
          usageIntersection(keyUsages, recognisedUsages),
          algorithm,
          handle,
        );

        return key;
      }
      case "spki": {
        // 1.
        if (
          ArrayPrototypeFind(
            keyUsages,
            (u) =>
              !ArrayPrototypeIncludes(
                SUPPORTED_RSA_KEY_USAGES[normalizedAlgorithm.name].public,
                u,
              ),
          ) !== undefined
        ) {
          throw new DOMException("Invalid key usages", "SyntaxError");
        }

        // 2-9.
        const { modulusLength, publicExponent, rawData } = core.opSync(
          "op_crypto_import_key",
          {
            algorithm: normalizedAlgorithm.name,
            // Needed to perform step 7 without normalization.
            hash: normalizedAlgorithm.hash.name,
          },
          { spki: keyData },
        );

        const handle = {};
        WeakMapPrototypeSet(KEY_STORE, handle, rawData);

        const algorithm = {
          name: normalizedAlgorithm.name,
          modulusLength,
          publicExponent,
          hash: normalizedAlgorithm.hash,
        };

        const key = constructKey(
          "public",
          extractable,
          usageIntersection(keyUsages, recognisedUsages),
          algorithm,
          handle,
        );

        return key;
      }
      case "jwk": {
        // 1.
        const jwk = keyData;

        // 2.
        if (jwk.d !== undefined) {
          if (
            ArrayPrototypeFind(
              keyUsages,
              (u) =>
                !ArrayPrototypeIncludes(
                  SUPPORTED_RSA_KEY_USAGES[normalizedAlgorithm.name].private,
                  u,
                ),
            ) !== undefined
          ) {
            throw new DOMException("Invalid key usages", "SyntaxError");
          }
        } else if (
          ArrayPrototypeFind(
            keyUsages,
            (u) =>
              !ArrayPrototypeIncludes(
                SUPPORTED_RSA_KEY_USAGES[normalizedAlgorithm.name].public,
                u,
              ),
          ) !== undefined
        ) {
          throw new DOMException("Invalid key usages", "SyntaxError");
        }

        // 3.
        if (StringPrototypeToUpperCase(jwk.kty) !== "RSA") {
          throw new DOMException(
            "'kty' property of JsonWebKey must be 'RSA'",
            "DataError",
          );
        }

        // 4.
        if (
          keyUsages.length > 0 && jwk.use !== undefined &&
          StringPrototypeToLowerCase(jwk.use) !==
            SUPPORTED_RSA_KEY_USAGES[normalizedAlgorithm.name].jwtUse
        ) {
          throw new DOMException(
            `'use' property of JsonWebKey must be '${
              SUPPORTED_RSA_KEY_USAGES[normalizedAlgorithm.name].jwtUse
            }'`,
            "DataError",
          );
        }

        // 5.
        if (jwk.key_ops !== undefined) {
          if (
            ArrayPrototypeFind(
              jwk.key_ops,
              (u) => !ArrayPrototypeIncludes(recognisedUsages, u),
            ) !== undefined
          ) {
            throw new DOMException(
              "'key_ops' property of JsonWebKey is invalid",
              "DataError",
            );
          }

          if (
            !ArrayPrototypeEvery(
              jwk.key_ops,
              (u) => ArrayPrototypeIncludes(keyUsages, u),
            )
          ) {
            throw new DOMException(
              "'key_ops' property of JsonWebKey is invalid",
              "DataError",
            );
          }
        }

        if (jwk.ext === false && extractable === true) {
          throw new DOMException(
            "'ext' property of JsonWebKey must not be false if extractable is true",
            "DataError",
          );
        }

        // 7.
        let hash;

        // 8.
        if (normalizedAlgorithm.name === "RSASSA-PKCS1-v1_5") {
          switch (jwk.alg) {
            case undefined:
              hash = undefined;
              break;
            case "RS1":
              hash = "SHA-1";
              break;
            case "RS256":
              hash = "SHA-256";
              break;
            case "RS384":
              hash = "SHA-384";
              break;
            case "RS512":
              hash = "SHA-512";
              break;
            default:
              throw new DOMException(
                `'alg' property of JsonWebKey must be one of 'RS1', 'RS256', 'RS384', 'RS512'`,
                "DataError",
              );
          }
        } else if (normalizedAlgorithm.name === "RSA-PSS") {
          switch (jwk.alg) {
            case undefined:
              hash = undefined;
              break;
            case "PS1":
              hash = "SHA-1";
              break;
            case "PS256":
              hash = "SHA-256";
              break;
            case "PS384":
              hash = "SHA-384";
              break;
            case "PS512":
              hash = "SHA-512";
              break;
            default:
              throw new DOMException(
                `'alg' property of JsonWebKey must be one of 'PS1', 'PS256', 'PS384', 'PS512'`,
                "DataError",
              );
          }
        } else {
          switch (jwk.alg) {
            case undefined:
              hash = undefined;
              break;
            case "RSA-OAEP":
              hash = "SHA-1";
              break;
            case "RSA-OAEP-256":
              hash = "SHA-256";
              break;
            case "RSA-OAEP-384":
              hash = "SHA-384";
              break;
            case "RSA-OAEP-512":
              hash = "SHA-512";
              break;
            default:
              throw new DOMException(
                `'alg' property of JsonWebKey must be one of 'RSA-OAEP', 'RSA-OAEP-256', 'RSA-OAEP-384', or 'RSA-OAEP-512'`,
                "DataError",
              );
          }
        }

        // 9.
        if (hash !== undefined) {
          // 9.1.
          const normalizedHash = normalizeAlgorithm(hash, "digest");

          // 9.2.
          if (normalizedHash.name !== normalizedAlgorithm.hash.name) {
            throw new DOMException(
              `'alg' property of JsonWebKey must be '${normalizedAlgorithm.name}'`,
              "DataError",
            );
          }
        }

        // 10.
        if (jwk.d !== undefined) {
          // Private key
          const optimizationsPresent = jwk.p !== undefined ||
            jwk.q !== undefined || jwk.dp !== undefined ||
            jwk.dq !== undefined || jwk.qi !== undefined;
          if (optimizationsPresent) {
            if (jwk.q === undefined) {
              throw new DOMException(
                "'q' property of JsonWebKey is required for private keys",
                "DataError",
              );
            }
            if (jwk.dp === undefined) {
              throw new DOMException(
                "'dp' property of JsonWebKey is required for private keys",
                "DataError",
              );
            }
            if (jwk.dq === undefined) {
              throw new DOMException(
                "'dq' property of JsonWebKey is required for private keys",
                "DataError",
              );
            }
            if (jwk.qi === undefined) {
              throw new DOMException(
                "'qi' property of JsonWebKey is required for private keys",
                "DataError",
              );
            }
            if (jwk.oth !== undefined) {
              throw new DOMException(
                "'oth' property of JsonWebKey is not supported",
                "NotSupportedError",
              );
            }
          } else {
            throw new DOMException(
              "only optimized private keys are supported",
              "NotSupportedError",
            );
          }

          const { modulusLength, publicExponent, rawData } = core.opSync(
            "op_crypto_import_key",
            {
              algorithm: normalizedAlgorithm.name,
              hash: normalizedAlgorithm.hash.name,
            },
            { jwkPrivateRsa: jwk },
          );

          const handle = {};
          WeakMapPrototypeSet(KEY_STORE, handle, rawData);

          const algorithm = {
            name: normalizedAlgorithm.name,
            modulusLength,
            publicExponent,
            hash: normalizedAlgorithm.hash,
          };

          const key = constructKey(
            "private",
            extractable,
            usageIntersection(keyUsages, recognisedUsages),
            algorithm,
            handle,
          );

          return key;
        } else {
          // Validate that this is a valid public key.
          if (jwk.n === undefined) {
            throw new DOMException(
              "'n' property of JsonWebKey is required for public keys",
              "DataError",
            );
          }
          if (jwk.e === undefined) {
            throw new DOMException(
              "'e' property of JsonWebKey is required for public keys",
              "DataError",
            );
          }

          const { modulusLength, publicExponent, rawData } = core.opSync(
            "op_crypto_import_key",
            {
              algorithm: normalizedAlgorithm.name,
              hash: normalizedAlgorithm.hash.name,
            },
            { jwkPublicRsa: jwk },
          );

          const handle = {};
          WeakMapPrototypeSet(KEY_STORE, handle, rawData);

          const algorithm = {
            name: normalizedAlgorithm.name,
            modulusLength,
            publicExponent,
            hash: normalizedAlgorithm.hash,
          };

          const key = constructKey(
            "public",
            extractable,
            usageIntersection(keyUsages, recognisedUsages),
            algorithm,
            handle,
          );

          return key;
        }
      }
      default:
        throw new DOMException("Not implemented", "NotSupportedError");
    }
  }

  function importKeyHKDF(
    format,
    keyData,
    extractable,
    keyUsages,
  ) {
    if (format !== "raw") {
      throw new DOMException("Format not supported", "NotSupportedError");
    }

    // 1.
    if (
      ArrayPrototypeFind(
        keyUsages,
        (u) => !ArrayPrototypeIncludes(["deriveKey", "deriveBits"], u),
      ) !== undefined
    ) {
      throw new DOMException("Invalid key usages", "SyntaxError");
    }

    // 2.
    if (extractable !== false) {
      throw new DOMException(
        "Key must not be extractable",
        "SyntaxError",
      );
    }

    // 3.
    const handle = {};
    WeakMapPrototypeSet(KEY_STORE, handle, {
      type: "secret",
      data: keyData,
    });

    // 4-8.
    const algorithm = {
      name: "HKDF",
    };
    const key = constructKey(
      "secret",
      false,
      usageIntersection(keyUsages, recognisedUsages),
      algorithm,
      handle,
    );

    // 9.
    return key;
  }

  function importKeyPBKDF2(
    format,
    keyData,
    extractable,
    keyUsages,
  ) {
    // 1.
    if (format !== "raw") {
      throw new DOMException("Format not supported", "NotSupportedError");
    }

    // 2.
    if (
      ArrayPrototypeFind(
        keyUsages,
        (u) => !ArrayPrototypeIncludes(["deriveKey", "deriveBits"], u),
      ) !== undefined
    ) {
      throw new DOMException("Invalid key usages", "SyntaxError");
    }

    // 3.
    if (extractable !== false) {
      throw new DOMException(
        "Key must not be extractable",
        "SyntaxError",
      );
    }

    // 4.
    const handle = {};
    WeakMapPrototypeSet(KEY_STORE, handle, {
      type: "secret",
      data: keyData,
    });

    // 5-9.
    const algorithm = {
      name: "PBKDF2",
    };
    const key = constructKey(
      "secret",
      false,
      usageIntersection(keyUsages, recognisedUsages),
      algorithm,
      handle,
    );

    // 10.
    return key;
  }

  function exportKeyHMAC(format, key, innerKey) {
    // 1.
    if (innerKey == null) {
      throw new DOMException("Key is not available", "OperationError");
    }

    switch (format) {
      // 3.
      case "raw": {
        const bits = innerKey.data;
        for (let _i = 7 & (8 - bits.length % 8); _i > 0; _i--) {
          bits.push(0);
        }
        // 4-5.
        return bits.buffer;
      }
      case "jwk": {
        // 1-2.
        const jwk = {
          kty: "oct",
        };

        // 3.
        const data = core.opSync("op_crypto_export_key", {
          format: "jwksecret",
          algorithm: key[_algorithm].name,
        }, innerKey);
        jwk.k = data.k;

        // 4.
        const algorithm = key[_algorithm];
        // 5.
        const hash = algorithm.hash;
        // 6.
        switch (hash.name) {
          case "SHA-1":
            jwk.alg = "HS1";
            break;
          case "SHA-256":
            jwk.alg = "HS256";
            break;
          case "SHA-384":
            jwk.alg = "HS384";
            break;
          case "SHA-512":
            jwk.alg = "HS512";
            break;
          default:
            throw new DOMException(
              "Hash algorithm not supported",
              "NotSupportedError",
            );
        }
        // 7.
        jwk.key_ops = key.usages;
        // 8.
        jwk.ext = key[_extractable];
        // 9.
        return jwk;
      }
      default:
        throw new DOMException("Not implemented", "NotSupportedError");
    }
  }

  function exportKeyRSA(format, key, innerKey) {
    switch (format) {
      case "pkcs8": {
        // 1.
        if (key[_type] !== "private") {
          throw new DOMException(
            "Key is not a private key",
            "InvalidAccessError",
          );
        }

        // 2.
        const data = core.opSync("op_crypto_export_key", {
          algorithm: key[_algorithm].name,
          format: "pkcs8",
        }, innerKey);

        // 3.
        return data.buffer;
      }
      case "spki": {
        // 1.
        if (key[_type] !== "public") {
          throw new DOMException(
            "Key is not a public key",
            "InvalidAccessError",
          );
        }

        // 2.
        const data = core.opSync("op_crypto_export_key", {
          algorithm: key[_algorithm].name,
          format: "spki",
        }, innerKey);

        // 3.
        return data.buffer;
      }
      case "jwk": {
        // 1-2.
        const jwk = {
          kty: "RSA",
        };

        // 3.
        const hash = key[_algorithm].hash.name;

        // 4.
        if (key[_algorithm].name === "RSASSA-PKCS1-v1_5") {
          switch (hash) {
            case "SHA-1":
              jwk.alg = "RS1";
              break;
            case "SHA-256":
              jwk.alg = "RS256";
              break;
            case "SHA-384":
              jwk.alg = "RS384";
              break;
            case "SHA-512":
              jwk.alg = "RS512";
              break;
            default:
              throw new DOMException(
                "Hash algorithm not supported",
                "NotSupportedError",
              );
          }
        } else if (key[_algorithm].name === "RSA-PSS") {
          switch (hash) {
            case "SHA-1":
              jwk.alg = "PS1";
              break;
            case "SHA-256":
              jwk.alg = "PS256";
              break;
            case "SHA-384":
              jwk.alg = "PS384";
              break;
            case "SHA-512":
              jwk.alg = "PS512";
              break;
            default:
              throw new DOMException(
                "Hash algorithm not supported",
                "NotSupportedError",
              );
          }
        } else {
          switch (hash) {
            case "SHA-1":
              jwk.alg = "RSA-OAEP";
              break;
            case "SHA-256":
              jwk.alg = "RSA-OAEP-256";
              break;
            case "SHA-384":
              jwk.alg = "RSA-OAEP-384";
              break;
            case "SHA-512":
              jwk.alg = "RSA-OAEP-512";
              break;
            default:
              throw new DOMException(
                "Hash algorithm not supported",
                "NotSupportedError",
              );
          }
        }

        // 5-6.
        const data = core.opSync("op_crypto_export_key", {
          format: key[_type] === "private" ? "jwkprivate" : "jwkpublic",
          algorithm: key[_algorithm].name,
        }, innerKey);
        ObjectAssign(jwk, data);

        // 7.
        jwk.key_ops = key.usages;

        // 8.
        jwk.ext = key[_extractable];

        return jwk;
      }
      default:
        throw new DOMException("Not implemented", "NotSupportedError");
    }
  }

  function exportKeyEC(format, key, innerKey) {
    switch (format) {
      case "pkcs8": {
        // 1.
        if (key[_type] !== "private") {
          throw new DOMException(
            "Key is not a private key",
            "InvalidAccessError",
          );
        }

        // 2.
        const data = core.opSync("op_crypto_export_key", {
          algorithm: key[_algorithm].name,
          namedCurve: key[_algorithm].namedCurve,
          format: "pkcs8",
        }, innerKey);

        return data.buffer;
      }
      case "spki": {
        // 1.
        if (key[_type] !== "public") {
          throw new DOMException(
            "Key is not a public key",
            "InvalidAccessError",
          );
        }

        // 2.
        const data = core.opSync("op_crypto_export_key", {
          algorithm: key[_algorithm].name,
          namedCurve: key[_algorithm].namedCurve,
          format: "spki",
        }, innerKey);

        return data.buffer;
      }
      case "jwk": {
        if (key[_algorithm].name == "ECDSA") {
          // 1-2.
          const jwk = {
            kty: "EC",
          };

          // 3.1
          jwk.crv = key[_algorithm].namedCurve;

          // Missing from spec
          let algNamedCurve;

          switch (key[_algorithm].namedCurve) {
            case "P-256": {
              algNamedCurve = "ES256";
              break;
            }
            case "P-384": {
              algNamedCurve = "ES384";
              break;
            }
            case "P-521": {
              algNamedCurve = "ES512";
              break;
            }
            default:
              throw new DOMException(
                "Curve algorithm not supported",
                "DataError",
              );
          }

          jwk.alg = algNamedCurve;

          // 3.2 - 3.4.
          const data = core.opSync("op_crypto_export_key", {
            format: key[_type] === "private" ? "jwkprivate" : "jwkpublic",
            algorithm: key[_algorithm].name,
            namedCurve: key[_algorithm].namedCurve,
          }, innerKey);
          ObjectAssign(jwk, data);

          // 4.
          jwk.key_ops = key.usages;

          // 5.
          jwk.ext = key[_extractable];

          return jwk;
        } else { // ECDH
          // 1-2.
          const jwk = {
            kty: "EC",
          };

          // missing step from spec
          jwk.alg = "ECDH";

          // 3.1
          jwk.crv = key[_algorithm].namedCurve;

          // 3.2 - 3.4
          const data = core.opSync("op_crypto_export_key", {
            format: key[_type] === "private" ? "jwkprivate" : "jwkpublic",
            algorithm: key[_algorithm].name,
            namedCurve: key[_algorithm].namedCurve,
          }, innerKey);
          ObjectAssign(jwk, data);

          // 4.
          jwk.key_ops = key.usages;

          // 5.
          jwk.ext = key[_extractable];

          return jwk;
        }
      }
      default:
        throw new DOMException("Not implemented", "NotSupportedError");
    }
  }

  async function generateKeyAES(normalizedAlgorithm, extractable, usages) {
    const algorithmName = normalizedAlgorithm.name;

    // 2.
    if (!ArrayPrototypeIncludes([128, 192, 256], normalizedAlgorithm.length)) {
      throw new DOMException("Invalid key length", "OperationError");
    }

    // 3.
    const keyData = await core.opAsync("op_crypto_generate_key", {
      algorithm: "AES",
      length: normalizedAlgorithm.length,
    });
    const handle = {};
    WeakMapPrototypeSet(KEY_STORE, handle, {
      type: "secret",
      data: keyData,
    });

    // 6-8.
    const algorithm = {
      name: algorithmName,
      length: normalizedAlgorithm.length,
    };

    // 9-11.
    const key = constructKey(
      "secret",
      extractable,
      usages,
      algorithm,
      handle,
    );

    // 12.
    return key;
  }

  async function deriveBits(normalizedAlgorithm, baseKey, length) {
    switch (normalizedAlgorithm.name) {
      case "PBKDF2": {
        // 1.
        if (length == null || length == 0 || length % 8 !== 0) {
          throw new DOMException("Invalid length", "OperationError");
        }

        if (normalizedAlgorithm.iterations == 0) {
          throw new DOMException(
            "iterations must not be zero",
            "OperationError",
          );
        }

        const handle = baseKey[_handle];
        const keyData = WeakMapPrototypeGet(KEY_STORE, handle);

        normalizedAlgorithm.salt = copyBuffer(normalizedAlgorithm.salt);

        const buf = await core.opAsync("op_crypto_derive_bits", {
          key: keyData,
          algorithm: "PBKDF2",
          hash: normalizedAlgorithm.hash.name,
          iterations: normalizedAlgorithm.iterations,
          length,
        }, normalizedAlgorithm.salt);

        return buf.buffer;
      }
      case "ECDH": {
        // 1.
        if (baseKey[_type] !== "private") {
          throw new DOMException("Invalid key type", "InvalidAccessError");
        }
        // 2.
        const publicKey = normalizedAlgorithm.public;
        // 3.
        if (publicKey[_type] !== "public") {
          throw new DOMException("Invalid key type", "InvalidAccessError");
        }
        // 4.
        if (publicKey[_algorithm].name !== baseKey[_algorithm].name) {
          throw new DOMException(
            "Algorithm mismatch",
            "InvalidAccessError",
          );
        }
        // 5.
        if (
          publicKey[_algorithm].namedCurve !== baseKey[_algorithm].namedCurve
        ) {
          throw new DOMException(
            "namedCurve mismatch",
            "InvalidAccessError",
          );
        }
        // 6.
        if (
          ArrayPrototypeIncludes(
            supportedNamedCurves,
            publicKey[_algorithm].namedCurve,
          )
        ) {
          const baseKeyhandle = baseKey[_handle];
          const baseKeyData = WeakMapPrototypeGet(KEY_STORE, baseKeyhandle);
          const publicKeyhandle = publicKey[_handle];
          const publicKeyData = WeakMapPrototypeGet(KEY_STORE, publicKeyhandle);

          const buf = await core.opAsync("op_crypto_derive_bits", {
            key: baseKeyData,
            publicKey: publicKeyData,
            algorithm: "ECDH",
            namedCurve: publicKey[_algorithm].namedCurve,
            length,
          });

          return buf.buffer;
        } else {
          throw new DOMException("Not implemented", "NotSupportedError");
        }
      }
      case "HKDF": {
        // 1.
        if (length === null || length === 0 || length % 8 !== 0) {
          throw new DOMException("Invalid length", "OperationError");
        }

        const handle = baseKey[_handle];
        const keyDerivationKey = WeakMapPrototypeGet(KEY_STORE, handle);

        normalizedAlgorithm.salt = copyBuffer(normalizedAlgorithm.salt);

        normalizedAlgorithm.info = copyBuffer(normalizedAlgorithm.info);

        const buf = await core.opAsync("op_crypto_derive_bits", {
          key: keyDerivationKey,
          algorithm: "HKDF",
          hash: normalizedAlgorithm.hash.name,
          info: normalizedAlgorithm.info,
          length,
        }, normalizedAlgorithm.salt);

        return buf.buffer;
      }
      default:
        throw new DOMException("Not implemented", "NotSupportedError");
    }
  }

  async function encrypt(normalizedAlgorithm, key, data) {
    const handle = key[_handle];
    const keyData = WeakMapPrototypeGet(KEY_STORE, handle);

    switch (normalizedAlgorithm.name) {
      case "RSA-OAEP": {
        // 1.
        if (key[_type] !== "public") {
          throw new DOMException(
            "Key type not supported",
            "InvalidAccessError",
          );
        }

        // 2.
        if (normalizedAlgorithm.label) {
          normalizedAlgorithm.label = copyBuffer(normalizedAlgorithm.label);
        } else {
          normalizedAlgorithm.label = new Uint8Array();
        }

        // 3-5.
        const hashAlgorithm = key[_algorithm].hash.name;
        const cipherText = await core.opAsync("op_crypto_encrypt", {
          key: keyData,
          algorithm: "RSA-OAEP",
          hash: hashAlgorithm,
          label: normalizedAlgorithm.label,
        }, data);

        // 6.
        return cipherText.buffer;
      }
      case "AES-CBC": {
        normalizedAlgorithm.iv = copyBuffer(normalizedAlgorithm.iv);

        // 1.
        if (normalizedAlgorithm.iv.byteLength !== 16) {
          throw new DOMException(
            "Initialization vector must be 16 bytes",
            "OperationError",
          );
        }

        // 2.
        const cipherText = await core.opAsync("op_crypto_encrypt", {
          key: keyData,
          algorithm: "AES-CBC",
          length: key[_algorithm].length,
          iv: normalizedAlgorithm.iv,
        }, data);

        // 4.
        return cipherText.buffer;
      }
      case "AES-CTR": {
        normalizedAlgorithm.counter = copyBuffer(normalizedAlgorithm.counter);

        // 1.
        if (normalizedAlgorithm.counter.byteLength !== 16) {
          throw new DOMException(
            "Counter vector must be 16 bytes",
            "OperationError",
          );
        }

        // 2.
        if (
          normalizedAlgorithm.length == 0 || normalizedAlgorithm.length > 128
        ) {
          throw new DOMException(
            "Counter length must not be 0 or greater than 128",
            "OperationError",
          );
        }

        // 3.
        const cipherText = await core.opAsync("op_crypto_encrypt", {
          key: keyData,
          algorithm: "AES-CTR",
          keyLength: key[_algorithm].length,
          counter: normalizedAlgorithm.counter,
          ctrLength: normalizedAlgorithm.length,
        }, data);

        // 4.
        return cipherText.buffer;
      }
      case "AES-GCM": {
        normalizedAlgorithm.iv = copyBuffer(normalizedAlgorithm.iv);

        // 1.
        if (data.byteLength > (2 ** 39) - 256) {
          throw new DOMException(
            "Plaintext too large",
            "OperationError",
          );
        }

        // 2.
        // We only support 96-bit nonce for now.
        if (normalizedAlgorithm.iv.byteLength !== 12) {
          throw new DOMException(
            "Initialization vector length not supported",
            "NotSupportedError",
          );
        }

        // 3.
        if (normalizedAlgorithm.additionalData !== undefined) {
          if (normalizedAlgorithm.additionalData.byteLength > (2 ** 64) - 1) {
            throw new DOMException(
              "Additional data too large",
              "OperationError",
            );
          }
        }

        // 4.
        if (normalizedAlgorithm.tagLength == undefined) {
          normalizedAlgorithm.tagLength = 128;
        } else if (
          !ArrayPrototypeIncludes(
            [32, 64, 96, 104, 112, 120, 128],
            normalizedAlgorithm.tagLength,
          )
        ) {
          throw new DOMException(
            "Invalid tag length",
            "OperationError",
          );
        }
        // 5.
        if (normalizedAlgorithm.additionalData) {
          normalizedAlgorithm.additionalData = copyBuffer(
            normalizedAlgorithm.additionalData,
          );
        }
        // 6-7.
        const cipherText = await core.opAsync("op_crypto_encrypt", {
          key: keyData,
          algorithm: "AES-GCM",
          length: key[_algorithm].length,
          iv: normalizedAlgorithm.iv,
          additionalData: normalizedAlgorithm.additionalData,
          tagLength: normalizedAlgorithm.tagLength,
        }, data);

        // 8.
        return cipherText.buffer;
      }
      default:
        throw new DOMException("Not implemented", "NotSupportedError");
    }
  }

  webidl.configurePrototype(SubtleCrypto);
  const subtle = webidl.createBranded(SubtleCrypto);

  class Crypto {
    constructor() {
      webidl.illegalConstructor();
    }

    getRandomValues(arrayBufferView) {
      webidl.assertBranded(this, Crypto);
      const prefix = "Failed to execute 'getRandomValues' on 'Crypto'";
      webidl.requiredArguments(arguments.length, 1, { prefix });
      arrayBufferView = webidl.converters.ArrayBufferView(arrayBufferView, {
        prefix,
        context: "Argument 1",
      });
      if (
        !(
          arrayBufferView instanceof Int8Array ||
          arrayBufferView instanceof Uint8Array ||
          arrayBufferView instanceof Uint8ClampedArray ||
          arrayBufferView instanceof Int16Array ||
          arrayBufferView instanceof Uint16Array ||
          arrayBufferView instanceof Int32Array ||
          arrayBufferView instanceof Uint32Array ||
          arrayBufferView instanceof BigInt64Array ||
          arrayBufferView instanceof BigUint64Array
        )
      ) {
        throw new DOMException(
          "The provided ArrayBufferView is not an integer array type",
          "TypeMismatchError",
        );
      }
      const ui8 = new Uint8Array(
        arrayBufferView.buffer,
        arrayBufferView.byteOffset,
        arrayBufferView.byteLength,
      );
      core.opSync("op_crypto_get_random_values", ui8);
      return arrayBufferView;
    }

    randomUUID() {
      webidl.assertBranded(this, Crypto);
      return core.opSync("op_crypto_random_uuid");
    }

    get subtle() {
      webidl.assertBranded(this, Crypto);
      return subtle;
    }

    [SymbolFor("Deno.customInspect")](inspect) {
      return `${this.constructor.name} ${inspect({})}`;
    }
  }

  webidl.configurePrototype(Crypto);

  window.__bootstrap.crypto = {
    SubtleCrypto,
    crypto: webidl.createBranded(Crypto),
    Crypto,
    CryptoKey,
  };
})(this);<|MERGE_RESOLUTION|>--- conflicted
+++ resolved
@@ -110,13 +110,8 @@
       "RSASSA-PKCS1-v1_5": "RsaHashedImportParams",
       "RSA-PSS": "RsaHashedImportParams",
       "RSA-OAEP": "RsaHashedImportParams",
-<<<<<<< HEAD
       "ECDSA": "EcKeyImportParams",
       "ECDH": "EcKeyImportParams",
-=======
-      "ECDSA": "EcImportParams",
-      "ECDH": "EcImportParams",
->>>>>>> 2ab21daf
       "HMAC": "HmacImportParams",
       "HKDF": null,
       "PBKDF2": null,
@@ -893,13 +888,8 @@
             keyUsages,
           );
         }
-<<<<<<< HEAD
-        case "ECDSA":
-        case "ECDH": {
-=======
         case "ECDH":
         case "ECDSA": {
->>>>>>> 2ab21daf
           return importKeyEC(
             format,
             normalizedAlgorithm,
@@ -2358,22 +2348,6 @@
     return key;
   }
 
-<<<<<<< HEAD
-=======
-  const SUPPORTED_EC_KEY_USAGES = {
-    "ECDSA": {
-      public: ["verify"],
-      private: ["sign"],
-      jwtUse: "sig",
-    },
-    "ECDH": {
-      public: [],
-      private: ["deriveKey", "deriveBits"],
-      jwtUse: "enc",
-    },
-  };
-
->>>>>>> 2ab21daf
   function importKeyEC(
     format,
     normalizedAlgorithm,
@@ -2381,7 +2355,7 @@
     extractable,
     keyUsages,
   ) {
-    const supportedUsages = SUPPORTED_EC_KEY_USAGES[normalizedAlgorithm.name];
+    const supportedUsages = SUPPORTED_KEY_USAGES[normalizedAlgorithm.name];
 
     switch (format) {
       case "raw": {
@@ -2402,15 +2376,11 @@
         if (
           ArrayPrototypeFind(
             keyUsages,
-<<<<<<< HEAD
             (u) =>
               !ArrayPrototypeIncludes(
-                SUPPORTED_KEY_USAGES[normalizedAlgorithm.name].raw,
+                SUPPORTED_KEY_USAGES[normalizedAlgorithm.name].public,
                 u,
               ),
-=======
-            (u) => !ArrayPrototypeIncludes(supportedUsages.public, u),
->>>>>>> 2ab21daf
           ) !== undefined
         ) {
           throw new DOMException("Invalid key usages", "SyntaxError");
@@ -2442,57 +2412,16 @@
 
         return key;
       }
-<<<<<<< HEAD
-      default:
-        throw new DOMException("Not implemented", "NotSupportedError");
-    }
-  }
-
-  const SUPPORTED_KEY_USAGES = {
-    "RSASSA-PKCS1-v1_5": {
-      spki: ["verify"],
-      pkcs8: ["sign"],
-    },
-    "RSA-PSS": {
-      spki: ["verify"],
-      pkcs8: ["sign"],
-    },
-    "RSA-OAEP": {
-      spki: ["encrypt", "wrapKey"],
-      pkcs8: ["decrypt", "unwrapKey"],
-    },
-    "ECDSA": {
-      raw: ["verify"],
-    },
-    "ECDH": {
-      raw: ["deriveKey", "deriveBits"],
-    },
-  };
-
-  function importKeyRSA(
-    format,
-    normalizedAlgorithm,
-    keyData,
-    extractable,
-    keyUsages,
-  ) {
-    switch (format) {
-=======
->>>>>>> 2ab21daf
       case "pkcs8": {
         // 1.
         if (
           ArrayPrototypeFind(
             keyUsages,
-<<<<<<< HEAD
             (u) =>
               !ArrayPrototypeIncludes(
-                SUPPORTED_KEY_USAGES[normalizedAlgorithm.name].pkcs8,
+                SUPPORTED_KEY_USAGES[normalizedAlgorithm.name].private,
                 u,
               ),
-=======
-            (u) => !ArrayPrototypeIncludes(supportedUsages.private, u),
->>>>>>> 2ab21daf
           ) !== undefined
         ) {
           throw new DOMException("Invalid key usages", "SyntaxError");
@@ -2524,31 +2453,21 @@
       }
       case "spki": {
         // 1.
-<<<<<<< HEAD
-        if (
-          ArrayPrototypeFind(
-            keyUsages,
-            (u) =>
-              !ArrayPrototypeIncludes(
-                SUPPORTED_KEY_USAGES[normalizedAlgorithm.name].spki,
-                u,
-              ),
-          ) !== undefined
-        ) {
-          throw new DOMException("Invalid key usages", "SyntaxError");
-=======
         if (normalizedAlgorithm.name == "ECDSA") {
           if (
             ArrayPrototypeFind(
               keyUsages,
-              (u) => !ArrayPrototypeIncludes(supportedUsages.public, u),
+              (u) =>
+                !ArrayPrototypeIncludes(
+                  SUPPORTED_KEY_USAGES[normalizedAlgorithm.name].public,
+                  u,
+                ),
             ) !== undefined
           ) {
             throw new DOMException("Invalid key usages", "SyntaxError");
           }
         } else if (keyUsages.length != 0) {
           throw new DOMException("Key usage must be empty", "SyntaxError");
->>>>>>> 2ab21daf
         }
 
         // 2-12
@@ -2748,7 +2667,7 @@
     }
   }
 
-  const SUPPORTED_RSA_KEY_USAGES = {
+  const SUPPORTED_KEY_USAGES = {
     "RSASSA-PKCS1-v1_5": {
       public: ["verify"],
       private: ["sign"],
@@ -2764,6 +2683,16 @@
       private: ["decrypt", "unwrapKey"],
       jwtUse: "enc",
     },
+    "ECDSA": {
+      public: ["verify"],
+      private: ["sign"],
+      jwtUse: "sig",
+    },
+    "ECDH": {
+      public: [],
+      private: ["deriveKey", "deriveBits"],
+      jwtUse: "enc",
+    },
   };
 
   function importKeyRSA(
@@ -2781,7 +2710,7 @@
             keyUsages,
             (u) =>
               !ArrayPrototypeIncludes(
-                SUPPORTED_RSA_KEY_USAGES[normalizedAlgorithm.name].private,
+                SUPPORTED_KEY_USAGES[normalizedAlgorithm.name].private,
                 u,
               ),
           ) !== undefined
@@ -2827,7 +2756,7 @@
             keyUsages,
             (u) =>
               !ArrayPrototypeIncludes(
-                SUPPORTED_RSA_KEY_USAGES[normalizedAlgorithm.name].public,
+                SUPPORTED_KEY_USAGES[normalizedAlgorithm.name].public,
                 u,
               ),
           ) !== undefined
@@ -2877,7 +2806,7 @@
               keyUsages,
               (u) =>
                 !ArrayPrototypeIncludes(
-                  SUPPORTED_RSA_KEY_USAGES[normalizedAlgorithm.name].private,
+                  SUPPORTED_KEY_USAGES[normalizedAlgorithm.name].private,
                   u,
                 ),
             ) !== undefined
@@ -2889,7 +2818,7 @@
             keyUsages,
             (u) =>
               !ArrayPrototypeIncludes(
-                SUPPORTED_RSA_KEY_USAGES[normalizedAlgorithm.name].public,
+                SUPPORTED_KEY_USAGES[normalizedAlgorithm.name].public,
                 u,
               ),
           ) !== undefined
@@ -2909,11 +2838,11 @@
         if (
           keyUsages.length > 0 && jwk.use !== undefined &&
           StringPrototypeToLowerCase(jwk.use) !==
-            SUPPORTED_RSA_KEY_USAGES[normalizedAlgorithm.name].jwtUse
+            SUPPORTED_KEY_USAGES[normalizedAlgorithm.name].jwtUse
         ) {
           throw new DOMException(
             `'use' property of JsonWebKey must be '${
-              SUPPORTED_RSA_KEY_USAGES[normalizedAlgorithm.name].jwtUse
+              SUPPORTED_KEY_USAGES[normalizedAlgorithm.name].jwtUse
             }'`,
             "DataError",
           );
