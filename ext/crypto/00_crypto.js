// Copyright 2018-2021 the Deno authors. All rights reserved. MIT license.

// @ts-check
/// <reference path="../../core/internal.d.ts" />
/// <reference path="../../core/lib.deno_core.d.ts" />
/// <reference path="../webidl/internal.d.ts" />
/// <reference path="../web/lib.deno_web.d.ts" />

"use strict";

((window) => {
  const core = window.Deno.core;
  const webidl = window.__bootstrap.webidl;
  const { DOMException } = window.__bootstrap.domException;

  const {
    ArrayPrototypeFind,
    ArrayBufferIsView,
    ArrayPrototypeIncludes,
    BigInt64Array,
    StringPrototypeToUpperCase,
    Symbol,
    SymbolFor,
    SymbolToStringTag,
    WeakMap,
    WeakMapPrototypeGet,
    WeakMapPrototypeSet,
    Int8Array,
    Uint8Array,
    TypedArrayPrototypeSlice,
    Int16Array,
    Uint16Array,
    Int32Array,
    Uint32Array,
    Uint8ClampedArray,
    TypeError,
  } = window.__bootstrap.primordials;

  // P-521 is not yet supported.
  const supportedNamedCurves = ["P-256", "P-384"];
  const recognisedUsages = [
    "encrypt",
    "decrypt",
    "sign",
    "verify",
    "deriveKey",
    "deriveBits",
    "wrapKey",
    "unwrapKey",
  ];

  const simpleAlgorithmDictionaries = {
    RsaHashedKeyGenParams: { hash: "HashAlgorithmIdentifier" },
    EcKeyGenParams: {},
    HmacKeyGenParams: { hash: "HashAlgorithmIdentifier" },
    RsaPssParams: {},
    EcdsaParams: { hash: "HashAlgorithmIdentifier" },
    HmacImportParams: { hash: "HashAlgorithmIdentifier" },
    Pbkdf2Params: { hash: "HashAlgorithmIdentifier", salt: "BufferSource" },
  };

  const supportedAlgorithms = {
    "digest": {
      "SHA-1": null,
      "SHA-256": null,
      "SHA-384": null,
      "SHA-512": null,
    },
    "generateKey": {
      "RSASSA-PKCS1-v1_5": "RsaHashedKeyGenParams",
      "RSA-PSS": "RsaHashedKeyGenParams",
      "ECDSA": "EcKeyGenParams",
      "HMAC": "HmacKeyGenParams",
    },
    "sign": {
      "RSASSA-PKCS1-v1_5": null,
      "RSA-PSS": "RsaPssParams",
      "ECDSA": "EcdsaParams",
      "HMAC": null,
    },
    "verify": {
      "RSASSA-PKCS1-v1_5": null,
      "RSA-PSS": "RsaPssParams",
      "HMAC": null,
    },
    "importKey": {
      "HMAC": "HmacImportParams",
      "PBKDF2": null,
    },
    "deriveBits": {
      "PBKDF2": "Pbkdf2Params",
    },
  };

  // See https://www.w3.org/TR/WebCryptoAPI/#dfn-normalize-an-algorithm
  // 18.4.4
  function normalizeAlgorithm(algorithm, op) {
    if (typeof algorithm == "string") {
      return normalizeAlgorithm({ name: algorithm }, op);
    }

    // 1.
    const registeredAlgorithms = supportedAlgorithms[op];
    // 2. 3.
    const initialAlg = webidl.converters.Algorithm(algorithm, {
      prefix: "Failed to normalize algorithm",
      context: "passed algorithm",
    });
    // 4.
    let algName = initialAlg.name;

    // 5.
    let desiredType = undefined;
    for (const key in registeredAlgorithms) {
      if (
        StringPrototypeToUpperCase(key) === StringPrototypeToUpperCase(algName)
      ) {
        algName = key;
        desiredType = registeredAlgorithms[key];
      }
    }
    if (desiredType === undefined) {
      throw new DOMException(
        "Unrecognized algorithm name",
        "NotSupportedError",
      );
    }

    // Fast path everything below if the registered dictionary is "None".
    if (desiredType === null) {
      return { name: algName };
    }

    // 6.
    const normalizedAlgorithm = webidl.converters[desiredType](algorithm, {
      prefix: "Failed to normalize algorithm",
      context: "passed algorithm",
    });
    // 7.
    normalizedAlgorithm.name = algName;

    // 9.
    const dict = simpleAlgorithmDictionaries[desiredType];
    // 10.
    for (const member in dict) {
      const idlType = dict[member];
      const idlValue = normalizedAlgorithm[member];
      // 3.
      if (idlType === "BufferSource" && idlValue) {
        normalizedAlgorithm[member] = new Uint8Array(
          TypedArrayPrototypeSlice(
            (ArrayBufferIsView(idlValue) ? idlValue.buffer : idlValue),
            idlValue.byteOffset ?? 0,
            idlValue.byteLength,
          ),
        );
      } else if (idlType === "HashAlgorithmIdentifier") {
        normalizedAlgorithm[member] = normalizeAlgorithm(idlValue, "digest");
      } else if (idlType === "AlgorithmIdentifier") {
        // TODO(lucacasonato): implement
        throw new TypeError("unimplemented");
      }
    }

    return normalizedAlgorithm;
  }

  const _handle = Symbol("[[handle]]");
  const _algorithm = Symbol("[[algorithm]]");
  const _extractable = Symbol("[[extractable]]");
  const _usages = Symbol("[[usages]]");
  const _type = Symbol("[[type]]");

  class CryptoKey {
    /** @type {string} */
    [_type];
    /** @type {boolean} */
    [_extractable];
    /** @type {object} */
    [_algorithm];
    /** @type {string[]} */
    [_usages];
    /** @type {object} */
    [_handle];

    constructor() {
      webidl.illegalConstructor();
    }

    /** @returns {string} */
    get type() {
      webidl.assertBranded(this, CryptoKey);
      return this[_type];
    }

    /** @returns {boolean} */
    get extractable() {
      webidl.assertBranded(this, CryptoKey);
      return this[_extractable];
    }

    /** @returns {string[]} */
    get usages() {
      webidl.assertBranded(this, CryptoKey);
      // TODO(lucacasonato): return a SameObject copy
      return this[_usages];
    }

    /** @returns {object} */
    get algorithm() {
      webidl.assertBranded(this, CryptoKey);
      // TODO(lucacasonato): return a SameObject copy
      return this[_algorithm];
    }

    get [SymbolToStringTag]() {
      return "CryptoKey";
    }

    [SymbolFor("Deno.customInspect")](inspect) {
      return `${this.constructor.name} ${
        inspect({
          type: this.type,
          extractable: this.extractable,
          algorithm: this.algorithm,
          usages: this.usages,
        })
      }`;
    }
  }

  webidl.configurePrototype(CryptoKey);

  /**
   * @param {string} type
   * @param {boolean} extractable
   * @param {string[]} usages
   * @param {object} algorithm
   * @param {object} handle
   * @returns
   */
  function constructKey(type, extractable, usages, algorithm, handle) {
    const key = webidl.createBranded(CryptoKey);
    key[_type] = type;
    key[_extractable] = extractable;
    key[_usages] = usages;
    key[_algorithm] = algorithm;
    key[_handle] = handle;
    return key;
  }

  // https://w3c.github.io/webcrypto/#concept-usage-intersection
  /**
   * @param {string[]} a
   * @param {string[]} b
   * @returns
   */
  function usageIntersection(a, b) {
    return a.filter((i) => b.includes(i));
  }

  // TODO(lucacasonato): this should be moved to rust
  /** @type {WeakMap<object, object>} */
  const KEY_STORE = new WeakMap();

  class SubtleCrypto {
    constructor() {
      webidl.illegalConstructor();
    }

    /**
     * @param {string} algorithm
     * @param {BufferSource} data
     * @returns {Promise<Uint8Array>}
     */
    async digest(algorithm, data) {
      webidl.assertBranded(this, SubtleCrypto);
      const prefix = "Failed to execute 'digest' on 'SubtleCrypto'";
      webidl.requiredArguments(arguments.length, 2, { prefix });
      algorithm = webidl.converters.AlgorithmIdentifier(algorithm, {
        prefix,
        context: "Argument 1",
      });
      data = webidl.converters.BufferSource(data, {
        prefix,
        context: "Argument 2",
      });

      if (ArrayBufferIsView(data)) {
        data = new Uint8Array(data.buffer, data.byteOffset, data.byteLength);
      } else {
        data = new Uint8Array(data);
      }

      data = TypedArrayPrototypeSlice(data);

      algorithm = normalizeAlgorithm(algorithm, "digest");

      const result = await core.opAsync(
        "op_crypto_subtle_digest",
        algorithm.name,
        data,
      );

      return result.buffer;
    }

    /**
     * @param {string} algorithm
     * @param {CryptoKey} key
     * @param {BufferSource} data
     * @returns {Promise<any>}
     */
    async sign(algorithm, key, data) {
      webidl.assertBranded(this, SubtleCrypto);
      const prefix = "Failed to execute 'sign' on 'SubtleCrypto'";
      webidl.requiredArguments(arguments.length, 3, { prefix });
      algorithm = webidl.converters.AlgorithmIdentifier(algorithm, {
        prefix,
        context: "Argument 1",
      });
      key = webidl.converters.CryptoKey(key, {
        prefix,
        context: "Argument 2",
      });
      data = webidl.converters.BufferSource(data, {
        prefix,
        context: "Argument 3",
      });

      // 1.
      if (ArrayBufferIsView(data)) {
        data = new Uint8Array(data.buffer, data.byteOffset, data.byteLength);
      } else {
        data = new Uint8Array(data);
      }
      data = TypedArrayPrototypeSlice(data);

      // 2.
      const normalizedAlgorithm = normalizeAlgorithm(algorithm, "sign");

      const handle = key[_handle];
      const keyData = WeakMapPrototypeGet(KEY_STORE, handle);

      // 8.
      if (normalizedAlgorithm.name !== key[_algorithm].name) {
        throw new DOMException(
          "Signing algorithm doesn't match key algorithm.",
          "InvalidAccessError",
        );
      }

      // 9.
      if (!ArrayPrototypeIncludes(key[_usages], "sign")) {
        throw new DOMException(
          "Key does not support the 'sign' operation.",
          "InvalidAccessError",
        );
      }

      switch (normalizedAlgorithm.name) {
        case "RSASSA-PKCS1-v1_5": {
          // 1.
          if (key[_type] !== "private") {
            throw new DOMException(
              "Key type not supported",
              "InvalidAccessError",
            );
          }

          // 2.
          const hashAlgorithm = key[_algorithm].hash.name;
          const signature = await core.opAsync("op_crypto_sign_key", {
            key: keyData,
            algorithm: "RSASSA-PKCS1-v1_5",
            hash: hashAlgorithm,
          }, data);

          return signature.buffer;
        }
        case "RSA-PSS": {
          // 1.
          if (key[_type] !== "private") {
            throw new DOMException(
              "Key type not supported",
              "InvalidAccessError",
            );
          }

          // 2.
          const hashAlgorithm = key[_algorithm].hash.name;
          const signature = await core.opAsync("op_crypto_sign_key", {
            key: keyData,
            algorithm: "RSA-PSS",
            hash: hashAlgorithm,
            saltLength: normalizedAlgorithm.saltLength,
          }, data);

          return signature.buffer;
        }
        case "ECDSA": {
          // 1.
          if (key[_type] !== "private") {
            throw new DOMException(
              "Key type not supported",
              "InvalidAccessError",
            );
          }

          // 2.
          const hashAlgorithm = normalizedAlgorithm.hash.name;
          const namedCurve = key[_algorithm].namedCurve;
          if (!ArrayPrototypeIncludes(supportedNamedCurves, namedCurve)) {
            throw new DOMException("Curve not supported", "NotSupportedError");
          }

          const signature = await core.opAsync("op_crypto_sign_key", {
            key: keyData,
            algorithm: "ECDSA",
            hash: hashAlgorithm,
            namedCurve,
          }, data);

          return signature.buffer;
        }
        case "HMAC": {
          const hashAlgorithm = key[_algorithm].hash.name;

          const signature = await core.opAsync("op_crypto_sign_key", {
            key: keyData,
            algorithm: "HMAC",
            hash: hashAlgorithm,
          }, data);

          return signature.buffer;
        }
      }

      throw new TypeError("unreachable");
    }

    /**
     * @param {string} format
     * @param {BufferSource} keyData
     * @param {string} algorithm
     * @param {boolean} extractable
     * @param {KeyUsages[]} keyUsages
     * @returns {Promise<any>}
     */
    // deno-lint-ignore require-await
    async importKey(format, keyData, algorithm, extractable, keyUsages) {
      webidl.assertBranded(this, SubtleCrypto);
      const prefix = "Failed to execute 'importKey' on 'SubtleCrypto'";
      webidl.requiredArguments(arguments.length, 4, { prefix });
      format = webidl.converters.KeyFormat(format, {
        prefix,
        context: "Argument 1",
      });
      keyData = webidl.converters.BufferSource(keyData, {
        prefix,
        context: "Argument 2",
      });
      algorithm = webidl.converters.AlgorithmIdentifier(algorithm, {
        prefix,
        context: "Argument 3",
      });
      extractable = webidl.converters.boolean(extractable, {
        prefix,
        context: "Argument 4",
      });
      keyUsages = webidl.converters["sequence<KeyUsage>"](keyUsages, {
        prefix,
        context: "Argument 5",
      });

      // 2.
      if (ArrayBufferIsView(keyData)) {
        keyData = new Uint8Array(
          keyData.buffer,
          keyData.byteOffset,
          keyData.byteLength,
        );
      } else {
        keyData = new Uint8Array(keyData);
      }
      keyData = TypedArrayPrototypeSlice(keyData);

      const normalizedAlgorithm = normalizeAlgorithm(algorithm, "importKey");

<<<<<<< HEAD
=======
      if (
        ArrayPrototypeFind(
          keyUsages,
          (u) => !ArrayPrototypeIncludes(["sign", "verify"], u),
        ) !== undefined
      ) {
        throw new DOMException("Invalid key usages", "SyntaxError");
      }

      // https://github.com/denoland/deno/pull/9614#issuecomment-866049433
      if (!extractable) {
        throw new DOMException(
          "Non-extractable keys are not supported",
          "SecurityError",
        );
      }

>>>>>>> 4010b846
      switch (normalizedAlgorithm.name) {
        // https://w3c.github.io/webcrypto/#hmac-operations
        case "HMAC": {
          if (
            ArrayPrototypeFind(
              keyUsages,
              (u) => !ArrayPrototypeIncludes(["sign", "verify"], u),
            ) !== undefined
          ) {
            throw new DOMException("Invalid key usages", "SyntaxError");
          }

          switch (format) {
            case "raw": {
              const hash = normalizedAlgorithm.hash;
              // 5.
              let length = keyData.byteLength * 8;
              // 6.
              if (length === 0) {
                throw new DOMException("Key length is zero", "DataError");
              }
              if (normalizeAlgorithm.length) {
                // 7.
                if (
                  normalizedAlgorithm.length > length ||
                  normalizedAlgorithm.length <= (length - 8)
                ) {
                  throw new DOMException(
                    "Key length is invalid",
                    "DataError",
                  );
                }
                length = normalizeAlgorithm.length;
              }

              if (keyUsages.length == 0) {
                throw new DOMException("Key usage is empty", "SyntaxError");
              }

              const handle = {};
              WeakMapPrototypeSet(KEY_STORE, handle, {
                type: "raw",
                data: keyData,
              });

              const algorithm = {
                name: "HMAC",
                length,
                hash,
              };

              const key = constructKey(
                "secret",
                true,
                usageIntersection(keyUsages, recognisedUsages),
                algorithm,
                handle,
              );

              return key;
            }
            // TODO(@littledivy): jwk
            default:
              throw new DOMException("Not implemented", "NotSupportedError");
          }
        }
        // TODO(@littledivy): RSASSA-PKCS1-v1_5
        // TODO(@littledivy): RSA-PSS
        // TODO(@littledivy): ECDSA
        case "PBKDF2": {
          // 1.
          if (format !== "raw") {
            throw new DOMException("Format not supported", "NotSupportedError");
          }

          // 2.
          if (
            ArrayPrototypeFind(
              keyUsages,
              (u) => !ArrayPrototypeIncludes(["deriveKey", "deriveBits"], u),
            ) !== undefined
          ) {
            throw new DOMException("Invalid key usages", "SyntaxError");
          }

          // 3.
          if (extractable !== false) {
            throw new DOMException(
              "Key must not be extractable",
              "SyntaxError",
            );
          }

          // 4.
          const handle = {};
          WeakMapPrototypeSet(KEY_STORE, handle, {
            type: "raw",
            data: keyData,
          });

          // 5-9.
          const algorithm = {
            name: "PBKDF2",
          };
          const key = constructKey(
            "secret",
            false,
            usageIntersection(keyUsages, recognisedUsages),
            algorithm,
            handle,
          );

          // 10.
          return key;
        }
        default:
          throw new DOMException("Not implemented", "NotSupportedError");
      }
    }

    /**
    * @param {string} format
    * @param {CryptoKey} key
    * @returns {Promise<any>}
    */
    // deno-lint-ignore require-await
    async exportKey(format, key) {
      webidl.assertBranded(this, SubtleCrypto);
      const prefix = "Failed to execute 'exportKey' on 'SubtleCrypto'";
      webidl.requiredArguments(arguments.length, 2, { prefix });
      format = webidl.converters.KeyFormat(format, {
        prefix,
        context: "Argument 1",
      });
      key = webidl.converters.CryptoKey(key, {
        prefix,
        context: "Argument 2",
      });

      const handle = key[_handle];
      // 2.
      const bits = WeakMapPrototypeGet(KEY_STORE, handle);

      switch (key[_algorithm].name) {
        case "HMAC": {
          if (bits == null) {
            throw new DOMException("Key is not available", "OperationError");
          }
          switch (format) {
            // 3.
            case "raw": {
              for (let _i = 7 & (8 - bits.length % 8); _i > 0; _i--) {
                bits.push(0);
              }
              // 4-5.
              return bits.buffer;
            }
            // TODO(@littledivy): jwk
            default:
              throw new DOMException("Not implemented", "NotSupportedError");
          }
        }
        // TODO(@littledivy): RSASSA-PKCS1-v1_5
        // TODO(@littledivy): RSA-PSS
        // TODO(@littledivy): ECDSA
        default:
          throw new DOMException("Not implemented", "NotSupportedError");
      }
    }

    /**
    * @param {AlgorithmIdentifier} algorithm
    * @param {CryptoKey} baseKey
    * @param {number} length
    * @returns {Promise<ArrayBuffer>}
    */
    async deriveBits(algorithm, baseKey, length) {
      webidl.assertBranded(this, SubtleCrypto);
      const prefix = "Failed to execute 'deriveBits' on 'SubtleCrypto'";
      webidl.requiredArguments(arguments.length, 3, { prefix });
      algorithm = webidl.converters.AlgorithmIdentifier(algorithm, {
        prefix,
        context: "Argument 1",
      });
      baseKey = webidl.converters.CryptoKey(baseKey, {
        prefix,
        context: "Argument 2",
      });
      length = webidl.converters["unsigned long"](length, {
        prefix,
        context: "Argument 3",
      });

      const normalizedAlgorithm = normalizeAlgorithm(algorithm, "deriveBits");
      switch (normalizedAlgorithm.name) {
        case "PBKDF2": {
          // 1.
          if (length == null || length % 8 !== 0) {
            throw new DOMException("Invalid length", "OperationError");
          }

          const handle = baseKey[_handle];
          const keyData = WeakMapPrototypeGet(KEY_STORE, handle);

          if (ArrayBufferIsView(normalizedAlgorithm.salt)) {
            normalizedAlgorithm.salt = new Uint8Array(
              normalizedAlgorithm.salt.buffer,
              normalizedAlgorithm.salt.byteOffset,
              normalizedAlgorithm.salt.byteLength,
            );
          } else {
            normalizedAlgorithm.salt = new Uint8Array(normalizedAlgorithm.salt);
          }
          normalizedAlgorithm.salt = TypedArrayPrototypeSlice(
            normalizedAlgorithm.salt,
          );

          const buf = await core.opAsync("op_crypto_derive_bits", {
            key: keyData,
            algorithm: "PBKDF2",
            hash: normalizedAlgorithm.hash,
            length,
          }, normalizedAlgorithm.salt);

          return buf.buffer;
        }
        default:
          throw new DOMException("Not implemented", "NotSupportedError");
      }
    }

    /**
     * @param {string} algorithm
     * @param {CryptoKey} key
     * @param {BufferSource} signature
     * @param {BufferSource} data
     * @returns {Promise<boolean>}
     */
    async verify(algorithm, key, signature, data) {
      webidl.assertBranded(this, SubtleCrypto);
      const prefix = "Failed to execute 'verify' on 'SubtleCrypto'";
      webidl.requiredArguments(arguments.length, 4, { prefix });
      algorithm = webidl.converters.AlgorithmIdentifier(algorithm, {
        prefix,
        context: "Argument 1",
      });
      key = webidl.converters.CryptoKey(key, {
        prefix,
        context: "Argument 2",
      });
      signature = webidl.converters.BufferSource(signature, {
        prefix,
        context: "Argument 3",
      });
      data = webidl.converters.BufferSource(data, {
        prefix,
        context: "Argument 4",
      });

      // 2.
      if (ArrayBufferIsView(signature)) {
        signature = new Uint8Array(
          signature.buffer,
          signature.byteOffset,
          signature.byteLength,
        );
      } else {
        signature = new Uint8Array(signature);
      }
      signature = TypedArrayPrototypeSlice(signature);

      // 3.
      if (ArrayBufferIsView(data)) {
        data = new Uint8Array(data.buffer, data.byteOffset, data.byteLength);
      } else {
        data = new Uint8Array(data);
      }
      data = TypedArrayPrototypeSlice(data);

      const normalizedAlgorithm = normalizeAlgorithm(algorithm, "verify");

      const handle = key[_handle];
      const keyData = WeakMapPrototypeGet(KEY_STORE, handle);

      if (normalizedAlgorithm.name !== key[_algorithm].name) {
        throw new DOMException(
          "Verifying algorithm doesn't match key algorithm.",
          "InvalidAccessError",
        );
      }

      if (!ArrayPrototypeIncludes(key[_usages], "verify")) {
        throw new DOMException(
          "Key does not support the 'verify' operation.",
          "InvalidAccessError",
        );
      }

      switch (normalizedAlgorithm.name) {
        case "RSASSA-PKCS1-v1_5": {
          if (key[_type] !== "public") {
            throw new DOMException(
              "Key type not supported",
              "InvalidAccessError",
            );
          }

          const hashAlgorithm = key[_algorithm].hash.name;
          return await core.opAsync("op_crypto_verify_key", {
            key: keyData,
            algorithm: "RSASSA-PKCS1-v1_5",
            hash: hashAlgorithm,
            signature,
          }, data);
        }
        case "RSA-PSS": {
          if (key[_type] !== "public") {
            throw new DOMException(
              "Key type not supported",
              "InvalidAccessError",
            );
          }

          const hashAlgorithm = key[_algorithm].hash.name;
          const saltLength = normalizedAlgorithm.saltLength;
          return await core.opAsync("op_crypto_verify_key", {
            key: keyData,
            algorithm: "RSA-PSS",
            hash: hashAlgorithm,
            saltLength,
            signature,
          }, data);
        }
        case "HMAC": {
          const hash = key[_algorithm].hash.name;
          return await core.opAsync("op_crypto_verify_key", {
            key: keyData,
            algorithm: "HMAC",
            hash,
            signature,
          }, data);
        }
      }

      throw new TypeError("unreachable");
    }

    /**
     * @param {string} algorithm
     * @param {boolean} extractable
     * @param {KeyUsage[]} keyUsages
     * @returns {Promise<any>}
     */
    async generateKey(algorithm, extractable, keyUsages) {
      webidl.assertBranded(this, SubtleCrypto);
      const prefix = "Failed to execute 'generateKey' on 'SubtleCrypto'";
      webidl.requiredArguments(arguments.length, 3, { prefix });
      algorithm = webidl.converters.AlgorithmIdentifier(algorithm, {
        prefix,
        context: "Argument 1",
      });
      extractable = webidl.converters["boolean"](extractable, {
        prefix,
        context: "Argument 2",
      });
      keyUsages = webidl.converters["sequence<KeyUsage>"](keyUsages, {
        prefix,
        context: "Argument 3",
      });

      const usages = keyUsages;

      const normalizedAlgorithm = normalizeAlgorithm(algorithm, "generateKey");

      // https://github.com/denoland/deno/pull/9614#issuecomment-866049433
      if (!extractable) {
        throw new DOMException(
          "Non-extractable keys are not supported",
          "SecurityError",
        );
      }

      const result = await generateKey(
        normalizedAlgorithm,
        extractable,
        usages,
      );

      if (result instanceof CryptoKey) {
        const type = result[_type];
        if ((type === "secret" || type === "private") && usages.length === 0) {
          throw new DOMException("Invalid key usages", "SyntaxError");
        }
      } else if (result.privateKey instanceof CryptoKey) {
        if (result.privateKey[_usages].length === 0) {
          throw new DOMException("Invalid key usages", "SyntaxError");
        }
      }

      return result;
    }

    get [SymbolToStringTag]() {
      return "SubtleCrypto";
    }
  }

  async function generateKey(normalizedAlgorithm, extractable, usages) {
    switch (normalizedAlgorithm.name) {
      case "RSASSA-PKCS1-v1_5":
      case "RSA-PSS": {
        // 1.
        if (
          ArrayPrototypeFind(
            usages,
            (u) => !ArrayPrototypeIncludes(["sign", "verify"], u),
          ) !== undefined
        ) {
          throw new DOMException("Invalid key usages", "SyntaxError");
        }

        // 2.
        const keyData = await core.opAsync(
          "op_crypto_generate_key",
          {
            name: normalizedAlgorithm.name,
            modulusLength: normalizedAlgorithm.modulusLength,
            publicExponent: normalizedAlgorithm.publicExponent,
          },
        );
        const handle = {};
        WeakMapPrototypeSet(KEY_STORE, handle, {
          type: "pkcs8",
          data: keyData,
        });

        // 4-8.
        const algorithm = {
          name: normalizedAlgorithm.name,
          modulusLength: normalizedAlgorithm.modulusLength,
          publicExponent: normalizedAlgorithm.publicExponent,
          hash: normalizedAlgorithm.hash,
        };

        // 9-13.
        const publicKey = constructKey(
          "public",
          true,
          usageIntersection(usages, ["verify"]),
          algorithm,
          handle,
        );

        // 14-18.
        const privateKey = constructKey(
          "private",
          extractable,
          usageIntersection(usages, ["sign"]),
          algorithm,
          handle,
        );

        // 19-22.
        return { publicKey, privateKey };
      }
      // TODO(lucacasonato): RSA-OAEP
      case "ECDSA": {
        // 1.
        if (
          ArrayPrototypeFind(
            usages,
            (u) => !ArrayPrototypeIncludes(["sign", "verify"], u),
          ) !== undefined
        ) {
          throw new DOMException("Invalid key usages", "SyntaxError");
        }

        // 2-3.
        const handle = {};
        if (
          ArrayPrototypeIncludes(
            supportedNamedCurves,
            normalizedAlgorithm.namedCurve,
          )
        ) {
          const keyData = await core.opAsync("op_crypto_generate_key", {
            name: "ECDSA",
            namedCurve: normalizedAlgorithm.namedCurve,
          });
          WeakMapPrototypeSet(KEY_STORE, handle, {
            type: "pkcs8",
            data: keyData,
          });
        } else {
          throw new DOMException("Curve not supported", "NotSupportedError");
        }

        // 4-6.
        const algorithm = {
          name: "ECDSA",
          namedCurve: normalizedAlgorithm.namedCurve,
        };

        // 7-11.
        const publicKey = constructKey(
          "public",
          true,
          usageIntersection(usages, ["verify"]),
          algorithm,
          handle,
        );

        // 12-16.
        const privateKey = constructKey(
          "private",
          extractable,
          usageIntersection(usages, ["sign"]),
          algorithm,
          handle,
        );

        // 17-20.
        return { publicKey, privateKey };
      }
      // TODO(lucacasonato): ECDH
      // TODO(lucacasonato): AES-CTR
      // TODO(lucacasonato): AES-CBC
      // TODO(lucacasonato): AES-GCM
      // TODO(lucacasonato): AES-KW
      case "HMAC": {
        // 1.
        if (
          ArrayPrototypeFind(
            usages,
            (u) => !ArrayPrototypeIncludes(["sign", "verify"], u),
          ) !== undefined
        ) {
          throw new DOMException("Invalid key usages", "SyntaxError");
        }

        // 2.
        let length;
        if (normalizedAlgorithm.length === undefined) {
          length = null;
        } else if (normalizedAlgorithm.length !== 0) {
          length = normalizedAlgorithm.length;
        } else {
          throw new DOMException("Invalid length", "OperationError");
        }

        // 3-4.
        const keyData = await core.opAsync("op_crypto_generate_key", {
          name: "HMAC",
          hash: normalizedAlgorithm.hash.name,
          length,
        });
        const handle = {};
        WeakMapPrototypeSet(KEY_STORE, handle, { type: "raw", data: keyData });

        // 6-10.
        const algorithm = {
          name: "HMAC",
          hash: {
            name: normalizedAlgorithm.hash.name,
          },
          length: keyData.byteLength * 8,
        };

        // 5, 11-13.
        const key = constructKey(
          "secret",
          extractable,
          usages,
          algorithm,
          handle,
        );

        // 14.
        return key;
      }
    }
  }

  const subtle = webidl.createBranded(SubtleCrypto);

  class Crypto {
    constructor() {
      webidl.illegalConstructor();
    }

    getRandomValues(arrayBufferView) {
      webidl.assertBranded(this, Crypto);
      const prefix = "Failed to execute 'getRandomValues' on 'Crypto'";
      webidl.requiredArguments(arguments.length, 1, { prefix });
      arrayBufferView = webidl.converters.ArrayBufferView(arrayBufferView, {
        prefix,
        context: "Argument 1",
      });
      if (
        !(
          arrayBufferView instanceof Int8Array ||
          arrayBufferView instanceof Uint8Array ||
          arrayBufferView instanceof Uint8ClampedArray ||
          arrayBufferView instanceof Int16Array ||
          arrayBufferView instanceof Uint16Array ||
          arrayBufferView instanceof Int32Array ||
          arrayBufferView instanceof Uint32Array ||
          arrayBufferView instanceof BigInt64Array ||
          arrayBufferView instanceof BigUint64Array
        )
      ) {
        throw new DOMException(
          "The provided ArrayBufferView is not an integer array type",
          "TypeMismatchError",
        );
      }
      const ui8 = new Uint8Array(
        arrayBufferView.buffer,
        arrayBufferView.byteOffset,
        arrayBufferView.byteLength,
      );
      core.opSync("op_crypto_get_random_values", ui8);
      return arrayBufferView;
    }

    randomUUID() {
      webidl.assertBranded(this, Crypto);
      return core.opSync("op_crypto_random_uuid");
    }

    get subtle() {
      webidl.assertBranded(this, Crypto);
      return subtle;
    }

    get [SymbolToStringTag]() {
      return "Crypto";
    }

    [SymbolFor("Deno.customInspect")](inspect) {
      return `${this.constructor.name} ${inspect({})}`;
    }
  }

  webidl.configurePrototype(Crypto);

  window.__bootstrap.crypto = {
    SubtleCrypto,
    crypto: webidl.createBranded(Crypto),
    Crypto,
    CryptoKey,
  };
})(this);<|MERGE_RESOLUTION|>--- conflicted
+++ resolved
@@ -487,17 +487,6 @@
 
       const normalizedAlgorithm = normalizeAlgorithm(algorithm, "importKey");
 
-<<<<<<< HEAD
-=======
-      if (
-        ArrayPrototypeFind(
-          keyUsages,
-          (u) => !ArrayPrototypeIncludes(["sign", "verify"], u),
-        ) !== undefined
-      ) {
-        throw new DOMException("Invalid key usages", "SyntaxError");
-      }
-
       // https://github.com/denoland/deno/pull/9614#issuecomment-866049433
       if (!extractable) {
         throw new DOMException(
@@ -506,7 +495,6 @@
         );
       }
 
->>>>>>> 4010b846
       switch (normalizedAlgorithm.name) {
         // https://w3c.github.io/webcrypto/#hmac-operations
         case "HMAC": {
