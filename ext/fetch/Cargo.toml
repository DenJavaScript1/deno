# Copyright 2018-2024 the Deno authors. All rights reserved. MIT license.

[package]
name = "deno_fetch"
version = "0.177.0"
authors.workspace = true
edition.workspace = true
license.workspace = true
readme = "README.md"
repository.workspace = true
description = "Fetch API implementation for Deno"

[lib]
path = "lib.rs"

[dependencies]
bytes.workspace = true
data-url.workspace = true
deno_core.workspace = true
deno_tls.workspace = true
dyn-clone = "1"
http_v02.workspace = true
<<<<<<< HEAD
hyper_v014 = { package = "hyper", version = "0.14.28", features = ["runtime", "http1"] }
pin-project.workspace = true
=======
>>>>>>> 3d372250
reqwest.workspace = true
serde.workspace = true
serde_json.workspace = true
tokio.workspace = true
tokio-util = { workspace = true, features = ["io"] }<|MERGE_RESOLUTION|>--- conflicted
+++ resolved
@@ -20,11 +20,7 @@
 deno_tls.workspace = true
 dyn-clone = "1"
 http_v02.workspace = true
-<<<<<<< HEAD
 hyper_v014 = { package = "hyper", version = "0.14.28", features = ["runtime", "http1"] }
-pin-project.workspace = true
-=======
->>>>>>> 3d372250
 reqwest.workspace = true
 serde.workspace = true
 serde_json.workspace = true
