--- conflicted
+++ resolved
@@ -20,6 +20,7 @@
 use deno_core::ByteString;
 use deno_core::CancelFuture;
 use deno_core::CancelHandle;
+use deno_core::CancelTryFuture;
 use deno_core::Canceled;
 use deno_core::Extension;
 use deno_core::OpState;
@@ -489,17 +490,6 @@
 
   fn read(self: Rc<Self>, limit: usize) -> AsyncResult<BufView> {
     Box::pin(async move {
-<<<<<<< HEAD
-      let mut reader = RcRef::map(&self, |r| &r.reader).borrow_mut().await;
-      let cancel = RcRef::map(self, |r| &r.cancel);
-      let read = reader
-        .read(&mut buf)
-        .or_cancel(cancel)
-        .await?
-        .map_err(|e| type_error(e.to_string()))?;
-
-      Ok((read, buf))
-=======
       let reader = RcRef::map(&self, |r| &r.reader).borrow_mut().await;
 
       let fut = async move {
@@ -519,7 +509,7 @@
             // safely call `await` on it without creating a race condition.
             Some(_) => match reader.as_mut().next().await.unwrap() {
               Ok(chunk) => assert!(chunk.is_empty()),
-              Err(err) => break Err(AnyError::from(err)),
+              Err(err) => break Err(type_error(err.to_string())),
             },
             None => break Ok(BufView::empty()),
           }
@@ -528,7 +518,6 @@
 
       let cancel_handle = RcRef::map(self, |r| &r.cancel);
       fut.try_or_cancel(cancel_handle).await
->>>>>>> 3b6b75bb
     })
   }
 
