--- conflicted
+++ resolved
@@ -76,16 +76,10 @@
     .ops(vec![
       ("op_fetch", op_sync(op_fetch::<P>)),
       ("op_fetch_send", op_async(op_fetch_send)),
-<<<<<<< HEAD
-      ("op_create_http_client", op_sync(op_create_http_client::<P>)),
-=======
-      ("op_fetch_request_write", op_async(op_fetch_request_write)),
-      ("op_fetch_response_read", op_async(op_fetch_response_read)),
       (
         "op_fetch_custom_client",
         op_sync(op_fetch_custom_client::<P>),
       ),
->>>>>>> 61e9beaa
     ])
     .state(move |state| {
       state.put::<reqwest::Client>({
