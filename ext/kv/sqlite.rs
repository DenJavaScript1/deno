// Copyright 2018-2023 the Deno authors. All rights reserved. MIT license.

use std::borrow::Cow;
use std::cell::Cell;
use std::cell::RefCell;
use std::future::Future;
use std::marker::PhantomData;
use std::path::Path;
use std::path::PathBuf;
use std::rc::Rc;
use std::rc::Weak;
use std::sync::Arc;
use std::time::Duration;
use std::time::SystemTime;

use async_trait::async_trait;
use deno_core::error::type_error;
use deno_core::error::AnyError;
use deno_core::futures;
use deno_core::futures::FutureExt;
use deno_core::task::spawn;
use deno_core::task::spawn_blocking;
use deno_core::AsyncRefCell;
use deno_core::OpState;
use rand::Rng;
use rusqlite::params;
use rusqlite::OpenFlags;
use rusqlite::OptionalExtension;
use rusqlite::Transaction;
use tokio::sync::mpsc;
use tokio::sync::watch;
use tokio::sync::OnceCell;
use tokio::sync::OwnedSemaphorePermit;
use tokio::sync::Semaphore;
use uuid::Uuid;

use crate::AtomicWrite;
use crate::CommitResult;
use crate::Database;
use crate::DatabaseHandler;
use crate::KvEntry;
use crate::MutationKind;
use crate::QueueMessageHandle;
use crate::ReadRange;
use crate::ReadRangeOutput;
use crate::SnapshotReadOptions;
use crate::Value;

const STATEMENT_INC_AND_GET_DATA_VERSION: &str =
  "update data_version set version = version + 1 where k = 0 returning version";
const STATEMENT_KV_RANGE_SCAN: &str =
  "select k, v, v_encoding, version from kv where k >= ? and k < ? order by k asc limit ?";
const STATEMENT_KV_RANGE_SCAN_REVERSE: &str =
  "select k, v, v_encoding, version from kv where k >= ? and k < ? order by k desc limit ?";
const STATEMENT_KV_POINT_GET_VALUE_ONLY: &str =
  "select v, v_encoding from kv where k = ?";
const STATEMENT_KV_POINT_GET_VERSION_ONLY: &str =
  "select version from kv where k = ?";
const STATEMENT_KV_POINT_SET: &str =
  "insert into kv (k, v, v_encoding, version, expiration_ms) values (:k, :v, :v_encoding, :version, :expiration_ms) on conflict(k) do update set v = :v, v_encoding = :v_encoding, version = :version, expiration_ms = :expiration_ms";
const STATEMENT_KV_POINT_DELETE: &str = "delete from kv where k = ?";

const STATEMENT_QUEUE_ADD_READY: &str = "insert into queue (ts, id, data, backoff_schedule, keys_if_undelivered) values(?, ?, ?, ?, ?)";
const STATEMENT_QUEUE_GET_NEXT_READY: &str = "select ts, id, data, backoff_schedule, keys_if_undelivered from queue where ts <= ? order by ts limit 100";
const STATEMENT_QUEUE_GET_EARLIEST_READY: &str =
  "select ts from queue order by ts limit 1";
const STATEMENT_QUEUE_REMOVE_READY: &str = "delete from queue where id = ?";
const STATEMENT_QUEUE_ADD_RUNNING: &str = "insert into queue_running (deadline, id, data, backoff_schedule, keys_if_undelivered) values(?, ?, ?, ?, ?)";
const STATEMENT_QUEUE_REMOVE_RUNNING: &str =
  "delete from queue_running where id = ?";
const STATEMENT_QUEUE_GET_RUNNING_BY_ID: &str = "select deadline, id, data, backoff_schedule, keys_if_undelivered from queue_running where id = ?";
const STATEMENT_QUEUE_GET_RUNNING: &str =
  "select id from queue_running order by deadline limit 100";

const STATEMENT_CREATE_MIGRATION_TABLE: &str = "
create table if not exists migration_state(
  k integer not null primary key,
  version integer not null
)
";

const MIGRATIONS: [&str; 3] = [
  "
create table data_version (
  k integer primary key,
  version integer not null
);
insert into data_version (k, version) values (0, 0);
create table kv (
  k blob primary key,
  v blob not null,
  v_encoding integer not null,
  version integer not null
) without rowid;
",
  "
create table queue (
  ts integer not null,
  id text not null,
  data blob not null,
  backoff_schedule text not null,
  keys_if_undelivered blob not null,

  primary key (ts, id)
);
create table queue_running(
  deadline integer not null,
  id text not null,
  data blob not null,
  backoff_schedule text not null,
  keys_if_undelivered blob not null,

  primary key (deadline, id)
);
",
  "
alter table kv add column seq integer not null default 0;
alter table data_version add column seq integer not null default 0;
alter table kv add column expiration_ms integer not null default -1;
create index kv_expiration_ms_idx on kv (expiration_ms);
",
];

const DISPATCH_CONCURRENCY_LIMIT: usize = 100;
const DEFAULT_BACKOFF_SCHEDULE: [u32; 5] = [100, 1000, 5000, 30000, 60000];

pub struct SqliteDbHandler<P: SqliteDbHandlerPermissions + 'static> {
  pub default_storage_dir: Option<PathBuf>,
  _permissions: PhantomData<P>,
}

pub trait SqliteDbHandlerPermissions {
  fn check_read(&mut self, p: &Path, api_name: &str) -> Result<(), AnyError>;
  fn check_write(&mut self, p: &Path, api_name: &str) -> Result<(), AnyError>;
}

impl<P: SqliteDbHandlerPermissions> SqliteDbHandler<P> {
  pub fn new(default_storage_dir: Option<PathBuf>) -> Self {
    Self {
      default_storage_dir,
      _permissions: PhantomData,
    }
  }
}

#[async_trait(?Send)]
impl<P: SqliteDbHandlerPermissions> DatabaseHandler for SqliteDbHandler<P> {
  type DB = SqliteDb;

  async fn open(
    &self,
    state: Rc<RefCell<OpState>>,
    path: Option<String>,
  ) -> Result<Self::DB, AnyError> {
    // Validate path
    if let Some(path) = &path {
      if path != ":memory:" {
        if path.is_empty() {
          return Err(type_error("Filename cannot be empty"));
        }
        if path.starts_with(':') {
          return Err(type_error(
            "Filename cannot start with ':' unless prefixed with './'",
          ));
        }
        let path = Path::new(path);
        {
          let mut state = state.borrow_mut();
          let permissions = state.borrow_mut::<P>();
          permissions.check_read(path, "Deno.openKv")?;
          permissions.check_write(path, "Deno.openKv")?;
        }
      }
    }

    let conn = sqlite_retry_loop(|| {
      let path = path.clone();
      let default_storage_dir = self.default_storage_dir.clone();
      async move {
        spawn_blocking(move || {
          let conn = match (path.as_deref(), &default_storage_dir) {
            (Some(":memory:"), _) | (None, None) => {
              rusqlite::Connection::open_in_memory()?
            }
            (Some(path), _) => {
              let flags =
                OpenFlags::default().difference(OpenFlags::SQLITE_OPEN_URI);
              rusqlite::Connection::open_with_flags(path, flags)?
            }
            (None, Some(path)) => {
              std::fs::create_dir_all(path)?;
              let path = path.join("kv.sqlite3");
              rusqlite::Connection::open(path)?
            }
          };

          conn.pragma_update(None, "journal_mode", "wal")?;

          Ok::<_, AnyError>(conn)
        })
        .await
        .unwrap()
      }
    })
    .await?;
    let conn = Rc::new(AsyncRefCell::new(Cell::new(Some(conn))));
    SqliteDb::run_tx(conn.clone(), |tx| {
      tx.execute(STATEMENT_CREATE_MIGRATION_TABLE, [])?;

      let current_version: usize = tx
        .query_row(
          "select version from migration_state where k = 0",
          [],
          |row| row.get(0),
        )
        .optional()?
        .unwrap_or(0);

      for (i, migration) in MIGRATIONS.iter().enumerate() {
        let version = i + 1;
        if version > current_version {
          tx.execute_batch(migration)?;
          tx.execute(
            "replace into migration_state (k, version) values(?, ?)",
            [&0, &version],
          )?;
        }
      }

      tx.commit()?;

      Ok(())
    })
    .await?;

    let conn = Rc::new(AsyncRefCell::new(Cell::new(Some(conn))));
    let expiration_watcher = spawn(watch_expiration(conn.clone()));

    Ok(SqliteDb {
      conn,
      queue: OnceCell::new(),
      expiration_watcher,
    })
  }
}

pub struct SqliteDb {
  conn: Rc<AsyncRefCell<Cell<Option<rusqlite::Connection>>>>,
  queue: OnceCell<SqliteQueue>,
  expiration_watcher: deno_core::task::JoinHandle<()>,
}

impl Drop for SqliteDb {
  fn drop(&mut self) {
    self.expiration_watcher.abort();
  }
}

async fn sqlite_retry_loop<R, Fut: Future<Output = Result<R, AnyError>>>(
  mut f: impl FnMut() -> Fut,
) -> Result<R, AnyError> {
  loop {
    match f().await {
      Ok(x) => return Ok(x),
      Err(e) => {
        if let Some(x) = e.downcast_ref::<rusqlite::Error>() {
          if x.sqlite_error_code() == Some(rusqlite::ErrorCode::DatabaseBusy) {
            log::debug!("kv: Database is busy, retrying");
            tokio::time::sleep(Duration::from_millis(
              rand::thread_rng().gen_range(5..20),
            ))
            .await;
            continue;
          }
        }
        return Err(e);
      }
    }
  }
}

impl SqliteDb {
  async fn run_tx<F, R>(
    conn: Rc<AsyncRefCell<Cell<Option<rusqlite::Connection>>>>,
    f: F,
  ) -> Result<R, AnyError>
  where
    F: (FnOnce(rusqlite::Transaction<'_>) -> Result<R, AnyError>)
      + Clone
      + Send
      + 'static,
    R: Send + 'static,
  {
    sqlite_retry_loop(|| Self::run_tx_inner(conn.clone(), f.clone())).await
  }

  async fn run_tx_inner<F, R>(
    conn: Rc<AsyncRefCell<Cell<Option<rusqlite::Connection>>>>,
    f: F,
  ) -> Result<R, AnyError>
  where
    F: (FnOnce(rusqlite::Transaction<'_>) -> Result<R, AnyError>)
      + Send
      + 'static,
    R: Send + 'static,
  {
    // Transactions need exclusive access to the connection. Wait until
    // we can borrow_mut the connection.
    let cell = conn.borrow_mut().await;

    // Take the db out of the cell and run the transaction via spawn_blocking.
    let mut db = cell.take().unwrap();
    let (result, db) = spawn_blocking(move || {
      let result = {
        match db.transaction() {
          Ok(tx) => f(tx),
          Err(e) => Err(e.into()),
        }
      };
      (result, db)
    })
    .await
    .unwrap();

    // Put the db back into the cell.
    cell.set(Some(db));
    result
  }
}

pub struct DequeuedMessage {
  conn: Weak<AsyncRefCell<Cell<Option<rusqlite::Connection>>>>,
  id: String,
  payload: Option<Vec<u8>>,
  waker_tx: mpsc::Sender<()>,
  _permit: OwnedSemaphorePermit,
}

#[async_trait(?Send)]
impl QueueMessageHandle for DequeuedMessage {
  async fn finish(&self, success: bool) -> Result<(), AnyError> {
    let Some(conn) = self.conn.upgrade() else {
      return Ok(());
    };
    let id = self.id.clone();
    let requeued = SqliteDb::run_tx(conn, move |tx| {
      let requeued = {
        if success {
          let changed = tx
            .prepare_cached(STATEMENT_QUEUE_REMOVE_RUNNING)?
            .execute([&id])?;
          assert!(changed <= 1);
          false
        } else {
          SqliteQueue::requeue_message(&id, &tx)?
        }
      };
      tx.commit()?;
      Ok(requeued)
    })
    .await?;
    if requeued {
      // If the message was requeued, wake up the dequeue loop.
      self.waker_tx.send(()).await?;
    }
    Ok(())
  }

  async fn take_payload(&mut self) -> Result<Vec<u8>, AnyError> {
    self
      .payload
      .take()
      .ok_or_else(|| type_error("Payload already consumed"))
  }
}

type DequeueReceiver = mpsc::Receiver<(Vec<u8>, String)>;

struct SqliteQueue {
  conn: Rc<AsyncRefCell<Cell<Option<rusqlite::Connection>>>>,
  dequeue_rx: Rc<AsyncRefCell<DequeueReceiver>>,
  concurrency_limiter: Arc<Semaphore>,
  waker_tx: mpsc::Sender<()>,
  shutdown_tx: watch::Sender<()>,
}

impl SqliteQueue {
  fn new(conn: Rc<AsyncRefCell<Cell<Option<rusqlite::Connection>>>>) -> Self {
    let conn_clone = conn.clone();
    let (shutdown_tx, shutdown_rx) = watch::channel::<()>(());
    let (waker_tx, waker_rx) = mpsc::channel::<()>(1);
    let (dequeue_tx, dequeue_rx) = mpsc::channel::<(Vec<u8>, String)>(64);

    spawn(async move {
      // Oneshot requeue of all inflight messages.
      Self::requeue_inflight_messages(conn.clone()).await.unwrap();

      // Continuous dequeue loop.
      Self::dequeue_loop(conn.clone(), dequeue_tx, shutdown_rx, waker_rx)
        .await
        .unwrap();
    });

    Self {
      conn: conn_clone,
      dequeue_rx: Rc::new(AsyncRefCell::new(dequeue_rx)),
      waker_tx,
      shutdown_tx,
      concurrency_limiter: Arc::new(Semaphore::new(DISPATCH_CONCURRENCY_LIMIT)),
    }
  }

  async fn dequeue(&self) -> Result<DequeuedMessage, AnyError> {
    // Wait for the next message to be available from dequeue_rx.
    let (payload, id) = {
      let mut queue_rx = self.dequeue_rx.borrow_mut().await;
      let Some(msg) = queue_rx.recv().await else {
        return Err(type_error("Database closed"));
      };
      msg
    };

    let permit = self.concurrency_limiter.clone().acquire_owned().await?;

    Ok(DequeuedMessage {
      conn: Rc::downgrade(&self.conn),
      id,
      payload: Some(payload),
      waker_tx: self.waker_tx.clone(),
      _permit: permit,
    })
  }

  async fn wake(&self) -> Result<(), AnyError> {
    self.waker_tx.send(()).await?;
    Ok(())
  }

  fn shutdown(&self) {
    self.shutdown_tx.send(()).unwrap();
  }

  async fn dequeue_loop(
    conn: Rc<AsyncRefCell<Cell<Option<rusqlite::Connection>>>>,
    dequeue_tx: mpsc::Sender<(Vec<u8>, String)>,
    mut shutdown_rx: watch::Receiver<()>,
    mut waker_rx: mpsc::Receiver<()>,
  ) -> Result<(), AnyError> {
    loop {
      let messages = SqliteDb::run_tx(conn.clone(), move |tx| {
        let now = SystemTime::now()
          .duration_since(SystemTime::UNIX_EPOCH)
          .unwrap()
          .as_millis() as u64;

        let messages = tx
          .prepare_cached(STATEMENT_QUEUE_GET_NEXT_READY)?
          .query_map([now], |row| {
            let ts: u64 = row.get(0)?;
            let id: String = row.get(1)?;
            let data: Vec<u8> = row.get(2)?;
            let backoff_schedule: String = row.get(3)?;
            let keys_if_undelivered: String = row.get(4)?;
            Ok((ts, id, data, backoff_schedule, keys_if_undelivered))
          })?
          .collect::<Result<Vec<_>, rusqlite::Error>>()?;

        for (ts, id, data, backoff_schedule, keys_if_undelivered) in &messages {
          let changed = tx
            .prepare_cached(STATEMENT_QUEUE_REMOVE_READY)?
            .execute(params![id])?;
          assert_eq!(changed, 1);

          let changed =
            tx.prepare_cached(STATEMENT_QUEUE_ADD_RUNNING)?.execute(
              params![ts, id, &data, &backoff_schedule, &keys_if_undelivered],
            )?;
          assert_eq!(changed, 1);
        }
        tx.commit()?;

        Ok(
          messages
            .into_iter()
            .map(|(_, id, data, _, _)| (id, data))
            .collect::<Vec<_>>(),
        )
      })
      .await?;

      let busy = !messages.is_empty();

      for (id, data) in messages {
        if dequeue_tx.send((data, id)).await.is_err() {
          // Queue receiver was dropped. Stop the dequeue loop.
          return Ok(());
        }
      }

      if !busy {
        // There's nothing to dequeue right now; sleep until one of the
        // following happens:
        // - It's time to dequeue the next message based on its timestamp
        // - A new message is added to the queue
        // - The database is closed
        let sleep_fut = {
          match Self::get_earliest_ready_ts(conn.clone()).await? {
            Some(ts) => {
              let now = SystemTime::now()
                .duration_since(SystemTime::UNIX_EPOCH)
                .unwrap()
                .as_millis() as u64;
              if ts <= now {
                continue;
              }
              tokio::time::sleep(Duration::from_millis(ts - now)).boxed()
            }
            None => futures::future::pending().boxed(),
          }
        };
        tokio::select! {
          _ = sleep_fut => {}
          _ = waker_rx.recv() => {}
          _ = shutdown_rx.changed() => return Ok(())
        }
      }
    }
  }

  async fn get_earliest_ready_ts(
    conn: Rc<AsyncRefCell<Cell<Option<rusqlite::Connection>>>>,
  ) -> Result<Option<u64>, AnyError> {
    SqliteDb::run_tx(conn.clone(), move |tx| {
      let ts = tx
        .prepare_cached(STATEMENT_QUEUE_GET_EARLIEST_READY)?
        .query_row([], |row| {
          let ts: u64 = row.get(0)?;
          Ok(ts)
        })
        .optional()?;
      Ok(ts)
    })
    .await
  }

  async fn requeue_inflight_messages(
    conn: Rc<AsyncRefCell<Cell<Option<rusqlite::Connection>>>>,
  ) -> Result<(), AnyError> {
    loop {
      let done = SqliteDb::run_tx(conn.clone(), move |tx| {
        let entries = tx
          .prepare_cached(STATEMENT_QUEUE_GET_RUNNING)?
          .query_map([], |row| {
            let id: String = row.get(0)?;
            Ok(id)
          })?
          .collect::<Result<Vec<_>, rusqlite::Error>>()?;
        for id in &entries {
          Self::requeue_message(id, &tx)?;
        }
        tx.commit()?;
        Ok(entries.is_empty())
      })
      .await?;
      if done {
        return Ok(());
      }
    }
  }

  fn requeue_message(
    id: &str,
    tx: &rusqlite::Transaction<'_>,
  ) -> Result<bool, AnyError> {
    let Some((_, id, data, backoff_schedule, keys_if_undelivered)) = tx
    .prepare_cached(STATEMENT_QUEUE_GET_RUNNING_BY_ID)?
    .query_row([id], |row| {
      let deadline: u64 = row.get(0)?;
      let id: String = row.get(1)?;
      let data: Vec<u8> = row.get(2)?;
      let backoff_schedule: String = row.get(3)?;
      let keys_if_undelivered: String = row.get(4)?;
      Ok((deadline, id, data, backoff_schedule, keys_if_undelivered))
    })
    .optional()? else {
      return Ok(false);
    };

    let backoff_schedule = {
      let backoff_schedule =
        serde_json::from_str::<Option<Vec<u64>>>(&backoff_schedule)?;
      backoff_schedule.unwrap_or_default()
    };

    let mut requeued = false;
    if !backoff_schedule.is_empty() {
      // Requeue based on backoff schedule
      let now = SystemTime::now()
        .duration_since(SystemTime::UNIX_EPOCH)
        .unwrap()
        .as_millis() as u64;
      let new_ts = now + backoff_schedule[0];
      let new_backoff_schedule = serde_json::to_string(&backoff_schedule[1..])?;
      let changed = tx
        .prepare_cached(STATEMENT_QUEUE_ADD_READY)?
        .execute(params![
          new_ts,
          id,
          &data,
          &new_backoff_schedule,
          &keys_if_undelivered
        ])
        .unwrap();
      assert_eq!(changed, 1);
      requeued = true;
    } else if !keys_if_undelivered.is_empty() {
      // No more requeues. Insert the message into the undelivered queue.
      let keys_if_undelivered =
        serde_json::from_str::<Vec<Vec<u8>>>(&keys_if_undelivered)?;

      let version: i64 = tx
        .prepare_cached(STATEMENT_INC_AND_GET_DATA_VERSION)?
        .query_row([], |row| row.get(0))?;

      for key in keys_if_undelivered {
        let changed = tx
          .prepare_cached(STATEMENT_KV_POINT_SET)?
          .execute(params![key, &data, &VALUE_ENCODING_V8, &version, -1i64])?;
        assert_eq!(changed, 1);
      }
    }

    // Remove from running
    let changed = tx
      .prepare_cached(STATEMENT_QUEUE_REMOVE_RUNNING)?
      .execute(params![id])?;
    assert_eq!(changed, 1);

    Ok(requeued)
  }
}

async fn watch_expiration(
  db: Rc<AsyncRefCell<Cell<Option<rusqlite::Connection>>>>,
) {
  loop {
    // Scan for expired keys
    let res = SqliteDb::run_tx(db.clone(), move |tx| {
      let now = SystemTime::now()
        .duration_since(SystemTime::UNIX_EPOCH)
        .unwrap()
        .as_millis() as u64;
      tx.prepare_cached(
        "delete from kv where expiration_ms >= 0 and expiration_ms <= ?",
      )?
      .execute(params![now])?;
      tx.commit()?;
      Ok(())
    })
    .await;
    if let Err(e) = res {
      eprintln!("kv: Error in expiration watcher: {}", e);
    }
    let sleep_duration =
      Duration::from_secs_f64(60.0 + rand::thread_rng().gen_range(0.0..30.0));
    tokio::time::sleep(sleep_duration).await;
  }
}

#[async_trait(?Send)]
impl Database for SqliteDb {
  type QMH = DequeuedMessage;

  async fn snapshot_read(
    &self,
    requests: Vec<ReadRange>,
    _options: SnapshotReadOptions,
  ) -> Result<Vec<ReadRangeOutput>, AnyError> {
    let requests = Arc::new(requests);
    Self::run_tx(self.conn.clone(), move |tx| {
      let mut responses = Vec::with_capacity(requests.len());
      for request in &*requests {
        let mut stmt = tx.prepare_cached(if request.reverse {
          STATEMENT_KV_RANGE_SCAN_REVERSE
        } else {
          STATEMENT_KV_RANGE_SCAN
        })?;
        let entries = stmt
          .query_map(
            (
              request.start.as_slice(),
              request.end.as_slice(),
              request.limit.get(),
            ),
            |row| {
              let key: Vec<u8> = row.get(0)?;
              let value: Vec<u8> = row.get(1)?;
              let encoding: i64 = row.get(2)?;

              let value = decode_value(value, encoding);

              let version: i64 = row.get(3)?;
              Ok(KvEntry {
                key,
                value,
                versionstamp: version_to_versionstamp(version),
              })
            },
          )?
          .collect::<Result<Vec<_>, rusqlite::Error>>()?;
        responses.push(ReadRangeOutput { entries });
      }

      Ok(responses)
    })
    .await
  }

  async fn atomic_write(
    &self,
    write: AtomicWrite,
  ) -> Result<Option<CommitResult>, AnyError> {
    let write = Arc::new(write);
    let (has_enqueues, commit_result) =
      Self::run_tx(self.conn.clone(), move |tx| {
        for check in &write.checks {
          let real_versionstamp = tx
            .prepare_cached(STATEMENT_KV_POINT_GET_VERSION_ONLY)?
            .query_row([check.key.as_slice()], |row| row.get(0))
            .optional()?
            .map(version_to_versionstamp);
          if real_versionstamp != check.versionstamp {
            return Ok((false, None));
          }
        }

        let version: i64 = tx
          .prepare_cached(STATEMENT_INC_AND_GET_DATA_VERSION)?
          .query_row([], |row| row.get(0))?;

        for mutation in &write.mutations {
          match &mutation.kind {
            MutationKind::Set(value) => {
<<<<<<< HEAD
              let (value, encoding) = encode_value(&value);
              let changed =
                tx.prepare_cached(STATEMENT_KV_POINT_SET)?.execute(params![
                  mutation.key,
                  &value,
                  &encoding,
                  &version,
                  mutation
                    .expire_at
                    .and_then(|x| i64::try_from(x).ok())
                    .unwrap_or(-1i64)
                ])?;
=======
              let (value, encoding) = encode_value(value);
              let changed = tx
                .prepare_cached(STATEMENT_KV_POINT_SET)?
                .execute(params![mutation.key, &value, &encoding, &version])?;
>>>>>>> b5839eef
              assert_eq!(changed, 1)
            }
            MutationKind::Delete => {
              let changed = tx
                .prepare_cached(STATEMENT_KV_POINT_DELETE)?
                .execute(params![mutation.key])?;
              assert!(changed == 0 || changed == 1)
            }
            MutationKind::Sum(operand) => {
              mutate_le64(
                &tx,
                &mutation.key,
                "sum",
                operand,
                version,
                |a, b| a.wrapping_add(b),
              )?;
            }
            MutationKind::Min(operand) => {
              mutate_le64(
                &tx,
                &mutation.key,
                "min",
                operand,
                version,
                |a, b| a.min(b),
              )?;
            }
            MutationKind::Max(operand) => {
              mutate_le64(
                &tx,
                &mutation.key,
                "max",
                operand,
                version,
                |a, b| a.max(b),
              )?;
            }
          }
        }

        let now = SystemTime::now()
          .duration_since(SystemTime::UNIX_EPOCH)
          .unwrap()
          .as_millis() as u64;

        let has_enqueues = !write.enqueues.is_empty();
        for enqueue in &write.enqueues {
          let id = Uuid::new_v4().to_string();
          let backoff_schedule = serde_json::to_string(
            &enqueue
              .backoff_schedule
              .as_deref()
              .or_else(|| Some(&DEFAULT_BACKOFF_SCHEDULE[..])),
          )?;
          let keys_if_undelivered =
            serde_json::to_string(&enqueue.keys_if_undelivered)?;

          let changed =
            tx.prepare_cached(STATEMENT_QUEUE_ADD_READY)?
              .execute(params![
                now + enqueue.delay_ms,
                id,
                &enqueue.payload,
                &backoff_schedule,
                &keys_if_undelivered
              ])?;
          assert_eq!(changed, 1)
        }

        tx.commit()?;
        let new_versionstamp = version_to_versionstamp(version);

        Ok((
          has_enqueues,
          Some(CommitResult {
            versionstamp: new_versionstamp,
          }),
        ))
      })
      .await?;

    if has_enqueues {
      if let Some(queue) = self.queue.get() {
        queue.wake().await?;
      }
    }
    Ok(commit_result)
  }

  async fn dequeue_next_message(&self) -> Result<Self::QMH, AnyError> {
    let queue = self
      .queue
      .get_or_init(|| async move { SqliteQueue::new(self.conn.clone()) })
      .await;
    let handle = queue.dequeue().await?;
    Ok(handle)
  }

  fn close(&self) {
    if let Some(queue) = self.queue.get() {
      queue.shutdown();
    }
  }
}

/// Mutates a LE64 value in the database, defaulting to setting it to the
/// operand if it doesn't exist.
fn mutate_le64(
  tx: &Transaction,
  key: &[u8],
  op_name: &str,
  operand: &Value,
  new_version: i64,
  mutate: impl FnOnce(u64, u64) -> u64,
) -> Result<(), AnyError> {
  let Value::U64(operand) = *operand else {
    return Err(type_error(format!("Failed to perform '{op_name}' mutation on a non-U64 operand")));
  };

  let old_value = tx
    .prepare_cached(STATEMENT_KV_POINT_GET_VALUE_ONLY)?
    .query_row([key], |row| {
      let value: Vec<u8> = row.get(0)?;
      let encoding: i64 = row.get(1)?;

      let value = decode_value(value, encoding);
      Ok(value)
    })
    .optional()?;

  let new_value = match old_value {
    Some(Value::U64(old_value) ) => mutate(old_value, operand),
    Some(_) => return Err(type_error(format!("Failed to perform '{op_name}' mutation on a non-U64 value in the database"))),
    None => operand,
  };

  let new_value = Value::U64(new_value);
  let (new_value, encoding) = encode_value(&new_value);

  let changed = tx.prepare_cached(STATEMENT_KV_POINT_SET)?.execute(params![
    key,
    &new_value[..],
    encoding,
    new_version,
    -1i64,
  ])?;
  assert_eq!(changed, 1);

  Ok(())
}

fn version_to_versionstamp(version: i64) -> [u8; 10] {
  let mut versionstamp = [0; 10];
  versionstamp[..8].copy_from_slice(&version.to_be_bytes());
  versionstamp
}

const VALUE_ENCODING_V8: i64 = 1;
const VALUE_ENCODING_LE64: i64 = 2;
const VALUE_ENCODING_BYTES: i64 = 3;

fn decode_value(value: Vec<u8>, encoding: i64) -> crate::Value {
  match encoding {
    VALUE_ENCODING_V8 => crate::Value::V8(value),
    VALUE_ENCODING_BYTES => crate::Value::Bytes(value),
    VALUE_ENCODING_LE64 => {
      let mut buf = [0; 8];
      buf.copy_from_slice(&value);
      crate::Value::U64(u64::from_le_bytes(buf))
    }
    _ => todo!(),
  }
}

fn encode_value(value: &crate::Value) -> (Cow<'_, [u8]>, i64) {
  match value {
    crate::Value::V8(value) => (Cow::Borrowed(value), VALUE_ENCODING_V8),
    crate::Value::Bytes(value) => (Cow::Borrowed(value), VALUE_ENCODING_BYTES),
    crate::Value::U64(value) => {
      let mut buf = [0; 8];
      buf.copy_from_slice(&value.to_le_bytes());
      (Cow::Owned(buf.to_vec()), VALUE_ENCODING_LE64)
    }
  }
}<|MERGE_RESOLUTION|>--- conflicted
+++ resolved
@@ -233,7 +233,6 @@
     })
     .await?;
 
-    let conn = Rc::new(AsyncRefCell::new(Cell::new(Some(conn))));
     let expiration_watcher = spawn(watch_expiration(conn.clone()));
 
     Ok(SqliteDb {
@@ -741,12 +740,11 @@
         for mutation in &write.mutations {
           match &mutation.kind {
             MutationKind::Set(value) => {
-<<<<<<< HEAD
-              let (value, encoding) = encode_value(&value);
+              let (value, encoding) = encode_value(value);
               let changed =
                 tx.prepare_cached(STATEMENT_KV_POINT_SET)?.execute(params![
                   mutation.key,
-                  &value,
+                  value,
                   &encoding,
                   &version,
                   mutation
@@ -754,12 +752,6 @@
                     .and_then(|x| i64::try_from(x).ok())
                     .unwrap_or(-1i64)
                 ])?;
-=======
-              let (value, encoding) = encode_value(value);
-              let changed = tx
-                .prepare_cached(STATEMENT_KV_POINT_SET)?
-                .execute(params![mutation.key, &value, &encoding, &version])?;
->>>>>>> b5839eef
               assert_eq!(changed, 1)
             }
             MutationKind::Delete => {
