--- conflicted
+++ resolved
@@ -1,18 +1,10 @@
 Running...
-<<<<<<< HEAD
-PermissionDenied: Requires run access to "binary", run again with the --allow-run flag
-=======
-NotCapable: Requires run access to "deno", run again with the --allow-run flag
->>>>>>> e81c67ba
+NotCapable: Requires run access to "binary", run again with the --allow-run flag
     [WILDCARD]
     at file:///[WILDLINE]/sub.ts:15:5 {
   name: "NotCapable"
 }
-<<<<<<< HEAD
-PermissionDenied: Requires run access to "binary", run again with the --allow-run flag
-=======
-NotCapable: Requires run access to "deno", run again with the --allow-run flag
->>>>>>> e81c67ba
+NotCapable: Requires run access to "binary", run again with the --allow-run flag
     [WILDCARD]
     at file:///[WILDLINE]/sub.ts:23:22 {
   name: "NotCapable"
