--- conflicted
+++ resolved
@@ -1,42 +1,15 @@
---- name, on PATH ---
 PermissionStatus { state: "granted", onchange: null }
 PermissionStatus { state: "granted", onchange: null }
 PermissionStatus { state: "prompt", onchange: null }
 PermissionStatus { state: "granted", onchange: null }
-<<<<<<< HEAD
-PermissionStatus { state: "granted", onchange: null }
---- name, no PATH ---
+---
 Info Failed to resolve 'binary' for allow-run: cannot find binary path
 PermissionStatus { state: "prompt", onchange: null }
 PermissionStatus { state: "prompt", onchange: null }
-=======
----
-Info Failed to resolve 'binary' for allow-run: cannot find binary path
->>>>>>> d7b78779
 PermissionStatus { state: "prompt", onchange: null }
 PermissionStatus { state: "prompt", onchange: null }
-PermissionStatus { state: "prompt", onchange: null }
---- path, on PATH ---
+---
 PermissionStatus { state: "granted", onchange: null }
 PermissionStatus { state: "granted", onchange: null }
 PermissionStatus { state: "prompt", onchange: null }
-PermissionStatus { state: "granted", onchange: null }
-PermissionStatus { state: "granted", onchange: null }
---- path, not on PATH (same as above) ---
-PermissionStatus { state: "granted", onchange: null }
-PermissionStatus { state: "granted", onchange: null }
-PermissionStatus { state: "prompt", onchange: null }
-PermissionStatus { state: "granted", onchange: null }
-PermissionStatus { state: "granted", onchange: null }
---- path, dir symlink on PATH (same as above) ---
-PermissionStatus { state: "granted", onchange: null }
-PermissionStatus { state: "granted", onchange: null }
-PermissionStatus { state: "prompt", onchange: null }
-PermissionStatus { state: "granted", onchange: null }
-PermissionStatus { state: "granted", onchange: null }
---- symlink path, dir symlink on PATH (same as above) ---
-PermissionStatus { state: "granted", onchange: null }
-PermissionStatus { state: "granted", onchange: null }
-PermissionStatus { state: "prompt", onchange: null }
-PermissionStatus { state: "granted", onchange: null }
 PermissionStatus { state: "granted", onchange: null }