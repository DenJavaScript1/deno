--- conflicted
+++ resolved
@@ -6,16 +6,9 @@
 Initialize @denotest/node-lifecycle-scripts@1.0.0
 Initialize @denotest/bin@1.0.0
 [UNORDERED_END]
-<<<<<<< HEAD
-warning: Packages contained npm lifecycle scripts (preinstall/install/postinstall) that were not executed.
-    This may cause the packages to not work correctly. To run them, use the `--allow-scripts` flag with `deno install`
-    (e.g. `deno install --allow-scripts=pkg1,pkg2 <entrypoint>`):
-      npm:@denotest/node-lifecycle-scripts@1.0.0
-=======
 Warning Following packages contained npm lifecycle scripts (preinstall/install/postinstall) that were not executed:
 ┠─ npm:@denotest/node-lifecycle-scripts@1.0.0
 ┃
 ┠─ This may cause the packages to not work correctly.
 ┗─ To run lifecycle scripts, use the `--allow-scripts` flag with `deno install`:
-   deno install --allow-scripts=npm:@denotest/node-lifecycle-scripts@1.0.0
->>>>>>> dad5678b
+   deno install --allow-scripts=npm:@denotest/node-lifecycle-scripts@1.0.0