--- conflicted
+++ resolved
@@ -25,17 +25,6 @@
 );
 const tlsListener = Deno.listenTls({ port: tlsPort, cert, key });
 console.log("Deno.TlsListener.prototype.rid is", tlsListener.rid);
-
-<<<<<<< HEAD
-const watcher = Deno.watchFs(".");
-console.log("Deno.FsWatcher.prototype.rid is", watcher.rid);
-watcher.close();
-=======
-const tlsConn = await Deno.connectTls({ port: tlsPort });
-console.log("Deno.TlsConn.prototype.rid is", tlsConn.rid);
-
-tlsConn.close();
->>>>>>> c73b4a08
 
 try {
   new Deno.FsFile(0);
