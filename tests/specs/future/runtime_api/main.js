--- conflicted
+++ resolved
@@ -4,13 +4,6 @@
   "Deno.FsFile.prototype.rid is",
   Deno.openSync(import.meta.filename).rid,
 );
-<<<<<<< HEAD
-console.log("Deno.seek is", Deno.seek);
-console.log("Deno.seekSync is", Deno.seekSync);
-=======
-console.log("Deno.funlock is", Deno.funlock);
-console.log("Deno.funlockSync is", Deno.funlockSync);
->>>>>>> c73b4a08
 
 // TCP
 // Since these tests may run in parallel, ensure this port is unique to this file
