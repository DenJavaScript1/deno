--- conflicted
+++ resolved
@@ -68,115 +68,6 @@
 );
 
 Deno.test(
-<<<<<<< HEAD
-=======
-  { permissions: { net: true, read: false }, ignore: DENO_FUTURE },
-  async function connectTLSCertFileNoReadPerm() {
-    await assertRejects(async () => {
-      await Deno.connectTls({
-        hostname: "deno.land",
-        port: 443,
-        certFile: "tests/testdata/tls/RootCA.crt",
-      });
-    }, Deno.errors.NotCapable);
-  },
-);
-
-Deno.test(
-  { permissions: { read: true, net: true }, ignore: DENO_FUTURE },
-  function listenTLSNonExistentCertKeyFiles() {
-    const options = {
-      hostname: "localhost",
-      port: 0,
-      certFile: "tests/testdata/tls/localhost.crt",
-      keyFile: "tests/testdata/tls/localhost.key",
-    };
-
-    assertThrows(() => {
-      Deno.listenTls({
-        ...options,
-        certFile: "./non/existent/file",
-      });
-    }, Deno.errors.NotFound);
-
-    assertThrows(() => {
-      Deno.listenTls({
-        ...options,
-        keyFile: "./non/existent/file",
-      });
-    }, Deno.errors.NotFound);
-  },
-);
-
-Deno.test(
-  { permissions: { net: true, read: false }, ignore: DENO_FUTURE },
-  function listenTLSNoReadPerm() {
-    assertThrows(() => {
-      Deno.listenTls({
-        hostname: "localhost",
-        port: 0,
-        certFile: "tests/testdata/tls/localhost.crt",
-        keyFile: "tests/testdata/tls/localhost.key",
-      });
-    }, Deno.errors.NotCapable);
-  },
-);
-
-Deno.test(
-  {
-    permissions: { read: true, write: true, net: true },
-    ignore: DENO_FUTURE,
-  },
-  function listenTLSEmptyKeyFile() {
-    const options = {
-      hostname: "localhost",
-      port: 0,
-      certFile: "tests/testdata/tls/localhost.crt",
-      keyFile: "tests/testdata/tls/localhost.key",
-    };
-
-    const testDir = Deno.makeTempDirSync();
-    const keyFilename = testDir + "/key.pem";
-    Deno.writeFileSync(keyFilename, new Uint8Array([]), {
-      mode: 0o666,
-    });
-
-    assertThrows(() => {
-      Deno.listenTls({
-        ...options,
-        keyFile: keyFilename,
-      });
-    }, Error);
-  },
-);
-
-Deno.test(
-  { permissions: { read: true, write: true, net: true } },
-  function listenTLSEmptyCertFile() {
-    const options = {
-      hostname: "localhost",
-      port: 0,
-      certFile: "tests/testdata/tls/localhost.crt",
-      keyFile: "tests/testdata/tls/localhost.key",
-    };
-
-    const testDir = Deno.makeTempDirSync();
-    const certFilename = testDir + "/cert.crt";
-    Deno.writeFileSync(certFilename, new Uint8Array([]), {
-      mode: 0o666,
-    });
-
-    assertThrows(() => {
-      Deno.listenTls({
-        ...options,
-        certFile: certFilename,
-      });
-    }, Error);
-  },
-);
-
-Deno.test(
->>>>>>> a69b1e69
   { permissions: { net: true } },
   async function startTlsWithoutExclusiveAccessToTcpConn() {
     const { listener, hostname, port } = listenTcp();
