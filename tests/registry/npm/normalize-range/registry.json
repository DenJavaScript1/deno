--- conflicted
+++ resolved
@@ -21,17 +21,7 @@
       "dist": {
         "shasum": "2d10c06bdfd312ea9777695a4d28439456b75942",
         "tarball": "http://localhost:4260/normalize-range/normalize-range-0.1.2.tgz",
-<<<<<<< HEAD
-        "integrity": "sha512-bdok/XvKII3nUpklnV6P2hxtMNrCboOjAcyBuQnWEhO665FwrSNRxU+AqpsyvO6LgGYPspN+lu5CLtw4jPRKNA==",
-        "signatures": [
-          {
-            "keyid": "SHA256:jl3bwswu80PjjokCgh0o2w5c2U4LhQAE57gj9cz1kzA",
-            "sig": "MEUCIE/pPGFro0Dc2jy+Xczxvr24YzO9s1xQynEBZoe2bi1MAiEAu5ZcDlfU7EqSGImCiQY9jpsumxIQCyAlpFAuAnfjDw8="
-          }
-        ]
-=======
         "integrity": "sha512-bdok/XvKII3nUpklnV6P2hxtMNrCboOjAcyBuQnWEhO665FwrSNRxU+AqpsyvO6LgGYPspN+lu5CLtw4jPRKNA=="
->>>>>>> 8539cacb
       },
       "engines": {
         "node": ">=0.10.0"
