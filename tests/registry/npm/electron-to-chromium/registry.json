{
  "name": "electron-to-chromium",
  "dist-tags": {
    "latest": "1.4.348"
  },
  "versions": {
    "1.4.348": {
      "name": "electron-to-chromium",
      "version": "1.4.348",
      "devDependencies": {
        "ava": "^5.1.1",
        "codecov": "^3.8.2",
        "compare-versions": "^6.0.0-rc.1",
        "node-fetch": "^3.3.0",
        "nyc": "^15.1.0",
        "shelljs": "^0.8.5"
      },
      "dist": {
        "integrity": "sha512-gM7TdwuG3amns/1rlgxMbeeyNoBFPa+4Uu0c7FeROWh4qWmvSOnvcslKmWy51ggLKZ2n/F/4i2HJ+PVNxH9uCQ==",
        "shasum": "f49379dc212d79f39112dd026f53e371279e433d",
        "tarball": "http://localhost:4260/electron-to-chromium/electron-to-chromium-1.4.348.tgz",
        "fileCount": 13,
<<<<<<< HEAD
        "unpackedSize": 220360,
        "signatures": [
          {
            "keyid": "SHA256:jl3bwswu80PjjokCgh0o2w5c2U4LhQAE57gj9cz1kzA",
            "sig": "MEYCIQCtvgYU0V5ouubVjwFi7ZDbnEBFHYth5G1cL9WKEqROXAIhAJtURudPmp9RdxlQ2Jzky5HTTgAOzHKxKR+8/1Czx2eA"
          }
        ],
        "npm-signature": "-----BEGIN PGP SIGNATURE-----\r\nVersion: OpenPGP.js v4.10.10\r\nComment: https://openpgpjs.org\r\n\r\nwsFzBAEBCAAGBQJkJyAuACEJED1NWxICdlZqFiEECWMYAoorWMhJKdjhPU1b\r\nEgJ2VmrH/A/+OuAxaWO3izkzoueEpJeBFnu0wQPztTMNwZBNlaCWOmB/WRhl\r\n4EIHw9C39sUI3w1xUGzeJbnREwT5qE6JccM53W2KXzEt2lZiBUK8UtDg/ktb\r\nrz58aHFlWICWp/PUjL1xL2nhQ0CEye7Xd8yw/l78t77pgsrPk1Eo+8GBdvDM\r\nAMFtTSKxe8BnJn6I/n5qXq0GiZvGF/M9fotReuwXsGZ0L2Tdg9MmBYuk/BaA\r\nOgCn8ZeA6NJVZ7srbUBurpWS5MMvbbBQqnAmfBo2S9cVMLoMwnlllI5BOqsu\r\n+W3V6H2rqIuTWRt8n7smvjuxOlvIyZVU+dFSfAuV4YvZ34wNJ9j4tsm2bdPJ\r\nzEuznk6mj/mGUSGGdSE+z3Z/kYhKQnRmw4Mlj2l7mLfLnq7Lc9FEihiisrBC\r\ng1RRywDI6ilt8bJgN55EzQVazmKp2KMi8buChWewRRrx2tPYf7swICvD4IwH\r\nOoWkvmLq0ENVS7fQDygfridS/G3u8OCdmbGlWdQd2dCVptghOEFjRjy7kzCK\r\nt/QhnBI9oAXwX2kuIZ7ui2WvIaRw6gntsifC/t5XScl3fIlW5GDGN+Gaujv9\r\nKSifhD7oxKE6BkSCaVWl+LlAgbO+lVvAH5CP2UUra0bUfwTDNV2ifxkn0kJ3\r\nPlyuFGIMsFY4dS5UXa+a5w1wAvxAspuaJwA=\r\n=Fkx0\r\n-----END PGP SIGNATURE-----\r\n"
=======
        "unpackedSize": 220360
>>>>>>> 8539cacb
      }
    }
  },
  "modified": "2023-03-31T18:02:22.694Z"
}<|MERGE_RESOLUTION|>--- conflicted
+++ resolved
@@ -20,18 +20,7 @@
         "shasum": "f49379dc212d79f39112dd026f53e371279e433d",
         "tarball": "http://localhost:4260/electron-to-chromium/electron-to-chromium-1.4.348.tgz",
         "fileCount": 13,
-<<<<<<< HEAD
-        "unpackedSize": 220360,
-        "signatures": [
-          {
-            "keyid": "SHA256:jl3bwswu80PjjokCgh0o2w5c2U4LhQAE57gj9cz1kzA",
-            "sig": "MEYCIQCtvgYU0V5ouubVjwFi7ZDbnEBFHYth5G1cL9WKEqROXAIhAJtURudPmp9RdxlQ2Jzky5HTTgAOzHKxKR+8/1Czx2eA"
-          }
-        ],
-        "npm-signature": "-----BEGIN PGP SIGNATURE-----\r\nVersion: OpenPGP.js v4.10.10\r\nComment: https://openpgpjs.org\r\n\r\nwsFzBAEBCAAGBQJkJyAuACEJED1NWxICdlZqFiEECWMYAoorWMhJKdjhPU1b\r\nEgJ2VmrH/A/+OuAxaWO3izkzoueEpJeBFnu0wQPztTMNwZBNlaCWOmB/WRhl\r\n4EIHw9C39sUI3w1xUGzeJbnREwT5qE6JccM53W2KXzEt2lZiBUK8UtDg/ktb\r\nrz58aHFlWICWp/PUjL1xL2nhQ0CEye7Xd8yw/l78t77pgsrPk1Eo+8GBdvDM\r\nAMFtTSKxe8BnJn6I/n5qXq0GiZvGF/M9fotReuwXsGZ0L2Tdg9MmBYuk/BaA\r\nOgCn8ZeA6NJVZ7srbUBurpWS5MMvbbBQqnAmfBo2S9cVMLoMwnlllI5BOqsu\r\n+W3V6H2rqIuTWRt8n7smvjuxOlvIyZVU+dFSfAuV4YvZ34wNJ9j4tsm2bdPJ\r\nzEuznk6mj/mGUSGGdSE+z3Z/kYhKQnRmw4Mlj2l7mLfLnq7Lc9FEihiisrBC\r\ng1RRywDI6ilt8bJgN55EzQVazmKp2KMi8buChWewRRrx2tPYf7swICvD4IwH\r\nOoWkvmLq0ENVS7fQDygfridS/G3u8OCdmbGlWdQd2dCVptghOEFjRjy7kzCK\r\nt/QhnBI9oAXwX2kuIZ7ui2WvIaRw6gntsifC/t5XScl3fIlW5GDGN+Gaujv9\r\nKSifhD7oxKE6BkSCaVWl+LlAgbO+lVvAH5CP2UUra0bUfwTDNV2ifxkn0kJ3\r\nPlyuFGIMsFY4dS5UXa+a5w1wAvxAspuaJwA=\r\n=Fkx0\r\n-----END PGP SIGNATURE-----\r\n"
-=======
         "unpackedSize": 220360
->>>>>>> 8539cacb
       }
     }
   },
