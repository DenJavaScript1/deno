--- conflicted
+++ resolved
@@ -53,18 +53,7 @@
         "shasum": "70ee5a7c5052070afacfbc22977ea79def353b70",
         "tarball": "http://localhost:4260/minipass-sized/minipass-sized-1.0.3.tgz",
         "fileCount": 7,
-<<<<<<< HEAD
-        "unpackedSize": 123865,
-        "npm-signature": "-----BEGIN PGP SIGNATURE-----\r\nVersion: OpenPGP.js v3.0.4\r\nComment: https://openpgpjs.org\r\n\r\nwsFcBAEBCAAQBQJdkmZECRA9TVsSAnZWagAAUPcQAIf33O6EWy+mASa+JfQv\noGNPaC54UKUC/QoerRzQDLmRIEE/QkNYqMBTm6Q5uHfuecqtJDb3d1O4trFe\nM7o9ctpbjhcLkvemtgsc9fev2N6JgSY68OLrpvYqSLqedcUvomhAJxKMupLm\n97eR6MGlb2+Kstv616VlZI37O9tDeE6pvtRohI+cmvOdk2uzTByUhn7gVaql\nvlYh0z5E807Q7xmEcaR+sx6JHrOFfELdux3agnOz/LoHJw2fDPoE34uu+LLw\nrMvcp3bXYHK1m1MYouiyYS6D23OT9DN5fK6ofGvdDqR0IgsN6EelE42cxjxP\nRTzzmsP4Ccw8nffYaEnPZ5Bcar/7Q8zWUHny90+soDpFbY6PhTp6fCvRBjrT\nwj0P9HX4MOhlel6xVFIX8JPBoEqtkus0VUENze720yuI7ziscOcxG4G7rFij\nxv3iuqC03AQfIRK4zRTTrXWiUdgm68fSw6IZEp8sR4x2AkUd807/YF2prKZy\nTnbWjy2l9DSn4IkyYmVOjiNpMmCzaw9MTb6JAMfEEYmc7zlWhpOBldYvTOqS\n/AIdWQS2sZ+CnXDmnv6cQy+SqEsK337aZY0PXFoFV2RHudtcceOQMNs0Eii6\n1bZSMY3acyifsAa0yeDlY0zokUDSNat9QZYdv4r2Kujw6xsHrayJA2y3K76l\nDP/x\r\n=oVVn\r\n-----END PGP SIGNATURE-----\r\n",
-        "signatures": [
-          {
-            "keyid": "SHA256:jl3bwswu80PjjokCgh0o2w5c2U4LhQAE57gj9cz1kzA",
-            "sig": "MEYCIQCtsBF/Ry3rWgEiNmHYrvXBbzV+Mm9omSjLis/aKkd95QIhAIQABBP+xC5JFzOtybiV5xZZnwCc96BDP+SRIKzJHzCF"
-          }
-        ]
-=======
         "unpackedSize": 123865
->>>>>>> 8539cacb
       },
       "_hasShrinkwrap": false
     }
@@ -84,9 +73,5 @@
     "url": "https://github.com/isaacs/minipass-sized/issues"
   },
   "license": "ISC",
-<<<<<<< HEAD
-  "readme": "# minipass-sized\n\nA Minipass stream that raises an error if you get a different number of\nbytes than expected.\n\n## USAGE\n\nUse just like any old [minipass](http://npm.im/minipass) stream, but\nprovide a `size` option to the constructor.\n\nThe `size` option must be a positive integer, smaller than\n`Number.MAX_SAFE_INTEGER`.\n\n```js\nconst MinipassSized = require('minipass-sized')\n// figure out how much data you expect to get\nconst expectedSize = +headers['content-length']\nconst stream = new MinipassSized({ size: expectedSize })\nstream.on('error', er => {\n  // if it's the wrong size, then this will raise an error with\n  // { found: <number>, expect: <number>, code: 'EBADSIZE' }\n})\nresponse.pipe(stream)\n```\n\nCaveats: this does not work with `objectMode` streams, and will throw a\n`TypeError` from the constructor if the size argument is missing or\ninvalid.\n",
-=======
->>>>>>> 8539cacb
   "readmeFilename": "README.md"
 }