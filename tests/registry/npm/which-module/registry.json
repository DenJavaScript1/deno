{
  "name": "which-module",
  "description": "Find the module object for something that was require()d",
  "dist-tags": {
    "latest": "2.0.0"
  },
  "versions": {
    "2.0.0": {
      "name": "which-module",
      "version": "2.0.0",
      "description": "Find the module object for something that was require()d",
      "main": "index.js",
      "scripts": {
        "pretest": "standard",
        "test": "nyc ava",
        "coverage": "nyc report --reporter=text-lcov | coveralls",
        "release": "standard-version"
      },
      "files": [
        "index.js"
      ],
      "repository": {
        "type": "git",
        "url": "git+https://github.com/nexdrew/which-module.git"
      },
      "author": {
        "name": "nexdrew"
      },
      "license": "ISC",
      "bugs": {
        "url": "https://github.com/nexdrew/which-module/issues"
      },
      "devDependencies": {
        "ava": "^0.19.1",
        "coveralls": "^2.13.1",
        "nyc": "^10.3.0",
        "standard": "^10.0.2",
        "standard-version": "^4.0.0"
      },
      "gitHead": "7f78f42d0761133263c3947a3b24dde324a467ce",
      "_id": "which-module@2.0.0",
      "_shasum": "d9ef07dce77b9902b8a3a8fa4b31c3e3f7e6e87a",
      "_from": ".",
      "_npmVersion": "4.2.0",
      "_nodeVersion": "7.9.0",
      "dist": {
        "shasum": "d9ef07dce77b9902b8a3a8fa4b31c3e3f7e6e87a",
        "tarball": "http://localhost:4260/which-module/which-module-2.0.0.tgz",
<<<<<<< HEAD
        "integrity": "sha512-B+enWhmw6cjfVC7kS8Pj9pCrKSc5txArRyaYGe088shv/FGWH+0Rjx/xPgtsWfsUtS27FkP697E4DDhgrgoc0Q==",
        "signatures": [
          {
            "keyid": "SHA256:jl3bwswu80PjjokCgh0o2w5c2U4LhQAE57gj9cz1kzA",
            "sig": "MEYCIQC53OPKZYZEE0kq+DSThbHCGmj9pK3ydC0qIfmE6vmSkQIhAMuI0FnrJwWYGDqZGh7/upXLNzuN3E3Zj872XxGix75U"
          }
        ]
      }
    }
  },
  "readme": "# which-module\n\n> Find the module object for something that was require()d\n\n[![Build Status](https://travis-ci.org/nexdrew/which-module.svg?branch=master)](https://travis-ci.org/nexdrew/which-module)\n[![Coverage Status](https://coveralls.io/repos/github/nexdrew/which-module/badge.svg?branch=master)](https://coveralls.io/github/nexdrew/which-module?branch=master)\n[![Standard Version](https://img.shields.io/badge/release-standard%20version-brightgreen.svg)](https://github.com/conventional-changelog/standard-version)\n\nFind the `module` object in `require.cache` for something that was `require()`d\nor `import`ed - essentially a reverse `require()` lookup.\n\nUseful for libs that want to e.g. lookup a filename for a module or submodule\nthat it did not `require()` itself.\n\n## Install and Usage\n\n```\nnpm install --save which-module\n```\n\n```js\nconst whichModule = require('which-module')\n\nconsole.log(whichModule(require('something')))\n// Module {\n//   id: '/path/to/project/node_modules/something/index.js',\n//   exports: [Function],\n//   parent: ...,\n//   filename: '/path/to/project/node_modules/something/index.js',\n//   loaded: true,\n//   children: [],\n//   paths: [ '/path/to/project/node_modules/something/node_modules',\n//            '/path/to/project/node_modules',\n//            '/path/to/node_modules',\n//            '/path/node_modules',\n//            '/node_modules' ] }\n```\n\n## API\n\n### `whichModule(exported)`\n\nReturn the [`module` object](https://nodejs.org/api/modules.html#modules_the_module_object),\nif any, that represents the given argument in the `require.cache`.\n\n`exported` can be anything that was previously `require()`d or `import`ed as a\nmodule, submodule, or dependency - which means `exported` is identical to the\n`module.exports` returned by this method.\n\nIf `exported` did not come from the `exports` of a `module` in `require.cache`,\nthen this method returns `null`.\n\n## License\n\nISC © Contributors\n",
=======
        "integrity": "sha512-B+enWhmw6cjfVC7kS8Pj9pCrKSc5txArRyaYGe088shv/FGWH+0Rjx/xPgtsWfsUtS27FkP697E4DDhgrgoc0Q=="
      }
    }
  },
>>>>>>> 8539cacb
  "homepage": "https://github.com/nexdrew/which-module#readme",
  "repository": {
    "type": "git",
    "url": "git+https://github.com/nexdrew/which-module.git"
  },
  "author": {
    "name": "nexdrew"
  },
  "bugs": {
    "url": "https://github.com/nexdrew/which-module/issues"
  },
  "license": "ISC",
  "readmeFilename": "README.md"
}<|MERGE_RESOLUTION|>--- conflicted
+++ resolved
@@ -46,24 +46,10 @@
       "dist": {
         "shasum": "d9ef07dce77b9902b8a3a8fa4b31c3e3f7e6e87a",
         "tarball": "http://localhost:4260/which-module/which-module-2.0.0.tgz",
-<<<<<<< HEAD
-        "integrity": "sha512-B+enWhmw6cjfVC7kS8Pj9pCrKSc5txArRyaYGe088shv/FGWH+0Rjx/xPgtsWfsUtS27FkP697E4DDhgrgoc0Q==",
-        "signatures": [
-          {
-            "keyid": "SHA256:jl3bwswu80PjjokCgh0o2w5c2U4LhQAE57gj9cz1kzA",
-            "sig": "MEYCIQC53OPKZYZEE0kq+DSThbHCGmj9pK3ydC0qIfmE6vmSkQIhAMuI0FnrJwWYGDqZGh7/upXLNzuN3E3Zj872XxGix75U"
-          }
-        ]
-      }
-    }
-  },
-  "readme": "# which-module\n\n> Find the module object for something that was require()d\n\n[![Build Status](https://travis-ci.org/nexdrew/which-module.svg?branch=master)](https://travis-ci.org/nexdrew/which-module)\n[![Coverage Status](https://coveralls.io/repos/github/nexdrew/which-module/badge.svg?branch=master)](https://coveralls.io/github/nexdrew/which-module?branch=master)\n[![Standard Version](https://img.shields.io/badge/release-standard%20version-brightgreen.svg)](https://github.com/conventional-changelog/standard-version)\n\nFind the `module` object in `require.cache` for something that was `require()`d\nor `import`ed - essentially a reverse `require()` lookup.\n\nUseful for libs that want to e.g. lookup a filename for a module or submodule\nthat it did not `require()` itself.\n\n## Install and Usage\n\n```\nnpm install --save which-module\n```\n\n```js\nconst whichModule = require('which-module')\n\nconsole.log(whichModule(require('something')))\n// Module {\n//   id: '/path/to/project/node_modules/something/index.js',\n//   exports: [Function],\n//   parent: ...,\n//   filename: '/path/to/project/node_modules/something/index.js',\n//   loaded: true,\n//   children: [],\n//   paths: [ '/path/to/project/node_modules/something/node_modules',\n//            '/path/to/project/node_modules',\n//            '/path/to/node_modules',\n//            '/path/node_modules',\n//            '/node_modules' ] }\n```\n\n## API\n\n### `whichModule(exported)`\n\nReturn the [`module` object](https://nodejs.org/api/modules.html#modules_the_module_object),\nif any, that represents the given argument in the `require.cache`.\n\n`exported` can be anything that was previously `require()`d or `import`ed as a\nmodule, submodule, or dependency - which means `exported` is identical to the\n`module.exports` returned by this method.\n\nIf `exported` did not come from the `exports` of a `module` in `require.cache`,\nthen this method returns `null`.\n\n## License\n\nISC © Contributors\n",
-=======
         "integrity": "sha512-B+enWhmw6cjfVC7kS8Pj9pCrKSc5txArRyaYGe088shv/FGWH+0Rjx/xPgtsWfsUtS27FkP697E4DDhgrgoc0Q=="
       }
     }
   },
->>>>>>> 8539cacb
   "homepage": "https://github.com/nexdrew/which-module#readme",
   "repository": {
     "type": "git",
