{
  "name": "loupe",
  "description": "Inspect utility for Node.js and browsers",
  "dist-tags": {
    "latest": "2.3.4"
  },
  "versions": {
    "2.3.4": {
      "name": "loupe",
      "version": "2.3.4",
      "description": "Inspect utility for Node.js and browsers",
      "license": "MIT",
      "author": {
        "name": "Veselin Todorov",
        "email": "hi@vesln.com"
      },
      "main": "./loupe.js",
      "module": "./index.js",
      "browser": {
        "./index.js": "./loupe.js",
        "util": false
      },
      "repository": {
        "type": "git",
        "url": "git+https://github.com/chaijs/loupe.git"
      },
      "scripts": {
        "bench": "node -r esm bench",
        "commit-msg": "commitlint -x angular",
        "lint": "eslint --ignore-path .gitignore .",
        "prepare": "rollup -c rollup.conf.js",
        "semantic-release": "semantic-release pre && npm publish && semantic-release post",
        "test": "npm run test:node && npm run test:browser",
        "pretest:browser": "npm run prepare",
        "test:browser": "karma start --singleRun=true",
        "posttest:browser": "npm run upload-coverage",
        "test:node": "nyc mocha -r esm",
        "posttest:node": "nyc report --report-dir \"coverage/node-$(node --version)\" --reporter=lcovonly && npm run upload-coverage",
        "upload-coverage": "codecov"
      },
      "eslintConfig": {
        "root": true,
        "parserOptions": {
          "ecmaVersion": 2020
        },
        "env": {
          "es6": true
        },
        "plugins": [
          "filenames",
          "prettier"
        ],
        "extends": [
          "strict/es6"
        ],
        "rules": {
          "comma-dangle": "off",
          "func-style": "off",
          "no-magic-numbers": "off",
          "class-methods-use-this": "off",
          "array-bracket-spacing": "off",
          "array-element-newline": "off",
          "space-before-function-paren": "off",
          "arrow-parens": "off",
          "template-curly-spacing": "off",
          "quotes": "off",
          "generator-star-spacing": "off",
          "prefer-destructuring": "off",
          "no-mixed-operators": "off",
          "id-blacklist": "off",
          "curly": "off",
          "semi": [
            "error",
            "never"
          ],
          "prettier/prettier": [
            "error",
            {
              "printWidth": 120,
              "tabWidth": 2,
              "useTabs": false,
              "semi": false,
              "singleQuote": true,
              "trailingComma": "es5",
              "arrowParens": "avoid",
              "bracketSpacing": true
            }
          ]
        }
      },
      "prettier": {
        "printWidth": 120,
        "tabWidth": 2,
        "useTabs": false,
        "semi": false,
        "singleQuote": true,
        "trailingComma": "es5",
        "arrowParens": "avoid",
        "bracketSpacing": true
      },
      "dependencies": {
        "get-func-name": "^2.0.0"
      },
      "devDependencies": {
        "@babel/core": "^7.12.10",
        "@babel/preset-env": "^7.12.11",
        "@commitlint/cli": "^11.0.0",
        "@rollup/plugin-commonjs": "^17.0.0",
        "@rollup/plugin-node-resolve": "^11.1.0",
        "benchmark": "^2.1.4",
        "chai": "^4.2.0",
        "codecov": "^3.8.1",
        "commitlint-config-angular": "^11.0.0",
        "core-js": "^3.8.3",
        "cross-env": "^7.0.3",
        "eslint": "^7.18.0",
        "eslint-config-strict": "^14.0.1",
        "eslint-plugin-filenames": "^1.3.2",
        "eslint-plugin-prettier": "^3.3.1",
        "esm": "^3.2.25",
        "husky": "^4.3.8",
        "karma": "^5.2.3",
        "karma-chrome-launcher": "^3.1.0",
        "karma-coverage": "^2.0.3",
        "karma-edge-launcher": "^0.4.2",
        "karma-firefox-launcher": "^2.1.0",
        "karma-ie-launcher": "^1.0.0",
        "karma-mocha": "^2.0.1",
        "karma-opera-launcher": "^1.0.0",
        "karma-safari-launcher": "^1.0.0",
        "karma-safaritechpreview-launcher": "^2.0.2",
        "karma-sauce-launcher": "^4.3.4",
        "mocha": "^8.2.1",
        "nyc": "^15.1.0",
        "prettier": "^2.2.1",
        "rollup": "^2.37.1",
        "rollup-plugin-babel": "^4.4.0",
        "rollup-plugin-istanbul": "^3.0.0",
        "semantic-release": "^17.3.6",
        "simple-assert": "^1.0.0"
      },
      "gitHead": "b4ee644cedc7d394d979d043da568a999c8a59b1",
      "bugs": {
        "url": "https://github.com/chaijs/loupe/issues"
      },
      "_id": "loupe@2.3.4",
      "_nodeVersion": "12.22.10",
      "_npmVersion": "6.14.3",
      "dist": {
        "integrity": "sha512-OvKfgCC2Ndby6aSTREl5aCCPTNIzlDfQZvZxNUrBrihDhL3xcrYegTblhmEiCrg2kKQz4XsFIaemE5BF4ybSaQ==",
        "shasum": "7e0b9bffc76f148f9be769cb1321d3dcf3cb25f3",
        "tarball": "http://localhost:4260/loupe/loupe-2.3.4.tgz",
        "fileCount": 24,
<<<<<<< HEAD
        "unpackedSize": 56060,
        "npm-signature": "-----BEGIN PGP SIGNATURE-----\r\nVersion: OpenPGP.js v3.0.13\r\nComment: https://openpgpjs.org\r\n\r\nwsFcBAEBCAAQBQJiBSvXCRA9TVsSAnZWagAA5GMQAJNuCRvAOABV3NaJwrSn\no46XwR3XBgbKgQUgNqjdZVytQrG7W0N2fFIJEsxrLh8FmV7NewVwZDmUW5ug\nzUDWqnJ8YubHw2+W4b0EJM39nU8iUwR5Gmt5dbbOCGu1QMfVhugBpxFfPr/Y\nkZZ3JToYqjZ523+gL2pollIHMMzJ87o9gRZtWRdiIk9anNHgmhZlB2tPflQ+\ndHSEwpOAHZEWZSNVRoBvFVPagpFqfLP6oiuO1qd8j9xkEu5OHui1A7fUFoiR\nZACUVy1hpSnAM9JjVoUa2saEHWlgprMiww4t7x2eR4x5bB2IYVbN1BAJGYhB\nmzMYJpVT6f0WcNHY82IvKgEZ8bpCxjrYHSLJLf3gP0PYGkkGy4MjtvNmLYIn\n0+ORkJpS94XwS0+RLRkc3mET9Fc7v5tTJVcf+7PGBoLoFJFMq70i3ufhT/+p\nrNlR3CKOImKCaVo4R58uw/zwikkDJEFq+DZtWsq8pJqMuvSTAQl6UEtdKXlw\nDPm+Nx0yXf641CvpUZJ7Ea8QxoOiNRZxzidXqI0rXWZYmTsS8+rvCIgNuSd3\nXhWJtZGG2yY8HSHMFUPY/GVV9Dh1fFL3ZwYLLa/3FhmOY32zlOOBqCQ1onQl\nRbjsDEsUJCgQ5c+vHCncEc+NADSrqNlicMw/SFqeAvbR9S+ZtX+83kw5sq5M\nyuWX\r\n=GAB5\r\n-----END PGP SIGNATURE-----\r\n",
        "signatures": [
          {
            "keyid": "SHA256:jl3bwswu80PjjokCgh0o2w5c2U4LhQAE57gj9cz1kzA",
            "sig": "MEYCIQCA3CaA1BAoAU59PGrhQpQxolxvBV2eSQKCoXmsGHPwpgIhAN2osnbK131i8NkfxAmYsFocDdtZxp62muOWECWapmSg"
          }
        ]
=======
        "unpackedSize": 56060
>>>>>>> 8539cacb
      },
      "directories": {},
      "_hasShrinkwrap": false
    }
  },
<<<<<<< HEAD
  "readme": "![npm](https://img.shields.io/npm/v/loupe?logo=npm)\n![Build](https://github.com/chaijs/loupe/workflows/Build/badge.svg?branch=master)\n![Codecov branch](https://img.shields.io/codecov/c/github/chaijs/loupe/master?logo=codecov)\n\n# What is loupe?\n\nLoupe turns the object you give it into a string. It's similar to Node.js' `util.inspect()` function, but it works cross platform, in most modern browsers as well as Node.\n\n## Installation\n\n### Node.js\n\n`loupe` is available on [npm](http://npmjs.org). To install it, type:\n\n    $ npm install loupe\n\n### Browsers\n\nYou can also use it within the browser; install via npm and use the `loupe.js` file found within the download. For example:\n\n```html\n<script src=\"./node_modules/loupe/loupe.js\"></script>\n```\n\n## Usage\n\n``` js\nconst { inspect } = require('loupe');\n```\n\n```js\ninspect({ foo: 'bar' }); // => \"{ foo: 'bar' }\"\ninspect(1); // => '1'\ninspect('foo'); // => \"'foo'\"\ninspect([ 1, 2, 3 ]); // => '[ 1, 2, 3 ]'\ninspect(/Test/g); // => '/Test/g'\n\n// ...\n```\n\n## Tests\n\n```bash\n$ npm test\n```\n\nCoverage:\n\n```bash\n$ npm run upload-coverage\n```\n\n## License\n\n(The MIT License)\n\nCopyright (c) 2011-2013 Jake Luer jake@alogicalparadox.com\n\nPermission is hereby granted, free of charge, to any person obtaining a copy of this software and associated documentation files (the \"Software\"), to deal in the Software without restriction, including without limitation the rights to use, copy, modify, merge, publish, distribute, sublicense, and/or sell copies of the Software, and to permit persons to whom the Software is furnished to do so, subject to the following conditions:\n\nThe above copyright notice and this permission notice shall be included in all copies or substantial portions of the Software.\n\nTHE SOFTWARE IS PROVIDED \"AS IS\", WITHOUT WARRANTY OF ANY KIND, EXPRESS OR IMPLIED, INCLUDING BUT NOT LIMITED TO THE WARRANTIES OF MERCHANTABILITY, FITNESS FOR A PARTICULAR PURPOSE AND NONINFRINGEMENT. IN NO EVENT SHALL THE AUTHORS OR COPYRIGHT HOLDERS BE LIABLE FOR ANY CLAIM, DAMAGES OR OTHER LIABILITY, WHETHER IN AN ACTION OF CONTRACT, TORT OR OTHERWISE, ARISING FROM, OUT OF OR IN CONNECTION WITH THE SOFTWARE OR THE USE OR OTHER DEALINGS IN THE SOFTWARE.\n",
=======
>>>>>>> 8539cacb
  "author": {
    "name": "Veselin Todorov",
    "email": "hi@vesln.com"
  },
  "repository": {
    "type": "git",
    "url": "git+https://github.com/chaijs/loupe.git"
  },
  "homepage": "https://github.com/chaijs/loupe",
  "bugs": {
    "url": "https://github.com/chaijs/loupe/issues"
  },
  "license": "MIT",
  "readmeFilename": "README.md"
}<|MERGE_RESOLUTION|>--- conflicted
+++ resolved
@@ -151,27 +151,12 @@
         "shasum": "7e0b9bffc76f148f9be769cb1321d3dcf3cb25f3",
         "tarball": "http://localhost:4260/loupe/loupe-2.3.4.tgz",
         "fileCount": 24,
-<<<<<<< HEAD
-        "unpackedSize": 56060,
-        "npm-signature": "-----BEGIN PGP SIGNATURE-----\r\nVersion: OpenPGP.js v3.0.13\r\nComment: https://openpgpjs.org\r\n\r\nwsFcBAEBCAAQBQJiBSvXCRA9TVsSAnZWagAA5GMQAJNuCRvAOABV3NaJwrSn\no46XwR3XBgbKgQUgNqjdZVytQrG7W0N2fFIJEsxrLh8FmV7NewVwZDmUW5ug\nzUDWqnJ8YubHw2+W4b0EJM39nU8iUwR5Gmt5dbbOCGu1QMfVhugBpxFfPr/Y\nkZZ3JToYqjZ523+gL2pollIHMMzJ87o9gRZtWRdiIk9anNHgmhZlB2tPflQ+\ndHSEwpOAHZEWZSNVRoBvFVPagpFqfLP6oiuO1qd8j9xkEu5OHui1A7fUFoiR\nZACUVy1hpSnAM9JjVoUa2saEHWlgprMiww4t7x2eR4x5bB2IYVbN1BAJGYhB\nmzMYJpVT6f0WcNHY82IvKgEZ8bpCxjrYHSLJLf3gP0PYGkkGy4MjtvNmLYIn\n0+ORkJpS94XwS0+RLRkc3mET9Fc7v5tTJVcf+7PGBoLoFJFMq70i3ufhT/+p\nrNlR3CKOImKCaVo4R58uw/zwikkDJEFq+DZtWsq8pJqMuvSTAQl6UEtdKXlw\nDPm+Nx0yXf641CvpUZJ7Ea8QxoOiNRZxzidXqI0rXWZYmTsS8+rvCIgNuSd3\nXhWJtZGG2yY8HSHMFUPY/GVV9Dh1fFL3ZwYLLa/3FhmOY32zlOOBqCQ1onQl\nRbjsDEsUJCgQ5c+vHCncEc+NADSrqNlicMw/SFqeAvbR9S+ZtX+83kw5sq5M\nyuWX\r\n=GAB5\r\n-----END PGP SIGNATURE-----\r\n",
-        "signatures": [
-          {
-            "keyid": "SHA256:jl3bwswu80PjjokCgh0o2w5c2U4LhQAE57gj9cz1kzA",
-            "sig": "MEYCIQCA3CaA1BAoAU59PGrhQpQxolxvBV2eSQKCoXmsGHPwpgIhAN2osnbK131i8NkfxAmYsFocDdtZxp62muOWECWapmSg"
-          }
-        ]
-=======
         "unpackedSize": 56060
->>>>>>> 8539cacb
       },
       "directories": {},
       "_hasShrinkwrap": false
     }
   },
-<<<<<<< HEAD
-  "readme": "![npm](https://img.shields.io/npm/v/loupe?logo=npm)\n![Build](https://github.com/chaijs/loupe/workflows/Build/badge.svg?branch=master)\n![Codecov branch](https://img.shields.io/codecov/c/github/chaijs/loupe/master?logo=codecov)\n\n# What is loupe?\n\nLoupe turns the object you give it into a string. It's similar to Node.js' `util.inspect()` function, but it works cross platform, in most modern browsers as well as Node.\n\n## Installation\n\n### Node.js\n\n`loupe` is available on [npm](http://npmjs.org). To install it, type:\n\n    $ npm install loupe\n\n### Browsers\n\nYou can also use it within the browser; install via npm and use the `loupe.js` file found within the download. For example:\n\n```html\n<script src=\"./node_modules/loupe/loupe.js\"></script>\n```\n\n## Usage\n\n``` js\nconst { inspect } = require('loupe');\n```\n\n```js\ninspect({ foo: 'bar' }); // => \"{ foo: 'bar' }\"\ninspect(1); // => '1'\ninspect('foo'); // => \"'foo'\"\ninspect([ 1, 2, 3 ]); // => '[ 1, 2, 3 ]'\ninspect(/Test/g); // => '/Test/g'\n\n// ...\n```\n\n## Tests\n\n```bash\n$ npm test\n```\n\nCoverage:\n\n```bash\n$ npm run upload-coverage\n```\n\n## License\n\n(The MIT License)\n\nCopyright (c) 2011-2013 Jake Luer jake@alogicalparadox.com\n\nPermission is hereby granted, free of charge, to any person obtaining a copy of this software and associated documentation files (the \"Software\"), to deal in the Software without restriction, including without limitation the rights to use, copy, modify, merge, publish, distribute, sublicense, and/or sell copies of the Software, and to permit persons to whom the Software is furnished to do so, subject to the following conditions:\n\nThe above copyright notice and this permission notice shall be included in all copies or substantial portions of the Software.\n\nTHE SOFTWARE IS PROVIDED \"AS IS\", WITHOUT WARRANTY OF ANY KIND, EXPRESS OR IMPLIED, INCLUDING BUT NOT LIMITED TO THE WARRANTIES OF MERCHANTABILITY, FITNESS FOR A PARTICULAR PURPOSE AND NONINFRINGEMENT. IN NO EVENT SHALL THE AUTHORS OR COPYRIGHT HOLDERS BE LIABLE FOR ANY CLAIM, DAMAGES OR OTHER LIABILITY, WHETHER IN AN ACTION OF CONTRACT, TORT OR OTHERWISE, ARISING FROM, OUT OF OR IN CONNECTION WITH THE SOFTWARE OR THE USE OR OTHER DEALINGS IN THE SOFTWARE.\n",
-=======
->>>>>>> 8539cacb
   "author": {
     "name": "Veselin Todorov",
     "email": "hi@vesln.com"
