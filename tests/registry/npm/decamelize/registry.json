{
  "name": "decamelize",
  "description": "Convert a camelized string into a lowercased one with a custom separator: unicornRainbow → unicorn_rainbow",
  "dist-tags": {
    "latest": "1.2.0"
  },
  "versions": {
    "1.2.0": {
      "name": "decamelize",
      "version": "1.2.0",
      "description": "Convert a camelized string into a lowercased one with a custom separator: unicornRainbow → unicorn_rainbow",
      "license": "MIT",
      "repository": {
        "type": "git",
        "url": "git+https://github.com/sindresorhus/decamelize.git"
      },
      "author": {
        "name": "Sindre Sorhus",
        "email": "sindresorhus@gmail.com",
        "url": "sindresorhus.com"
      },
      "engines": {
        "node": ">=0.10.0"
      },
      "scripts": {
        "test": "xo && ava"
      },
      "files": [
        "index.js"
      ],
      "devDependencies": {
        "ava": "*",
        "xo": "*"
      },
      "gitHead": "95980ab6fb44c40eaca7792bdf93aff7c210c805",
      "bugs": {
        "url": "https://github.com/sindresorhus/decamelize/issues"
      },
      "_id": "decamelize@1.2.0",
      "_shasum": "f6534d15148269b20352e7bee26f501f9a191290",
      "_from": ".",
      "_npmVersion": "3.8.0",
      "_nodeVersion": "4.3.0",
      "dist": {
        "shasum": "f6534d15148269b20352e7bee26f501f9a191290",
        "tarball": "http://localhost:4260/decamelize/decamelize-1.2.0.tgz",
<<<<<<< HEAD
        "integrity": "sha512-z2S+W9X73hAUUki+N+9Za2lBlun89zigOyGrsax+KUQ6wKW4ZoWpEYBkGhQjwAjjDCkWxhY0VKEhk8wzY7F5cA==",
        "signatures": [
          {
            "keyid": "SHA256:jl3bwswu80PjjokCgh0o2w5c2U4LhQAE57gj9cz1kzA",
            "sig": "MEUCIQCQhUezVI1PCerbzo58z6jDX/QX65VXwwlK0MtuP/qWmQIgPE3vDVmsT4Hjv8yxBjhumH7ME0jtXibtktOC235S6X4="
          }
        ]
=======
        "integrity": "sha512-z2S+W9X73hAUUki+N+9Za2lBlun89zigOyGrsax+KUQ6wKW4ZoWpEYBkGhQjwAjjDCkWxhY0VKEhk8wzY7F5cA=="
>>>>>>> 8539cacb
      },
      "directories": {}
    }
  },
<<<<<<< HEAD
  "readme": "# decamelize\n\n> Convert a camelized string into a lowercased one with a custom separator\\\n> Example: `unicornRainbow` → `unicorn_rainbow`\n\nIf you use this on untrusted user input, don't forget to limit the length to something reasonable.\n\n## Install\n\n```sh\nnpm install decamelize\n```\n\n## Usage\n\n```js\nimport decamelize from 'decamelize';\n\ndecamelize('unicornRainbow');\n//=> 'unicorn_rainbow'\n\ndecamelize('unicornRainbow', {separator: '-'});\n//=> 'unicorn-rainbow'\n\ndecamelize('testGUILabel', {preserveConsecutiveUppercase: true});\n//=> 'test_GUI_label'\n\ndecamelize('testGUILabel', {preserveConsecutiveUppercase: false});\n//=> 'test_gui_label'\n```\n\n## API\n\n### decamelize(input, options?)\n\n#### input\n\nType: `string`\n\n#### options\n\nType: `object`\n\n##### separator\n\nType: `string`\\\nDefault: `'_'`\n\nCharacter or string inserted to separate words in `string`.\n\n```js\nimport decamelize from 'decamelize';\n\ndecamelize('unicornRainbow');\n//=> 'unicorn_rainbow'\n\ndecamelize('unicornRainbow', {separator: '-'});\n//=> 'unicorn-rainbow'\n```\n\n##### preserveConsecutiveUppercase\n\nType: `boolean`\\\nDefault: `false`\n\nPreserve sequences of uppercase characters.\n\n```js\nimport decamelize from 'decamelize';\n\ndecamelize('testGUILabel');\n//=> 'test_gui_label'\n\ndecamelize('testGUILabel', {preserveConsecutiveUppercase: true});\n//=> 'test_GUI_label'\n```\n\n## Related\n\nSee [`camelcase`](https://github.com/sindresorhus/camelcase) for the inverse.\n\n---\n\n<div align=\"center\">\n\t<b>\n\t\t<a href=\"https://tidelift.com/subscription/pkg/npm-decamelize?utm_source=npm-decamelize&utm_medium=referral&utm_campaign=readme\">Get professional support for this package with a Tidelift subscription</a>\n\t</b>\n\t<br>\n\t<sub>\n\t\tTidelift helps make open source sustainable for maintainers while giving companies<br>assurances about security, maintenance, and licensing for their dependencies.\n\t</sub>\n</div>\n",
=======
>>>>>>> 8539cacb
  "homepage": "https://github.com/sindresorhus/decamelize#readme",
  "repository": {
    "type": "git",
    "url": "git+https://github.com/sindresorhus/decamelize.git"
  },
  "author": {
    "name": "Sindre Sorhus",
    "email": "sindresorhus@gmail.com",
    "url": "https://sindresorhus.com"
  },
  "bugs": {
    "url": "https://github.com/sindresorhus/decamelize/issues"
  },
  "license": "MIT",
  "readmeFilename": "readme.md"
}<|MERGE_RESOLUTION|>--- conflicted
+++ resolved
@@ -44,25 +44,11 @@
       "dist": {
         "shasum": "f6534d15148269b20352e7bee26f501f9a191290",
         "tarball": "http://localhost:4260/decamelize/decamelize-1.2.0.tgz",
-<<<<<<< HEAD
-        "integrity": "sha512-z2S+W9X73hAUUki+N+9Za2lBlun89zigOyGrsax+KUQ6wKW4ZoWpEYBkGhQjwAjjDCkWxhY0VKEhk8wzY7F5cA==",
-        "signatures": [
-          {
-            "keyid": "SHA256:jl3bwswu80PjjokCgh0o2w5c2U4LhQAE57gj9cz1kzA",
-            "sig": "MEUCIQCQhUezVI1PCerbzo58z6jDX/QX65VXwwlK0MtuP/qWmQIgPE3vDVmsT4Hjv8yxBjhumH7ME0jtXibtktOC235S6X4="
-          }
-        ]
-=======
         "integrity": "sha512-z2S+W9X73hAUUki+N+9Za2lBlun89zigOyGrsax+KUQ6wKW4ZoWpEYBkGhQjwAjjDCkWxhY0VKEhk8wzY7F5cA=="
->>>>>>> 8539cacb
       },
       "directories": {}
     }
   },
-<<<<<<< HEAD
-  "readme": "# decamelize\n\n> Convert a camelized string into a lowercased one with a custom separator\\\n> Example: `unicornRainbow` → `unicorn_rainbow`\n\nIf you use this on untrusted user input, don't forget to limit the length to something reasonable.\n\n## Install\n\n```sh\nnpm install decamelize\n```\n\n## Usage\n\n```js\nimport decamelize from 'decamelize';\n\ndecamelize('unicornRainbow');\n//=> 'unicorn_rainbow'\n\ndecamelize('unicornRainbow', {separator: '-'});\n//=> 'unicorn-rainbow'\n\ndecamelize('testGUILabel', {preserveConsecutiveUppercase: true});\n//=> 'test_GUI_label'\n\ndecamelize('testGUILabel', {preserveConsecutiveUppercase: false});\n//=> 'test_gui_label'\n```\n\n## API\n\n### decamelize(input, options?)\n\n#### input\n\nType: `string`\n\n#### options\n\nType: `object`\n\n##### separator\n\nType: `string`\\\nDefault: `'_'`\n\nCharacter or string inserted to separate words in `string`.\n\n```js\nimport decamelize from 'decamelize';\n\ndecamelize('unicornRainbow');\n//=> 'unicorn_rainbow'\n\ndecamelize('unicornRainbow', {separator: '-'});\n//=> 'unicorn-rainbow'\n```\n\n##### preserveConsecutiveUppercase\n\nType: `boolean`\\\nDefault: `false`\n\nPreserve sequences of uppercase characters.\n\n```js\nimport decamelize from 'decamelize';\n\ndecamelize('testGUILabel');\n//=> 'test_gui_label'\n\ndecamelize('testGUILabel', {preserveConsecutiveUppercase: true});\n//=> 'test_GUI_label'\n```\n\n## Related\n\nSee [`camelcase`](https://github.com/sindresorhus/camelcase) for the inverse.\n\n---\n\n<div align=\"center\">\n\t<b>\n\t\t<a href=\"https://tidelift.com/subscription/pkg/npm-decamelize?utm_source=npm-decamelize&utm_medium=referral&utm_campaign=readme\">Get professional support for this package with a Tidelift subscription</a>\n\t</b>\n\t<br>\n\t<sub>\n\t\tTidelift helps make open source sustainable for maintainers while giving companies<br>assurances about security, maintenance, and licensing for their dependencies.\n\t</sub>\n</div>\n",
-=======
->>>>>>> 8539cacb
   "homepage": "https://github.com/sindresorhus/decamelize#readme",
   "repository": {
     "type": "git",
