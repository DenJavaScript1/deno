{
  "name": "get-func-name",
  "description": "Utility for getting a function's name for node and the browser",
  "dist-tags": {
    "latest": "2.0.0"
  },
  "versions": {
    "2.0.0": {
      "name": "get-func-name",
      "description": "Utility for getting a function's name for node and the browser",
      "license": "MIT",
      "author": {
        "name": "Jake Luer",
        "email": "jake@alogicalparadox.com",
        "url": "http://alogicalparadox.com"
      },
      "files": [
        "index.js",
        "get-func-name.js"
      ],
      "main": "./index.js",
      "repository": {
        "type": "git",
        "url": "git+ssh://git@github.com/chaijs/get-func-name.git"
      },
      "scripts": {
        "build": "browserify --bare $npm_package_main --standalone getFuncName -o get-func-name.js",
        "lint": "eslint --ignore-path .gitignore .",
        "prepublish": "npm run build",
        "semantic-release": "semantic-release pre && npm publish && semantic-release post",
        "pretest": "npm run lint",
        "test": "npm run test:node && npm run test:browser && npm run upload-coverage",
        "test:browser": "karma start --singleRun=true",
        "test:node": "istanbul cover _mocha",
        "upload-coverage": "lcov-result-merger 'coverage/**/lcov.info' | coveralls; exit 0"
      },
      "config": {
        "ghooks": {
          "commit-msg": "validate-commit-msg"
        }
      },
      "eslintConfig": {
        "extends": [
          "strict/es5"
        ],
        "env": {
          "es6": true
        },
        "globals": {
          "HTMLElement": false
        },
        "rules": {
          "complexity": 0,
          "max-statements": 0
        }
      },
      "dependencies": {},
      "devDependencies": {
        "browserify": "^13.0.0",
        "browserify-istanbul": "^2.0.0",
        "coveralls": "2.11.14",
        "eslint": "^2.4.0",
        "eslint-config-strict": "^9.1.0",
        "eslint-plugin-filenames": "^1.1.0",
        "ghooks": "^1.0.1",
        "istanbul": "^0.4.2",
        "karma": "^1.3.0",
        "karma-browserify": "^5.0.2",
        "karma-coverage": "^1.1.1",
        "karma-mocha": "^1.2.0",
        "karma-phantomjs-launcher": "^1.0.0",
        "karma-sauce-launcher": "^1.0.0",
        "lcov-result-merger": "^1.0.2",
        "mocha": "^3.1.2",
        "phantomjs-prebuilt": "^2.1.5",
        "semantic-release": "^4.3.5",
        "simple-assert": "^1.0.0",
        "travis-after-all": "^1.4.4",
        "validate-commit-msg": "^2.3.1"
      },
      "engines": {
        "node": "*"
      },
      "version": "2.0.0",
      "gitHead": "fbd5eb57742d6e7669a857de85925559b9a830bb",
      "bugs": {
        "url": "https://github.com/chaijs/get-func-name/issues"
      },
      "_id": "get-func-name@2.0.0",
      "_shasum": "ead774abee72e20409433a066366023dd6887a41",
      "_from": ".",
      "_npmVersion": "4.1.1",
      "_nodeVersion": "0.10.48",
      "dist": {
        "shasum": "ead774abee72e20409433a066366023dd6887a41",
        "tarball": "http://localhost:4260/get-func-name/get-func-name-2.0.0.tgz",
<<<<<<< HEAD
        "integrity": "sha512-Hm0ixYtaSZ/V7C8FJrtZIuBBI+iSgL+1Aq82zSu8VQNB4S3Gk8e7Qs3VwBDJAhmRZcFqkl3tQu36g/Foh5I5ig==",
        "signatures": [
          {
            "keyid": "SHA256:jl3bwswu80PjjokCgh0o2w5c2U4LhQAE57gj9cz1kzA",
            "sig": "MEQCICp7WV/4PxPCjSMc8LgR+WY3ZOyLdI5KXu2RVK8pQ47QAiBl8cB0Xa33Lh4CCx8VkCznbXVimvN6r4zv3UGsqbVorw=="
          }
        ]
      }
    }
  },
  "readme": "<h1 align=center>\n  <a href=\"http://chaijs.com\" title=\"Chai Documentation\">\n    <img alt=\"ChaiJS\" src=\"http://chaijs.com/img/chai-logo.png\"/>\n    <br>\n    get-func-name\n  </a>\n</h1>\n\n<p align=center>\n  Utility for getting a function's name for <a href=\"http://nodejs.org\">node</a> and the browser.\n</p>\n\n<p align=center>\n  <a href=\"./LICENSE\">\n    <img\n      alt=\"license:mit\"\n      src=\"https://img.shields.io/badge/license-mit-green.svg?style=flat-square\"\n    />\n  </a>\n  <a href=\"https://github.com/chaijs/get-func-name/releases\">\n    <img\n      alt=\"tag:?\"\n      src=\"https://img.shields.io/github/tag/chaijs/get-func-name.svg?style=flat-square\"\n    />\n  </a>\n  <a href=\"https://travis-ci.org/chaijs/get-func-name\">\n    <img\n      alt=\"build:?\"\n      src=\"https://img.shields.io/travis/chaijs/get-func-name/master.svg?style=flat-square\"\n    />\n  </a>\n  <a href=\"https://coveralls.io/r/chaijs/get-func-name\">\n    <img\n      alt=\"coverage:?\"\n      src=\"https://img.shields.io/coveralls/chaijs/get-func-name/master.svg?style=flat-square\"\n    />\n  </a>\n  <a href=\"https://www.npmjs.com/packages/get-func-name\">\n    <img\n      alt=\"npm:?\"\n      src=\"https://img.shields.io/npm/v/get-func-name.svg?style=flat-square\"\n    />\n  </a>\n  <a href=\"https://www.npmjs.com/packages/get-func-name\">\n    <img\n      alt=\"dependencies:?\"\n      src=\"https://img.shields.io/npm/dm/get-func-name.svg?style=flat-square\"\n    />\n  </a>\n  <a href=\"\">\n    <img\n      alt=\"devDependencies:?\"\n      src=\"https://img.shields.io/david/chaijs/get-func-name.svg?style=flat-square\"\n    />\n  </a>\n  <br/>\n  <a href=\"https://saucelabs.com/u/chaijs-get-func-name\">\n    <img\n      alt=\"Selenium Test Status\"\n      src=\"https://saucelabs.com/browser-matrix/chaijs-get-func-name.svg\"\n    />\n  </a>\n  <br>\n  <a href=\"https://chai-slack.herokuapp.com/\">\n    <img\n      alt=\"Join the Slack chat\"\n      src=\"https://img.shields.io/badge/slack-join%20chat-E2206F.svg?style=flat-square\"\n    />\n  </a>\n  <a href=\"https://gitter.im/chaijs/chai\">\n    <img\n      alt=\"Join the Gitter chat\"\n      src=\"https://img.shields.io/badge/gitter-join%20chat-D0104D.svg?style=flat-square\"\n    />\n  </a>\n</p>\n\n## What is get-func-name?\n\nThis is a module to retrieve a function's name securely and consistently both in NodeJS and the browser.\n\n## Installation\n\n### Node.js\n\n`get-func-name` is available on [npm](http://npmjs.org). To install it, type:\n\n    $ npm install get-func-name\n\n### Browsers\n\nYou can also use it within the browser; install via npm and use the `get-func-name.js` file found within the download. For example:\n\n```html\n<script src=\"./node_modules/get-func-name/get-func-name.js\"></script>\n```\n\n## Usage\n\nThe module `get-func-name` exports the following method:\n\n* `getFuncName(fn)` - Returns the name of a function.\n\n```js\nvar getFuncName = require('get-func-name');\n```\n\n#### .getFuncName(fun)\n\n```js\nvar getFuncName = require('get-func-name');\n\nvar unknownFunction = function myCoolFunction(word) {\n   return word + 'is cool'; \n};\n\nvar anonymousFunction = (function () {\n    return function () {};\n}());\n\ngetFuncName(unknownFunction) // 'myCoolFunction'\ngetFuncName(anonymousFunction) // ''\n```\n",
=======
        "integrity": "sha512-Hm0ixYtaSZ/V7C8FJrtZIuBBI+iSgL+1Aq82zSu8VQNB4S3Gk8e7Qs3VwBDJAhmRZcFqkl3tQu36g/Foh5I5ig=="
      }
    }
  },
>>>>>>> 8539cacb
  "homepage": "https://github.com/chaijs/get-func-name#readme",
  "repository": {
    "type": "git",
    "url": "git+ssh://git@github.com/chaijs/get-func-name.git"
  },
  "author": {
    "name": "Jake Luer",
    "email": "jake@alogicalparadox.com",
    "url": "http://alogicalparadox.com"
  },
  "bugs": {
    "url": "https://github.com/chaijs/get-func-name/issues"
  },
  "license": "MIT",
  "readmeFilename": "README.md"
}<|MERGE_RESOLUTION|>--- conflicted
+++ resolved
@@ -94,24 +94,10 @@
       "dist": {
         "shasum": "ead774abee72e20409433a066366023dd6887a41",
         "tarball": "http://localhost:4260/get-func-name/get-func-name-2.0.0.tgz",
-<<<<<<< HEAD
-        "integrity": "sha512-Hm0ixYtaSZ/V7C8FJrtZIuBBI+iSgL+1Aq82zSu8VQNB4S3Gk8e7Qs3VwBDJAhmRZcFqkl3tQu36g/Foh5I5ig==",
-        "signatures": [
-          {
-            "keyid": "SHA256:jl3bwswu80PjjokCgh0o2w5c2U4LhQAE57gj9cz1kzA",
-            "sig": "MEQCICp7WV/4PxPCjSMc8LgR+WY3ZOyLdI5KXu2RVK8pQ47QAiBl8cB0Xa33Lh4CCx8VkCznbXVimvN6r4zv3UGsqbVorw=="
-          }
-        ]
-      }
-    }
-  },
-  "readme": "<h1 align=center>\n  <a href=\"http://chaijs.com\" title=\"Chai Documentation\">\n    <img alt=\"ChaiJS\" src=\"http://chaijs.com/img/chai-logo.png\"/>\n    <br>\n    get-func-name\n  </a>\n</h1>\n\n<p align=center>\n  Utility for getting a function's name for <a href=\"http://nodejs.org\">node</a> and the browser.\n</p>\n\n<p align=center>\n  <a href=\"./LICENSE\">\n    <img\n      alt=\"license:mit\"\n      src=\"https://img.shields.io/badge/license-mit-green.svg?style=flat-square\"\n    />\n  </a>\n  <a href=\"https://github.com/chaijs/get-func-name/releases\">\n    <img\n      alt=\"tag:?\"\n      src=\"https://img.shields.io/github/tag/chaijs/get-func-name.svg?style=flat-square\"\n    />\n  </a>\n  <a href=\"https://travis-ci.org/chaijs/get-func-name\">\n    <img\n      alt=\"build:?\"\n      src=\"https://img.shields.io/travis/chaijs/get-func-name/master.svg?style=flat-square\"\n    />\n  </a>\n  <a href=\"https://coveralls.io/r/chaijs/get-func-name\">\n    <img\n      alt=\"coverage:?\"\n      src=\"https://img.shields.io/coveralls/chaijs/get-func-name/master.svg?style=flat-square\"\n    />\n  </a>\n  <a href=\"https://www.npmjs.com/packages/get-func-name\">\n    <img\n      alt=\"npm:?\"\n      src=\"https://img.shields.io/npm/v/get-func-name.svg?style=flat-square\"\n    />\n  </a>\n  <a href=\"https://www.npmjs.com/packages/get-func-name\">\n    <img\n      alt=\"dependencies:?\"\n      src=\"https://img.shields.io/npm/dm/get-func-name.svg?style=flat-square\"\n    />\n  </a>\n  <a href=\"\">\n    <img\n      alt=\"devDependencies:?\"\n      src=\"https://img.shields.io/david/chaijs/get-func-name.svg?style=flat-square\"\n    />\n  </a>\n  <br/>\n  <a href=\"https://saucelabs.com/u/chaijs-get-func-name\">\n    <img\n      alt=\"Selenium Test Status\"\n      src=\"https://saucelabs.com/browser-matrix/chaijs-get-func-name.svg\"\n    />\n  </a>\n  <br>\n  <a href=\"https://chai-slack.herokuapp.com/\">\n    <img\n      alt=\"Join the Slack chat\"\n      src=\"https://img.shields.io/badge/slack-join%20chat-E2206F.svg?style=flat-square\"\n    />\n  </a>\n  <a href=\"https://gitter.im/chaijs/chai\">\n    <img\n      alt=\"Join the Gitter chat\"\n      src=\"https://img.shields.io/badge/gitter-join%20chat-D0104D.svg?style=flat-square\"\n    />\n  </a>\n</p>\n\n## What is get-func-name?\n\nThis is a module to retrieve a function's name securely and consistently both in NodeJS and the browser.\n\n## Installation\n\n### Node.js\n\n`get-func-name` is available on [npm](http://npmjs.org). To install it, type:\n\n    $ npm install get-func-name\n\n### Browsers\n\nYou can also use it within the browser; install via npm and use the `get-func-name.js` file found within the download. For example:\n\n```html\n<script src=\"./node_modules/get-func-name/get-func-name.js\"></script>\n```\n\n## Usage\n\nThe module `get-func-name` exports the following method:\n\n* `getFuncName(fn)` - Returns the name of a function.\n\n```js\nvar getFuncName = require('get-func-name');\n```\n\n#### .getFuncName(fun)\n\n```js\nvar getFuncName = require('get-func-name');\n\nvar unknownFunction = function myCoolFunction(word) {\n   return word + 'is cool'; \n};\n\nvar anonymousFunction = (function () {\n    return function () {};\n}());\n\ngetFuncName(unknownFunction) // 'myCoolFunction'\ngetFuncName(anonymousFunction) // ''\n```\n",
-=======
         "integrity": "sha512-Hm0ixYtaSZ/V7C8FJrtZIuBBI+iSgL+1Aq82zSu8VQNB4S3Gk8e7Qs3VwBDJAhmRZcFqkl3tQu36g/Foh5I5ig=="
       }
     }
   },
->>>>>>> 8539cacb
   "homepage": "https://github.com/chaijs/get-func-name#readme",
   "repository": {
     "type": "git",
