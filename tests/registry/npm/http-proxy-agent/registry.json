--- conflicted
+++ resolved
@@ -60,26 +60,12 @@
         "shasum": "9a8b1f246866c028509486585f62b8f2c18c270e",
         "tarball": "http://localhost:4260/http-proxy-agent/http-proxy-agent-7.0.2.tgz",
         "fileCount": 8,
-<<<<<<< HEAD
-        "unpackedSize": 23348,
-        "signatures": [
-          {
-            "keyid": "SHA256:jl3bwswu80PjjokCgh0o2w5c2U4LhQAE57gj9cz1kzA",
-            "sig": "MEUCIBi+r32oZ7TAb8M+r8gRNyTMLi4SMGeNoZOcOaBcXWBJAiEAgEJSlR5tDp/tFXfa6gKR+uqSbvjxJ3CwHII/T6GqKuk="
-          }
-        ]
-=======
         "unpackedSize": 23348
->>>>>>> 8539cacb
       },
       "directories": {},
       "_hasShrinkwrap": false
     }
   },
-<<<<<<< HEAD
-  "readme": "http-proxy-agent\n================\n### An HTTP(s) proxy `http.Agent` implementation for HTTP\n\nThis module provides an `http.Agent` implementation that connects to a specified\nHTTP or HTTPS proxy server, and can be used with the built-in `http` module.\n\n__Note:__ For HTTP proxy usage with the `https` module, check out\n[`https-proxy-agent`](../https-proxy-agent).\n\n\nExample\n-------\n\n```ts\nimport * as http from 'http';\nimport { HttpProxyAgent } from 'http-proxy-agent';\n\nconst agent = new HttpProxyAgent('http://168.63.76.32:3128');\n\nhttp.get('http://nodejs.org/api/', { agent }, (res) => {\n  console.log('\"response\" event!', res.headers);\n  res.pipe(process.stdout);\n});\n```\n\nAPI\n---\n\n### new HttpProxyAgent(proxy: string | URL, options?: HttpProxyAgentOptions)\n\nThe `HttpProxyAgent` class implements an `http.Agent` subclass that connects\nto the specified \"HTTP(s) proxy server\" in order to proxy HTTP requests.\n\nThe `proxy` argument is the URL for the proxy server.\n\nThe `options` argument accepts the usual `http.Agent` constructor options, and\nsome additional properties:\n\n * `headers` - Object containing additional headers to send to the proxy server\n   in each request. This may also be a function that returns a headers object.\n  \n   **NOTE:** If your proxy does not strip these headers from the request, they\n   will also be sent to the destination server.",
-=======
->>>>>>> 8539cacb
   "author": {
     "name": "Nathan Rajlich",
     "email": "nathan@tootallnate.net",
