--- conflicted
+++ resolved
@@ -48,18 +48,7 @@
         "shasum": "3eb5ed62622756d79a5f0e2a221dfebad75c2f7e",
         "tarball": "http://localhost:4260/mkdirp/mkdirp-1.0.4.tgz",
         "fileCount": 12,
-<<<<<<< HEAD
-        "unpackedSize": 19088,
-        "npm-signature": "-----BEGIN PGP SIGNATURE-----\r\nVersion: OpenPGP.js v3.0.4\r\nComment: https://openpgpjs.org\r\n\r\nwsFcBAEBCAAQBQJeh2xNCRA9TVsSAnZWagAAFiMQAIeSoosHZP0eVV6P64NS\nnXRn6I82OfqeOhU9DmWKLO4csIwPiBfLE+ZL4C0bHxeWllyD1HJYB755v38Y\nG8g+GgdkCKeUDSGsL5kcVWXclMydN14FooYF5vjiXig+WNFevum7Ul8Sduvy\np+/o95aKK4Q2xu9JGEVFmmhRF7dKUsb1Q6npcDrdmrDODWHfKQ6t6DXDW3M/\nXYZ/UblSBLOQkiqDKpilB+WWbLe95KOk7pPX8v1dZR94h9RTVoVkDXXX3TLQ\nJAPJ1FrYcIWfBZS3OgbbWo3Baer97ysxBc9zDpXJC3gHbrRMDJnbhnvcxnt/\n41l7zwnPF9JX0gV2Ol8FUSvAfE7FWDQzlpqxfn13g+gPmU42RbKBh4fuhw63\nMTPcvxwjTrDkLecTcbvaNv9WtZN8mJyFhxzjvYPr24ewwsdxj0q7fTMHWMhX\n2edEhaQ1sJVQV49rSPwJwE7+mZK/2D1accQIPa4PdePLTC6LSzviAROJz8eB\ntrcRY5kS3rTJA+Kdw8vByeWV1/eavBMNJL69gdYBgKfX6E0WiXb0YdFSX9DB\njT4CoKYPPKjUrsQdO4NcPPRgmnAlHS9U5nIPbxAhn40eb9hTs9GgN3ZnZcgL\nr4LkQaku79npoNqW2vmxJSJ9axe2qUYE6OycAlKbGiHqP36k3e9GNcK7c9aU\npS9s\r\n=RHg1\r\n-----END PGP SIGNATURE-----\r\n",
-        "signatures": [
-          {
-            "keyid": "SHA256:jl3bwswu80PjjokCgh0o2w5c2U4LhQAE57gj9cz1kzA",
-            "sig": "MEYCIQDNuJhaaCaHNTxRGetPL84WE6k+gY1o8Coz5VmqOTt1QQIhANxhVGEedRGkz/XJ09hKdbosKA7vcaWhTzyAHJ8CNaSu"
-          }
-        ]
-=======
         "unpackedSize": 19088
->>>>>>> 8539cacb
       },
       "directories": {},
       "_hasShrinkwrap": false
@@ -70,10 +59,6 @@
     "url": "git+https://github.com/isaacs/node-mkdirp.git"
   },
   "license": "MIT",
-<<<<<<< HEAD
-  "readme": "",
-=======
->>>>>>> 8539cacb
   "readmeFilename": "",
   "homepage": "https://github.com/isaacs/node-mkdirp#readme",
   "bugs": {
