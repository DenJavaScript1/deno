{
  "name": "require-from-string",
  "description": "Require module from string",
  "dist-tags": {
    "latest": "2.0.2"
  },
  "versions": {
    "2.0.2": {
      "name": "require-from-string",
      "version": "2.0.2",
      "description": "Require module from string",
      "license": "MIT",
      "repository": {
        "type": "git",
        "url": "git+https://github.com/floatdrop/require-from-string.git"
      },
      "author": {
        "name": "Vsevolod Strukchinsky",
        "email": "floatdrop@gmail.com",
        "url": "github.com/floatdrop"
      },
      "engines": {
        "node": ">=0.10.0"
      },
      "scripts": {
        "test": "mocha"
      },
      "files": [
        "index.js"
      ],
      "dependencies": {},
      "devDependencies": {
        "mocha": "*"
      },
      "gitHead": "d1575a49065eb7a49b86b4de963f04f1a14dfd60",
      "bugs": {
        "url": "https://github.com/floatdrop/require-from-string/issues"
      },
      "_id": "require-from-string@2.0.2",
      "_npmVersion": "5.6.0",
      "_nodeVersion": "9.5.0",
      "dist": {
        "integrity": "sha512-Xf0nWe6RseziFMu+Ap9biiUbmplq6S9/p+7w7YXP/JBHhrUDDUhwa+vANyubuqfZWTveU//DYVGsDG7RKL/vEw==",
        "shasum": "89a7fdd938261267318eafe14f9c32e598c36909",
        "tarball": "http://localhost:4260/require-from-string/require-from-string-2.0.2.tgz",
        "fileCount": 4,
<<<<<<< HEAD
        "unpackedSize": 3422,
        "signatures": [
          {
            "keyid": "SHA256:jl3bwswu80PjjokCgh0o2w5c2U4LhQAE57gj9cz1kzA",
            "sig": "MEUCIE2jrMs9LEA5YwPbB+k86fiEWbTiZrILb/xQp2cSIEePAiEApTYU69t0eG1qFeeVayYDlVRtYxsT4vFi9gJB5pqvtXE="
          }
        ]
=======
        "unpackedSize": 3422
>>>>>>> 8539cacb
      },
      "directories": {},
      "_hasShrinkwrap": false
    }
  },
<<<<<<< HEAD
  "readme": "# require-from-string [![Build Status](https://travis-ci.org/floatdrop/require-from-string.svg?branch=master)](https://travis-ci.org/floatdrop/require-from-string)\n\nLoad module from string in Node.\n\n## Install\n\n```\n$ npm install --save require-from-string\n```\n\n\n## Usage\n\n```js\nvar requireFromString = require('require-from-string');\n\nrequireFromString('module.exports = 1');\n//=> 1\n```\n\n\n## API\n\n### requireFromString(code, [filename], [options])\n\n#### code\n\n*Required*  \nType: `string`\n\nModule code.\n\n#### filename\nType: `string`  \nDefault: `''`\n\nOptional filename.\n\n\n#### options\nType: `object`\n\n##### appendPaths\nType: `Array`\n\nList of `paths`, that will be appended to module `paths`. Useful, when you want\nto be able require modules from these paths.\n\n##### prependPaths\nType: `Array`\n\nSame as `appendPaths`, but paths will be prepended.\n\n## License\n\nMIT © [Vsevolod Strukchinsky](http://github.com/floatdrop)\n",
=======
>>>>>>> 8539cacb
  "homepage": "https://github.com/floatdrop/require-from-string#readme",
  "repository": {
    "type": "git",
    "url": "git+https://github.com/floatdrop/require-from-string.git"
  },
  "author": {
    "name": "Vsevolod Strukchinsky",
    "email": "floatdrop@gmail.com",
    "url": "github.com/floatdrop"
  },
  "bugs": {
    "url": "https://github.com/floatdrop/require-from-string/issues"
  },
  "license": "MIT",
  "readmeFilename": "readme.md"
}<|MERGE_RESOLUTION|>--- conflicted
+++ resolved
@@ -44,26 +44,12 @@
         "shasum": "89a7fdd938261267318eafe14f9c32e598c36909",
         "tarball": "http://localhost:4260/require-from-string/require-from-string-2.0.2.tgz",
         "fileCount": 4,
-<<<<<<< HEAD
-        "unpackedSize": 3422,
-        "signatures": [
-          {
-            "keyid": "SHA256:jl3bwswu80PjjokCgh0o2w5c2U4LhQAE57gj9cz1kzA",
-            "sig": "MEUCIE2jrMs9LEA5YwPbB+k86fiEWbTiZrILb/xQp2cSIEePAiEApTYU69t0eG1qFeeVayYDlVRtYxsT4vFi9gJB5pqvtXE="
-          }
-        ]
-=======
         "unpackedSize": 3422
->>>>>>> 8539cacb
       },
       "directories": {},
       "_hasShrinkwrap": false
     }
   },
-<<<<<<< HEAD
-  "readme": "# require-from-string [![Build Status](https://travis-ci.org/floatdrop/require-from-string.svg?branch=master)](https://travis-ci.org/floatdrop/require-from-string)\n\nLoad module from string in Node.\n\n## Install\n\n```\n$ npm install --save require-from-string\n```\n\n\n## Usage\n\n```js\nvar requireFromString = require('require-from-string');\n\nrequireFromString('module.exports = 1');\n//=> 1\n```\n\n\n## API\n\n### requireFromString(code, [filename], [options])\n\n#### code\n\n*Required*  \nType: `string`\n\nModule code.\n\n#### filename\nType: `string`  \nDefault: `''`\n\nOptional filename.\n\n\n#### options\nType: `object`\n\n##### appendPaths\nType: `Array`\n\nList of `paths`, that will be appended to module `paths`. Useful, when you want\nto be able require modules from these paths.\n\n##### prependPaths\nType: `Array`\n\nSame as `appendPaths`, but paths will be prepended.\n\n## License\n\nMIT © [Vsevolod Strukchinsky](http://github.com/floatdrop)\n",
-=======
->>>>>>> 8539cacb
   "homepage": "https://github.com/floatdrop/require-from-string#readme",
   "repository": {
     "type": "git",
