{
  "name": "minizlib",
  "description": "A small fast zlib stream built on [minipass](http://npm.im/minipass) and Node.js's zlib binding.",
  "dist-tags": {
    "latest": "2.1.2"
  },
  "versions": {
    "2.1.2": {
      "name": "minizlib",
      "version": "2.1.2",
      "description": "A small fast zlib stream built on [minipass](http://npm.im/minipass) and Node.js's zlib binding.",
      "main": "index.js",
      "dependencies": {
        "minipass": "^3.0.0",
        "yallist": "^4.0.0"
      },
      "scripts": {
        "test": "tap test/*.js --100 -J",
        "preversion": "npm test",
        "postversion": "npm publish",
        "postpublish": "git push origin --all; git push origin --tags"
      },
      "repository": {
        "type": "git",
        "url": "git+https://github.com/isaacs/minizlib.git"
      },
      "author": {
        "name": "Isaac Z. Schlueter",
        "email": "i@izs.me",
        "url": "http://blog.izs.me/"
      },
      "license": "MIT",
      "devDependencies": {
        "tap": "^14.6.9"
      },
      "engines": {
        "node": ">= 8"
      },
      "gitHead": "433c0caa0a3ba92a31623025c4ac386836649b09",
      "bugs": {
        "url": "https://github.com/isaacs/minizlib/issues"
      },
      "_id": "minizlib@2.1.2",
      "_nodeVersion": "14.8.0",
      "_npmVersion": "7.0.0-beta.4",
      "dist": {
        "integrity": "sha512-bAxsR8BVfj60DWXHE3u30oHzfl4G7khkSuPW+qvpd7jFRHm7dLxOjUk1EHACJ/hxLY8phGJ0YhYHZo7jil7Qdg==",
        "shasum": "e90d3466ba209b932451508a11ce3d3632145931",
        "tarball": "http://localhost:4260/minizlib/minizlib-2.1.2.tgz",
        "fileCount": 5,
<<<<<<< HEAD
        "unpackedSize": 17309,
        "npm-signature": "-----BEGIN PGP SIGNATURE-----\r\nVersion: OpenPGP.js v3.0.4\r\nComment: https://openpgpjs.org\r\n\r\nwsFcBAEBCAAQBQJfNxNuCRA9TVsSAnZWagAASdIP/RRnOjk1e2hmhdyLX58h\nTn+WzhsGAp0FttFn3962ib19L57ynxj32+TpbrO37TJbmLSDAjFZ4hOWPexk\n4aSkfoCzNzeoDUh8CH8cXMGalPMFSNAcoj/V9p2e4JBQbRWgT0B+XyRFTFKR\n8B9Zza+7fZBfiAZtDbUkxBr4JCSCuc0bLCOoeoqt+8WxwRmZvC8/CjsyO3uP\nNfMP/uMi0+zv0+78+L8/oghYuoEEUv5KsEFIne8GXqCik7PZFwbswfZtlI1d\nbXArRr8pVZvaK8++OaKN8ppk/ZHCmyvbBySXtznsy2++KVdEG0mg7SR+kg1y\nqwNdZWnqalFj9XHayqDZ97sdmx4SscGTeZwpx/LBqXVDW59v8rX9SFQ3as8p\n9Uy9KxMjk1asDriPS+aaJjbM27x2VSeBv+hFcmIsXv6JjdQSyCOcM1Kpk7hD\n8w0q5LQTvuHPGiqdrLAwLu1JH2aEHPr/jrYrEms5Q6eeYHCKinKrxWcpVkHa\nwGlvB2KXo6CyW3SWnpSlSToCjzDEuCKcRpyhZffLNSpGdEmI49PbpGteaTO1\ngc2yLV4q5uQNhQES7Lovh1/FCk+kcAN6kFLtEeaYsK/G5/VDbj3Mv6ovEC+O\nVqs5vBbkA7Pjw48Uuva1PYBCxPw3O/K2C9TP0O3TWyR101VVhTK5Dhvv5fLk\nROVN\r\n=0klg\r\n-----END PGP SIGNATURE-----\r\n",
        "signatures": [
          {
            "keyid": "SHA256:jl3bwswu80PjjokCgh0o2w5c2U4LhQAE57gj9cz1kzA",
            "sig": "MEQCIFFUhtHPTvBoEDsGT0dRfPAyJBQIXN7KLCr2qbTbuAERAiAOSmdDwiA7whgyuc+cg/HUG68h6/+b2JAJuw73+8DsrQ=="
          }
        ]
=======
        "unpackedSize": 17309
>>>>>>> 8539cacb
      },
      "directories": {},
      "_hasShrinkwrap": false
    }
  },
<<<<<<< HEAD
  "readme": "# minizlib\n\nA fast zlib stream built on [minipass](http://npm.im/minipass) and\nNode.js's zlib binding.\n\nThis module was created to serve the needs of\n[node-tar](http://npm.im/tar) and\n[minipass-fetch](http://npm.im/minipass-fetch).\n\nBrotli is supported in versions of node with a Brotli binding.\n\n## How does this differ from the streams in `'node:zlib'`?\n\nFirst, there are no convenience methods to compress or decompress a\nbuffer.  If you want those, use the built-in `zlib` module.  This is\nonly streams.  That being said, Minipass streams to make it fairly easy to\nuse as one-liners: `new zlib.Deflate().end(data).read()` will return the\ndeflate compressed result.\n\nThis module compresses and decompresses the data as fast as you feed\nit in.  It is synchronous, and runs on the main process thread.  Zlib\nand Brotli operations can be high CPU, but they're very fast, and doing it\nthis way means much less bookkeeping and artificial deferral.\n\nNode's built in zlib streams are built on top of `stream.Transform`.\nThey do the maximally safe thing with respect to consistent\nasynchrony, buffering, and backpressure.\n\nSee [Minipass](http://npm.im/minipass) for more on the differences between\nNode.js core streams and Minipass streams, and the convenience methods\nprovided by that class.\n\n## Classes\n\n- Deflate\n- Inflate\n- Gzip\n- Gunzip\n- DeflateRaw\n- InflateRaw\n- Unzip\n- BrotliCompress (Node v10 and higher)\n- BrotliDecompress (Node v10 and higher)\n\n## USAGE\n\n```js\nimport { BrotliDecompress } from 'minizlib'\n// or: const BrotliDecompress = require('minizlib')\n\nconst input = sourceOfCompressedData()\nconst decode = new BrotliDecompress()\nconst output = whereToWriteTheDecodedData()\ninput.pipe(decode).pipe(output)\n```\n\n## REPRODUCIBLE BUILDS\n\nTo create reproducible gzip compressed files across different operating\nsystems, set `portable: true` in the options.  This causes minizlib to set\nthe `OS` indicator in byte 9 of the extended gzip header to `0xFF` for\n'unknown'.\n",
=======
>>>>>>> 8539cacb
  "homepage": "https://github.com/isaacs/minizlib#readme",
  "repository": {
    "type": "git",
    "url": "git+https://github.com/isaacs/minizlib.git"
  },
  "author": {
    "name": "Isaac Z. Schlueter",
    "email": "i@izs.me",
    "url": "http://blog.izs.me/"
  },
  "bugs": {
    "url": "https://github.com/isaacs/minizlib/issues"
  },
  "license": "MIT",
  "readmeFilename": "README.md"
}<|MERGE_RESOLUTION|>--- conflicted
+++ resolved
@@ -48,27 +48,12 @@
         "shasum": "e90d3466ba209b932451508a11ce3d3632145931",
         "tarball": "http://localhost:4260/minizlib/minizlib-2.1.2.tgz",
         "fileCount": 5,
-<<<<<<< HEAD
-        "unpackedSize": 17309,
-        "npm-signature": "-----BEGIN PGP SIGNATURE-----\r\nVersion: OpenPGP.js v3.0.4\r\nComment: https://openpgpjs.org\r\n\r\nwsFcBAEBCAAQBQJfNxNuCRA9TVsSAnZWagAASdIP/RRnOjk1e2hmhdyLX58h\nTn+WzhsGAp0FttFn3962ib19L57ynxj32+TpbrO37TJbmLSDAjFZ4hOWPexk\n4aSkfoCzNzeoDUh8CH8cXMGalPMFSNAcoj/V9p2e4JBQbRWgT0B+XyRFTFKR\n8B9Zza+7fZBfiAZtDbUkxBr4JCSCuc0bLCOoeoqt+8WxwRmZvC8/CjsyO3uP\nNfMP/uMi0+zv0+78+L8/oghYuoEEUv5KsEFIne8GXqCik7PZFwbswfZtlI1d\nbXArRr8pVZvaK8++OaKN8ppk/ZHCmyvbBySXtznsy2++KVdEG0mg7SR+kg1y\nqwNdZWnqalFj9XHayqDZ97sdmx4SscGTeZwpx/LBqXVDW59v8rX9SFQ3as8p\n9Uy9KxMjk1asDriPS+aaJjbM27x2VSeBv+hFcmIsXv6JjdQSyCOcM1Kpk7hD\n8w0q5LQTvuHPGiqdrLAwLu1JH2aEHPr/jrYrEms5Q6eeYHCKinKrxWcpVkHa\nwGlvB2KXo6CyW3SWnpSlSToCjzDEuCKcRpyhZffLNSpGdEmI49PbpGteaTO1\ngc2yLV4q5uQNhQES7Lovh1/FCk+kcAN6kFLtEeaYsK/G5/VDbj3Mv6ovEC+O\nVqs5vBbkA7Pjw48Uuva1PYBCxPw3O/K2C9TP0O3TWyR101VVhTK5Dhvv5fLk\nROVN\r\n=0klg\r\n-----END PGP SIGNATURE-----\r\n",
-        "signatures": [
-          {
-            "keyid": "SHA256:jl3bwswu80PjjokCgh0o2w5c2U4LhQAE57gj9cz1kzA",
-            "sig": "MEQCIFFUhtHPTvBoEDsGT0dRfPAyJBQIXN7KLCr2qbTbuAERAiAOSmdDwiA7whgyuc+cg/HUG68h6/+b2JAJuw73+8DsrQ=="
-          }
-        ]
-=======
         "unpackedSize": 17309
->>>>>>> 8539cacb
       },
       "directories": {},
       "_hasShrinkwrap": false
     }
   },
-<<<<<<< HEAD
-  "readme": "# minizlib\n\nA fast zlib stream built on [minipass](http://npm.im/minipass) and\nNode.js's zlib binding.\n\nThis module was created to serve the needs of\n[node-tar](http://npm.im/tar) and\n[minipass-fetch](http://npm.im/minipass-fetch).\n\nBrotli is supported in versions of node with a Brotli binding.\n\n## How does this differ from the streams in `'node:zlib'`?\n\nFirst, there are no convenience methods to compress or decompress a\nbuffer.  If you want those, use the built-in `zlib` module.  This is\nonly streams.  That being said, Minipass streams to make it fairly easy to\nuse as one-liners: `new zlib.Deflate().end(data).read()` will return the\ndeflate compressed result.\n\nThis module compresses and decompresses the data as fast as you feed\nit in.  It is synchronous, and runs on the main process thread.  Zlib\nand Brotli operations can be high CPU, but they're very fast, and doing it\nthis way means much less bookkeeping and artificial deferral.\n\nNode's built in zlib streams are built on top of `stream.Transform`.\nThey do the maximally safe thing with respect to consistent\nasynchrony, buffering, and backpressure.\n\nSee [Minipass](http://npm.im/minipass) for more on the differences between\nNode.js core streams and Minipass streams, and the convenience methods\nprovided by that class.\n\n## Classes\n\n- Deflate\n- Inflate\n- Gzip\n- Gunzip\n- DeflateRaw\n- InflateRaw\n- Unzip\n- BrotliCompress (Node v10 and higher)\n- BrotliDecompress (Node v10 and higher)\n\n## USAGE\n\n```js\nimport { BrotliDecompress } from 'minizlib'\n// or: const BrotliDecompress = require('minizlib')\n\nconst input = sourceOfCompressedData()\nconst decode = new BrotliDecompress()\nconst output = whereToWriteTheDecodedData()\ninput.pipe(decode).pipe(output)\n```\n\n## REPRODUCIBLE BUILDS\n\nTo create reproducible gzip compressed files across different operating\nsystems, set `portable: true` in the options.  This causes minizlib to set\nthe `OS` indicator in byte 9 of the extended gzip header to `0xFF` for\n'unknown'.\n",
-=======
->>>>>>> 8539cacb
   "homepage": "https://github.com/isaacs/minizlib#readme",
   "repository": {
     "type": "git",
