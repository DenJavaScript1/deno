--- conflicted
+++ resolved
@@ -48,18 +48,7 @@
         "shasum": "555bd98592883255fa00de14f1151a917b5d77d5",
         "tarball": "http://localhost:4260/react/react-18.2.0.tgz",
         "fileCount": 20,
-<<<<<<< HEAD
-        "unpackedSize": 316108,
-        "signatures": [
-          {
-            "keyid": "SHA256:jl3bwswu80PjjokCgh0o2w5c2U4LhQAE57gj9cz1kzA",
-            "sig": "MEQCIAXfb8FM76qfXX+VU3UqdUnzSzzf0VgxKIAyTaIcyQlGAiBZe9RowzzXQj/a6oUglf6hle9ljtoHOuVgDBABfbEcYQ=="
-          }
-        ],
-        "npm-signature": "-----BEGIN PGP SIGNATURE-----\r\nVersion: OpenPGP.js v4.10.10\r\nComment: https://openpgpjs.org\r\n\r\nwsFzBAEBCAAGBQJiqOWeACEJED1NWxICdlZqFiEECWMYAoorWMhJKdjhPU1b\r\nEgJ2VmoECw//QMI1Qhe6EvvhDEk8J/2Isap0QvYd8hnk1AXTVepDmoG1lbbT\r\n79ixKRxVJenkva4h/q66/ati80BH5GkKl26Q37gdV73e8OwECrS+3PfyEqqZ\r\nYlST029ICXSiZ8iNJm18Tl+db6UMJ4PwDyPMomCEiwgtWHkB2QVPejHdZnqj\r\nDhy4sM91BhzhJbEhsDcjG97u9c6+eMJYT15uraOBt0447qM0uqr/R+qD5Wil\r\nMzbmqVUT8wk09vGxpXeOfqWwDvRXwlEAJZEKrAp0G8QLTERv97QP1dnMfQ/z\r\nN1S0D3nVi2Z/5y6dwLhvNUA9cYomKO1Aqjb/rC6xiqJSI2WW9diLXjxO1y/e\r\nSwpViB1AGrj3pJDcyMHpdZboYJBDaHu8kGAiRe0q8n5Ytyq/kUkm1Nzd7v05\r\nLPz//TBwzcWIk+GUe4QwPr9llQUBtnQ/zmZ/zFTNmWZy/n/6VDJaPGZLrxBM\r\nJFaLaFQPDCM7BWnDIxlSzXRuHRxwfLKTLrCNpf42qDOS47DBZLFxrrgo++Vv\r\nGqHtn/h0/ljUYFM9HqzYiKHPpqlfKR/7ZfMrHUj5bhK2qa2myY3YShpKLt6q\r\nrEmt1sc644vphuf1pMtWC7eFD+RxblhD2ppp6rwtweQx55ykdJIG9j6yvMra\r\n6GUbN6wNDv2iU+boWdm4uvf8Ptip0HwQWIw=\r\n=Ca+R\r\n-----END PGP SIGNATURE-----\r\n"
-=======
         "unpackedSize": 316108
->>>>>>> 8539cacb
       },
       "directories": {},
       "_hasShrinkwrap": false
@@ -70,10 +59,6 @@
     "url": "git+https://github.com/facebook/react.git",
     "directory": "packages/react"
   },
-<<<<<<< HEAD
-  "readme": "",
-=======
->>>>>>> 8539cacb
   "readmeFilename": "",
   "homepage": "https://reactjs.org/",
   "bugs": {
