--- conflicted
+++ resolved
@@ -42,18 +42,7 @@
         "integrity": "sha512-kk0qiSiXUU/IKxZw31824rxmFzrLr3TL6ZcbrxWTKivadoKupdlzbQM4SlGo4MU6Zzrqv4fzyUasTU1jDoEnzg==",
         "tarball": "http://localhost:4260/@vue/runtime-core/runtime-core-3.2.38.tgz",
         "fileCount": 10,
-<<<<<<< HEAD
-        "unpackedSize": 970208,
-        "signatures": [
-          {
-            "keyid": "SHA256:jl3bwswu80PjjokCgh0o2w5c2U4LhQAE57gj9cz1kzA",
-            "sig": "MEQCIAsm2fdycDen1D3Wd8ZPtR67JJQJZfaSTcps7rJX78QpAiBJrJX1bieuvtPZ+aFOTS+yVOKCkQLIMt4ny7cmnVfA+Q=="
-          }
-        ],
-        "npm-signature": "-----BEGIN PGP SIGNATURE-----\r\nVersion: OpenPGP.js v4.10.10\r\nComment: https://openpgpjs.org\r\n\r\nwsFzBAEBCAAGBQJjDcQFACEJED1NWxICdlZqFiEECWMYAoorWMhJKdjhPU1b\r\nEgJ2VmquLBAAki+4cRmnCjxu73uzrK0Ip3v/I+K+PJFdjvHvUiz5SbUNRu69\r\njWSr89Jkt0vlpLGbHVnR44eO9CCnu2UhbwZEWiX259fJhzfqpdCoNruc4bTx\r\nW46dxK29Zm29mayIljFyk4jwED8UpVBXRCHSuRVfNSxmaGCDl4fAa4XUdDvR\r\nW0tneO+QzQ39eyaK4aJepm8yw4Ce5UA9f7MzNkwbVwAQaPEgInEjfK9JUSdq\r\n82OfNR3PgCfRCdlmiwWEfHKxbnni1/hAgRlTQ+ZPGPzcWTwz6ms2Hi0U/6I3\r\nAHgedcHIVfJhqp0O/XPahRB8jHLBHxARJAyfTg3qaqpjA237hVfUrgf5x2e1\r\n8UvDQvmOUMN6izpnjXUF5YrYL97Cej6NMx2g7qKLMjBNjqsd19rVPRT4xYAd\r\nrIHkkxgPy+6FTcdT2/U9BNe/ho/4i/oZvUsQf6DlycbCwz7wSiwYOsMCO//m\r\nFDLXfCemZhzWAke20R9NPX2XSf32cS6X7L6VWJZTp3XM0f7P23AkMOJ8FITH\r\nFoNCjKc4USZAgGAXDW3Y1/SrMi5l5/0hh/iyL51JUxKtx6qOtfUNDB5U8gE7\r\n63422kdL4tIa2JxzOxi9v60Wq5ihsWL0OYG1OhU+RyxvyJ9RCc7cwsAIWUls\r\nGdPESmDYHRPIK1c1VthCoIlUL3Ocz/AsHP0=\r\n=r/jL\r\n-----END PGP SIGNATURE-----\r\n"
-=======
         "unpackedSize": 970208
->>>>>>> 8539cacb
       },
       "directories": {},
       "_hasShrinkwrap": false
@@ -73,9 +62,5 @@
     "url": "https://github.com/vuejs/core/issues"
   },
   "license": "MIT",
-<<<<<<< HEAD
-  "readme": "# @vue/runtime-core\n\n> This package is published only for typing and building custom renderers. It is NOT meant to be used in applications.\n\nFor full exposed APIs, see `src/index.ts`. You can also run `yarn build runtime-core --types` from repo root, which will generate an API report at `temp/runtime-core.api.md`.\n\n## Building a Custom Renderer\n\n``` ts\nimport { createRenderer } from '@vue/runtime-core'\n\nconst { render, createApp } = createRenderer({\n  patchProp,\n  insert,\n  remove,\n  createElement,\n  // ...\n})\n\n// `render` is the low-level API\n// `createApp` returns an app instance with configurable context shared\n// by the entire app tree.\nexport { render, createApp }\n\nexport * from '@vue/runtime-core'\n```\n\nSee `@vue/runtime-dom` for how a DOM-targeting renderer is implemented.\n",
-=======
->>>>>>> 8539cacb
   "readmeFilename": "README.md"
 }