--- conflicted
+++ resolved
@@ -46,18 +46,7 @@
         "integrity": "sha512-3SD3Jmi1yXrDwiNJqQ6fs1x61WsDLqVk4NyKVz78mkaIRh6d3IqtRnptgRfXn+Fzf+m6B1KxBYWq1APj6h4qeA==",
         "tarball": "http://localhost:4260/@vue/reactivity-transform/reactivity-transform-3.2.38.tgz",
         "fileCount": 7,
-<<<<<<< HEAD
-        "unpackedSize": 27932,
-        "signatures": [
-          {
-            "keyid": "SHA256:jl3bwswu80PjjokCgh0o2w5c2U4LhQAE57gj9cz1kzA",
-            "sig": "MEYCIQDakLqeNSGQjKBB/vOqgoXVtdzQeMvPlVfcvl7L4q/7FQIhAKIya/6uNljjlCXYXL1mYtD0IKgT0O5nz/CoJl9X+rv3"
-          }
-        ],
-        "npm-signature": "-----BEGIN PGP SIGNATURE-----\r\nVersion: OpenPGP.js v4.10.10\r\nComment: https://openpgpjs.org\r\n\r\nwsFzBAEBCAAGBQJjDcQDACEJED1NWxICdlZqFiEECWMYAoorWMhJKdjhPU1b\r\nEgJ2VmqOlQ//WzyJG05nw3a2R5FO0wwuaJr+QgPuXZ5C4cUcla7pXDq+lG2B\r\n54PLZIkBvvCOfC9RuH83LGxjWydcAZof8tbHF07Pqw5hI4JKVtw/oMjXBInG\r\nlsb50SfJqOtWTjfiWpMbHTklO5wijAmF4CnBN8/Z0t9kg3penW0a7XAZpZBp\r\nHqkhhd8kf2msXn7PzF9y+KNEQYwYlqhjSZo5wMv9agicJ+J9L1itoE/L2ql8\r\nmj+ea385lkn/KkZBud/Y9QoVantPCconf7cWwhskbkcjGoloWvp4OG+ppAkC\r\nKBJjSFBjWKDEaqzhPsdQ7o3XOElsNH1mhpqhfJ7gG/4DcZIW4JFQxl792H5N\r\nOT/julZPI2xp3h5cJ+CWVFo7OQDDF79h5nlPOqtjYgnSPdbkWE8PeQiSMEiT\r\nvvD1s+ozx1HvMUK2HzU/DRvTrRAGmbm8S7xpf5fulczUmx/BqkecdTn7NvRG\r\nX2wLzebFtukAjs7IbDiaPOo7bN8fxKcelRMR41dQWjUdFYFpZ6ceg4IyIrI1\r\nPlf+X/AQe6d7TzTx6/sh7qbfp38X1b6pLXaLevZTvzzrUkB9lJbxv1gpaLbH\r\nJFBr48TE/bx8kThEHR4Cr2u+b03ojqUrQ7GmkoDHQJSy6uT8u1YNC5NbUCy9\r\ncgs9aOgKIuN4kAT4GZhaoaDCnNzahdUy1QA=\r\n=Pp3l\r\n-----END PGP SIGNATURE-----\r\n"
-=======
         "unpackedSize": 27932
->>>>>>> 8539cacb
       },
       "directories": {},
       "_hasShrinkwrap": false
@@ -77,9 +66,5 @@
     "url": "https://github.com/vuejs/core/issues"
   },
   "license": "MIT",
-<<<<<<< HEAD
-  "readme": "# @vue/reactivity-transform\n\n> ⚠️ This is experimental and currently only provided for testing and feedback. It may break during patches or even be removed. Use at your own risk!\n>\n> Follow https://github.com/vuejs/rfcs/discussions/369 for details and updates.\n\n## Basic Rules\n\n- Ref-creating APIs have `$`-prefixed versions that create reactive variables instead. They also do not need to be explicitly imported. These include:\n  - `ref`\n  - `computed`\n  - `shallowRef`\n  - `customRef`\n  - `toRef`\n- `$()` can be used to destructure an object into reactive variables, or turn existing refs into reactive variables\n- `$$()` to \"escape\" the transform, which allows access to underlying refs\n\n```js\nimport { watchEffect } from 'vue'\n\n// bind ref as a variable\nlet count = $ref(0)\n\nwatchEffect(() => {\n  // no need for .value\n  console.log(count)\n})\n\n// assignments are reactive\ncount++\n\n// get the actual ref\nconsole.log($$(count)) // { value: 1 }\n```\n\nMacros can be optionally imported to make it more explicit:\n\n```js\n// not necessary, but also works\nimport { $, $ref } from 'vue/macros'\n\nlet count = $ref(0)\nconst { x, y } = $(useMouse())\n```\n\n### Global Types\n\nTo enable types for the macros globally, include the following in a `.d.ts` file:\n\n```ts\n/// <reference types=\"vue/macros-global\" />\n```\n\n## API\n\nThis package is the lower-level transform that can be used standalone. Higher-level tooling (e.g. `@vitejs/plugin-vue` and `vue-loader`) will provide integration via options.\n\n### `shouldTransform`\n\nCan be used to do a cheap check to determine whether full transform should be performed.\n\n```js\nimport { shouldTransform } from '@vue/reactivity-transform'\n\nshouldTransform(`let a = ref(0)`) // false\nshouldTransform(`let a = $ref(0)`) // true\n```\n\n### `transform`\n\n```js\nimport { transform } from '@vue/reactivity-transform'\n\nconst src = `let a = $ref(0); a++`\nconst {\n  code, // import { ref as _ref } from 'vue'; let a = (ref(0)); a.value++\"\n  map\n} = transform(src, {\n  filename: 'foo.ts',\n  sourceMap: true,\n\n  // @babel/parser plugins to enable.\n  // 'typescript' and 'jsx' will be auto-inferred from filename if provided,\n  // so in most cases explicit parserPlugins are not necessary\n  parserPlugins: [\n    /* ... */\n  ]\n})\n```\n\n**Options**\n\n```ts\ninterface RefTransformOptions {\n  filename?: string\n  sourceMap?: boolean // default: false\n  parserPlugins?: ParserPlugin[]\n  importHelpersFrom?: string // default: \"vue\"\n}\n```\n\n### `transformAST`\n\nTransform with an existing Babel AST + MagicString instance. This is used internally by `@vue/compiler-sfc` to avoid double parse/transform cost.\n\n```js\nimport { transformAST } from '@vue/reactivity-transform'\nimport { parse } from '@babel/parser'\nimport MagicString from 'magic-string'\n\nconst src = `let a = $ref(0); a++`\nconst ast = parse(src, { sourceType: 'module' })\nconst s = new MagicString(src)\n\nconst {\n  rootRefs, // ['a']\n  importedHelpers // ['ref']\n} = transformAST(ast, s)\n\nconsole.log(s.toString()) // let a = _ref(0); a.value++\n```\n",
-=======
->>>>>>> 8539cacb
   "readmeFilename": "README.md"
 }