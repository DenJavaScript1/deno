--- conflicted
+++ resolved
@@ -46,18 +46,7 @@
         "integrity": "sha512-4PKAb/ck2TjxdMSzMsnHViOrrwpudk4/A56uZjhzvusoEU9xqa5dygksbzYepdZeB5NqtRw5fRhWIiQlRVK45A==",
         "tarball": "http://localhost:4260/@vue/runtime-dom/runtime-dom-3.2.38.tgz",
         "fileCount": 14,
-<<<<<<< HEAD
-        "unpackedSize": 1250453,
-        "signatures": [
-          {
-            "keyid": "SHA256:jl3bwswu80PjjokCgh0o2w5c2U4LhQAE57gj9cz1kzA",
-            "sig": "MEUCIQC1eMnhXeJ+afQc7VLgHuFpWdYRlvG2R094UfHpEzjXJAIgb+3BxS4+Lmf2VCwUzIw0XUKCgcnNR5mkJd7Ja5N4UmI="
-          }
-        ],
-        "npm-signature": "-----BEGIN PGP SIGNATURE-----\r\nVersion: OpenPGP.js v4.10.10\r\nComment: https://openpgpjs.org\r\n\r\nwsFzBAEBCAAGBQJjDcQHACEJED1NWxICdlZqFiEECWMYAoorWMhJKdjhPU1b\r\nEgJ2Vmo1Mg//VkjTj1VV/xfXsi2PVOzFEj8UWdolObbEdNTIEiqOxruLiZyz\r\nKwq0A7OoYgwM2dXr8BlUI76gBbvXuzi9bY7cn+wkqlJcvU9BOFyEGEJCM8U1\r\nZcVsBy1w9IZ79V8GUehvdl63phIJnzoAw5aUIjv7rA24KiRFt/Yr8VES9IgO\r\nT3xYrXxGRx6cUzmmUpfStmTzx+sjf/tiRqC3kApr8jkRLdUSazMHBSYMGSm0\r\nKWuSStgiCcLZD9egMp/g6BM/cQYHq7rIrKjXagHgjKcnUqB1tYmrGHtLr3jZ\r\nUxIHQ+rItTzF2G6i/wsVibx3oF1aGRhq4ApdWsYzptpthXu2Wk+dbkl8r48x\r\nTWjq8RUUci2uhkDcqzT5QlwdhzpPRWMfd1KQaByZtQkHmA16HpQcARDA0x8J\r\nTk2djjN2WB0jcAoyAzaYCMAcfu7YbMT9CWOfrdZcbhqjBIWJ8VIAa6NaN4Qi\r\nGs2y/RxqhcEk00OZrFs/AytxVENQ9j9YIdx/UUyjyQLiMeLH99QVPmKukl7w\r\nCN7zjazngpV2nwFbOT7DGeN/lAG9Kfrocm7mA6N6GNpEIAF+0QBJaBD0tK7t\r\nHIpaoy+0T9RpIruRyVZ5CkSr6CuIaJ2dU+jeZBWlrLJtecZc9TzQTihvmmhU\r\nNum8JNKJ5put4EgjX0TKxDNC9gmuz9dxCGs=\r\n=HG4h\r\n-----END PGP SIGNATURE-----\r\n"
-=======
         "unpackedSize": 1250453
->>>>>>> 8539cacb
       },
       "directories": {},
       "_hasShrinkwrap": false
@@ -77,9 +66,5 @@
     "url": "https://github.com/vuejs/core/issues"
   },
   "license": "MIT",
-<<<<<<< HEAD
-  "readme": "# @vue/runtime-dom\n\n``` js\nimport { h, createApp } from '@vue/runtime-dom'\n\nconst RootComponent = {\n  render() {\n    return h('div', 'hello world')\n  }\n}\n\ncreateApp(RootComponent).mount('#app')\n```\n",
-=======
->>>>>>> 8539cacb
   "readmeFilename": "README.md"
 }