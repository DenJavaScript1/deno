--- conflicted
+++ resolved
@@ -17,18 +17,7 @@
         "shasum": "d8cfdc7000965c5a0174b4a82eaa5c0552742e40",
         "tarball": "http://localhost:4260/escalade/escalade-3.1.1.tgz",
         "fileCount": 9,
-<<<<<<< HEAD
-        "unpackedSize": 11434,
-        "npm-signature": "-----BEGIN PGP SIGNATURE-----\r\nVersion: OpenPGP.js v3.0.13\r\nComment: https://openpgpjs.org\r\n\r\nwsFcBAEBCAAQBQJfhUNACRA9TVsSAnZWagAAxgUP/A8GPqV1Tm+m3shzqfBA\nHUKtBmVn7xCHFAm8sw1aHCPQHoV3cWZUR+zVJyXnVXg5w8Mw93733m7H3DSO\njol+uLlCeVTtgFVqgw6f5puC8+6vPaTwQav612Tk6uBc4RUL00pQf/Td9k0P\nyVpSudXUT2RnyRWOkJ7T9/kNS3tHsyl+AVhH2kO+QUqUe4N5go7D8juWO4H1\n/Jia3Mv7Eh8Ex9onDWavMVqudkWvioWkVQrrCqa+WHzEcp9thnd7iFhkoqM/\nVYDlEk41E+EDhOOvtRwhvQtklQJujBOPpIDsYNEmyc0w+HpNDkYAklWlP/Y6\nNB3jSh44XUvCF4Iq0lNMeNOi+dUFLyMQd8bxXbDMzVispLmmJTr043K9ZB/c\nChy0OV28fWpWA/iz5/5D9Al8tv3VUHSI0apRHkUS7hH18zosLfIOe1lG3XHm\n99pIdlPABgrRek4zSl9SVL3/kr5u8CCMYiqH10OBMm/3agFC4Ia0VU1k7Zm1\n6uvAbbCUhdLpUFbJyKjQJIloSWcyrWCDzQ7yPYB/eQMnBqWF51/nR0RuSBpQ\nRbRkhZd4g9Ndyot41ImqRz9FcOsOzEoJZumsav97JpDV0NXXP3ZtJaLrwHJ8\n2bcGDm6KaxpA9BpLzeYaKyZ1XeYSjwpsPa1RSJp2piZTqSmh2ZzTxvmEQkmL\noD/u\r\n=S3nB\r\n-----END PGP SIGNATURE-----\r\n",
-        "signatures": [
-          {
-            "keyid": "SHA256:jl3bwswu80PjjokCgh0o2w5c2U4LhQAE57gj9cz1kzA",
-            "sig": "MEQCIBqbSV18IHNszA9TZQJ/C4u+AQ934CWMh5jwYlBr7MeqAiBe/LnFmB8tCqdBdsOhtK9AvRboHFs/Ikpf6yzhxAjbyA=="
-          }
-        ]
-=======
         "unpackedSize": 11434
->>>>>>> 8539cacb
       },
       "engines": {
         "node": ">=6"
