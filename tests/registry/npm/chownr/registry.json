--- conflicted
+++ resolved
@@ -49,27 +49,12 @@
         "shasum": "15bfbe53d2eab4cf70f18a8cd68ebe5b3cb1dece",
         "tarball": "http://localhost:4260/chownr/chownr-2.0.0.tgz",
         "fileCount": 4,
-<<<<<<< HEAD
-        "unpackedSize": 5748,
-        "npm-signature": "-----BEGIN PGP SIGNATURE-----\r\nVersion: OpenPGP.js v3.0.4\r\nComment: https://openpgpjs.org\r\n\r\nwsFcBAEBCAAQBQJeQ2PkCRA9TVsSAnZWagAApeIP/2yqh1W+b3D7qaCsODPY\nG/eO4oYZvjf7XYYvExZs3oiFkHWKHLgIZH0Z1NdhfyxG/pyVnDpF6ewy03z8\nuNYo3aHX3h5bgiwbgAaNWa+ZxhNbeQ8CJWZNH9OYT37aKB9XvamCdLt7btO+\nkJbkYkdlz/3XTMP7CXxsMng0qorjHHk0IyNJZ1Bcy+NSeKPFlyq7/8E5VIK2\nsoz2Zz2pXAi0nKsrJdMzjjAwm50bKRq9eD1gZE2nUFfUjICk0A9d9PTc+2Pn\nalkGyPLMTpTxiTvaWLr+CXAhudfhBbteUVz1CFi6hXR+iVevCqcVewuzWijL\nDlFzTz/TQOR1i6/aH4FUVIdm1BS6jee+JVLCAH58zbdQR1QYQV8MukKHocpH\nWNuLPyX/YyCjU9+LlPMX0pLpikjReZgxZkpZdtIYPtN6u3c4zNhub9jNlaNz\nlcgSAk/0LpH0lSs+Zh3GxBd/O43fXfchPHoIHqILIH8oTRSXLzw6tG+5LNkt\nS/JWmOz+RXp0AzRrPz9ra09ssJIKzYhqprxBLXwvj3MnbZzev9GfDgrPoBCk\n93CA+q3eS32Wg1D18yqC0spgEfsptypdnxWhVijnFZ+egcdMFpTRb6HzKyEj\n5FYbiqMkP2aHnQD7SEIcxQmkF9izZnHfmftOjI2lzjyfeKl9+F46smiJRoeh\nhn9O\r\n=R+L8\r\n-----END PGP SIGNATURE-----\r\n",
-        "signatures": [
-          {
-            "keyid": "SHA256:jl3bwswu80PjjokCgh0o2w5c2U4LhQAE57gj9cz1kzA",
-            "sig": "MEYCIQC/ziEIBMm9nLYVawYleu/fQ1UujEqC9o4ZssCQ/CBLKAIhALKls4xaLdIDO4YvLKv5P/PgchXHvwp3avlCHkhFJnHR"
-          }
-        ]
-=======
         "unpackedSize": 5748
->>>>>>> 8539cacb
       },
       "directories": {},
       "_hasShrinkwrap": false
     }
   },
-<<<<<<< HEAD
-  "readme": "Like `chown -R`.\n\nTakes the same arguments as `fs.chown()`\n",
-=======
->>>>>>> 8539cacb
   "author": {
     "name": "Isaac Z. Schlueter",
     "email": "i@izs.me",
