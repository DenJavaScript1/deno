{
  "name": "@types/node",
<<<<<<< HEAD
  "dist-tags": {
    "ts4.9": "22.5.4",
    "ts5.5": "22.5.4",
    "ts5.6": "22.5.4",
    "ts5.7": "22.5.4",
    "ts4.8": "22.5.4",
    "ts5.2": "22.5.4",
    "ts5.3": "22.5.4",
    "ts5.4": "22.5.4",
    "ts5.1": "22.5.4",
    "ts5.0": "22.5.4",
    "latest": "22.5.4"
=======
  "description": "TypeScript definitions for node",
  "dist-tags": {
    "latest": "18.8.2"
>>>>>>> 8539cacb
  },
  "versions": {
    "18.8.2": {
      "name": "@types/node",
      "version": "18.8.2",
<<<<<<< HEAD
      "license": "MIT",
      "_id": "@types/node@18.8.2",
      "dist": {
        "shasum": "17d42c6322d917764dd3d2d3a10d7884925de067",
        "tarball": "http://localhost:4260/@types/node/node-18.8.2.tgz",
        "fileCount": 124,
        "integrity": "sha512-cRMwIgdDN43GO4xMWAfJAecYn8wV4JbsOGHNfNUIDiuYkUYAR5ec4Rj7IO2SAhFPEfpPtLtUTbbny/TCT7aDwA==",
        "signatures": [
          {
            "sig": "MEYCIQCAqI3XibndhBD647C/13AFb58Fhmg4WmfCoGrIYrgtzwIhAIB0b0D58Tigwb3qKaOVsKnuYOOr0strAmprZSCi/+oq",
            "keyid": "SHA256:jl3bwswu80PjjokCgh0o2w5c2U4LhQAE57gj9cz1kzA"
          }
        ],
        "unpackedSize": 3524549,
        "npm-signature": "-----BEGIN PGP SIGNATURE-----\r\nVersion: OpenPGP.js v4.10.10\r\nComment: https://openpgpjs.org\r\n\r\nwsFzBAEBCAAGBQJjPFItACEJED1NWxICdlZqFiEECWMYAoorWMhJKdjhPU1b\r\nEgJ2VmrKAg/+IwaUWPgePlO4IxW7CVhFEEFiyhjEH3FHe0ogC3YmreoBFv/A\r\nPwQrwObdskbGWrBzsAOVFvhzYktzP3kc857HtU2ia9FXeaEYvsSQBqh6jZfA\r\njR1+h+jn+W5JnmbnwRGfNn2riCo/un4tYoZ4o/bKiMdNd9WrdIs0Oii1Dd4N\r\nnsBXPb05UPPP4Uu8cz68u1bj+QQ6aslr6keGNyNeILf8bJsEfcfVkEO3l4cu\r\njyTIrxiD+tM8jrUE9CDeodF8CZNuvLh3hqdMPJeH3U47qkDtPDKEOvZTbyYm\r\ngodto6mcnuBr8F9vmikAQfGiXV0U2cg2XRjWc1lI8HT4X0kESTIo+nzNuliD\r\niTpfjyZHdKBGGIuHP1Ou9dVvx4t5XZ1JsK9EK5WTilvAlu/qZrynxXxAV3Rc\r\nvL9UhIacISprMWB3Sohl9ZtfcmGnV/KMRpM+yPZOWp39gQQCKaKF/j2f/mir\r\n8YFbFUnySZkXKzxgsgjrSsh9QiK2dYAzcqHlazITeFN9jOYRzYUjAFj3qOFm\r\n7o1eJpW0qM5vgR+fPq30WxcdcQ4PaWgHSlb/ll8hiwQG1ZUihO/1RU7FtDoc\r\n1KwcfrGOAJPL6vBSLPReUkhDIUTSBwfmvfMxzqD1aDp6YV5WX7h03B0dWbPJ\r\nmPJmJZjjZje4Trk9jBJ5/ZLpB8/zkrDKvhE=\r\n=LPWa\r\n-----END PGP SIGNATURE-----\r\n"
      },
      "main": "",
      "types": "index.d.ts",
      "scripts": {},
      "repository": {
        "url": "https://github.com/DefinitelyTyped/DefinitelyTyped.git",
        "type": "git",
        "directory": "types/node"
      },
      "description": "TypeScript definitions for Node.js",
      "directories": {},
      "dependencies": {},
=======
      "description": "TypeScript definitions for Node.js",
      "license": "MIT",
      "main": "",
      "types": "index.d.ts",
>>>>>>> 8539cacb
      "typesVersions": {
        "<4.9.0-0": {
          "*": [
            "ts4.8/*"
          ]
        }
      },
<<<<<<< HEAD
      "_hasShrinkwrap": false,
      "typeScriptVersion": "4.1",
      "typesPublisherContentHash": "034172ea945b66afc6502e6be34d6fb957c596091e39cf43672e8aca563a8c66"
=======
      "repository": {
        "type": "git",
        "url": "https://github.com/DefinitelyTyped/DefinitelyTyped.git",
        "directory": "types/node"
      },
      "scripts": {},
      "dependencies": {},
      "typesPublisherContentHash": "034172ea945b66afc6502e6be34d6fb957c596091e39cf43672e8aca563a8c66",
      "typeScriptVersion": "4.1",
      "_id": "@types/node@18.8.2",
      "dist": {
        "integrity": "sha512-cRMwIgdDN43GO4xMWAfJAecYn8wV4JbsOGHNfNUIDiuYkUYAR5ec4Rj7IO2SAhFPEfpPtLtUTbbny/TCT7aDwA==",
        "shasum": "17d42c6322d917764dd3d2d3a10d7884925de067",
        "tarball": "http://localhost:4260/@types/node/node-18.8.2.tgz",
        "fileCount": 124,
        "unpackedSize": 3524549
      },
      "directories": {},
      "_hasShrinkwrap": false
>>>>>>> 8539cacb
    },
    "18.16.19": {
      "name": "@types/node",
      "version": "18.16.19",
<<<<<<< HEAD
      "license": "MIT",
      "_id": "@types/node@18.16.19",
      "dist": {
        "shasum": "cb03fca8910fdeb7595b755126a8a78144714eea",
        "tarball": "http://localhost:4260/@types/node/node-18.16.19.tgz",
        "fileCount": 125,
        "integrity": "sha512-IXl7o+R9iti9eBW4Wg2hx1xQDig183jj7YLn8F7udNceyfkbn1ZxmzZXuak20gR40D7pIkIY1kYGx5VIGbaHKA==",
        "signatures": [
          {
            "sig": "MEYCIQCrmUK+J0P1ywi+U/RBUqMXSK7c0kDYxMEYunkXNSPf+wIhANTRnqmuKWdzIKhsGHCZB+js8qhLcce/P+XOR1JmSNIc",
            "keyid": "SHA256:jl3bwswu80PjjokCgh0o2w5c2U4LhQAE57gj9cz1kzA"
          }
        ],
        "unpackedSize": 3677153
      },
      "main": "",
      "types": "index.d.ts",
      "scripts": {},
      "repository": {
        "url": "https://github.com/DefinitelyTyped/DefinitelyTyped.git",
        "type": "git",
        "directory": "types/node"
      },
      "description": "TypeScript definitions for Node.js",
      "directories": {},
      "dependencies": {},
=======
      "description": "TypeScript definitions for Node.js",
      "license": "MIT",
      "main": "",
      "types": "index.d.ts",
>>>>>>> 8539cacb
      "typesVersions": {
        "<=4.8": {
          "*": [
            "ts4.8/*"
          ]
        }
      },
<<<<<<< HEAD
      "_hasShrinkwrap": false,
      "typeScriptVersion": "4.3",
      "typesPublisherContentHash": "e0763594b4075c74150a6024cd39f92797ea5c273540e3a5fe0a63a791ffa0c8"
    },
    "22.5.4": {
      "name": "@types/node",
      "version": "22.5.4",
      "license": "MIT",
      "_id": "@types/node@22.5.4",
      "dist": {
        "shasum": "83f7d1f65bc2ed223bdbf57c7884f1d5a4fa84e8",
        "tarball": "http://localhost:4260/@types/node/node-22.5.4.tgz",
        "fileCount": 66,
        "integrity": "sha512-FDuKUJQm/ju9fT/SeX/6+gBzoPzlVCzfzmGkwKvRHQVxi4BntVbyIwf6a4Xn62mrvndLiml6z/UBXIdEVjQLXg==",
        "signatures": [
          {
            "sig": "MEQCIBbWAo9Soe8vwExWQDxwtbCM6CdXy4QChOKJVJSoNpNiAiBfaOBNxW/iDfPEGn6WQ/wZggtMCAdZNLbVBfSynJ/pdA==",
            "keyid": "SHA256:jl3bwswu80PjjokCgh0o2w5c2U4LhQAE57gj9cz1kzA"
          }
        ],
        "unpackedSize": 2203331
      },
      "main": "",
      "types": "index.d.ts",
      "scripts": {},
      "repository": {
        "url": "https://github.com/DefinitelyTyped/DefinitelyTyped.git",
        "type": "git",
        "directory": "types/node"
      },
      "description": "TypeScript definitions for node",
      "directories": {},
      "dependencies": {
        "undici-types": "~6.19.2"
      },
      "_hasShrinkwrap": false,
      "typeScriptVersion": "4.8",
      "typesPublisherContentHash": "6ee9a11eba834031423800320320aa873d6bf2b6f33603c13a2aa9d90b3803ee"
    }
  },
  "license": "MIT",
  "homepage": "https://github.com/DefinitelyTyped/DefinitelyTyped/tree/master/types/node",
  "repository": {
    "url": "https://github.com/DefinitelyTyped/DefinitelyTyped.git",
    "type": "git",
    "directory": "types/node"
  },
  "description": "TypeScript definitions for node",
  "readme": "[object Object]",
  "readmeFilename": ""
=======
      "repository": {
        "type": "git",
        "url": "https://github.com/DefinitelyTyped/DefinitelyTyped.git",
        "directory": "types/node"
      },
      "scripts": {},
      "dependencies": {},
      "typesPublisherContentHash": "e0763594b4075c74150a6024cd39f92797ea5c273540e3a5fe0a63a791ffa0c8",
      "typeScriptVersion": "4.3",
      "_id": "@types/node@18.16.19",
      "dist": {
        "integrity": "sha512-IXl7o+R9iti9eBW4Wg2hx1xQDig183jj7YLn8F7udNceyfkbn1ZxmzZXuak20gR40D7pIkIY1kYGx5VIGbaHKA==",
        "shasum": "cb03fca8910fdeb7595b755126a8a78144714eea",
        "tarball": "http://localhost:4260/@types/node/node-18.16.19.tgz",
        "fileCount": 125,
        "unpackedSize": 3677153
      },
      "directories": {},
      "_hasShrinkwrap": false
    }
  },
  "license": "MIT",
  "readmeFilename": "",
  "repository": {
    "type": "git",
    "url": "https://github.com/DefinitelyTyped/DefinitelyTyped.git",
    "directory": "types/node"
  },
  "homepage": "https://github.com/DefinitelyTyped/DefinitelyTyped/tree/master/types/node"
>>>>>>> 8539cacb
}<|MERGE_RESOLUTION|>--- conflicted
+++ resolved
@@ -1,62 +1,17 @@
 {
   "name": "@types/node",
-<<<<<<< HEAD
-  "dist-tags": {
-    "ts4.9": "22.5.4",
-    "ts5.5": "22.5.4",
-    "ts5.6": "22.5.4",
-    "ts5.7": "22.5.4",
-    "ts4.8": "22.5.4",
-    "ts5.2": "22.5.4",
-    "ts5.3": "22.5.4",
-    "ts5.4": "22.5.4",
-    "ts5.1": "22.5.4",
-    "ts5.0": "22.5.4",
-    "latest": "22.5.4"
-=======
   "description": "TypeScript definitions for node",
   "dist-tags": {
     "latest": "18.8.2"
->>>>>>> 8539cacb
   },
   "versions": {
     "18.8.2": {
       "name": "@types/node",
       "version": "18.8.2",
-<<<<<<< HEAD
-      "license": "MIT",
-      "_id": "@types/node@18.8.2",
-      "dist": {
-        "shasum": "17d42c6322d917764dd3d2d3a10d7884925de067",
-        "tarball": "http://localhost:4260/@types/node/node-18.8.2.tgz",
-        "fileCount": 124,
-        "integrity": "sha512-cRMwIgdDN43GO4xMWAfJAecYn8wV4JbsOGHNfNUIDiuYkUYAR5ec4Rj7IO2SAhFPEfpPtLtUTbbny/TCT7aDwA==",
-        "signatures": [
-          {
-            "sig": "MEYCIQCAqI3XibndhBD647C/13AFb58Fhmg4WmfCoGrIYrgtzwIhAIB0b0D58Tigwb3qKaOVsKnuYOOr0strAmprZSCi/+oq",
-            "keyid": "SHA256:jl3bwswu80PjjokCgh0o2w5c2U4LhQAE57gj9cz1kzA"
-          }
-        ],
-        "unpackedSize": 3524549,
-        "npm-signature": "-----BEGIN PGP SIGNATURE-----\r\nVersion: OpenPGP.js v4.10.10\r\nComment: https://openpgpjs.org\r\n\r\nwsFzBAEBCAAGBQJjPFItACEJED1NWxICdlZqFiEECWMYAoorWMhJKdjhPU1b\r\nEgJ2VmrKAg/+IwaUWPgePlO4IxW7CVhFEEFiyhjEH3FHe0ogC3YmreoBFv/A\r\nPwQrwObdskbGWrBzsAOVFvhzYktzP3kc857HtU2ia9FXeaEYvsSQBqh6jZfA\r\njR1+h+jn+W5JnmbnwRGfNn2riCo/un4tYoZ4o/bKiMdNd9WrdIs0Oii1Dd4N\r\nnsBXPb05UPPP4Uu8cz68u1bj+QQ6aslr6keGNyNeILf8bJsEfcfVkEO3l4cu\r\njyTIrxiD+tM8jrUE9CDeodF8CZNuvLh3hqdMPJeH3U47qkDtPDKEOvZTbyYm\r\ngodto6mcnuBr8F9vmikAQfGiXV0U2cg2XRjWc1lI8HT4X0kESTIo+nzNuliD\r\niTpfjyZHdKBGGIuHP1Ou9dVvx4t5XZ1JsK9EK5WTilvAlu/qZrynxXxAV3Rc\r\nvL9UhIacISprMWB3Sohl9ZtfcmGnV/KMRpM+yPZOWp39gQQCKaKF/j2f/mir\r\n8YFbFUnySZkXKzxgsgjrSsh9QiK2dYAzcqHlazITeFN9jOYRzYUjAFj3qOFm\r\n7o1eJpW0qM5vgR+fPq30WxcdcQ4PaWgHSlb/ll8hiwQG1ZUihO/1RU7FtDoc\r\n1KwcfrGOAJPL6vBSLPReUkhDIUTSBwfmvfMxzqD1aDp6YV5WX7h03B0dWbPJ\r\nmPJmJZjjZje4Trk9jBJ5/ZLpB8/zkrDKvhE=\r\n=LPWa\r\n-----END PGP SIGNATURE-----\r\n"
-      },
-      "main": "",
-      "types": "index.d.ts",
-      "scripts": {},
-      "repository": {
-        "url": "https://github.com/DefinitelyTyped/DefinitelyTyped.git",
-        "type": "git",
-        "directory": "types/node"
-      },
-      "description": "TypeScript definitions for Node.js",
-      "directories": {},
-      "dependencies": {},
-=======
       "description": "TypeScript definitions for Node.js",
       "license": "MIT",
       "main": "",
       "types": "index.d.ts",
->>>>>>> 8539cacb
       "typesVersions": {
         "<4.9.0-0": {
           "*": [
@@ -64,11 +19,6 @@
           ]
         }
       },
-<<<<<<< HEAD
-      "_hasShrinkwrap": false,
-      "typeScriptVersion": "4.1",
-      "typesPublisherContentHash": "034172ea945b66afc6502e6be34d6fb957c596091e39cf43672e8aca563a8c66"
-=======
       "repository": {
         "type": "git",
         "url": "https://github.com/DefinitelyTyped/DefinitelyTyped.git",
@@ -88,44 +38,14 @@
       },
       "directories": {},
       "_hasShrinkwrap": false
->>>>>>> 8539cacb
     },
     "18.16.19": {
       "name": "@types/node",
       "version": "18.16.19",
-<<<<<<< HEAD
-      "license": "MIT",
-      "_id": "@types/node@18.16.19",
-      "dist": {
-        "shasum": "cb03fca8910fdeb7595b755126a8a78144714eea",
-        "tarball": "http://localhost:4260/@types/node/node-18.16.19.tgz",
-        "fileCount": 125,
-        "integrity": "sha512-IXl7o+R9iti9eBW4Wg2hx1xQDig183jj7YLn8F7udNceyfkbn1ZxmzZXuak20gR40D7pIkIY1kYGx5VIGbaHKA==",
-        "signatures": [
-          {
-            "sig": "MEYCIQCrmUK+J0P1ywi+U/RBUqMXSK7c0kDYxMEYunkXNSPf+wIhANTRnqmuKWdzIKhsGHCZB+js8qhLcce/P+XOR1JmSNIc",
-            "keyid": "SHA256:jl3bwswu80PjjokCgh0o2w5c2U4LhQAE57gj9cz1kzA"
-          }
-        ],
-        "unpackedSize": 3677153
-      },
-      "main": "",
-      "types": "index.d.ts",
-      "scripts": {},
-      "repository": {
-        "url": "https://github.com/DefinitelyTyped/DefinitelyTyped.git",
-        "type": "git",
-        "directory": "types/node"
-      },
-      "description": "TypeScript definitions for Node.js",
-      "directories": {},
-      "dependencies": {},
-=======
       "description": "TypeScript definitions for Node.js",
       "license": "MIT",
       "main": "",
       "types": "index.d.ts",
->>>>>>> 8539cacb
       "typesVersions": {
         "<=4.8": {
           "*": [
@@ -133,58 +53,6 @@
           ]
         }
       },
-<<<<<<< HEAD
-      "_hasShrinkwrap": false,
-      "typeScriptVersion": "4.3",
-      "typesPublisherContentHash": "e0763594b4075c74150a6024cd39f92797ea5c273540e3a5fe0a63a791ffa0c8"
-    },
-    "22.5.4": {
-      "name": "@types/node",
-      "version": "22.5.4",
-      "license": "MIT",
-      "_id": "@types/node@22.5.4",
-      "dist": {
-        "shasum": "83f7d1f65bc2ed223bdbf57c7884f1d5a4fa84e8",
-        "tarball": "http://localhost:4260/@types/node/node-22.5.4.tgz",
-        "fileCount": 66,
-        "integrity": "sha512-FDuKUJQm/ju9fT/SeX/6+gBzoPzlVCzfzmGkwKvRHQVxi4BntVbyIwf6a4Xn62mrvndLiml6z/UBXIdEVjQLXg==",
-        "signatures": [
-          {
-            "sig": "MEQCIBbWAo9Soe8vwExWQDxwtbCM6CdXy4QChOKJVJSoNpNiAiBfaOBNxW/iDfPEGn6WQ/wZggtMCAdZNLbVBfSynJ/pdA==",
-            "keyid": "SHA256:jl3bwswu80PjjokCgh0o2w5c2U4LhQAE57gj9cz1kzA"
-          }
-        ],
-        "unpackedSize": 2203331
-      },
-      "main": "",
-      "types": "index.d.ts",
-      "scripts": {},
-      "repository": {
-        "url": "https://github.com/DefinitelyTyped/DefinitelyTyped.git",
-        "type": "git",
-        "directory": "types/node"
-      },
-      "description": "TypeScript definitions for node",
-      "directories": {},
-      "dependencies": {
-        "undici-types": "~6.19.2"
-      },
-      "_hasShrinkwrap": false,
-      "typeScriptVersion": "4.8",
-      "typesPublisherContentHash": "6ee9a11eba834031423800320320aa873d6bf2b6f33603c13a2aa9d90b3803ee"
-    }
-  },
-  "license": "MIT",
-  "homepage": "https://github.com/DefinitelyTyped/DefinitelyTyped/tree/master/types/node",
-  "repository": {
-    "url": "https://github.com/DefinitelyTyped/DefinitelyTyped.git",
-    "type": "git",
-    "directory": "types/node"
-  },
-  "description": "TypeScript definitions for node",
-  "readme": "[object Object]",
-  "readmeFilename": ""
-=======
       "repository": {
         "type": "git",
         "url": "https://github.com/DefinitelyTyped/DefinitelyTyped.git",
@@ -214,5 +82,4 @@
     "directory": "types/node"
   },
   "homepage": "https://github.com/DefinitelyTyped/DefinitelyTyped/tree/master/types/node"
->>>>>>> 8539cacb
 }