{
  "name": "@types/lz-string",
  "description": "Stub TypeScript definitions entry for lz-string, which provides its own types definitions",
  "dist-tags": {
    "latest": "1.5.0"
  },
  "versions": {
    "1.3.33": {
      "name": "@types/lz-string",
      "version": "1.3.33",
      "description": "TypeScript definitions for lz-string",
      "license": "MIT",
      "main": "",
      "types": "index",
      "repository": {
        "type": "git",
        "url": "https://github.com/DefinitelyTyped/DefinitelyTyped.git"
      },
      "scripts": {},
      "dependencies": {},
      "typesPublisherContentHash": "37e0f8cf2fb1fe08bdcc8e21278c91217d4a03d1cd6b32fc0eaec30757c6d4b1",
      "typeScriptVersion": "2.0",
      "_id": "@types/lz-string@1.3.33",
      "dist": {
        "integrity": "sha512-yWj3OnlKlwNpq9+Jh/nJkVAD3ta8Abk2kIRpjWpVkDlAD43tn6Q6xk5hurp84ndcq54jBDBGCD/WcIR0pspG0A==",
        "shasum": "de2d6105ea7bcaf67dd1d9451d580700d30473fc",
        "tarball": "http://localhost:4260/@types/lz-string/lz-string-1.3.33.tgz",
        "fileCount": 4,
<<<<<<< HEAD
        "unpackedSize": 5960,
        "npm-signature": "-----BEGIN PGP SIGNATURE-----\r\nVersion: OpenPGP.js v3.0.4\r\nComment: https://openpgpjs.org\r\n\r\nwsFcBAEBCAAQBQJcZIpFCRA9TVsSAnZWagAAYm8QAJCahktTDI8BUR8q+Qra\nzsvv7Vbb20Ti7uoh97yzJiEC8UEWCGnxpZouWr3xoy0FjByYIvGmHqslGohP\nksiikCXiy+5pfT0Yi3M4QeADPlQjqUVTweCoeMmpUaHWGBdqG2kE6tnioCQy\nAL9n/YnQc10b5SE/XYgKHuBN/HJ5tx1Ejcg/o7qJG/2cUe/1K1asIMFUockV\ncgwFXFl8OSMTcA3Bs0C84zIdcaC4njVqUIQOWqdgKbe1vs+O/Zf/OdiYQh9f\nZZMXffwJKVpLSfhOTeDHeD1WMNmiww+FVIikeUIihp7Xahk9YbrLtE5BUSgG\nl9/vNfzUDW+J5oJb6n8k9WojHjte00inzMa1O7QVT7cUC+e5Nup1df0VErNF\nVuaBMUy2o0LViCVcXOYUnDBQCoaKpQ8cIVhtl0VLFrOdyn+a0blcwaNNrvE1\nFKb+OgBqipIDwAx1QghV45MPtRzI/TLYeSZtHoOYVJ8zc11FzjaQ33NZj/5w\nVzMnRkmjpwF5j++JSOa3687iKJTgrJ6XHYliYpxRRpJY3Oa4Nl0/G+xMm1BS\n0ueZuqpM+h2ZMuG7TQOeDKtTll7tsuKwy2UlkkP2uJOVurqJkCvcK/ImG25W\nKENAcoJvsk956vlbvJCdqvIcV5OF5XhgQh10gaAfHl+pJiLbCBhHpeWd95+Y\n5/3T\r\n=MjUN\r\n-----END PGP SIGNATURE-----\r\n",
        "signatures": [
          {
            "keyid": "SHA256:jl3bwswu80PjjokCgh0o2w5c2U4LhQAE57gj9cz1kzA",
            "sig": "MEUCIHlPUpoP+v+OWyats51tKkKMx97XrotlO8GzoVtS22/KAiEAxLb7ultFaZZIfGVCNeHE/X+J9I58zkNA6a8LKcm2Wns="
          }
        ]
=======
        "unpackedSize": 5960
>>>>>>> 8539cacb
      },
      "directories": {},
      "_hasShrinkwrap": false
    },
    "1.5.0": {
      "name": "@types/lz-string",
      "version": "1.5.0",
      "description": "Stub TypeScript definitions entry for lz-string, which provides its own types definitions",
      "main": "",
      "scripts": {},
      "license": "MIT",
      "dependencies": {
        "lz-string": "*"
      },
      "deprecated": "This is a stub types definition. lz-string provides its own type definitions, so you do not need this installed.",
      "_id": "@types/lz-string@1.5.0",
      "dist": {
        "integrity": "sha512-s84fKOrzqqNCAPljhVyC5TjAo6BH4jKHw9NRNFNiRUY5QSgZCmVm5XILlWbisiKl+0OcS7eWihmKGS5akc2iQw==",
        "shasum": "2f15d2dd9dbfb344f3d31aee5a82cf350b037e5f",
        "tarball": "http://localhost:4260/@types/lz-string/lz-string-1.5.0.tgz",
        "fileCount": 4,
<<<<<<< HEAD
        "unpackedSize": 1754,
        "signatures": [
          {
            "keyid": "SHA256:jl3bwswu80PjjokCgh0o2w5c2U4LhQAE57gj9cz1kzA",
            "sig": "MEQCIFwugI1BNDwbq90OnD5/morYlSnSQheJEnyTkclzw0SKAiAThdPB2+I/hjRlN5URdZcK4v0XXcVnh5xvMSf7SgQZ8A=="
          }
        ],
        "npm-signature": "-----BEGIN PGP SIGNATURE-----\r\nVersion: OpenPGP.js v4.10.10\r\nComment: https://openpgpjs.org\r\n\r\nwsFzBAEBCAAGBQJkECMgACEJED1NWxICdlZqFiEECWMYAoorWMhJKdjhPU1b\r\nEgJ2VmopOQ//U+7G8WFrWQ3ecjTZrMAAqmwWNK1jgA3r0PonmwkiDjQlNAHj\r\nXAfJK8YSuFBrl8buIAkoJT9i+H6bpHIShj5fA4FKVtA1ihcwclAdvvoilwH2\r\nNCvoFeZZgrZB6y5e6AvGDHY67C2DzQ9XhfqYM0myyXS+of2gfznAPVqXwGCs\r\nWW39ee/WAbBEoN2Z1/hEAh+W51hV0HUjs39sbupo0vOHy9GdYuVJtTMeqesF\r\nmCfDDaM1FxbsMFccy8qRsihD26iwBMRa+W3+208gCc0i9xs8wRc+8GQcAGWd\r\nxSrTEgRd8hfBs6bxDKlSD3Qg7pTq3L+HvlUZGL2AHSbC6k/MCNduHhxEcrrj\r\nssFE4iuCievfQsd0CC4rI/8s5MDGwdQ+nldv0rYjsSphjLgHDly0LE1kAbNv\r\nxZWFXmFb7318wmbC38KYDn1I0b6YndHQFu1usVJ+Z107H/mxWRZeRg0THlD8\r\n3LuLEkCJqRddGmLkSQkJ6IZtX8H9EuuhU4ny6Xb3FYFhnXWmw7YSuvrrfSgs\r\nPlLlscCRsXgWYPzQ7h8mOyE4MoHfrjzcgFKIUgWPvW6EprDPAKu28vIXnn7j\r\nG0CiCYL+IWWTqa6pKkOJsE1ILkPYTZj/592zfGPzspl9Kfb/4+IaDMmApBVO\r\n51TMBjyXgYYDajmh6y8/U389X93/bIV/wjY=\r\n=935O\r\n-----END PGP SIGNATURE-----\r\n"
=======
        "unpackedSize": 1754
>>>>>>> 8539cacb
      },
      "directories": {},
      "_hasShrinkwrap": false
    }
  },
  "license": "MIT",
  "readmeFilename": ""
}<|MERGE_RESOLUTION|>--- conflicted
+++ resolved
@@ -26,18 +26,7 @@
         "shasum": "de2d6105ea7bcaf67dd1d9451d580700d30473fc",
         "tarball": "http://localhost:4260/@types/lz-string/lz-string-1.3.33.tgz",
         "fileCount": 4,
-<<<<<<< HEAD
-        "unpackedSize": 5960,
-        "npm-signature": "-----BEGIN PGP SIGNATURE-----\r\nVersion: OpenPGP.js v3.0.4\r\nComment: https://openpgpjs.org\r\n\r\nwsFcBAEBCAAQBQJcZIpFCRA9TVsSAnZWagAAYm8QAJCahktTDI8BUR8q+Qra\nzsvv7Vbb20Ti7uoh97yzJiEC8UEWCGnxpZouWr3xoy0FjByYIvGmHqslGohP\nksiikCXiy+5pfT0Yi3M4QeADPlQjqUVTweCoeMmpUaHWGBdqG2kE6tnioCQy\nAL9n/YnQc10b5SE/XYgKHuBN/HJ5tx1Ejcg/o7qJG/2cUe/1K1asIMFUockV\ncgwFXFl8OSMTcA3Bs0C84zIdcaC4njVqUIQOWqdgKbe1vs+O/Zf/OdiYQh9f\nZZMXffwJKVpLSfhOTeDHeD1WMNmiww+FVIikeUIihp7Xahk9YbrLtE5BUSgG\nl9/vNfzUDW+J5oJb6n8k9WojHjte00inzMa1O7QVT7cUC+e5Nup1df0VErNF\nVuaBMUy2o0LViCVcXOYUnDBQCoaKpQ8cIVhtl0VLFrOdyn+a0blcwaNNrvE1\nFKb+OgBqipIDwAx1QghV45MPtRzI/TLYeSZtHoOYVJ8zc11FzjaQ33NZj/5w\nVzMnRkmjpwF5j++JSOa3687iKJTgrJ6XHYliYpxRRpJY3Oa4Nl0/G+xMm1BS\n0ueZuqpM+h2ZMuG7TQOeDKtTll7tsuKwy2UlkkP2uJOVurqJkCvcK/ImG25W\nKENAcoJvsk956vlbvJCdqvIcV5OF5XhgQh10gaAfHl+pJiLbCBhHpeWd95+Y\n5/3T\r\n=MjUN\r\n-----END PGP SIGNATURE-----\r\n",
-        "signatures": [
-          {
-            "keyid": "SHA256:jl3bwswu80PjjokCgh0o2w5c2U4LhQAE57gj9cz1kzA",
-            "sig": "MEUCIHlPUpoP+v+OWyats51tKkKMx97XrotlO8GzoVtS22/KAiEAxLb7ultFaZZIfGVCNeHE/X+J9I58zkNA6a8LKcm2Wns="
-          }
-        ]
-=======
         "unpackedSize": 5960
->>>>>>> 8539cacb
       },
       "directories": {},
       "_hasShrinkwrap": false
@@ -59,18 +48,7 @@
         "shasum": "2f15d2dd9dbfb344f3d31aee5a82cf350b037e5f",
         "tarball": "http://localhost:4260/@types/lz-string/lz-string-1.5.0.tgz",
         "fileCount": 4,
-<<<<<<< HEAD
-        "unpackedSize": 1754,
-        "signatures": [
-          {
-            "keyid": "SHA256:jl3bwswu80PjjokCgh0o2w5c2U4LhQAE57gj9cz1kzA",
-            "sig": "MEQCIFwugI1BNDwbq90OnD5/morYlSnSQheJEnyTkclzw0SKAiAThdPB2+I/hjRlN5URdZcK4v0XXcVnh5xvMSf7SgQZ8A=="
-          }
-        ],
-        "npm-signature": "-----BEGIN PGP SIGNATURE-----\r\nVersion: OpenPGP.js v4.10.10\r\nComment: https://openpgpjs.org\r\n\r\nwsFzBAEBCAAGBQJkECMgACEJED1NWxICdlZqFiEECWMYAoorWMhJKdjhPU1b\r\nEgJ2VmopOQ//U+7G8WFrWQ3ecjTZrMAAqmwWNK1jgA3r0PonmwkiDjQlNAHj\r\nXAfJK8YSuFBrl8buIAkoJT9i+H6bpHIShj5fA4FKVtA1ihcwclAdvvoilwH2\r\nNCvoFeZZgrZB6y5e6AvGDHY67C2DzQ9XhfqYM0myyXS+of2gfznAPVqXwGCs\r\nWW39ee/WAbBEoN2Z1/hEAh+W51hV0HUjs39sbupo0vOHy9GdYuVJtTMeqesF\r\nmCfDDaM1FxbsMFccy8qRsihD26iwBMRa+W3+208gCc0i9xs8wRc+8GQcAGWd\r\nxSrTEgRd8hfBs6bxDKlSD3Qg7pTq3L+HvlUZGL2AHSbC6k/MCNduHhxEcrrj\r\nssFE4iuCievfQsd0CC4rI/8s5MDGwdQ+nldv0rYjsSphjLgHDly0LE1kAbNv\r\nxZWFXmFb7318wmbC38KYDn1I0b6YndHQFu1usVJ+Z107H/mxWRZeRg0THlD8\r\n3LuLEkCJqRddGmLkSQkJ6IZtX8H9EuuhU4ny6Xb3FYFhnXWmw7YSuvrrfSgs\r\nPlLlscCRsXgWYPzQ7h8mOyE4MoHfrjzcgFKIUgWPvW6EprDPAKu28vIXnn7j\r\nG0CiCYL+IWWTqa6pKkOJsE1ILkPYTZj/592zfGPzspl9Kfb/4+IaDMmApBVO\r\n51TMBjyXgYYDajmh6y8/U389X93/bIV/wjY=\r\n=935O\r\n-----END PGP SIGNATURE-----\r\n"
-=======
         "unpackedSize": 1754
->>>>>>> 8539cacb
       },
       "directories": {},
       "_hasShrinkwrap": false
