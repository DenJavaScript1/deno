{
  "name": "fraction.js",
  "dist-tags": {
    "latest": "4.2.0"
  },
  "versions": {
    "4.2.0": {
      "name": "fraction.js",
      "version": "4.2.0",
      "devDependencies": {
        "mocha": "*"
      },
      "directories": {
        "example": "examples"
      },
      "dist": {
        "integrity": "sha512-MhLuK+2gUcnZe8ZHlaaINnQLl0xRIGRfcGk2yl8xoQAfHrSsL3rYu6FCmBdkdbhc9EPlwyGHewaRsvwRMJtAlA==",
        "shasum": "448e5109a313a3527f5a3ab2119ec4cf0e0e2950",
        "tarball": "http://localhost:4260/fraction.js/fraction.js-4.2.0.tgz",
        "fileCount": 7,
<<<<<<< HEAD
        "unpackedSize": 67397,
        "npm-signature": "-----BEGIN PGP SIGNATURE-----\r\nVersion: OpenPGP.js v4.10.10\r\nComment: https://openpgpjs.org\r\n\r\nwsFzBAEBCAAGBQJiI9ecACEJED1NWxICdlZqFiEECWMYAoorWMhJKdjhPU1b\r\nEgJ2Vmp/lBAAjC2oc8YCaLNzAdSTT98eVqKdnbSgx1dUPqi3VegopgfFE5Mk\r\nMxkCPTYR9XO0kC/kyoRbl8om9kCu8VjjrywVQSCcr+j4DF1B38Rkgqj+cWum\r\nm0Y+maMgjVfcpzwJhePQCeF/2WKVWu/FSLXQJpWs4fXtcVGvfbUj33xSwVA/\r\nrMrr/8OjPEEnK+GsyzsS+XZdDOHz0FyYku4zsuLgsvXWhCF4NRTTey2RxiHM\r\n+5QkQ3JyqU/nuMvqI077mlsXkfOtkSJhlB/Mib65BH9JGVWu+LriSP4jMH34\r\nT7/DHhgYeEzgIDT6jdHT1FjqxUNQIspBwkIRuq5KtAvT+EkYsneeBlDI6cx1\r\n/4DDKGRjhkWlM4ejEvwtRPeAo3GhuwMFJ/Ewza9ePycVtY37/CCq7aYCzr9b\r\nID5ebur19E9stwIfgK+jns7DZTcOiNqsWbqkTKDDGb+FiXIV75ApzxXEE1az\r\n0+3n84ZmdPW2RVlRHS1YwMH0ubTim6iPOlL9xQ1LFR+P5pbEqAcqwWA9+CvQ\r\n+xuBKSXm0zv45pOGUGvkMtEvHMlNqGii/Uzj6bAj/D8QlUomGg8Viy56/jjp\r\nlEHDmrwpDVShKbb/FmOsTMH/Vp4GXs/QcbvgMNkc41kBsQ6pakDTckH8Ap0p\r\n/456rQi3dV+zyejXidHP9/NqH8EcsQKacjI=\r\n=xBZv\r\n-----END PGP SIGNATURE-----\r\n",
        "signatures": [
          {
            "keyid": "SHA256:jl3bwswu80PjjokCgh0o2w5c2U4LhQAE57gj9cz1kzA",
            "sig": "MEYCIQDXoZEcz1Sd45YDbgGpXTvSRRZaQKI6bCZgbUBbsafdVgIhAIEaYpbVDppED48LWFEqLLz/yb+5uxhO2c4FnCxNw6cu"
          }
        ]
=======
        "unpackedSize": 67397
>>>>>>> 8539cacb
      },
      "engines": {
        "node": "*"
      },
      "funding": {
        "type": "patreon",
        "url": "https://www.patreon.com/infusion"
      }
    }
  },
  "modified": "2022-06-18T03:25:30.477Z"
}<|MERGE_RESOLUTION|>--- conflicted
+++ resolved
@@ -18,18 +18,7 @@
         "shasum": "448e5109a313a3527f5a3ab2119ec4cf0e0e2950",
         "tarball": "http://localhost:4260/fraction.js/fraction.js-4.2.0.tgz",
         "fileCount": 7,
-<<<<<<< HEAD
-        "unpackedSize": 67397,
-        "npm-signature": "-----BEGIN PGP SIGNATURE-----\r\nVersion: OpenPGP.js v4.10.10\r\nComment: https://openpgpjs.org\r\n\r\nwsFzBAEBCAAGBQJiI9ecACEJED1NWxICdlZqFiEECWMYAoorWMhJKdjhPU1b\r\nEgJ2Vmp/lBAAjC2oc8YCaLNzAdSTT98eVqKdnbSgx1dUPqi3VegopgfFE5Mk\r\nMxkCPTYR9XO0kC/kyoRbl8om9kCu8VjjrywVQSCcr+j4DF1B38Rkgqj+cWum\r\nm0Y+maMgjVfcpzwJhePQCeF/2WKVWu/FSLXQJpWs4fXtcVGvfbUj33xSwVA/\r\nrMrr/8OjPEEnK+GsyzsS+XZdDOHz0FyYku4zsuLgsvXWhCF4NRTTey2RxiHM\r\n+5QkQ3JyqU/nuMvqI077mlsXkfOtkSJhlB/Mib65BH9JGVWu+LriSP4jMH34\r\nT7/DHhgYeEzgIDT6jdHT1FjqxUNQIspBwkIRuq5KtAvT+EkYsneeBlDI6cx1\r\n/4DDKGRjhkWlM4ejEvwtRPeAo3GhuwMFJ/Ewza9ePycVtY37/CCq7aYCzr9b\r\nID5ebur19E9stwIfgK+jns7DZTcOiNqsWbqkTKDDGb+FiXIV75ApzxXEE1az\r\n0+3n84ZmdPW2RVlRHS1YwMH0ubTim6iPOlL9xQ1LFR+P5pbEqAcqwWA9+CvQ\r\n+xuBKSXm0zv45pOGUGvkMtEvHMlNqGii/Uzj6bAj/D8QlUomGg8Viy56/jjp\r\nlEHDmrwpDVShKbb/FmOsTMH/Vp4GXs/QcbvgMNkc41kBsQ6pakDTckH8Ap0p\r\n/456rQi3dV+zyejXidHP9/NqH8EcsQKacjI=\r\n=xBZv\r\n-----END PGP SIGNATURE-----\r\n",
-        "signatures": [
-          {
-            "keyid": "SHA256:jl3bwswu80PjjokCgh0o2w5c2U4LhQAE57gj9cz1kzA",
-            "sig": "MEYCIQDXoZEcz1Sd45YDbgGpXTvSRRZaQKI6bCZgbUBbsafdVgIhAIEaYpbVDppED48LWFEqLLz/yb+5uxhO2c4FnCxNw6cu"
-          }
-        ]
-=======
         "unpackedSize": 67397
->>>>>>> 8539cacb
       },
       "engines": {
         "node": "*"
