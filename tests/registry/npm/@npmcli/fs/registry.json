{
  "name": "@npmcli/fs",
  "description": "filesystem utilities for the npm cli",
  "dist-tags": {
    "latest": "3.1.1"
  },
  "versions": {
    "3.1.1": {
      "name": "@npmcli/fs",
      "version": "3.1.1",
      "author": {
        "name": "GitHub Inc."
      },
      "license": "ISC",
      "_id": "@npmcli/fs@3.1.1",
      "bugs": {
        "url": "https://github.com/npm/fs/issues"
      },
      "tap": {
        "nyc-arg": [
          "--exclude",
          "tap-snapshots/**"
        ]
      },
      "dist": {
        "shasum": "59cdaa5adca95d135fc00f2bb53f5771575ce726",
        "tarball": "http://localhost:4260/@npmcli/fs/fs-3.1.1.tgz",
        "fileCount": 13,
        "integrity": "sha512-q9CRWjpHCMIh5sVyefoD1cA7PkvILqCZsnSOEUUivORLjxCO/Irmue2DprETiNgEqktDBZaM1Bi+jrarx1XdCg==",
<<<<<<< HEAD
        "signatures": [
          {
            "sig": "MEQCIGgGtUq4+uzs0XScvlFRq+OwngJ/rv7arf79l9nlbNG8AiBdjGr9Hq1zFtsBVRBKL45mZOkBR8qHofq5eZRE9wke5Q==",
            "keyid": "SHA256:jl3bwswu80PjjokCgh0o2w5c2U4LhQAE57gj9cz1kzA"
          }
        ],
=======
>>>>>>> 8539cacb
        "unpackedSize": 26547
      },
      "main": "lib/index.js",
      "engines": {
        "node": "^14.17.0 || ^16.13.0 || >=18.0.0"
      },
      "gitHead": "6f51359dd52cd06bd4cb2c36202163f330c528c4",
      "scripts": {
        "lint": "eslint \"**/*.{js,cjs,ts,mjs,jsx,tsx}\"",
        "snap": "tap",
        "test": "tap",
        "lintfix": "npm run lint -- --fix",
        "postlint": "template-oss-check",
        "postsnap": "npm run lintfix --",
        "posttest": "npm run lint",
        "npmclilint": "npmcli-lint",
        "template-oss-apply": "template-oss-apply --force"
      },
      "repository": {
        "url": "git+https://github.com/npm/fs.git",
        "type": "git"
      },
      "_npmVersion": "10.7.0",
      "description": "filesystem utilities for the npm cli",
      "directories": {},
      "templateOSS": {
        "version": "4.22.0",
        "//@npmcli/template-oss": "This file is partially managed by @npmcli/template-oss. Edits may be overwritten."
      },
      "_nodeVersion": "20.7.0",
      "dependencies": {
        "semver": "^7.3.5"
      },
      "_hasShrinkwrap": false,
      "devDependencies": {
        "tap": "^16.0.1",
        "@npmcli/template-oss": "4.22.0",
        "@npmcli/eslint-config": "^4.0.0"
      }
    }
  },
  "author": {
    "name": "GitHub Inc."
  },
  "repository": {
    "url": "git+https://github.com/npm/fs.git",
    "type": "git"
  },
  "license": "ISC",
  "homepage": "https://github.com/npm/fs#readme",
  "bugs": {
    "url": "https://github.com/npm/fs/issues"
  },
<<<<<<< HEAD
  "readme": "# @npmcli/fs\n\npolyfills, and extensions, of the core `fs` module.\n\n## Features\n\n- `fs.cp` polyfill for node < 16.7.0\n- `fs.withTempDir` added\n- `fs.readdirScoped` added\n- `fs.moveFile` added\n\n## `fs.withTempDir(root, fn, options) -> Promise`\n\n### Parameters\n\n- `root`: the directory in which to create the temporary directory\n- `fn`: a function that will be called with the path to the temporary directory\n- `options`\n  - `tmpPrefix`: a prefix to be used in the generated directory name\n\n### Usage\n\nThe `withTempDir` function creates a temporary directory, runs the provided\nfunction (`fn`), then removes the temporary directory and resolves or rejects\nbased on the result of `fn`.\n\n```js\nconst fs = require('@npmcli/fs')\nconst os = require('os')\n\n// this function will be called with the full path to the temporary directory\n// it is called with `await` behind the scenes, so can be async if desired.\nconst myFunction = async (tempPath) => {\n  return 'done!'\n}\n\nconst main = async () => {\n  const result = await fs.withTempDir(os.tmpdir(), myFunction)\n  // result === 'done!'\n}\n\nmain()\n```\n\n## `fs.readdirScoped(root) -> Promise`\n\n### Parameters\n\n- `root`: the directory to read\n\n### Usage\n\nLike `fs.readdir` but handling `@org/module` dirs as if they were\na single entry.\n\n```javascript\nconst { readdirScoped } = require('@npmcli/fs')\nconst entries = await readdirScoped('node_modules')\n// entries will be something like: ['a', '@org/foo', '@org/bar']\n```\n\n## `fs.moveFile(source, dest, options) -> Promise`\n\nA fork of [move-file](https://github.com/sindresorhus/move-file) with\nsupport for Common JS.\n\n### Highlights\n\n- Promise API.\n- Supports moving a file across partitions and devices.\n- Optionally prevent overwriting an existing file.\n- Creates non-existent destination directories for you.\n- Automatically recurses when source is a directory.\n\n### Parameters\n\n- `source`: File, or directory, you want to move.\n- `dest`: Where you want the file or directory moved.\n- `options`\n  - `overwrite` (`boolean`, default: `true`): Overwrite existing destination file(s).\n\n### Usage\n\nThe built-in\n[`fs.rename()`](https://nodejs.org/api/fs.html#fs_fs_rename_oldpath_newpath_callback)\nis just a JavaScript wrapper for the C `rename(2)` function, which doesn't\nsupport moving files across partitions or devices. This module is what you\nwould have expected `fs.rename()` to be.\n\n```js\nconst { moveFile } = require('@npmcli/fs');\n\n(async () => {\n\tawait moveFile('source/unicorn.png', 'destination/unicorn.png');\n\tconsole.log('The file has been moved');\n})();\n```\n",
=======
>>>>>>> 8539cacb
  "readmeFilename": "README.md"
}<|MERGE_RESOLUTION|>--- conflicted
+++ resolved
@@ -27,15 +27,6 @@
         "tarball": "http://localhost:4260/@npmcli/fs/fs-3.1.1.tgz",
         "fileCount": 13,
         "integrity": "sha512-q9CRWjpHCMIh5sVyefoD1cA7PkvILqCZsnSOEUUivORLjxCO/Irmue2DprETiNgEqktDBZaM1Bi+jrarx1XdCg==",
-<<<<<<< HEAD
-        "signatures": [
-          {
-            "sig": "MEQCIGgGtUq4+uzs0XScvlFRq+OwngJ/rv7arf79l9nlbNG8AiBdjGr9Hq1zFtsBVRBKL45mZOkBR8qHofq5eZRE9wke5Q==",
-            "keyid": "SHA256:jl3bwswu80PjjokCgh0o2w5c2U4LhQAE57gj9cz1kzA"
-          }
-        ],
-=======
->>>>>>> 8539cacb
         "unpackedSize": 26547
       },
       "main": "lib/index.js",
@@ -89,9 +80,5 @@
   "bugs": {
     "url": "https://github.com/npm/fs/issues"
   },
-<<<<<<< HEAD
-  "readme": "# @npmcli/fs\n\npolyfills, and extensions, of the core `fs` module.\n\n## Features\n\n- `fs.cp` polyfill for node < 16.7.0\n- `fs.withTempDir` added\n- `fs.readdirScoped` added\n- `fs.moveFile` added\n\n## `fs.withTempDir(root, fn, options) -> Promise`\n\n### Parameters\n\n- `root`: the directory in which to create the temporary directory\n- `fn`: a function that will be called with the path to the temporary directory\n- `options`\n  - `tmpPrefix`: a prefix to be used in the generated directory name\n\n### Usage\n\nThe `withTempDir` function creates a temporary directory, runs the provided\nfunction (`fn`), then removes the temporary directory and resolves or rejects\nbased on the result of `fn`.\n\n```js\nconst fs = require('@npmcli/fs')\nconst os = require('os')\n\n// this function will be called with the full path to the temporary directory\n// it is called with `await` behind the scenes, so can be async if desired.\nconst myFunction = async (tempPath) => {\n  return 'done!'\n}\n\nconst main = async () => {\n  const result = await fs.withTempDir(os.tmpdir(), myFunction)\n  // result === 'done!'\n}\n\nmain()\n```\n\n## `fs.readdirScoped(root) -> Promise`\n\n### Parameters\n\n- `root`: the directory to read\n\n### Usage\n\nLike `fs.readdir` but handling `@org/module` dirs as if they were\na single entry.\n\n```javascript\nconst { readdirScoped } = require('@npmcli/fs')\nconst entries = await readdirScoped('node_modules')\n// entries will be something like: ['a', '@org/foo', '@org/bar']\n```\n\n## `fs.moveFile(source, dest, options) -> Promise`\n\nA fork of [move-file](https://github.com/sindresorhus/move-file) with\nsupport for Common JS.\n\n### Highlights\n\n- Promise API.\n- Supports moving a file across partitions and devices.\n- Optionally prevent overwriting an existing file.\n- Creates non-existent destination directories for you.\n- Automatically recurses when source is a directory.\n\n### Parameters\n\n- `source`: File, or directory, you want to move.\n- `dest`: Where you want the file or directory moved.\n- `options`\n  - `overwrite` (`boolean`, default: `true`): Overwrite existing destination file(s).\n\n### Usage\n\nThe built-in\n[`fs.rename()`](https://nodejs.org/api/fs.html#fs_fs_rename_oldpath_newpath_callback)\nis just a JavaScript wrapper for the C `rename(2)` function, which doesn't\nsupport moving files across partitions or devices. This module is what you\nwould have expected `fs.rename()` to be.\n\n```js\nconst { moveFile } = require('@npmcli/fs');\n\n(async () => {\n\tawait moveFile('source/unicorn.png', 'destination/unicorn.png');\n\tconsole.log('The file has been moved');\n})();\n```\n",
-=======
->>>>>>> 8539cacb
   "readmeFilename": "README.md"
 }