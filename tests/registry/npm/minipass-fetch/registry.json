--- conflicted
+++ resolved
@@ -29,15 +29,6 @@
         "tarball": "http://localhost:4260/minipass-fetch/minipass-fetch-3.0.5.tgz",
         "fileCount": 11,
         "integrity": "sha512-2N8elDQAtSnFV0Dk7gt15KHsS0Fyz6CbYZ360h0WTYV1Ty46li3rAXVOQj1THMNLdmrD9Vt5pBPtWtVkpwGBqg==",
-<<<<<<< HEAD
-        "signatures": [
-          {
-            "sig": "MEUCIQCa4AG/RmwIFY2m4oi9Suf2JMV/+jm61vaQqWklyAdcogIgcqhlUvdlWGRFE5bxtFUBk6ugppYNBDgrmCON0Ckbmsc=",
-            "keyid": "SHA256:jl3bwswu80PjjokCgh0o2w5c2U4LhQAE57gj9cz1kzA"
-          }
-        ],
-=======
->>>>>>> 8539cacb
         "attestations": {
           "url": "http://localhost:4260/attestations/minipass-fetch@3.0.5",
           "provenance": {
@@ -110,9 +101,5 @@
   "bugs": {
     "url": "https://github.com/npm/minipass-fetch/issues"
   },
-<<<<<<< HEAD
-  "readme": "# minipass-fetch\n\nAn implementation of window.fetch in Node.js using Minipass streams\n\nThis is a fork (or more precisely, a reimplementation) of\n[node-fetch](http://npm.im/node-fetch).  All streams have been replaced\nwith [minipass streams](http://npm.im/minipass).\n\nThe goal of this module is to stay in sync with the API presented by\n`node-fetch`, with the exception of the streaming interface provided.\n\n## Why\n\nMinipass streams are faster and more deterministic in their timing contract\nthan node-core streams, making them a better fit for many server-side use\ncases.\n\n## API\n\nSee [node-fetch](http://npm.im/node-fetch)\n\nDifferences from `node-fetch` (and, by extension, from the WhatWG Fetch\nspecification):\n\n- Returns [minipass](http://npm.im/minipass) streams instead of node-core\n  streams.\n- Supports the full set of [TLS Options that may be provided to\n  `https.request()`](https://nodejs.org/api/https.html#https_https_request_options_callback)\n  when making `https` requests.\n",
-=======
->>>>>>> 8539cacb
   "readmeFilename": "README.md"
 }