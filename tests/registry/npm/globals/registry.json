{
  "name": "globals",
  "description": "Global identifiers from different JavaScript environments",
  "dist-tags": {
    "latest": "13.17.0"
  },
  "versions": {
    "13.17.0": {
      "name": "globals",
      "version": "13.17.0",
      "description": "Global identifiers from different JavaScript environments",
      "license": "MIT",
      "repository": {
        "type": "git",
        "url": "git+https://github.com/sindresorhus/globals.git"
      },
      "funding": "https://github.com/sponsors/sindresorhus",
      "author": {
        "name": "Sindre Sorhus",
        "email": "sindresorhus@gmail.com",
        "url": "https://sindresorhus.com"
      },
      "engines": {
        "node": ">=8"
      },
      "scripts": {
        "test": "xo && ava"
      },
      "dependencies": {
        "type-fest": "^0.20.2"
      },
      "devDependencies": {
        "ava": "^2.4.0",
        "tsd": "^0.14.0",
        "xo": "^0.36.1"
      },
      "xo": {
        "ignores": [
          "get-browser-globals.js"
        ],
        "rules": {
          "node/no-unsupported-features/es-syntax": "off"
        }
      },
      "tsd": {
        "compilerOptions": {
          "resolveJsonModule": true
        }
      },
      "types": "./index.d.ts",
      "gitHead": "1a1f7e863300f5685c66263086765b8cdcdc3665",
      "bugs": {
        "url": "https://github.com/sindresorhus/globals/issues"
      },
      "_id": "globals@13.17.0",
      "_nodeVersion": "14.19.3",
      "_npmVersion": "8.3.2",
      "dist": {
        "integrity": "sha512-1C+6nQRb1GwGMKm2dH/E7enFAMxGTmGI7/dEdhy/DNelv85w9B72t3uc5frtMNXIbzrarJJ/lTCjcaZwbLJmyw==",
        "shasum": "902eb1e680a41da93945adbdcb5a9f361ba69bd4",
        "tarball": "http://localhost:4260/globals/globals-13.17.0.tgz",
        "fileCount": 6,
<<<<<<< HEAD
        "unpackedSize": 46315,
        "signatures": [
          {
            "keyid": "SHA256:jl3bwswu80PjjokCgh0o2w5c2U4LhQAE57gj9cz1kzA",
            "sig": "MEUCIQCJVV2QzBgk8QZkIGiL0Tc47k02GV4sjqgvLVClSY6g+QIgdj0X+kHQpzOJcZbeTTMeuHYCtmL+ZAGIte0MO/V6JYs="
          }
        ],
        "npm-signature": "-----BEGIN PGP SIGNATURE-----\r\nVersion: OpenPGP.js v4.10.10\r\nComment: https://openpgpjs.org\r\n\r\nwsFzBAEBCAAGBQJi2QtlACEJED1NWxICdlZqFiEECWMYAoorWMhJKdjhPU1b\r\nEgJ2VmrDhw//fc6R4ogS7lQO8GlzVFeV1aKEwo8ZIuqm9md1EpvujtNtg3si\r\nSMAVyV94avK6zxZXbZ+CPBQZcWJ3rgTwdrldodOMXPRGcyqKN1oPyIR46Jzr\r\nPLedBVnfRyx+sGxQxz+RQRts73rr3b/GoD5fuLKx+V0cEjGUtKaJoZCsgwa8\r\nlo250LsjGJir6pQtTZMCjeEbZZrK0thL8Njru3NyhGzNsGVGyspIifF0Ph9+\r\nCEmSM73ziZrlEHYKYsFnIDqHpGQcE9IToVQJJofzQKoTmOLR1ZWL+8eaWAzn\r\n1TJvHs/nNofvYc4cvqzh4kVkrjhy52gV25sZt4EnZbTaSVCKlzz77sgUXnpb\r\nk8dYYorrMMKeV/ipLiqhAiJ9Ac18BTUh2DGs4CF10yrOryTXWQi/m5EEWf78\r\nHTObf8c+A7ltejG6EApHcToYPo3L9ogJY7GqZaVq4xfcKwBTNQIwi97OM+i5\r\nbn8VQCinnWgGHfBHDWPvQNCCGNdZO24pYzGm+ZxhDt6+CmnB8einjBR/2mzY\r\nTiTlyHsUi2aTPygwG9zTN55lRShk5Y/pcenrMC0jfe2NW0ayHZ2EbPck0fdA\r\n4TnxCY2SXrPK0q4YG0IemE7lI68n8Hf8PoK7uhG70foWGggqSUJWipOCbu6a\r\nbM4aJiiLKeybcAh/ynig4RsbK+cGX6vM5EE=\r\n=xg5I\r\n-----END PGP SIGNATURE-----\r\n"
=======
        "unpackedSize": 46315
>>>>>>> 8539cacb
      },
      "directories": {},
      "_hasShrinkwrap": false
    }
  },
<<<<<<< HEAD
  "readme": "# globals\n\n> Global identifiers from different JavaScript environments\n\nIt's just a [JSON file](globals.json), so use it in any environment.\n\nThis package is used by ESLint.\n\n**This package [no longer accepts](https://github.com/sindresorhus/globals/issues/82) new environments. If you need it for ESLint, just [create a plugin](http://eslint.org/docs/developer-guide/working-with-plugins#environments-in-plugins).**\n\n## Install\n\n```\n$ npm install globals\n```\n\n## Usage\n\n```js\nconst globals = require('globals');\n\nconsole.log(globals.browser);\n/*\n{\n\taddEventListener: false,\n\tapplicationCache: false,\n\tArrayBuffer: false,\n\tatob: false,\n\t…\n}\n*/\n```\n\nEach global is given a value of `true` or `false`. A value of `true` indicates that the variable may be overwritten. A value of `false` indicates that the variable should be considered read-only. This information is used by static analysis tools to flag incorrect behavior. We assume all variables should be `false` unless we hear otherwise.\n\nFor Node.js this package provides two sets of globals:\n\n- `globals.nodeBuiltin`: Globals available to all code running in Node.js.\n\tThese will usually be available as properties on the `global` object and include `process`, `Buffer`, but not CommonJS arguments like `require`.\n\tSee: https://nodejs.org/api/globals.html\n- `globals.node`: A combination of the globals from `nodeBuiltin` plus all CommonJS arguments (\"CommonJS module scope\").\n\tSee: https://nodejs.org/api/modules.html#modules_the_module_scope\n\nWhen analyzing code that is known to run outside of a CommonJS wrapper, for example, JavaScript modules, `nodeBuiltin` can find accidental CommonJS references.\n\n---\n\n<div align=\"center\">\n\t<b>\n\t\t<a href=\"https://tidelift.com/subscription/pkg/npm-globals?utm_source=npm-globals&utm_medium=referral&utm_campaign=readme\">Get professional support for this package with a Tidelift subscription</a>\n\t</b>\n\t<br>\n\t<sub>\n\t\tTidelift helps make open source sustainable for maintainers while giving companies<br>assurances about security, maintenance, and licensing for their dependencies.\n\t</sub>\n</div>\n",
=======
>>>>>>> 8539cacb
  "author": {
    "name": "Sindre Sorhus",
    "email": "sindresorhus@gmail.com",
    "url": "https://sindresorhus.com"
  },
  "repository": {
    "type": "git",
    "url": "git+https://github.com/sindresorhus/globals.git"
  },
  "homepage": "https://github.com/sindresorhus/globals#readme",
  "bugs": {
    "url": "https://github.com/sindresorhus/globals/issues"
  },
  "license": "MIT",
  "readmeFilename": "readme.md"
}<|MERGE_RESOLUTION|>--- conflicted
+++ resolved
@@ -60,27 +60,12 @@
         "shasum": "902eb1e680a41da93945adbdcb5a9f361ba69bd4",
         "tarball": "http://localhost:4260/globals/globals-13.17.0.tgz",
         "fileCount": 6,
-<<<<<<< HEAD
-        "unpackedSize": 46315,
-        "signatures": [
-          {
-            "keyid": "SHA256:jl3bwswu80PjjokCgh0o2w5c2U4LhQAE57gj9cz1kzA",
-            "sig": "MEUCIQCJVV2QzBgk8QZkIGiL0Tc47k02GV4sjqgvLVClSY6g+QIgdj0X+kHQpzOJcZbeTTMeuHYCtmL+ZAGIte0MO/V6JYs="
-          }
-        ],
-        "npm-signature": "-----BEGIN PGP SIGNATURE-----\r\nVersion: OpenPGP.js v4.10.10\r\nComment: https://openpgpjs.org\r\n\r\nwsFzBAEBCAAGBQJi2QtlACEJED1NWxICdlZqFiEECWMYAoorWMhJKdjhPU1b\r\nEgJ2VmrDhw//fc6R4ogS7lQO8GlzVFeV1aKEwo8ZIuqm9md1EpvujtNtg3si\r\nSMAVyV94avK6zxZXbZ+CPBQZcWJ3rgTwdrldodOMXPRGcyqKN1oPyIR46Jzr\r\nPLedBVnfRyx+sGxQxz+RQRts73rr3b/GoD5fuLKx+V0cEjGUtKaJoZCsgwa8\r\nlo250LsjGJir6pQtTZMCjeEbZZrK0thL8Njru3NyhGzNsGVGyspIifF0Ph9+\r\nCEmSM73ziZrlEHYKYsFnIDqHpGQcE9IToVQJJofzQKoTmOLR1ZWL+8eaWAzn\r\n1TJvHs/nNofvYc4cvqzh4kVkrjhy52gV25sZt4EnZbTaSVCKlzz77sgUXnpb\r\nk8dYYorrMMKeV/ipLiqhAiJ9Ac18BTUh2DGs4CF10yrOryTXWQi/m5EEWf78\r\nHTObf8c+A7ltejG6EApHcToYPo3L9ogJY7GqZaVq4xfcKwBTNQIwi97OM+i5\r\nbn8VQCinnWgGHfBHDWPvQNCCGNdZO24pYzGm+ZxhDt6+CmnB8einjBR/2mzY\r\nTiTlyHsUi2aTPygwG9zTN55lRShk5Y/pcenrMC0jfe2NW0ayHZ2EbPck0fdA\r\n4TnxCY2SXrPK0q4YG0IemE7lI68n8Hf8PoK7uhG70foWGggqSUJWipOCbu6a\r\nbM4aJiiLKeybcAh/ynig4RsbK+cGX6vM5EE=\r\n=xg5I\r\n-----END PGP SIGNATURE-----\r\n"
-=======
         "unpackedSize": 46315
->>>>>>> 8539cacb
       },
       "directories": {},
       "_hasShrinkwrap": false
     }
   },
-<<<<<<< HEAD
-  "readme": "# globals\n\n> Global identifiers from different JavaScript environments\n\nIt's just a [JSON file](globals.json), so use it in any environment.\n\nThis package is used by ESLint.\n\n**This package [no longer accepts](https://github.com/sindresorhus/globals/issues/82) new environments. If you need it for ESLint, just [create a plugin](http://eslint.org/docs/developer-guide/working-with-plugins#environments-in-plugins).**\n\n## Install\n\n```\n$ npm install globals\n```\n\n## Usage\n\n```js\nconst globals = require('globals');\n\nconsole.log(globals.browser);\n/*\n{\n\taddEventListener: false,\n\tapplicationCache: false,\n\tArrayBuffer: false,\n\tatob: false,\n\t…\n}\n*/\n```\n\nEach global is given a value of `true` or `false`. A value of `true` indicates that the variable may be overwritten. A value of `false` indicates that the variable should be considered read-only. This information is used by static analysis tools to flag incorrect behavior. We assume all variables should be `false` unless we hear otherwise.\n\nFor Node.js this package provides two sets of globals:\n\n- `globals.nodeBuiltin`: Globals available to all code running in Node.js.\n\tThese will usually be available as properties on the `global` object and include `process`, `Buffer`, but not CommonJS arguments like `require`.\n\tSee: https://nodejs.org/api/globals.html\n- `globals.node`: A combination of the globals from `nodeBuiltin` plus all CommonJS arguments (\"CommonJS module scope\").\n\tSee: https://nodejs.org/api/modules.html#modules_the_module_scope\n\nWhen analyzing code that is known to run outside of a CommonJS wrapper, for example, JavaScript modules, `nodeBuiltin` can find accidental CommonJS references.\n\n---\n\n<div align=\"center\">\n\t<b>\n\t\t<a href=\"https://tidelift.com/subscription/pkg/npm-globals?utm_source=npm-globals&utm_medium=referral&utm_campaign=readme\">Get professional support for this package with a Tidelift subscription</a>\n\t</b>\n\t<br>\n\t<sub>\n\t\tTidelift helps make open source sustainable for maintainers while giving companies<br>assurances about security, maintenance, and licensing for their dependencies.\n\t</sub>\n</div>\n",
-=======
->>>>>>> 8539cacb
   "author": {
     "name": "Sindre Sorhus",
     "email": "sindresorhus@gmail.com",
