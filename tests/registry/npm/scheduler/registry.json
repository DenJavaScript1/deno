--- conflicted
+++ resolved
@@ -36,18 +36,7 @@
         "shasum": "ba8041afc3d30eb206a487b6b384002e4e61fdfe",
         "tarball": "http://localhost:4260/scheduler/scheduler-0.23.0.tgz",
         "fileCount": 17,
-<<<<<<< HEAD
-        "unpackedSize": 93383,
-        "signatures": [
-          {
-            "keyid": "SHA256:jl3bwswu80PjjokCgh0o2w5c2U4LhQAE57gj9cz1kzA",
-            "sig": "MEUCIQCuUFLmRELHjjJvlsHNO7vuJtfOnhT+JnfqmTvwgRYftQIgZhnDzvxglekFIKzPn4lRQixz0fepynlXuH6vCxOF1L0="
-          }
-        ],
-        "npm-signature": "-----BEGIN PGP SIGNATURE-----\r\nVersion: OpenPGP.js v4.10.10\r\nComment: https://openpgpjs.org\r\n\r\nwsFzBAEBCAAGBQJiqOXIACEJED1NWxICdlZqFiEECWMYAoorWMhJKdjhPU1b\r\nEgJ2VmpaAg//dMv58QLF2xbMA0hoBS4oT1Fd72lHkEiVvrJzl1VA73WAqDxC\r\nqQZ6SfdB7Bq/rJ8LhU3Tgn6HsFjhlCR5JYKkgjHjs5Gt5kBMEMXPgJ53lIe0\r\nYuO1ZNBWHlu9ZA3T/FYNCpsopmEEINKDCF/ZCizSGXJhid78VXVdZV77ZA1R\r\nPYct63PlVlNVM1HiaOqVyQHKMTHITgi6q0WK+fALKOVXJ0W2j0LoxY3oiS/9\r\nv7mKJpWPbWurhIj4BRnJWDHovEUERFXUFpCx2b3JqGX9/e3nDO2iEu11eI3c\r\nLQqWof4tV6a+eMUH6X/S/rkgvW9FC6Wm5RxoMwFhkCiGJkwqgAK1zWFW1thR\r\nWF1fgMuZZ0lVSRazn8qxRntqoXGBQS/9+DCuhm6n+z2Mp1dLedW5Pwdxqvn4\r\nRCIWkaLtoKwwVc2Qci24qtC1LGkTkpqL/GNfPoV84wKFxbLOAwVQMV+RKf6Y\r\n3k7tmWqFWQWYKFfsdLiqvHWynwi6pPYIQkIpFTDl2+/iJT3Io0Ex6VqasYyL\r\nZUSVN6VskqrHDPO657VD1VIWAQrmVk0MR4NH7ArGLTM3TRQGspwIZ1m+sHwC\r\nZ4nAB09Y1lUSHs+w12Re7FeumFgClavUWTqe69219mzgisiyFa49bOJ3xv6+\r\n43ViKo63xOsKDX1iHqxU2Q5n/XY8dCPul9E=\r\n=q8ie\r\n-----END PGP SIGNATURE-----\r\n"
-=======
         "unpackedSize": 93383
->>>>>>> 8539cacb
       },
       "directories": {},
       "_hasShrinkwrap": false
@@ -63,9 +52,5 @@
     "url": "https://github.com/facebook/react/issues"
   },
   "license": "MIT",
-<<<<<<< HEAD
-  "readme": "",
-=======
->>>>>>> 8539cacb
   "readmeFilename": ""
 }