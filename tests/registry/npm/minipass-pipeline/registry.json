--- conflicted
+++ resolved
@@ -42,18 +42,7 @@
         "shasum": "68472f79711c084657c067c5c6ad93cddea8214c",
         "tarball": "http://localhost:4260/minipass-pipeline/minipass-pipeline-1.2.4.tgz",
         "fileCount": 4,
-<<<<<<< HEAD
-        "unpackedSize": 7004,
-        "npm-signature": "-----BEGIN PGP SIGNATURE-----\r\nVersion: OpenPGP.js v3.0.4\r\nComment: https://openpgpjs.org\r\n\r\nwsFcBAEBCAAQBQJfIHD1CRA9TVsSAnZWagAA0+kP/iYjOcMFfErbQD36koDF\nQPvdz1dvzGvT8F9VqlTy317usF4sjUXjeQRf8oEZCemvQWHUToQj2pJK7T2Y\neHb/g9kHTw68fhYgKtGtsI3jfLc41s8yWQ/LfWlmGB9M+atfKGMFt48a4lCs\nohNOCOOwV2S5SEOGon3n0E0UoN3BGTubhj0s1CKftXvmwS3ZKm+fwAW+2EzW\nqQEuZOR/s/PwOmfVbIu3zOgy+YGIWPGOHX3kLQ7o7jVpSofbzqt1Y6GvZXxZ\n+/gwCNvM4gBrvQvUprqY0DBBxLv7gRnKvkr+XWhLK4UgK+KLeAZoqxbd0maX\nxU3sYYC+L9UzcwgLZTOwM6qhIRzMHolOWpFxUCYnndxH7oJqkNeaIPEqA9MW\nMlbRo9mId0VdkYZHBesYrhxOk8vH+RaONNEckZjzqZFkEQUb3IKQ1hKS+m6E\ntt/sunCfbMyhgFZ7m5YaDBPC/tYWLP62CLe6jy9XQlE9KCSznqlqnVbFgxjE\n4FqvkoHWfyaBwBz5yavmpFeiM2Aoy87C39/XJXbk2JoNW0pP+FvhvnBWFFHe\nUWp21ql+e9dOuZOksaVdRsy6ExxMdFQtdiz0v3Om4ywzXlPQMYWQdYrCTFBA\nJkAJ8KtArBx3oPWwvfk1qFz05SUv9PsE3RVw5QU+X7jvOED+PGAAvx6dZ0Za\nMJeC\r\n=oGZg\r\n-----END PGP SIGNATURE-----\r\n",
-        "signatures": [
-          {
-            "keyid": "SHA256:jl3bwswu80PjjokCgh0o2w5c2U4LhQAE57gj9cz1kzA",
-            "sig": "MEUCIQDf8v9m6p3gFue3Yjxd4e6H2T4lS3KiG/ohLPF9cT3DdAIgUryCYUg+9BioenOtYvXrslzq8FoSszqID75p3aVhCAQ="
-          }
-        ]
-=======
         "unpackedSize": 7004
->>>>>>> 8539cacb
       },
       "directories": {},
       "_hasShrinkwrap": false
@@ -66,9 +55,5 @@
     "url": "https://izs.me"
   },
   "license": "ISC",
-<<<<<<< HEAD
-  "readme": "# minipass-pipeline\n\nCreate a pipeline of streams using Minipass.\n\nCalls `.pipe()` on all the streams in the list.  Returns a stream where\nwrites got to the first pipe in the chain, and reads are from the last.\n\nErrors are proxied along the chain and emitted on the Pipeline stream.\n\n## USAGE\n\n```js\nconst Pipeline = require('minipass-pipeline')\n\n// the list of streams to pipeline together,\n// a bit like `input | transform | output` in bash\nconst p = new Pipeline(input, transform, output)\n\np.write('foo') // writes to input\np.on('data', chunk => doSomething()) // reads from output stream\n\n// less contrived example (but still pretty contrived)...\nconst decode = new bunzipDecoder()\nconst unpack = tar.extract({ cwd: 'target-dir' })\nconst tbz = new Pipeline(decode, unpack)\n\nfs.createReadStream('archive.tbz').pipe(tbz)\n\n// specify any minipass options if you like, as the first argument\n// it'll only try to pipeline event emitters with a .pipe() method\nconst p = new Pipeline({ objectMode: true }, input, transform, output)\n\n// If you don't know the things to pipe in right away, that's fine.\n// use p.push(stream) to add to the end, or p.unshift(stream) to the front\nconst databaseDecoderStreamDoohickey = (connectionInfo) => {\n  const p = new Pipeline()\n  logIntoDatabase(connectionInfo).then(connection => {\n    initializeDecoderRing(connectionInfo).then(decoderRing => {\n      p.push(connection, decoderRing)\n      getUpstreamSource(upstream => {\n        p.unshift(upstream)\n      })\n    })\n  })\n  // return to caller right away\n  // emitted data will be upstream -> connection -> decoderRing pipeline\n  return p\n}\n```\n\nPipeline is a [minipass](http://npm.im/minipass) stream, so it's as\nsynchronous as the streams it wraps.  It will buffer data until there is a\nreader, but no longer, so make sure to attach your listeners before you\npipe it somewhere else.\n\n## `new Pipeline(opts = {}, ...streams)`\n\nCreate a new Pipeline with the specified Minipass options and any streams\nprovided.\n\n## `pipeline.push(stream, ...)`\n\nAttach one or more streams to the pipeline at the end (read) side of the\npipe chain.\n\n## `pipeline.unshift(stream, ...)`\n\nAttach one or more streams to the pipeline at the start (write) side of the\npipe chain.\n",
-=======
->>>>>>> 8539cacb
   "readmeFilename": "README.md"
 }