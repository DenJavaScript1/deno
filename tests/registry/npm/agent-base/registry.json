--- conflicted
+++ resolved
@@ -61,26 +61,12 @@
         "shasum": "bdbded7dfb096b751a2a087eeeb9664725b2e317",
         "tarball": "http://localhost:4260/agent-base/agent-base-7.1.1.tgz",
         "fileCount": 12,
-<<<<<<< HEAD
-        "unpackedSize": 31249,
-        "signatures": [
-          {
-            "keyid": "SHA256:jl3bwswu80PjjokCgh0o2w5c2U4LhQAE57gj9cz1kzA",
-            "sig": "MEQCICukUv7At8DBG9zvB3grqS9q18Bw9PPJwQIZpQq0tHZaAiBhiCvJ0ot1d9WsVT3+zqexp8BR4hufEl57A+jsa6gIsQ=="
-          }
-        ]
-=======
         "unpackedSize": 31249
->>>>>>> 8539cacb
       },
       "directories": {},
       "_hasShrinkwrap": false
     }
   },
-<<<<<<< HEAD
-  "readme": "agent-base\n==========\n### Turn a function into an [`http.Agent`][http.Agent] instance\n\nThis module is a thin wrapper around the base `http.Agent` class.\n\nIt provides an abstract class that must define a `connect()` function,\nwhich is responsible for creating the underlying socket that the HTTP\nclient requests will use.\n\nThe `connect()` function may return an arbitrary `Duplex` stream, or\nanother `http.Agent` instance to delegate the request to, and may be\nasynchronous (by defining an `async` function).\n\nInstances of this agent can be used with the `http` and `https`\nmodules. To differentiate, the options parameter in the `connect()`\nfunction includes a `secureEndpoint` property, which can be checked\nto determine what type of socket should be returned.\n\n#### Some subclasses:\n\nHere are some more interesting uses of `agent-base`.\nSend a pull request to list yours!\n\n * [`http-proxy-agent`][http-proxy-agent]: An HTTP(s) proxy `http.Agent` implementation for HTTP endpoints\n * [`https-proxy-agent`][https-proxy-agent]: An HTTP(s) proxy `http.Agent` implementation for HTTPS endpoints\n * [`pac-proxy-agent`][pac-proxy-agent]: A PAC file proxy `http.Agent` implementation for HTTP and HTTPS\n * [`socks-proxy-agent`][socks-proxy-agent]: A SOCKS proxy `http.Agent` implementation for HTTP and HTTPS\n\nExample\n-------\n\nHere's a minimal example that creates a new `net.Socket` or `tls.Socket`\nbased on the `secureEndpoint` property. This agent can be used with both\nthe `http` and `https` modules.\n\n```ts\nimport * as net from 'net';\nimport * as tls from 'tls';\nimport * as http from 'http';\nimport { Agent } from 'agent-base';\n\nclass MyAgent extends Agent {\n  connect(req, opts) {\n    // `secureEndpoint` is true when using the \"https\" module\n    if (opts.secureEndpoint) {\n      return tls.connect(opts);\n    } else {\n      return net.connect(opts);\n    }\n  }\n});\n\n// Keep alive enabled means that `connect()` will only be\n// invoked when a new connection needs to be created\nconst agent = new MyAgent({ keepAlive: true });\n\n// Pass the `agent` option when creating the HTTP request\nhttp.get('http://nodejs.org/api/', { agent }, (res) => {\n  console.log('\"response\" event!', res.headers);\n  res.pipe(process.stdout);\n});\n```\n\n[http-proxy-agent]: ../http-proxy-agent\n[https-proxy-agent]: ../https-proxy-agent\n[pac-proxy-agent]: ../pac-proxy-agent\n[socks-proxy-agent]: ../socks-proxy-agent\n[http.Agent]: https://nodejs.org/api/http.html#http_class_http_agent\n",
-=======
->>>>>>> 8539cacb
   "author": {
     "name": "Nathan Rajlich",
     "email": "nathan@tootallnate.net",
