--- conflicted
+++ resolved
@@ -44,27 +44,12 @@
         "shasum": "ccd0af4f8835fbdc265b82461aaf0c36663f34ea",
         "tarball": "http://localhost:4260/shebang-command/shebang-command-2.0.0.tgz",
         "fileCount": 4,
-<<<<<<< HEAD
-        "unpackedSize": 2556,
-        "npm-signature": "-----BEGIN PGP SIGNATURE-----\r\nVersion: OpenPGP.js v3.0.4\r\nComment: https://openpgpjs.org\r\n\r\nwsFcBAEBCAAQBQJdcnLmCRA9TVsSAnZWagAAROUP/3bwpa2H+ex3cAS2e/+8\n5eIXgsHtrSb03h3rZ4rDbpeSBgcpZaH3hBCLTpptdDT+CU781SZI9Dk+XZLJ\npD3f/FT9tt9JSkIUlVqBi1lR2zSY+Ao2cdZMgz6eGW0DN1lIWX6+39p2D3I+\nX09wEatT/wxLRGmu6cjrcSV4KxcvrikLXfSWC5xF892Rzkhs+P6n79KLgsoU\niISEGGg91MPQEB2hyMRCBzFgSTo3UPVtRNaX4joz6CU8Xc9+FSLq/bKLWEUy\nZmPAnqr0B5GhMtqge8bG9NNU/RMg9LV30FUZt0wVCPwWYewxXayOONXmmncw\nudV/EgufhR9M5af2Ah3oJut0BVtTAol1J0+Uvfc3xNjrU/LYsldUHYd/lv8o\ngXL4eg21xqbh+6MmTViC1pyeoY/S0K2YErgii9ZCraf0MAfS+Goj3RaEv974\nNWE+73eyFtPgdTebV2qkCkV+fhCGPOIb4dOIVlcIswyPOBLDQDdSkZQpR4Ja\nSIkNTAFI7CnvEDt0CRjDiEKIdq6t21g6zSBEUmt4eGy8yuG+IJMl294T0NWv\nB+YUWol5Q0KKNopeU2Ss863DuVbL+o2jkP1zkz1RCqzWtwtU3KVfHMi/53tA\ntUUFXbfNT2+dIfRZ+AvBcowtHF+BiIKfQ+C+RH7KQvHi5zQIi7+Vl5t6rC7M\noLaS\r\n=x6EW\r\n-----END PGP SIGNATURE-----\r\n",
-        "signatures": [
-          {
-            "keyid": "SHA256:jl3bwswu80PjjokCgh0o2w5c2U4LhQAE57gj9cz1kzA",
-            "sig": "MEYCIQC25PLpUCo3H8DMi9MpLxwheAbym3M3S5MW5QaCZpOUEwIhAIka9U63aHBdDqIcMUiGesgVKHjIiySGTAsxdQJx7wSP"
-          }
-        ]
-=======
         "unpackedSize": 2556
->>>>>>> 8539cacb
       },
       "directories": {},
       "_hasShrinkwrap": false
     }
   },
-<<<<<<< HEAD
-  "readme": "# shebang-command [![Build Status](https://travis-ci.org/kevva/shebang-command.svg?branch=master)](https://travis-ci.org/kevva/shebang-command)\n\n> Get the command from a shebang\n\n\n## Install\n\n```\n$ npm install shebang-command\n```\n\n\n## Usage\n\n```js\nconst shebangCommand = require('shebang-command');\n\nshebangCommand('#!/usr/bin/env node');\n//=> 'node'\n\nshebangCommand('#!/bin/bash');\n//=> 'bash'\n```\n\n\n## API\n\n### shebangCommand(string)\n\n#### string\n\nType: `string`\n\nString containing a shebang.\n",
-=======
->>>>>>> 8539cacb
   "homepage": "https://github.com/kevva/shebang-command#readme",
   "repository": {
     "type": "git",
