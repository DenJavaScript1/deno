--- conflicted
+++ resolved
@@ -3087,11 +3087,7 @@
 
   let client = reqwest::Client::new();
 
-<<<<<<< HEAD
-  let url = Url::parse("http://127.0.0.1:4559/@denotest/basic").unwrap();
-=======
   let url = Url::parse("http://127.0.0.1:4261/@denotest2/basic").unwrap();
->>>>>>> 547ce6c3
 
   let req = reqwest::Request::new(reqwest::Method::GET, url.clone());
   let resp = client.execute(req).await.unwrap();
