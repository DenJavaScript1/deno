--- conflicted
+++ resolved
@@ -853,24 +853,6 @@
 });
 
 #[test]
-<<<<<<< HEAD
-fn lock_no_declaration_files() {
-  let context = TestContextBuilder::new()
-    .use_temp_cwd()
-    .use_http_server()
-    .build();
-  let output = context
-    .new_command()
-    .args("cache --lock deno.lock $TESTDATA/lockfile/no_dts/main.ts")
-    .run();
-  output.assert_matches_file("lockfile/no_dts/main.cache.out");
-  let lockfile = context.temp_dir().path().join("deno.lock");
-  lockfile.assert_matches_file("lockfile/no_dts/deno.lock.out");
-}
-
-#[test]
-=======
->>>>>>> bb26fef4
 fn lock_redirects() {
   let context = TestContextBuilder::new()
     .use_temp_cwd()
