// Copyright 2018-2024 the Deno authors. All rights reserved. MIT license.

use test_util as util;
use util::assert_contains;
use util::assert_not_contains;
use util::wildcard_match;
use util::TestContext;
use util::TestContextBuilder;

#[test]
<<<<<<< HEAD
fn no_color() {
  let (out, _) = util::run_and_collect_output(
    false,
    "test test/no_color.ts",
    None,
    Some(vec![("NO_COLOR".to_owned(), "true".to_owned())]),
    false,
  );
  // ANSI escape codes should be stripped.
  assert!(out.contains("success ... ok"));
  assert!(out.contains("fail ... FAILED"));
  assert!(out.contains("ignored ... ignored"));
  assert!(out.contains("FAILED | 1 passed | 1 failed | 1 ignored"));
}

itest!(overloads {
  args: "test test/overloads.ts",
  exit_code: 0,
  output: "test/overloads.out",
});

itest!(meta {
  args: "test test/meta.ts",
  exit_code: 0,
  output: "test/meta.out",
});

itest!(pass {
  args: "test test/pass.ts",
  exit_code: 0,
  output: "test/pass.out",
});

itest!(ignore {
  args: "test test/ignore.ts",
  exit_code: 0,
  output: "test/ignore.out",
});

itest!(ignore_permissions {
  args: "test test/ignore_permissions.ts",
  exit_code: 0,
  output: "test/ignore_permissions.out",
});

itest!(fail {
  args: "test test/fail.ts",
  exit_code: 1,
  output: "test/fail.out",
});

// GHA CI seems to have a problem with Emoji
// https://github.com/denoland/deno/pull/23200#issuecomment-2134032695
#[test]
fn fail_with_contain_unicode_filename() {
  let context = TestContextBuilder::new().use_temp_cwd().build();
  let temp_dir = context.temp_dir();
  temp_dir.write(
    "fail_with_contain_unicode_filename🦕.ts",
    "Deno.test(\"test 0\", () => {
  throw new Error();
});
    ",
  );
  let output = context
    .new_command()
    .args("test fail_with_contain_unicode_filename🦕.ts")
    .run();
  output.skip_output_check();
  output.assert_exit_code(1);
  output.assert_matches_text(
    "Check [WILDCARD]/fail_with_contain_unicode_filename🦕.ts
running 1 test from ./fail_with_contain_unicode_filename🦕.ts
test 0 ... FAILED ([WILDCARD])

 ERRORS 

test 0 => ./fail_with_contain_unicode_filename🦕.ts:[WILDCARD]
error: Error
  throw new Error();
        ^
    at [WILDCARD]/fail_with_contain_unicode_filename🦕.ts:[WILDCARD]

 FAILURES 

test 0 => ./fail_with_contain_unicode_filename🦕.ts:[WILDCARD]

FAILED | 0 passed | 1 failed ([WILDCARD])

error: Test failed
",
  );
}

itest!(collect {
  args: "test --ignore=test/collect/ignore test/collect",
  exit_code: 0,
  output: "test/collect.out",
});

itest!(test_with_config {
  args: "test --config test/collect/deno.jsonc test/collect",
  exit_code: 0,
  output: "test/collect.out",
});

itest!(test_with_config2 {
  args: "test --config test/collect/deno2.jsonc test/collect",
  exit_code: 0,
  output: "test/collect2.out",
});

itest!(test_with_malformed_config {
  args: "test --config test/collect/deno.malformed.jsonc",
  exit_code: 1,
  output: "test/collect_with_malformed_config.out",
});

itest!(test_filtered_out_only {
  args: "test --quiet --filter foo test/filtered_out_only.ts",
  output: "test/filtered_out_only.out",
});

itest!(parallel_flag {
  args: "test test/short-pass.ts --parallel",
  exit_code: 0,
  output: "test/short-pass.out",
});

itest!(parallel_flag_with_env_variable {
  args: "test test/short-pass.ts --parallel",
  envs: vec![("DENO_JOBS".to_owned(), "2".to_owned())],
  exit_code: 0,
  output: "test/short-pass.out",
});

itest!(load_unload {
  args: "test test/load_unload.ts",
  exit_code: 0,
  output: "test/load_unload.out",
});

itest!(interval {
  args: "test test/interval.ts",
  exit_code: 0,
  output: "test/interval.out",
});

itest!(text {
  args: "test --doc --allow-all test/text.md",
  exit_code: 0,
  output: "test/text.out",
});

itest!(quiet {
  args: "test --quiet test/quiet.ts",
  exit_code: 0,
  output: "test/quiet.out",
});

itest!(fail_fast {
  args: "test --fail-fast test/fail_fast.ts test/fail_fast_other.ts",
  exit_code: 1,
  output: "test/fail_fast.out",
});

itest!(only {
  args: "test test/only.ts",
  exit_code: 1,
  output: "test/only.out",
});

itest!(no_check {
  args: "test --no-check test/no_check.ts",
  exit_code: 1,
  output: "test/no_check.out",
});

itest!(no_run {
  args: "test --no-run test/no_run.ts",
  output: "test/no_run.out",
  exit_code: 1,
});

itest!(allow_all {
  args: "test --config ../config/deno.json --allow-all test/allow_all.ts",
  exit_code: 0,
  output: "test/allow_all.out",
});

itest!(allow_none {
  args: "test --config ../config/deno.json test/allow_none.ts",
  exit_code: 1,
  output: "test/allow_none.out",
});

itest!(ops_sanitizer_unstable {
  args: "test --trace-leaks test/sanitizer/ops_sanitizer_unstable.ts",
  exit_code: 1,
  output: "test/sanitizer/ops_sanitizer_unstable.out",
});

itest!(ops_sanitizer_timeout_failure {
  args: "test test/sanitizer/ops_sanitizer_timeout_failure.ts",
  output: "test/sanitizer/ops_sanitizer_timeout_failure.out",
});

itest!(ops_sanitizer_multiple_timeout_tests {
  args:
    "test --trace-leaks test/sanitizer/ops_sanitizer_multiple_timeout_tests.ts",
  exit_code: 1,
  output: "test/sanitizer/ops_sanitizer_multiple_timeout_tests.out",
});

itest!(ops_sanitizer_multiple_timeout_tests_no_trace {
  args: "test test/sanitizer/ops_sanitizer_multiple_timeout_tests.ts",
  exit_code: 1,
  output: "test/sanitizer/ops_sanitizer_multiple_timeout_tests_no_trace.out",
});

itest!(sanitizer_trace_ops_catch_error {
  args: "test -A --trace-leaks test/sanitizer/trace_ops_caught_error/main.ts",
  exit_code: 0,
  output: "test/sanitizer/trace_ops_caught_error/main.out",
});

itest!(ops_sanitizer_closed_inside_started_before {
  args: "test --trace-leaks test/sanitizer/ops_sanitizer_closed_inside_started_before.ts",
  exit_code: 1,
  output: "test/sanitizer/ops_sanitizer_closed_inside_started_before.out",
});

itest!(ops_sanitizer_nexttick {
  args: "test --no-check test/sanitizer/ops_sanitizer_nexttick.ts",
  output: "test/sanitizer/ops_sanitizer_nexttick.out",
});

itest!(resource_sanitizer {
  args: "test --allow-read test/sanitizer/resource_sanitizer.ts",
  exit_code: 1,
  output: "test/sanitizer/resource_sanitizer.out",
});

itest!(ops_sanitizer_tcp {
  args: "test --allow-net --trace-leaks test/sanitizer/ops_sanitizer_tcp.ts",
  exit_code: 1,
  output: "test/sanitizer/ops_sanitizer_tcp.out",
});

itest!(exit_sanitizer {
  args: "test test/sanitizer/exit_sanitizer.ts",
  output: "test/sanitizer/exit_sanitizer.out",
  exit_code: 1,
});

itest!(junit {
  args: "test --reporter junit test/pass.ts",
  output: "test/pass.junit.out",
});

itest!(junit_nested {
  args: "test --reporter junit test/nested_failures.ts",
  output: "test/nested_failures.junit.out",
  exit_code: 1,
});

itest!(junit_multiple_test_files {
  args: "test --reporter junit test/pass.ts test/fail.ts",
  output: "test/junit_multiple_test_files.junit.out",
  exit_code: 1,
});

#[test]
=======
>>>>>>> aaf2bf4b
fn junit_path() {
  let context = TestContextBuilder::new().use_temp_cwd().build();
  let temp_dir = context.temp_dir();
  temp_dir.write("test.js", "Deno.test('does test', () => {});");
  let output = context
    .new_command()
    .args("test --junit-path=sub_dir/output.xml test.js")
    .run();
  output.skip_output_check();
  output.assert_exit_code(0);
  temp_dir
    .path()
    .join("sub_dir/output.xml")
    .assert_matches_text("<?xml [WILDCARD]");
}

#[test]
// todo(#18480): re-enable
#[ignore]
fn sigint_with_hanging_test() {
  util::with_pty(
    &[
      "test",
      "--quiet",
      "--no-check",
      "test/sigint_with_hanging_test.ts",
    ],
    |mut console| {
      std::thread::sleep(std::time::Duration::from_secs(1));
      console.write_line("\x03");
      let text = console.read_until("hanging_test.ts:10:15");
      wildcard_match(
        include_str!("../testdata/test/sigint_with_hanging_test.out"),
        &text,
      );
    },
  );
}

#[test]
fn test_with_glob_config() {
  let context = TestContextBuilder::new().cwd("test").build();

  let cmd_output = context
    .new_command()
    .args("test --config deno.glob.json")
    .run();

  cmd_output.assert_exit_code(0);

  let output = cmd_output.combined_output();
  assert_contains!(output, "glob/nested/fizz/fizz.ts");
  assert_contains!(output, "glob/pages/[id].ts");
  assert_contains!(output, "glob/nested/fizz/bar.ts");
  assert_contains!(output, "glob/nested/foo/foo.ts");
  assert_contains!(output, "glob/data/test1.js");
  assert_contains!(output, "glob/nested/foo/bar.ts");
  assert_contains!(output, "glob/nested/foo/fizz.ts");
  assert_contains!(output, "glob/nested/fizz/foo.ts");
  assert_contains!(output, "glob/data/test1.ts");
}

#[test]
fn test_with_glob_config_and_flags() {
  let context = TestContextBuilder::new().cwd("test").build();

  let cmd_output = context
    .new_command()
    .args("test --config deno.glob.json --ignore=glob/nested/**/bar.ts")
    .run();

  cmd_output.assert_exit_code(0);

  let output = cmd_output.combined_output();
  assert_contains!(output, "glob/nested/fizz/fizz.ts");
  assert_contains!(output, "glob/pages/[id].ts");
  assert_contains!(output, "glob/nested/fizz/bazz.ts");
  assert_contains!(output, "glob/nested/foo/foo.ts");
  assert_contains!(output, "glob/data/test1.js");
  assert_contains!(output, "glob/nested/foo/bazz.ts");
  assert_contains!(output, "glob/nested/foo/fizz.ts");
  assert_contains!(output, "glob/nested/fizz/foo.ts");
  assert_contains!(output, "glob/data/test1.ts");

  let cmd_output = context
    .new_command()
    .args("test --config deno.glob.json glob/data/test1.?s")
    .run();

  cmd_output.assert_exit_code(0);

  let output = cmd_output.combined_output();
  assert_contains!(output, "glob/data/test1.js");
  assert_contains!(output, "glob/data/test1.ts");
}

#[test]
fn conditionally_loads_type_graph() {
  let context = TestContext::default();
  let output = context
    .new_command()
    .args("test --reload -L debug run/type_directives_js_main.js")
    .run();
  output.assert_matches_text("[WILDCARD] - FileFetcher::fetch_no_follow_with_options - specifier: file:///[WILDCARD]/subdir/type_reference.d.ts[WILDCARD]");
  let output = context
    .new_command()
    .args("test --reload -L debug --no-check run/type_directives_js_main.js")
    .run();
  assert_not_contains!(output.combined_output(), "type_reference.d.ts");
}<|MERGE_RESOLUTION|>--- conflicted
+++ resolved
@@ -8,282 +8,6 @@
 use util::TestContextBuilder;
 
 #[test]
-<<<<<<< HEAD
-fn no_color() {
-  let (out, _) = util::run_and_collect_output(
-    false,
-    "test test/no_color.ts",
-    None,
-    Some(vec![("NO_COLOR".to_owned(), "true".to_owned())]),
-    false,
-  );
-  // ANSI escape codes should be stripped.
-  assert!(out.contains("success ... ok"));
-  assert!(out.contains("fail ... FAILED"));
-  assert!(out.contains("ignored ... ignored"));
-  assert!(out.contains("FAILED | 1 passed | 1 failed | 1 ignored"));
-}
-
-itest!(overloads {
-  args: "test test/overloads.ts",
-  exit_code: 0,
-  output: "test/overloads.out",
-});
-
-itest!(meta {
-  args: "test test/meta.ts",
-  exit_code: 0,
-  output: "test/meta.out",
-});
-
-itest!(pass {
-  args: "test test/pass.ts",
-  exit_code: 0,
-  output: "test/pass.out",
-});
-
-itest!(ignore {
-  args: "test test/ignore.ts",
-  exit_code: 0,
-  output: "test/ignore.out",
-});
-
-itest!(ignore_permissions {
-  args: "test test/ignore_permissions.ts",
-  exit_code: 0,
-  output: "test/ignore_permissions.out",
-});
-
-itest!(fail {
-  args: "test test/fail.ts",
-  exit_code: 1,
-  output: "test/fail.out",
-});
-
-// GHA CI seems to have a problem with Emoji
-// https://github.com/denoland/deno/pull/23200#issuecomment-2134032695
-#[test]
-fn fail_with_contain_unicode_filename() {
-  let context = TestContextBuilder::new().use_temp_cwd().build();
-  let temp_dir = context.temp_dir();
-  temp_dir.write(
-    "fail_with_contain_unicode_filename🦕.ts",
-    "Deno.test(\"test 0\", () => {
-  throw new Error();
-});
-    ",
-  );
-  let output = context
-    .new_command()
-    .args("test fail_with_contain_unicode_filename🦕.ts")
-    .run();
-  output.skip_output_check();
-  output.assert_exit_code(1);
-  output.assert_matches_text(
-    "Check [WILDCARD]/fail_with_contain_unicode_filename🦕.ts
-running 1 test from ./fail_with_contain_unicode_filename🦕.ts
-test 0 ... FAILED ([WILDCARD])
-
- ERRORS 
-
-test 0 => ./fail_with_contain_unicode_filename🦕.ts:[WILDCARD]
-error: Error
-  throw new Error();
-        ^
-    at [WILDCARD]/fail_with_contain_unicode_filename🦕.ts:[WILDCARD]
-
- FAILURES 
-
-test 0 => ./fail_with_contain_unicode_filename🦕.ts:[WILDCARD]
-
-FAILED | 0 passed | 1 failed ([WILDCARD])
-
-error: Test failed
-",
-  );
-}
-
-itest!(collect {
-  args: "test --ignore=test/collect/ignore test/collect",
-  exit_code: 0,
-  output: "test/collect.out",
-});
-
-itest!(test_with_config {
-  args: "test --config test/collect/deno.jsonc test/collect",
-  exit_code: 0,
-  output: "test/collect.out",
-});
-
-itest!(test_with_config2 {
-  args: "test --config test/collect/deno2.jsonc test/collect",
-  exit_code: 0,
-  output: "test/collect2.out",
-});
-
-itest!(test_with_malformed_config {
-  args: "test --config test/collect/deno.malformed.jsonc",
-  exit_code: 1,
-  output: "test/collect_with_malformed_config.out",
-});
-
-itest!(test_filtered_out_only {
-  args: "test --quiet --filter foo test/filtered_out_only.ts",
-  output: "test/filtered_out_only.out",
-});
-
-itest!(parallel_flag {
-  args: "test test/short-pass.ts --parallel",
-  exit_code: 0,
-  output: "test/short-pass.out",
-});
-
-itest!(parallel_flag_with_env_variable {
-  args: "test test/short-pass.ts --parallel",
-  envs: vec![("DENO_JOBS".to_owned(), "2".to_owned())],
-  exit_code: 0,
-  output: "test/short-pass.out",
-});
-
-itest!(load_unload {
-  args: "test test/load_unload.ts",
-  exit_code: 0,
-  output: "test/load_unload.out",
-});
-
-itest!(interval {
-  args: "test test/interval.ts",
-  exit_code: 0,
-  output: "test/interval.out",
-});
-
-itest!(text {
-  args: "test --doc --allow-all test/text.md",
-  exit_code: 0,
-  output: "test/text.out",
-});
-
-itest!(quiet {
-  args: "test --quiet test/quiet.ts",
-  exit_code: 0,
-  output: "test/quiet.out",
-});
-
-itest!(fail_fast {
-  args: "test --fail-fast test/fail_fast.ts test/fail_fast_other.ts",
-  exit_code: 1,
-  output: "test/fail_fast.out",
-});
-
-itest!(only {
-  args: "test test/only.ts",
-  exit_code: 1,
-  output: "test/only.out",
-});
-
-itest!(no_check {
-  args: "test --no-check test/no_check.ts",
-  exit_code: 1,
-  output: "test/no_check.out",
-});
-
-itest!(no_run {
-  args: "test --no-run test/no_run.ts",
-  output: "test/no_run.out",
-  exit_code: 1,
-});
-
-itest!(allow_all {
-  args: "test --config ../config/deno.json --allow-all test/allow_all.ts",
-  exit_code: 0,
-  output: "test/allow_all.out",
-});
-
-itest!(allow_none {
-  args: "test --config ../config/deno.json test/allow_none.ts",
-  exit_code: 1,
-  output: "test/allow_none.out",
-});
-
-itest!(ops_sanitizer_unstable {
-  args: "test --trace-leaks test/sanitizer/ops_sanitizer_unstable.ts",
-  exit_code: 1,
-  output: "test/sanitizer/ops_sanitizer_unstable.out",
-});
-
-itest!(ops_sanitizer_timeout_failure {
-  args: "test test/sanitizer/ops_sanitizer_timeout_failure.ts",
-  output: "test/sanitizer/ops_sanitizer_timeout_failure.out",
-});
-
-itest!(ops_sanitizer_multiple_timeout_tests {
-  args:
-    "test --trace-leaks test/sanitizer/ops_sanitizer_multiple_timeout_tests.ts",
-  exit_code: 1,
-  output: "test/sanitizer/ops_sanitizer_multiple_timeout_tests.out",
-});
-
-itest!(ops_sanitizer_multiple_timeout_tests_no_trace {
-  args: "test test/sanitizer/ops_sanitizer_multiple_timeout_tests.ts",
-  exit_code: 1,
-  output: "test/sanitizer/ops_sanitizer_multiple_timeout_tests_no_trace.out",
-});
-
-itest!(sanitizer_trace_ops_catch_error {
-  args: "test -A --trace-leaks test/sanitizer/trace_ops_caught_error/main.ts",
-  exit_code: 0,
-  output: "test/sanitizer/trace_ops_caught_error/main.out",
-});
-
-itest!(ops_sanitizer_closed_inside_started_before {
-  args: "test --trace-leaks test/sanitizer/ops_sanitizer_closed_inside_started_before.ts",
-  exit_code: 1,
-  output: "test/sanitizer/ops_sanitizer_closed_inside_started_before.out",
-});
-
-itest!(ops_sanitizer_nexttick {
-  args: "test --no-check test/sanitizer/ops_sanitizer_nexttick.ts",
-  output: "test/sanitizer/ops_sanitizer_nexttick.out",
-});
-
-itest!(resource_sanitizer {
-  args: "test --allow-read test/sanitizer/resource_sanitizer.ts",
-  exit_code: 1,
-  output: "test/sanitizer/resource_sanitizer.out",
-});
-
-itest!(ops_sanitizer_tcp {
-  args: "test --allow-net --trace-leaks test/sanitizer/ops_sanitizer_tcp.ts",
-  exit_code: 1,
-  output: "test/sanitizer/ops_sanitizer_tcp.out",
-});
-
-itest!(exit_sanitizer {
-  args: "test test/sanitizer/exit_sanitizer.ts",
-  output: "test/sanitizer/exit_sanitizer.out",
-  exit_code: 1,
-});
-
-itest!(junit {
-  args: "test --reporter junit test/pass.ts",
-  output: "test/pass.junit.out",
-});
-
-itest!(junit_nested {
-  args: "test --reporter junit test/nested_failures.ts",
-  output: "test/nested_failures.junit.out",
-  exit_code: 1,
-});
-
-itest!(junit_multiple_test_files {
-  args: "test --reporter junit test/pass.ts test/fail.ts",
-  output: "test/junit_multiple_test_files.junit.out",
-  exit_code: 1,
-});
-
-#[test]
-=======
->>>>>>> aaf2bf4b
 fn junit_path() {
   let context = TestContextBuilder::new().use_temp_cwd().build();
   let temp_dir = context.temp_dir();
