// deno-lint-ignore-file no-explicit-any

// Copyright 2018-2024 the Deno authors. All rights reserved. MIT license.
import {
  createECDH,
  createHmac,
  createPrivateKey,
  createPublicKey,
  createSecretKey,
  createSign,
  generateKeyPair,
  generateKeyPairSync,
  KeyObject,
  randomBytes,
} from "node:crypto";
import { promisify } from "node:util";
import { Buffer } from "node:buffer";
import { assert, assertEquals, assertThrows } from "@std/assert";

const RUN_SLOW_TESTS = Deno.env.get("SLOW_TESTS") === "1";

const generateKeyPairAsync = promisify(
  (
    type: any,
    options: any,
    callback: (
      err: Error | null,
      key: { publicKey: KeyObject; privateKey: KeyObject },
    ) => void,
  ) =>
    generateKeyPair(
      type,
      options,
      (err: Error | null, publicKey: KeyObject, privateKey: KeyObject) => {
        callback(err, { publicKey, privateKey });
      },
    ),
);

Deno.test({
  name: "create secret key",
  fn() {
    const key = createSecretKey(Buffer.alloc(0));
    assertEquals(key.type, "secret");
    assertEquals(key.asymmetricKeyType, undefined);
    assertEquals(key.symmetricKeySize, 0);
  },
});

Deno.test({
  name: "export secret key",
  fn() {
    const material = Buffer.from(randomBytes(32));
    const key = createSecretKey(material);
    assertEquals(Buffer.from(key.export()), material);
  },
});

Deno.test({
  name: "export jwk secret key",
  fn() {
    const material = Buffer.from("secret");
    const key = createSecretKey(material);
    assertEquals(key.export({ format: "jwk" }), {
      kty: "oct",
      k: "c2VjcmV0",
    });
  },
});

Deno.test({
  name: "createHmac with secret key",
  fn() {
    const key = createSecretKey(Buffer.from("secret"));
    assertEquals(
      createHmac("sha256", key).update("hello").digest().toString("hex"),
      "88aab3ede8d3adf94d26ab90d3bafd4a2083070c3bcce9c014ee04a443847c0b",
    );
  },
});

const modulusLengths = RUN_SLOW_TESTS ? [2048, 3072] : [2048];

for (const type of ["rsa", "rsa-pss", "dsa"]) {
  for (const modulusLength of modulusLengths) {
    Deno.test({
      name: `generate ${type} key ${modulusLength}`,
      fn() {
        const { publicKey, privateKey } = generateKeyPairSync(type as any, {
          modulusLength,
        });

        assertEquals(publicKey.type, "public");
        assertEquals(privateKey.type, "private");
      },
    });

    Deno.test({
      name: `generate ${type} key async ${modulusLength}`,
      async fn() {
        const x = await generateKeyPairAsync(type as any, {
          modulusLength,
        });
        const { publicKey, privateKey } = x;
        assertEquals(publicKey.type, "public");
        assertEquals(privateKey.type, "private");
      },
    });
  }
}

for (
  const namedCurve of [
    "P-384",
    "prime384v1",
    "secp384r1",
    "P-256",
    "prime256v1",
    "secp256r1",
  ]
) {
  Deno.test({
    name: `generate ec key ${namedCurve}`,
    fn() {
      const { publicKey, privateKey } = generateKeyPairSync("ec", {
        namedCurve,
      });

      assertEquals(publicKey.type, "public");
      assertEquals(privateKey.type, "private");
    },
  });

  Deno.test({
    name: `generate ec key ${namedCurve} async`,
    async fn() {
      const { publicKey, privateKey } = await generateKeyPairAsync("ec", {
        namedCurve,
      });

      assertEquals(publicKey.type, "public");
      assertEquals(privateKey.type, "private");
    },
  });

  Deno.test({
    name: `generate ec key ${namedCurve} paramEncoding=explicit fails`,
    fn() {
      assertThrows(() => {
        // @ts-ignore: @types/node is broken?
        generateKeyPairSync("ec", {
          namedCurve,
          paramEncoding: "explicit",
        });
      });
    },
  });
}

for (
  const groupName of ["modp5", "modp14", "modp15", "modp16", "modp17", "modp18"]
) {
  Deno.test({
    name: `generate dh key ${groupName}`,
    fn() {
      // @ts-ignore: @types/node is broken?
      const { publicKey, privateKey } = generateKeyPairSync("dh", {
        group: groupName,
      });

      assertEquals(publicKey.type, "public");
      assertEquals(privateKey.type, "private");
    },
  });

  Deno.test({
    name: `generate dh key ${groupName} async`,
    async fn() {
      // @ts-ignore: @types/node is broken?
      const { publicKey, privateKey } = await generateKeyPairAsync("dh", {
        group: groupName,
      });

      assertEquals(publicKey.type, "public");
      assertEquals(privateKey.type, "private");
    },
  });
}

const primeLengths = RUN_SLOW_TESTS ? [1024, 2048, 4096] : [1024];

for (const primeLength of primeLengths) {
  Deno.test({
    name: `generate dh key ${primeLength}`,
    fn() {
      // @ts-ignore: @types/node is broken?
      const { publicKey, privateKey } = generateKeyPairSync("dh", {
        primeLength,
        generator: 2,
      });

      assertEquals(publicKey.type, "public");
      assertEquals(privateKey.type, "private");
    },
  });

  Deno.test({
    name: `generate dh key ${primeLength} async`,
    async fn() {
      // @ts-ignore: @types/node is broken?
      const { publicKey, privateKey } = await generateKeyPairAsync("dh", {
        primeLength,
        generator: 2,
      });

      assertEquals(publicKey.type, "public");
      assertEquals(privateKey.type, "private");
    },
  });
}

const rsaPrivateKey = Deno.readTextFileSync(
  new URL("../testdata/rsa_private.pem", import.meta.url),
);

Deno.test("createPrivateKey rsa", function () {
  const key = createPrivateKey(rsaPrivateKey);
  assertEquals(key.type, "private");
  assertEquals(key.asymmetricKeyType, "rsa");
  assertEquals(key.asymmetricKeyDetails?.modulusLength, 2048);
  assertEquals(key.asymmetricKeyDetails?.publicExponent, 65537n);
});

Deno.test("createPrivateKey dh", function () {
  // 1.2.840.113549.1.3.1
  const pem = "-----BEGIN PRIVATE KEY-----\n" +
    "MIIBoQIBADCB1QYJKoZIhvcNAQMBMIHHAoHBAP//////////yQ/aoiFowjTExmKL\n" +
    "gNwc0SkCTgiKZ8x0Agu+pjsTmyJRSgh5jjQE3e+VGbPNOkMbMCsKbfJfFDdP4TVt\n" +
    "bVHCReSFtXZiXn7G9ExC6aY37WsL/1y29Aa37e44a/taiZ+lrp8kEXxLH+ZJKGZR\n" +
    "7ORbPcIAfLihY78FmNpINhxV05ppFj+o/STPX4NlXSPco62WHGLzViCFUrue1SkH\n" +
    "cJaWbWcMNU5KvJgE8XRsCMojcyf//////////wIBAgSBwwKBwHxnT7Zw2Ehh1vyw\n" +
    "eolzQFHQzyuT0y+3BF+FxK2Ox7VPguTp57wQfGHbORJ2cwCdLx2mFM7gk4tZ6COS\n" +
    "E3Vta85a/PuhKXNLRdP79JgLnNtVtKXB+ePDS5C2GgXH1RHvqEdJh7JYnMy7Zj4P\n" +
    "GagGtIy3dV5f4FA0B/2C97jQ1pO16ah8gSLQRKsNpTCw2rqsZusE0rK6RaYAef7H\n" +
    "y/0tmLIsHxLIn+WK9CANqMbCWoP4I178BQaqhiOBkNyNZ0ndqA==\n" +
    "-----END PRIVATE KEY-----";
  const key = createPrivateKey(pem);
  assertEquals(key.type, "private");
  assertEquals(key.asymmetricKeyType, "dh");
});

Deno.test("createPublicKey dh", function () {
  // 1.2.840.113549.1.3.1
  const pem = "-----BEGIN PUBLIC KEY-----\n" +
    "MIIBnzCB1QYJKoZIhvcNAQMBMIHHAoHBAP//////////yQ/aoiFowjTExmKLgNwc\n" +
    "0SkCTgiKZ8x0Agu+pjsTmyJRSgh5jjQE3e+VGbPNOkMbMCsKbfJfFDdP4TVtbVHC\n" +
    "ReSFtXZiXn7G9ExC6aY37WsL/1y29Aa37e44a/taiZ+lrp8kEXxLH+ZJKGZR7ORb\n" +
    "PcIAfLihY78FmNpINhxV05ppFj+o/STPX4NlXSPco62WHGLzViCFUrue1SkHcJaW\n" +
    "bWcMNU5KvJgE8XRsCMojcyf//////////wIBAgOBxAACgcBR7+iL5qx7aOb9K+aZ\n" +
    "y2oLt7ST33sDKT+nxpag6cWDDWzPBKFDCJ8fr0v7yW453px8N4qi4R7SYYxFBaYN\n" +
    "Y3JvgDg1ct2JC9sxSuUOLqSFn3hpmAjW7cS0kExIVGfdLlYtIqbhhuo45cTEbVIM\n" +
    "rDEz8mjIlnvbWpKB9+uYmbjfVoc3leFvUBqfG2In2m23Md1swsPxr3n7g68H66JX\n" +
    "iBJKZLQMqNdbY14G9rdKmhhTJrQjC+i7Q/wI8JPhOFzHIGA=\n" +
    "-----END PUBLIC KEY-----";
  const key = createPublicKey(pem);
  assertEquals(key.type, "public");
  assertEquals(key.asymmetricKeyType, "dh");
});

// openssl ecparam -name secp256r1 -genkey -noout -out a.pem
// openssl pkcs8 -topk8 -nocrypt -in a.pem -out b.pem
const ecPrivateKey = Deno.readTextFileSync(
  new URL("./ec_private_secp256r1.pem", import.meta.url),
);

Deno.test("createPrivateKey ec", function () {
  const key = createPrivateKey(ecPrivateKey);
  assertEquals(key.type, "private");
  assertEquals(key.asymmetricKeyType, "ec");
  assertEquals(key.asymmetricKeyDetails?.namedCurve, "p256");
});

const rsaPublicKey = Deno.readTextFileSync(
  new URL("../testdata/rsa_public.pem", import.meta.url),
);

Deno.test("createPublicKey() RSA", () => {
  const key = createPublicKey(rsaPublicKey);
  assertEquals(key.type, "public");
  assertEquals(key.asymmetricKeyType, "rsa");
  assertEquals(key.asymmetricKeyDetails?.modulusLength, 2048);
  assertEquals(key.asymmetricKeyDetails?.publicExponent, 65537n);
});

// openssl ecparam -name prime256v1 -genkey -noout -out a.pem
// openssl ec -in a.pem -pubout -out b.pem
const ecPublicKey = Deno.readTextFileSync(
  new URL("../testdata/ec_prime256v1_public.pem", import.meta.url),
);

Deno.test("createPublicKey() EC", function () {
  const key = createPublicKey(ecPublicKey);
  assertEquals(key.type, "public");
  assertEquals(key.asymmetricKeyType, "ec");
  assertEquals(key.asymmetricKeyDetails?.namedCurve, "p256");
});

Deno.test("createPublicKey SPKI for DH", async function () {
  const { publicKey, privateKey } = await crypto.subtle.generateKey(
    {
      name: "ECDH",
      namedCurve: "P-384",
    },
    true,
    ["deriveKey", "deriveBits"],
  );

  const exportedPublicKey = await crypto.subtle.exportKey("spki", publicKey);
  const exportedPrivateKey = await crypto.subtle.exportKey("pkcs8", privateKey);

  const pubKey = createPublicKey({
    key: Buffer.from(exportedPublicKey),
    format: "der",
    type: "spki",
  });

  const privKey = createPrivateKey({
    key: Buffer.from(exportedPrivateKey),
    format: "der",
    type: "pkcs8",
  });

  assertEquals(pubKey.asymmetricKeyType, "ec");
  assertEquals(privKey.asymmetricKeyType, "ec");
});

Deno.test("ECDH generateKeys compressed", function () {
  const ecdh = createECDH("secp256k1");
  const publicKey = ecdh.generateKeys("binary", "compressed");
  assertEquals(publicKey.length, 33);

  const uncompressedKey = ecdh.generateKeys("binary");
  assertEquals(uncompressedKey.length, 65);
});

Deno.test("ECDH getPublicKey compressed", function () {
  const ecdh = createECDH("secp256k1");
  for (const format of ["compressed", "uncompressed"] as const) {
    ecdh.generateKeys("binary", format);

    const compressedKey = ecdh.getPublicKey("binary", "compressed");
    assertEquals(compressedKey.length, 33);

    const uncompressedKey = ecdh.getPublicKey("binary");
    assertEquals(uncompressedKey.length, 65);
  }
});

// https://github.com/denoland/deno/issues/20938
Deno.test("rsa jwt signer", function () {
  const token = `-----BEGIN PRIVATE KEY-----
MIIEvAIBADANBgkqhkiG9w0BAQEFAASCBKYwggSiAgEAAoIBAQCVoKHiWLQKlnCG
oR4d8g+OSGXoJ3yY+BFubB+1TSaCvWGLkqHjYAA0UCgOoaazE2YnXhVlO4tLDLn/
5R6PJrsxksnup+AWnEbur+CuaeQqizGTQXA0nUrsza/QJxb05GSMW9kupzI5BXBi
1R8Tmo5I0CpmXDi1yF+nL2NeDXHB999tXcRSrN/Ai11G1HFoYVs36+cm/Jw71BB1
KsokwFuzvxTFL9bOXDy8/8MlF8QSBFaWBN1tNZ40+oLf/rYeNXpZAFywvC9rc/Ud
B7J9InYHJQaq+vzuWNq7l0LnkJK+/Mq3AYl5yStjBie6tXC3LCmQ5MmLdzHE+SBQ
7tUIL6fvAgMBAAECggEAMSMJRp2+smNpHK04iLj/ZshbvvuIrWt5vfuABjgJ15F9
wSosQ9E4//T60qM/bTuHppH9ELuXKNRLGMATYwtjGgqMifVTX9l+adAURvK7XUVM
yIEK6hxliJKblA3iOhXu9zEKh4mcsqEYoTw/8l4lL8A8zFSowvnEf9DOHwrnOr09
bV6+6BZbLgugLqtOB7i5agnviiCV4Z4llWdhP3zW3c8/PUQyTsqebTkY0DB4FnI0
vC0kQU/v/7MCueH0FA4fMEY9CWuzL3809I9rvUPIBgqSkpXEoWxoGUJxIHGYK6fG
+HHjZQp87Sfz5G4g/Qrq2Gqc2Mb7I0QS2zgBu1tx0QKBgQDH3EyxQ6W9r2S1WqEm
w2B32AuemWwIdxaeLf4est0rO0G0ihAsx4vNZElKO7weYDypp8AjeYfjuriweyQA
R8KDWonn9jA2QQfNNkXDIq+d5+zFbfdOFGqQEThLtpi5pPh0+NeUGQQZIb07jqLF
giuZgOmPVFwru8jYLO04GTZoEwKBgQC/qCP74LHI3/35Ftx5l9CnM5Zr84ByoI5B
3xt2Sd9OsxULxY/omvcB2EdBZSTVKunGmF2a7MDpOn0r/7FdSuuuqzrMwRqbzRFA
GSO06vnoA/k6llcfXKqLZqjHuHEAUNpEeAuzNUKP2DgvnHRtXSkBpFb+IUTMlL9y
O55+g570NQKBgBZiSgSgevOfrTvShrH8t9U0UTjWHg9kpxfYNtnhVnv9CwLZY65g
Ovwp+zthLVSJmsG1lANlHR8YTo8Ve5a8csCbZ06feA7bgbAuH+oW/GxHCXGjO0t3
Zef0xcVVEg3YuCsBo8NmedsGuFbvRrOwPInYsk/nNtt/EKOFhJv/1uQZAoGAdaYb
YLTPrcWCO/PCp4l/9gN+5Ql24eaZLOpuCzDRuZfI5Y8DBgCKfEFtjEEwWQKcuuIx
I7cNvJ3A1M+C6wfgoTpPP/2R/e3mFvjXqGlNuxUlWseK95+EuUntdZxNEaqQMdOX
Kw0YrQBHjUJ3XeMAFxfwptN5TjRJSTA73OGjI7kCgYBtw1LmjFd6wJFyqLEsBnqO
gnVnpxf1DMeMUFpNr+M14P3ETa5UaqiMvCD6VGOzCYv1F7JhnS9TFsYY+FV+L3Nh
1+bZIPY4D4seyPgH0cCycBSVfqdAHJlfxf/Pm7lHCNxTGEfBWri4Ga1bW+zQpWY7
SogaIHQjE81ZkmNtU5gM5Q==
-----END PRIVATE KEY-----`;

  const key = createPrivateKey(token);
  assertEquals(key.type, "private");
  assertEquals(key.asymmetricKeyType, "rsa");
  assertEquals(key.asymmetricKeyDetails?.modulusLength, 2048);
  assertEquals(key.asymmetricKeyDetails?.publicExponent, 65537n);

  const signer = createSign("RSA-SHA256");
  signer.update("hello");
  const signature = signer.sign(key, "base64");

  assertEquals(
    signature,
    `jEwckJ/d5GkF/8TTm+wllq2JNghG/m2JYJIW7vS8Vms53zCTTNSSegTSoIVoxWymwTPw2dTtZi41Lg0O271/WvEmQhiWD2dnjz6D/0F4eyn+QUhcmGCadDFyfp7+8x1XOppSw2YB8vL5WCL0QDdp3TAa/rWI0Hn4OftHMa6HPvatkGs+8XlQOGCCfd3TLg+t1UROgpgmetjoAM67mlwxXMGGu/Tr/EbXnnINKeB0iuSmD1FCxlrgFuYWDKxd79n2jZ74FrS/zto+bqWSI5uUa4Ar7yvXtek1Cu1OFM6vgdN9Y6Po2UD9+IT04EhU03LUDY5paYOO8yohz7p7kqHvpA==`,
  );
});

Deno.test("generate rsa export public key", async function () {
  const { publicKey } = await generateKeyPairAsync("rsa", {
    modulusLength: 2048,
  });

  const spkiPem = publicKey.export({ format: "pem", type: "spki" });
  assert(typeof spkiPem === "string");
  assert(spkiPem.startsWith("-----BEGIN PUBLIC KEY-----"));

  const der = publicKey.export({ format: "der", type: "spki" });
  assert(der instanceof Uint8Array);
});

Deno.test("create public key with invalid utf-8 string", function () {
  // This is an invalid UTF-8 string because it contains a lone utf-16 surrogate.
  const invalidPem = Buffer.from(new Uint8Array([0xE2, 0x28, 0xA1]));
  assertThrows(
    () => {
      createPublicKey(invalidPem);
    },
    Error,
    "not valid utf8",
  );
});

Deno.test("create private key with invalid utf-8 string", function () {
  // This is an invalid UTF-8 string because it contains a lone utf-16 surrogate.
  const invalidPem = Buffer.from(new Uint8Array([0xE2, 0x28, 0xA1]));
  assertThrows(
    () => {
      createPrivateKey(invalidPem);
    },
    Error,
    "not valid utf8",
  );
});

<<<<<<< HEAD
Deno.test("RSA JWK import public key", function () {
  const key = {
    "kty": "RSA",
    "alg": "RS256",
    "n":
      "5Ddosh0Bze5zy-nQ6gAJFpBfL13muCXrTyKYTps61bmnUxpp3bJnt_2N2MXGfuxBENO0Rbc8DhVPd-lNa4H3XjMwIBdxDAwW32z3pfVr8pHyWxeFtK4SCbvX8B0C6n8ZHigJsvdiCNmoj7_LO_QUzIXmXLFvEXtAqzD_hCr0pJxRIr0BrBjYwL23PkxOYzBR-URcd4Ilji6410Eh9NXycyFzKOcqZ7rjG_PnRyUX1EBZH_PN4RExjJuXYgiqhtU-tDjQFzXLhvwAd5s3ThP9lax27A6MUpjLSKkNy-dG5tlaA0QvECfDzA-5eQjcL_OfvbHlKHQH9zPh-U9Q8gsf3iXmbJrypkalUiTCqnzJu5TgZORSg6zmxNyOCz53YxBHEEaF8yROPwxWDylZfC4fxCRTdoAyFgmFLfMbiepV7AZ24KLj4jfMbGfKpkbPq0xirnSAS-3vbOfkgko5X420AttP8Z1ZBbFSD20Ath_TA9PSHiRCak4AXvOoCZg0t-WuMwzkd_B2V_JZZSTb1yBWrKTL1QzUamqlufjdWuz7M-O2Wkb2cyDSESVNuQyJgDkYb0AOWo0BaN3wbOeT_D4cSrjQoo01xQQCZHQ9SVR4QzUQNAiQcSriqEiptHYhbi6R5_GfGAeMHmlJa4atO2hense0Qk4vDc2fc-sbnQ1jPiE",
    "e": "AQAB",
    "key_ops": [
      "verify",
    ],
    "ext": true,
  };

  const keyObject = createPublicKey({ key, format: "jwk" });
  const expectedPem = `-----BEGIN PUBLIC KEY-----
MIICIjANBgkqhkiG9w0BAQEFAAOCAg8AMIICCgKCAgEA5Ddosh0Bze5zy+nQ6gAJ
FpBfL13muCXrTyKYTps61bmnUxpp3bJnt/2N2MXGfuxBENO0Rbc8DhVPd+lNa4H3
XjMwIBdxDAwW32z3pfVr8pHyWxeFtK4SCbvX8B0C6n8ZHigJsvdiCNmoj7/LO/QU
zIXmXLFvEXtAqzD/hCr0pJxRIr0BrBjYwL23PkxOYzBR+URcd4Ilji6410Eh9NXy
cyFzKOcqZ7rjG/PnRyUX1EBZH/PN4RExjJuXYgiqhtU+tDjQFzXLhvwAd5s3ThP9
lax27A6MUpjLSKkNy+dG5tlaA0QvECfDzA+5eQjcL/OfvbHlKHQH9zPh+U9Q8gsf
3iXmbJrypkalUiTCqnzJu5TgZORSg6zmxNyOCz53YxBHEEaF8yROPwxWDylZfC4f
xCRTdoAyFgmFLfMbiepV7AZ24KLj4jfMbGfKpkbPq0xirnSAS+3vbOfkgko5X420
AttP8Z1ZBbFSD20Ath/TA9PSHiRCak4AXvOoCZg0t+WuMwzkd/B2V/JZZSTb1yBW
rKTL1QzUamqlufjdWuz7M+O2Wkb2cyDSESVNuQyJgDkYb0AOWo0BaN3wbOeT/D4c
SrjQoo01xQQCZHQ9SVR4QzUQNAiQcSriqEiptHYhbi6R5/GfGAeMHmlJa4atO2he
nse0Qk4vDc2fc+sbnQ1jPiECAwEAAQ==
-----END PUBLIC KEY-----
`;

  const pem = keyObject.export({ format: "pem", type: "spki" });
  assertEquals(pem, expectedPem);
});

Deno.test("Ed25519 jwk public key #1", function () {
=======
Deno.test("Ed25519 import jwk public key #1", function () {
>>>>>>> 044e7c4e
  const key = {
    "kty": "OKP",
    "crv": "Ed25519",
    "d": "nWGxne_9WmC6hEr0kuwsxERJxWl7MmkZcDusAxyuf2A",
    "x": "11qYAYKxCrfVS_7TyWQHOg7hcvPapiMlrwIaaPcHURo",
  };
  const keyObject = createPublicKey({ key, format: "jwk" });

  assertEquals(keyObject.type, "public");
  const spkiActual = keyObject.export({ type: "spki", format: "pem" });

  const spkiExpected = `-----BEGIN PUBLIC KEY-----
MCowBQYDK2VwAyEA11qYAYKxCrfVS/7TyWQHOg7hcvPapiMlrwIaaPcHURo=
-----END PUBLIC KEY-----
`;

  assertEquals(spkiActual, spkiExpected);
});

Deno.test("Ed25519 import jwk public key #2", function () {
  const key = {
    "kty": "OKP",
    "crv": "Ed25519",
    "x": "11qYAYKxCrfVS_7TyWQHOg7hcvPapiMlrwIaaPcHURo",
  };

  const keyObject = createPublicKey({ key, format: "jwk" });
  assertEquals(keyObject.type, "public");

  const spki = keyObject.export({ type: "spki", format: "pem" });
  const spkiExpected = `-----BEGIN PUBLIC KEY-----
MCowBQYDK2VwAyEA11qYAYKxCrfVS/7TyWQHOg7hcvPapiMlrwIaaPcHURo=
-----END PUBLIC KEY-----
`;
  assertEquals(spki, spkiExpected);
});

Deno.test("Ed25519 import jwk private key", function () {
  const key = {
    "kty": "OKP",
    "crv": "Ed25519",
    "d": "nWGxne_9WmC6hEr0kuwsxERJxWl7MmkZcDusAxyuf2A",
    "x": "11qYAYKxCrfVS_7TyWQHOg7hcvPapiMlrwIaaPcHURo",
  };

  const keyObject = createPrivateKey({ key, format: "jwk" });
  assertEquals(keyObject.type, "private");

  const pkcs8Actual = keyObject.export({ type: "pkcs8", format: "pem" });
  const pkcs8Expected = `-----BEGIN PRIVATE KEY-----
MC4CAQAwBQYDK2VwBCIEIJ1hsZ3v/VpguoRK9JLsLMREScVpezJpGXA7rAMcrn9g
-----END PRIVATE KEY-----
`;

  assertEquals(pkcs8Actual, pkcs8Expected);
});

Deno.test("EC import jwk public key", function () {
  const publicKey = createPublicKey({
    key: {
      kty: "EC",
      x: "_GGuz19zab5J70zyiUK6sAM5mHqUbsY8H6U2TnVlt-k",
      y: "TcZG5efXZDIhNGDp6XuujoJqOEJU2D2ckjG9nOnSPIQ",
      crv: "P-256",
    },
    format: "jwk",
  });

  const publicSpki = publicKey.export({ type: "spki", format: "pem" });
  const spkiExpected = `-----BEGIN PUBLIC KEY-----
MFkwEwYHKoZIzj0CAQYIKoZIzj0DAQcDQgAE/GGuz19zab5J70zyiUK6sAM5mHqU
bsY8H6U2TnVlt+lNxkbl59dkMiE0YOnpe66Ogmo4QlTYPZySMb2c6dI8hA==
-----END PUBLIC KEY-----
`;

  assertEquals(publicSpki, spkiExpected);
});

Deno.test("EC import jwk private key", function () {
  const privateKey = createPrivateKey({
    key: {
      kty: "EC",
      x: "_GGuz19zab5J70zyiUK6sAM5mHqUbsY8H6U2TnVlt-k",
      y: "TcZG5efXZDIhNGDp6XuujoJqOEJU2D2ckjG9nOnSPIQ",
      crv: "P-256",
      d: "Wobjne0GqlB_1NynKu19rsw7zBHa94tKcWIxwIb88m8",
    },
    format: "jwk",
  });

  const privatePkcs8 = privateKey.export({ type: "pkcs8", format: "pem" });

  const pkcs8Expected = `-----BEGIN PRIVATE KEY-----
MIGHAgEAMBMGByqGSM49AgEGCCqGSM49AwEHBG0wawIBAQQgWobjne0GqlB/1Nyn
Ku19rsw7zBHa94tKcWIxwIb88m+hRANCAAT8Ya7PX3NpvknvTPKJQrqwAzmYepRu
xjwfpTZOdWW36U3GRuXn12QyITRg6el7ro6CajhCVNg9nJIxvZzp0jyE
-----END PRIVATE KEY-----
`;

  assertEquals(privatePkcs8, pkcs8Expected);
});<|MERGE_RESOLUTION|>--- conflicted
+++ resolved
@@ -440,7 +440,6 @@
   );
 });
 
-<<<<<<< HEAD
 Deno.test("RSA JWK import public key", function () {
   const key = {
     "kty": "RSA",
@@ -475,10 +474,7 @@
   assertEquals(pem, expectedPem);
 });
 
-Deno.test("Ed25519 jwk public key #1", function () {
-=======
 Deno.test("Ed25519 import jwk public key #1", function () {
->>>>>>> 044e7c4e
   const key = {
     "kty": "OKP",
     "crv": "Ed25519",
