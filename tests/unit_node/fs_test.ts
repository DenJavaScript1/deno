// Copyright 2018-2024 the Deno authors. All rights reserved. MIT license.

import { assert, assertEquals, assertThrows } from "@std/assert";
import { join } from "node:path";
import { tmpdir } from "node:os";
import {
  closeSync,
  constants,
  createWriteStream,
  existsSync,
  lstatSync,
  mkdtempSync,
  openSync,
  promises,
  readFileSync,
<<<<<<< HEAD
  stat,
=======
  readSync,
>>>>>>> 251840a6
  Stats,
  statSync,
  writeFileSync,
} from "node:fs";
import {
  constants as fsPromiseConstants,
  cp,
  FileHandle,
  open,
  writeFile,
} from "node:fs/promises";
import process from "node:process";
import { pathToAbsoluteFileUrl } from "../unit/test_util.ts";

Deno.test(
  "[node/fs writeFileSync] write file without option",
  () => {
    const data = "Hello";
    const filename = mkdtempSync(join(tmpdir(), "foo-")) + "/test.txt";

    writeFileSync(filename, data);
    const dataRead = readFileSync(filename, "utf8");

    assert(dataRead === "Hello");
  },
);

Deno.test(
  "[node/fs writeFileSync] write file with option ASCII",
  () => {
    const data = "Hello";
    const filename = mkdtempSync(join(tmpdir(), "foo-")) + "/test.txt";

    writeFileSync(filename, data, { encoding: "ascii" });
    const dataRead = readFileSync(filename, "utf8");

    assert(dataRead === "Hello");
  },
);

Deno.test(
  "[node/fs writeFileSync] write file throws error when encoding is not implemented",
  () => {
    const data = "Hello";
    const filename = mkdtempSync(join(tmpdir(), "foo-")) + "/test.txt";

    assertThrows(
      () => writeFileSync(filename, data, { encoding: "utf16le" }),
      'The value "utf16le" is invalid for option "encoding"',
    );
  },
);

Deno.test(
  "[node/fs existsSync] path",
  { permissions: { read: true } },
  () => {
    assert(existsSync("tests/testdata/assets/fixture.json"));
  },
);

Deno.test(
  "[node/fs existsSync] url",
  { permissions: { read: true } },
  () => {
    assert(existsSync(
      pathToAbsoluteFileUrl("tests/testdata/assets/fixture.json"),
    ));
  },
);

Deno.test(
  "[node/fs existsSync] no permission",
  { permissions: { read: false } },
  () => {
    assertThrows(() => {
      existsSync("tests/testdata/assets/fixture.json");
    }, Deno.errors.NotCapable);
  },
);

Deno.test(
  "[node/fs existsSync] not exists",
  { permissions: { read: true } },
  () => {
    assert(!existsSync("bad_filename"));
  },
);

Deno.test(
  "[node/fs/promises constants] is the same as from node:fs",
  () => {
    assertEquals(constants, fsPromiseConstants);
    assertEquals(constants, promises.constants);
  },
);

Deno.test(
  "[node/fs statSync] instanceof fs.Stats",
  () => {
    const stat = statSync("tests/testdata/assets/fixture.json");
    assert(stat);
    assert(stat instanceof Stats);
  },
);

Deno.test(
  "[node/fs statSync] throw error with path information",
  () => {
    const file = "non-exist-file";
    const fileUrl = new URL(file, import.meta.url);

    assertThrows(() => {
      statSync(file);
    }, "Error: ENOENT: no such file or directory, stat 'non-exist-file'");

    assertThrows(() => {
      statSync(fileUrl);
    }, `Error: ENOENT: no such file or directory, stat '${fileUrl.pathname}'`);
  },
);

Deno.test(
  "[node/fs stat] throw error with path information",
  async () => {
    const file = "non-exist-file";
    const fileUrl = new URL(file, import.meta.url);

    stat(file, (error: unknown) => {
      assertEquals(
        `${error}`,
        "Error: ENOENT: no such file or directory, stat 'non-exist-file'",
      );
    });

    stat(fileUrl, (error: unknown) => {
      assertEquals(
        `${error}`,
        `Error: ENOENT: no such file or directory, stat '${fileUrl.pathname}'`,
      );
    });
  },
);

Deno.test(
  "[node/fs/promises cp] copy file",
  async () => {
    const src = mkdtempSync(join(tmpdir(), "foo-")) + "/test.txt";
    const dest = mkdtempSync(join(tmpdir(), "foo-")) + "/test.txt";
    writeFileSync(src, "Hello");

    await cp(src, dest);

    const dataRead = readFileSync(dest, "utf8");
    assert(dataRead === "Hello");
  },
);

// TODO(kt3k): Delete this test case, and instead enable the compat case
// `test/parallel/test-fs-writestream-open-write.js`, when we update
// `tests/node_compat/runner/suite`.
Deno.test("[node/fs createWriteStream", async () => {
  const { promise, resolve, reject } = Promise.withResolvers<void>();
  const tempDir = await Deno.makeTempDir();
  const file = join(tempDir, "file.txt");
  try {
    const w = createWriteStream(file);

    w.on("open", () => {
      w.write("hello, ");

      process.nextTick(() => {
        w.write("world");
        w.end();
      });
    });

    w.on("close", async () => {
      try {
        assertEquals(await Deno.readTextFile(file), "hello, world");
        resolve();
      } catch (e) {
        reject(e);
      }
    });
    await promise;
  } finally {
    await Deno.remove(tempDir, { recursive: true });
  }
});

Deno.test(
  "[node/fs lstatSync] supports throwIfNoEntry option",
  () => {
    const result = lstatSync("non-existing-path", { throwIfNoEntry: false });
    assertEquals(result, undefined);
  },
);

// Test for https://github.com/denoland/deno/issues/23707
Deno.test(
  "[node/fs/promises read] respect position argument",
  async () => {
    const file = mkdtempSync(join(tmpdir(), "foo-")) + "/test.bin";
    await writeFile(file, "");

    const res: number[] = [];
    let fd: FileHandle | undefined;
    try {
      fd = await open(file, "r+");

      for (let i = 0; i <= 5; i++) {
        const buffer = new Uint8Array([i]);
        await fd.write(buffer, 0, 1, i + 10);
      }

      for (let i = 10; i <= 15; i++) {
        const buffer = new Uint8Array(1);
        await fd.read(buffer, 0, 1, i);
        res.push(Number(buffer.toString()));
      }
    } finally {
      await fd?.close();
    }

    assertEquals(res, [0, 1, 2, 3, 4, 5]);
  },
);

Deno.test("[node/fs] readSync works", () => {
  const fd = openSync("tests/testdata/assets/hello.txt", "r");
  const buf = new Uint8Array(256);
  const bytesRead = readSync(fd!, buf);
  assertEquals(bytesRead, 12);
  closeSync(fd!);
});<|MERGE_RESOLUTION|>--- conflicted
+++ resolved
@@ -13,11 +13,8 @@
   openSync,
   promises,
   readFileSync,
-<<<<<<< HEAD
+  readSync,
   stat,
-=======
-  readSync,
->>>>>>> 251840a6
   Stats,
   statSync,
   writeFileSync,
