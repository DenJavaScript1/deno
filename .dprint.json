{
  "incremental": true,
  "typescript": {
    "deno": true
  },
  "markdown": {
    "deno": true
  },
  "json": {
    "deno": true
  },
  "includes": [
    "**/*.{ts,tsx,js,jsx,json,md,toml}"
  ],
  "excludes": [
    ".cargo_home",
    ".git",
    "cli/dts/lib.d.ts",
    "cli/dts/lib.dom*",
    "cli/dts/lib.es*",
    "cli/dts/lib.scripthost.d.ts",
    "cli/dts/lib.webworker*.d.ts",
    "cli/dts/typescript.d.ts",
<<<<<<< HEAD
    "cli/bench/testdata/express-router.js",
    "cli/tests/testdata/encoding",
    "cli/tests/testdata/inline_js_source_map*",
    "cli/tests/testdata/badly_formatted.md",
=======
>>>>>>> 39ea4abf
    "cli/tests/testdata/badly_formatted.json",
    "cli/tests/testdata/badly_formatted.md",
    "cli/tests/testdata/byte_order_mark.ts",
    "cli/tests/testdata/encoding",
    "cli/tests/testdata/fmt/*",
    "cli/tests/testdata/import_assertions/json_with_shebang.json",
    "cli/tests/testdata/inline_js_source_map*",
    "cli/tests/testdata/malformed_config/*",
    "cli/tests/testdata/test/markdown_windows.md",
    "cli/tsc/*typescript.js",
    "gh-pages",
    "target",
    "test_util/std",
    "test_util/wpt",
    "third_party",
    "tools/wpt/expectation.json",
    "tools/wpt/manifest.json"
  ],
  "plugins": [
    "https://plugins.dprint.dev/typescript-0.61.0.wasm",
    "https://plugins.dprint.dev/json-0.14.0.wasm",
    "https://plugins.dprint.dev/markdown-0.12.0.wasm",
    "https://plugins.dprint.dev/toml-0.5.3.wasm"
  ]
}<|MERGE_RESOLUTION|>--- conflicted
+++ resolved
@@ -15,19 +15,13 @@
   "excludes": [
     ".cargo_home",
     ".git",
+    "cli/bench/testdata/express-router.js",
     "cli/dts/lib.d.ts",
     "cli/dts/lib.dom*",
     "cli/dts/lib.es*",
     "cli/dts/lib.scripthost.d.ts",
     "cli/dts/lib.webworker*.d.ts",
     "cli/dts/typescript.d.ts",
-<<<<<<< HEAD
-    "cli/bench/testdata/express-router.js",
-    "cli/tests/testdata/encoding",
-    "cli/tests/testdata/inline_js_source_map*",
-    "cli/tests/testdata/badly_formatted.md",
-=======
->>>>>>> 39ea4abf
     "cli/tests/testdata/badly_formatted.json",
     "cli/tests/testdata/badly_formatted.md",
     "cli/tests/testdata/byte_order_mark.ts",
