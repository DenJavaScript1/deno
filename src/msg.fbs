--- conflicted
+++ resolved
@@ -41,14 +41,11 @@
   Accept,
   Dial,
   NewConn,
-<<<<<<< HEAD
   Chdir,
   GetCwd,
   GetCwdRes,
-=======
   Metrics,
   MetricsRes,
->>>>>>> 298d7551
 }
 
 enum ErrorKind: byte {
