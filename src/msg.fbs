--- conflicted
+++ resolved
@@ -254,8 +254,6 @@
   has_mode: bool; // false on windows
 }
 
-<<<<<<< HEAD
-=======
 table Truncate {
   name: string;
   len: uint;
@@ -268,7 +266,6 @@
   // perm specified by https://godoc.org/os#FileMode
 }
 
->>>>>>> 062b22fe
 table Open {
   filename: string;
   perm: uint;
