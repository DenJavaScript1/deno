--- conflicted
+++ resolved
@@ -19,18 +19,12 @@
 os_pipe = "0.9"
 regex = "1.3.9"
 tempfile = "3.1.0"
-<<<<<<< HEAD
-hyper = "0.13"
-tokio-tungstenite = "0.11"
-tokio-rustls = "0.14"
-trust-dns-server = "0.20.0"
-trust-dns-client = "0.20.0"
-=======
 hyper = { version = "0.14.2", features = ["server", "http1", "runtime"] }
 tokio-tungstenite = "0.13"
 tokio-rustls = "0.22"
 async-stream = "0.3.0"
->>>>>>> cd2f7ae6
+trust-dns-server = "0.20.0"
+trust-dns-client = "0.20.0"
 
 [target.'cfg(unix)'.dependencies]
 pty = "0.2.2"