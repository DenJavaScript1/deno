# Copyright 2018-2021 the Deno authors. All rights reserved. MIT license.

[package]
name = "test_util"
version = "0.1.0"
authors = ["the Deno authors"]
edition = "2018"
publish = false

[[bin]]
name = "test_server"
path = "src/test_server.rs"

[dependencies]
async-stream = "0.3.0"
bytes = "1.0.1"
futures = "0.3.9"
hyper = { version = "0.14.2", features = ["server", "http1", "runtime"] }
lazy_static = "1.4.0"
os_pipe = "0.9.2"
regex = "1.4.3"
tempfile = "3.1.0"
<<<<<<< HEAD
hyper = { version = "0.14.2", features = ["server", "http1", "runtime"] }
tokio-tungstenite = "0.13"
tokio-rustls = "0.22"
async-stream = "0.3.0"
trust-dns-server = "0.20.0"
trust-dns-client = "0.20.0"
=======
tokio = { version = "1.0.1", features = ["full"] }
tokio-rustls = "0.22.0"
tokio-tungstenite = "0.13.0"
>>>>>>> 46a072c7

[target.'cfg(unix)'.dependencies]
pty = "0.2.2"<|MERGE_RESOLUTION|>--- conflicted
+++ resolved
@@ -20,18 +20,11 @@
 os_pipe = "0.9.2"
 regex = "1.4.3"
 tempfile = "3.1.0"
-<<<<<<< HEAD
-hyper = { version = "0.14.2", features = ["server", "http1", "runtime"] }
-tokio-tungstenite = "0.13"
-tokio-rustls = "0.22"
-async-stream = "0.3.0"
-trust-dns-server = "0.20.0"
-trust-dns-client = "0.20.0"
-=======
 tokio = { version = "1.0.1", features = ["full"] }
 tokio-rustls = "0.22.0"
 tokio-tungstenite = "0.13.0"
->>>>>>> 46a072c7
+trust-dns-server = "0.20.0"
+trust-dns-client = "0.20.0"
 
 [target.'cfg(unix)'.dependencies]
 pty = "0.2.2"