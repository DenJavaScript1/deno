--- conflicted
+++ resolved
@@ -12,46 +12,6 @@
 
 #[tokio::main]
 async fn main() -> Result<(), AnyError> {
-<<<<<<< HEAD
-  let module_loader = Rc::new(FsModuleLoader);
-  let create_web_worker_cb = Arc::new(|_| {
-    todo!("Web workers are not supported in the example");
-  });
-  let web_worker_event_cb = Arc::new(|_| {
-    todo!("Web workers are not supported in the example");
-  });
-
-  let options = WorkerOptions {
-    bootstrap: BootstrapOptions::default(),
-    extensions: vec![],
-    startup_snapshot: None,
-    unsafely_ignore_certificate_errors: None,
-    root_cert_store_provider: None,
-    seed: None,
-    source_map_getter: None,
-    format_js_error_fn: None,
-    web_worker_preload_module_cb: web_worker_event_cb.clone(),
-    web_worker_pre_execute_module_cb: web_worker_event_cb,
-    create_web_worker_cb,
-    maybe_inspector_server: None,
-    should_break_on_first_statement: false,
-    should_wait_for_inspector_session: false,
-    fs: None,
-    module_loader,
-    node_fs: None,
-    npm_resolver: None,
-    get_error_class_fn: Some(&get_error_class_name),
-    cache_storage_dir: None,
-    origin_storage_dir: None,
-    blob_store: BlobStore::default(),
-    broadcast_channel: InMemoryBroadcastChannel::default(),
-    shared_array_buffer_store: None,
-    compiled_wasm_module_store: None,
-    stdio: Default::default(),
-  };
-
-=======
->>>>>>> 8382adaf
   let js_path =
     Path::new(env!("CARGO_MANIFEST_DIR")).join("examples/hello_runtime.js");
   let main_module = deno_core::resolve_path(
