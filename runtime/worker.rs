// Copyright 2018-2021 the Deno authors. All rights reserved. MIT license.

use crate::inspector::DenoInspector;
use crate::inspector::InspectorServer;
use crate::inspector::InspectorSession;
use crate::js;
use crate::metrics;
use crate::ops;
use crate::permissions::Permissions;
use deno_core::error::AnyError;
use deno_core::error::Context as ErrorContext;
use deno_core::futures::future::poll_fn;
use deno_core::futures::future::FutureExt;
use deno_core::futures::stream::StreamExt;
use deno_core::serde_json;
use deno_core::serde_json::json;
use deno_core::url::Url;
use deno_core::Extension;
use deno_core::GetErrorClassFn;
use deno_core::JsErrorCreateFn;
use deno_core::JsRuntime;
use deno_core::ModuleId;
use deno_core::ModuleLoader;
use deno_core::ModuleSpecifier;
use deno_core::RuntimeOptions;
use deno_file::BlobUrlStore;
use log::debug;
use std::env;
use std::rc::Rc;
use std::sync::Arc;
use std::task::Context;
use std::task::Poll;

/// This worker is created and used by almost all
/// subcommands in Deno executable.
///
/// It provides ops available in the `Deno` namespace.
///
/// All `WebWorker`s created during program execution
/// are descendants of this worker.
pub struct MainWorker {
  inspector: Option<Box<DenoInspector>>,
  pub js_runtime: JsRuntime,
  should_break_on_first_statement: bool,
}

pub struct WorkerOptions {
  pub apply_source_maps: bool,
  /// Sets `Deno.args` in JS runtime.
  pub args: Vec<String>,
  pub debug_flag: bool,
  pub unstable: bool,
  pub ca_data: Option<Vec<u8>>,
  pub user_agent: String,
  pub seed: Option<u64>,
  pub module_loader: Rc<dyn ModuleLoader>,
  // Callback that will be invoked when creating new instance
  // of WebWorker
  pub create_web_worker_cb: Arc<ops::worker_host::CreateWebWorkerCb>,
  pub js_error_create_fn: Option<Rc<JsErrorCreateFn>>,
  pub attach_inspector: bool,
  pub maybe_inspector_server: Option<Arc<InspectorServer>>,
  pub should_break_on_first_statement: bool,
  /// Sets `Deno.version.deno` in JS runtime.
  pub runtime_version: String,
  /// Sets `Deno.version.typescript` in JS runtime.
  pub ts_version: String,
  /// Sets `Deno.noColor` in JS runtime.
  pub no_color: bool,
  pub get_error_class_fn: Option<GetErrorClassFn>,
  pub location: Option<Url>,
  pub blob_url_store: BlobUrlStore,
}

impl MainWorker {
  pub fn from_options(
    main_module: ModuleSpecifier,
    permissions: Permissions,
    options: &WorkerOptions,
  ) -> Self {
    // Internal modules
    let extensions: Vec<Extension> = vec![
      // Web APIs
      deno_webidl::init(),
      deno_console::init(),
      deno_url::init(),
      deno_web::init(),
      deno_fetch::init::<Permissions>(
        options.user_agent.clone(),
        options.ca_data.clone(),
      ),
      deno_websocket::init::<Permissions>(
        options.user_agent.clone(),
        options.ca_data.clone(),
      ),
      deno_crypto::init(options.seed),
      deno_webgpu::init(options.unstable),
      // Metrics
      metrics::init(),
    ];

    let mut js_runtime = JsRuntime::new(RuntimeOptions {
      module_loader: Some(options.module_loader.clone()),
      startup_snapshot: Some(js::deno_isolate_init()),
      js_error_create_fn: options.js_error_create_fn.clone(),
      get_error_class_fn: options.get_error_class_fn,
      extensions,
      ..Default::default()
    });

    let inspector = if options.attach_inspector {
      Some(DenoInspector::new(
        &mut js_runtime,
        options.maybe_inspector_server.clone(),
      ))
    } else {
      None
    };

    let should_break_on_first_statement =
      inspector.is_some() && options.should_break_on_first_statement;

    let mut worker = Self {
      inspector,
      js_runtime,
      should_break_on_first_statement,
    };

    let js_runtime = &mut worker.js_runtime;
    {
      // All ops registered in this function depend on these
      {
        let op_state = js_runtime.op_state();
        let mut op_state = op_state.borrow_mut();
        op_state.put::<Permissions>(permissions);
        op_state.put(ops::UnstableChecker {
          unstable: options.unstable,
        });
      }

      js_runtime.init_extension_ops().unwrap();

      ops::runtime::init(js_runtime, main_module);
      ops::timers::init(js_runtime);
      ops::worker_host::init(
        js_runtime,
        None,
        options.create_web_worker_cb.clone(),
      );
<<<<<<< HEAD
      ops::reg_json_sync(js_runtime, "op_close", deno_core::op_close);
      ops::reg_json_sync(js_runtime, "op_resources", deno_core::op_resources);
=======
      ops::crypto::init(js_runtime, options.seed);
      ops::reg_sync(js_runtime, "op_close", deno_core::op_close);
      ops::reg_sync(js_runtime, "op_resources", deno_core::op_resources);
      ops::url::init(js_runtime);
      ops::file::init(
        js_runtime,
        options.blob_url_store.clone(),
        options.location.clone(),
      );
>>>>>>> 3b78f6c4
      ops::fs_events::init(js_runtime);
      ops::fs::init(js_runtime);
      ops::http::init(js_runtime);
      ops::io::init(js_runtime);
      ops::net::init(js_runtime);
      ops::os::init(js_runtime);
      ops::permissions::init(js_runtime);
      ops::plugin::init(js_runtime);
      ops::process::init(js_runtime);
      ops::signal::init(js_runtime);
      ops::tls::init(js_runtime);
      ops::tty::init(js_runtime);
    }
    {
      let op_state = js_runtime.op_state();
      let mut op_state = op_state.borrow_mut();
      let t = &mut op_state.resource_table;
      let (stdin, stdout, stderr) = ops::io::get_stdio();
      if let Some(stream) = stdin {
        t.add(stream);
      }
      if let Some(stream) = stdout {
        t.add(stream);
      }
      if let Some(stream) = stderr {
        t.add(stream);
      }
    }

    worker
  }

  pub fn bootstrap(&mut self, options: &WorkerOptions) {
    let runtime_options = json!({
      "args": options.args,
      "applySourceMaps": options.apply_source_maps,
      "debugFlag": options.debug_flag,
      "denoVersion": options.runtime_version,
      "noColor": options.no_color,
      "pid": std::process::id(),
      "ppid": ops::runtime::ppid(),
      "target": env!("TARGET"),
      "tsVersion": options.ts_version,
      "unstableFlag": options.unstable,
      "v8Version": deno_core::v8_version(),
      "location": options.location,
    });

    let script = format!(
      "bootstrap.mainRuntime({})",
      serde_json::to_string_pretty(&runtime_options).unwrap()
    );
    self
      .execute(&script)
      .expect("Failed to execute bootstrap script");
  }

  /// Same as execute2() but the filename defaults to "$CWD/__anonymous__".
  pub fn execute(&mut self, js_source: &str) -> Result<(), AnyError> {
    let path = env::current_dir()
      .context("Failed to get current working directory")?
      .join("__anonymous__");
    let url = Url::from_file_path(path).unwrap();
    self.js_runtime.execute(url.as_str(), js_source)
  }

  /// Loads and instantiates specified JavaScript module.
  pub async fn preload_module(
    &mut self,
    module_specifier: &ModuleSpecifier,
  ) -> Result<ModuleId, AnyError> {
    self.js_runtime.load_module(module_specifier, None).await
  }

  /// Loads, instantiates and executes specified JavaScript module.
  pub async fn execute_module(
    &mut self,
    module_specifier: &ModuleSpecifier,
  ) -> Result<(), AnyError> {
    let id = self.preload_module(module_specifier).await?;
    self.wait_for_inspector_session();
    let mut receiver = self.js_runtime.mod_evaluate(id);
    tokio::select! {
      maybe_result = receiver.next() => {
        debug!("received module evaluate {:#?}", maybe_result);
        let result = maybe_result.expect("Module evaluation result not provided.");
        return result;
      }

      event_loop_result = self.run_event_loop() => {
        event_loop_result?;
        let maybe_result = receiver.next().await;
        let result = maybe_result.expect("Module evaluation result not provided.");
        return result;
      }
    }
  }

  fn wait_for_inspector_session(&mut self) {
    if self.should_break_on_first_statement {
      self
        .inspector
        .as_mut()
        .unwrap()
        .wait_for_session_and_break_on_next_statement()
    }
  }

  /// Create new inspector session. This function panics if Worker
  /// was not configured to create inspector.
  pub fn create_inspector_session(&mut self) -> Box<InspectorSession> {
    let inspector = self.inspector.as_mut().unwrap();

    InspectorSession::new(&mut **inspector)
  }

  pub fn poll_event_loop(
    &mut self,
    cx: &mut Context,
  ) -> Poll<Result<(), AnyError>> {
    // We always poll the inspector if it exists.
    let _ = self.inspector.as_mut().map(|i| i.poll_unpin(cx));
    self.js_runtime.poll_event_loop(cx)
  }

  pub async fn run_event_loop(&mut self) -> Result<(), AnyError> {
    poll_fn(|cx| self.poll_event_loop(cx)).await
  }
}

impl Drop for MainWorker {
  fn drop(&mut self) {
    // The Isolate object must outlive the Inspector object, but this is
    // currently not enforced by the type system.
    self.inspector.take();
  }
}

#[cfg(test)]
mod tests {
  use super::*;
  use deno_core::resolve_url_or_path;

  fn create_test_worker() -> MainWorker {
    let main_module = resolve_url_or_path("./hello.js").unwrap();
    let permissions = Permissions::default();

    let options = WorkerOptions {
      apply_source_maps: false,
      user_agent: "x".to_string(),
      args: vec![],
      debug_flag: false,
      unstable: false,
      ca_data: None,
      seed: None,
      js_error_create_fn: None,
      create_web_worker_cb: Arc::new(|_| unreachable!()),
      attach_inspector: false,
      maybe_inspector_server: None,
      should_break_on_first_statement: false,
      module_loader: Rc::new(deno_core::FsModuleLoader),
      runtime_version: "x".to_string(),
      ts_version: "x".to_string(),
      no_color: true,
      get_error_class_fn: None,
      location: None,
      blob_url_store: BlobUrlStore::default(),
    };

    MainWorker::from_options(main_module, permissions, &options)
  }

  #[tokio::test]
  async fn execute_mod_esm_imports_a() {
    let p = std::path::PathBuf::from(env!("CARGO_MANIFEST_DIR"))
      .parent()
      .unwrap()
      .join("cli/tests/esm_imports_a.js");
    let module_specifier = resolve_url_or_path(&p.to_string_lossy()).unwrap();
    let mut worker = create_test_worker();
    let result = worker.execute_module(&module_specifier).await;
    if let Err(err) = result {
      eprintln!("execute_mod err {:?}", err);
    }
    if let Err(e) = worker.run_event_loop().await {
      panic!("Future got unexpected error: {:?}", e);
    }
  }

  #[tokio::test]
  async fn execute_mod_circular() {
    let p = std::path::PathBuf::from(env!("CARGO_MANIFEST_DIR"))
      .parent()
      .unwrap()
      .join("tests/circular1.js");
    let module_specifier = resolve_url_or_path(&p.to_string_lossy()).unwrap();
    let mut worker = create_test_worker();
    let result = worker.execute_module(&module_specifier).await;
    if let Err(err) = result {
      eprintln!("execute_mod err {:?}", err);
    }
    if let Err(e) = worker.run_event_loop().await {
      panic!("Future got unexpected error: {:?}", e);
    }
  }

  #[tokio::test]
  async fn execute_mod_resolve_error() {
    // "foo" is not a valid module specifier so this should return an error.
    let mut worker = create_test_worker();
    let module_specifier = resolve_url_or_path("does-not-exist").unwrap();
    let result = worker.execute_module(&module_specifier).await;
    assert!(result.is_err());
  }

  #[tokio::test]
  async fn execute_mod_002_hello() {
    // This assumes cwd is project root (an assumption made throughout the
    // tests).
    let mut worker = create_test_worker();
    let p = std::path::PathBuf::from(env!("CARGO_MANIFEST_DIR"))
      .parent()
      .unwrap()
      .join("cli/tests/001_hello.js");
    let module_specifier = resolve_url_or_path(&p.to_string_lossy()).unwrap();
    let result = worker.execute_module(&module_specifier).await;
    assert!(result.is_ok());
  }
}<|MERGE_RESOLUTION|>--- conflicted
+++ resolved
@@ -147,10 +147,6 @@
         None,
         options.create_web_worker_cb.clone(),
       );
-<<<<<<< HEAD
-      ops::reg_json_sync(js_runtime, "op_close", deno_core::op_close);
-      ops::reg_json_sync(js_runtime, "op_resources", deno_core::op_resources);
-=======
       ops::crypto::init(js_runtime, options.seed);
       ops::reg_sync(js_runtime, "op_close", deno_core::op_close);
       ops::reg_sync(js_runtime, "op_resources", deno_core::op_resources);
@@ -160,7 +156,6 @@
         options.blob_url_store.clone(),
         options.location.clone(),
       );
->>>>>>> 3b78f6c4
       ops::fs_events::init(js_runtime);
       ops::fs::init(js_runtime);
       ops::http::init(js_runtime);
