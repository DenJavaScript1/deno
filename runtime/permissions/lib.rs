// Copyright 2018-2024 the Deno authors. All rights reserved. MIT license.

use deno_core::anyhow::bail;
use deno_core::anyhow::Context;
use deno_core::error::custom_error;
use deno_core::error::type_error;
use deno_core::error::uri_error;
use deno_core::error::AnyError;
use deno_core::normalize_path;
use deno_core::parking_lot::Mutex;
use deno_core::serde::de;
use deno_core::serde::Deserialize;
use deno_core::serde::Deserializer;
use deno_core::serde::Serialize;
use deno_core::serde_json;
use deno_core::unsync::sync::AtomicFlag;
use deno_core::url;
use deno_core::url::Url;
use deno_core::ModuleSpecifier;
use deno_terminal::colors;
use fqdn::FQDN;
use once_cell::sync::Lazy;
use std::borrow::Cow;
use std::collections::HashSet;
use std::ffi::OsStr;
use std::fmt;
use std::fmt::Debug;
use std::hash::Hash;
use std::net::IpAddr;
use std::net::Ipv6Addr;
use std::path::Path;
use std::path::PathBuf;
use std::string::ToString;
use std::sync::Arc;

pub mod prompter;
use prompter::permission_prompt;
use prompter::PromptResponse;
use prompter::PERMISSION_EMOJI;

pub use prompter::set_prompt_callbacks;
pub use prompter::PromptCallback;

/// Fast exit from permission check routines if this permission
/// is in the "fully-granted" state.
macro_rules! skip_check_if_is_permission_fully_granted {
  ($this:ident) => {
    if $this.is_allow_all() {
      return Ok(());
    }
  };
}

#[inline]
fn resolve_from_known_cwd(path: &Path, cwd: &Path) -> PathBuf {
  if path.is_absolute() {
    normalize_path(path)
  } else {
    normalize_path(cwd.join(path))
  }
}

static DEBUG_LOG_ENABLED: Lazy<bool> =
  Lazy::new(|| log::log_enabled!(log::Level::Debug));

/// Quadri-state value for storing permission state
#[derive(
  Eq, PartialEq, Default, Debug, Clone, Copy, Deserialize, PartialOrd,
)]
pub enum PermissionState {
  Granted = 0,
  GrantedPartial = 1,
  #[default]
  Prompt = 2,
  Denied = 3,
}

/// `AllowPartial` prescribes how to treat a permission which is partially
/// denied due to a `--deny-*` flag affecting a subscope of the queried
/// permission.
///
/// `TreatAsGranted` is used in place of `TreatAsPartialGranted` when we don't
/// want to wastefully check for partial denials when, say, checking read
/// access for a file.
#[derive(Debug, Eq, PartialEq)]
#[allow(clippy::enum_variant_names)]
enum AllowPartial {
  TreatAsGranted,
  TreatAsDenied,
  TreatAsPartialGranted,
}

impl From<bool> for AllowPartial {
  fn from(value: bool) -> Self {
    if value {
      Self::TreatAsGranted
    } else {
      Self::TreatAsDenied
    }
  }
}

impl PermissionState {
  #[inline(always)]
  fn log_perm_access(name: &str, info: impl FnOnce() -> Option<String>) {
    // Eliminates log overhead (when logging is disabled),
    // log_enabled!(Debug) check in a hot path still has overhead
    // TODO(AaronO): generalize or upstream this optimization
    if *DEBUG_LOG_ENABLED {
      log::debug!(
        "{}",
        colors::bold(&format!(
          "{}️  Granted {}",
          PERMISSION_EMOJI,
          Self::fmt_access(name, info)
        ))
      );
    }
  }

  fn fmt_access(name: &str, info: impl FnOnce() -> Option<String>) -> String {
    format!(
      "{} access{}",
      name,
      info()
        .map(|info| { format!(" to {info}") })
        .unwrap_or_default(),
    )
  }

  fn error(name: &str, info: impl FnOnce() -> Option<String>) -> AnyError {
    let msg = if is_standalone() {
      format!(
        "Requires {}, specify the required permissions during compilation using `deno compile --allow-{}`",
        Self::fmt_access(name, info),
        name
      )
    } else {
      format!(
        "Requires {}, run again with the --allow-{} flag",
        Self::fmt_access(name, info),
        name
      )
    };
    custom_error("NotCapable", msg)
  }

  /// Check the permission state. bool is whether a prompt was issued.
  #[inline]
  fn check(
    self,
    name: &str,
    api_name: Option<&str>,
    info: Option<&str>,
    prompt: bool,
  ) -> (Result<(), AnyError>, bool, bool) {
    self.check2(name, api_name, || info.map(|s| s.to_string()), prompt)
  }

  #[inline]
  fn check2(
    self,
    name: &str,
    api_name: Option<&str>,
    info: impl Fn() -> Option<String>,
    prompt: bool,
  ) -> (Result<(), AnyError>, bool, bool) {
    match self {
      PermissionState::Granted => {
        Self::log_perm_access(name, info);
        (Ok(()), false, false)
      }
      PermissionState::Prompt if prompt => {
        let msg = format!(
          "{} access{}",
          name,
          info()
            .map(|info| { format!(" to {info}") })
            .unwrap_or_default(),
        );
        match permission_prompt(&msg, name, api_name, true) {
          PromptResponse::Allow => {
            Self::log_perm_access(name, info);
            (Ok(()), true, false)
          }
          PromptResponse::AllowAll => {
            Self::log_perm_access(name, info);
            (Ok(()), true, true)
          }
          PromptResponse::Deny => (Err(Self::error(name, info)), true, false),
        }
      }
      _ => (Err(Self::error(name, info)), false, false),
    }
  }
}

impl fmt::Display for PermissionState {
  fn fmt(&self, f: &mut fmt::Formatter<'_>) -> fmt::Result {
    match self {
      PermissionState::Granted => f.pad("granted"),
      PermissionState::GrantedPartial => f.pad("granted-partial"),
      PermissionState::Prompt => f.pad("prompt"),
      PermissionState::Denied => f.pad("denied"),
    }
  }
}

#[derive(Clone, Debug, Eq, PartialEq)]
pub struct UnitPermission {
  pub name: &'static str,
  pub description: &'static str,
  pub state: PermissionState,
  pub prompt: bool,
}

impl UnitPermission {
  pub fn query(&self) -> PermissionState {
    self.state
  }

  pub fn request(&mut self) -> PermissionState {
    if self.state == PermissionState::Prompt {
      if PromptResponse::Allow
        == permission_prompt(
          &format!("access to {}", self.description),
          self.name,
          Some("Deno.permissions.query()"),
          false,
        )
      {
        self.state = PermissionState::Granted;
      } else {
        self.state = PermissionState::Denied;
      }
    }
    self.state
  }

  pub fn revoke(&mut self) -> PermissionState {
    if self.state == PermissionState::Granted {
      self.state = PermissionState::Prompt;
    }
    self.state
  }

  pub fn check(&mut self) -> Result<(), AnyError> {
    let (result, prompted, _is_allow_all) =
      self.state.check(self.name, None, None, self.prompt);
    if prompted {
      if result.is_ok() {
        self.state = PermissionState::Granted;
      } else {
        self.state = PermissionState::Denied;
      }
    }
    result
  }

  fn create_child_permissions(
    &mut self,
    flag: ChildUnitPermissionArg,
  ) -> Result<Self, AnyError> {
    let mut perm = self.clone();
    match flag {
      ChildUnitPermissionArg::Inherit => {
        // copy
      }
      ChildUnitPermissionArg::Granted => {
        if self.check().is_err() {
          return Err(escalation_error());
        }
        perm.state = PermissionState::Granted;
      }
      ChildUnitPermissionArg::NotGranted => {
        perm.state = PermissionState::Prompt;
      }
    }
    if self.state == PermissionState::Denied {
      perm.state = PermissionState::Denied;
    }
    Ok(perm)
  }
}

/// A normalized environment variable name. On Windows this will
/// be uppercase and on other platforms it will stay as-is.
#[derive(Clone, Eq, PartialEq, Hash, Debug)]
struct EnvVarName {
  inner: String,
}

impl EnvVarName {
  pub fn new(env: impl AsRef<str>) -> Self {
    Self {
      inner: if cfg!(windows) {
        env.as_ref().to_uppercase()
      } else {
        env.as_ref().to_string()
      },
    }
  }
}

impl AsRef<str> for EnvVarName {
  fn as_ref(&self) -> &str {
    self.inner.as_str()
  }
}

pub trait QueryDescriptor: Debug {
  type AllowDesc: Debug + Eq + Clone + Hash;
  type DenyDesc: Debug + Eq + Clone + Hash;

  fn flag_name() -> &'static str;
  fn display_name(&self) -> Cow<str>;

  fn from_allow(allow: &Self::AllowDesc) -> Self;

  fn as_allow(&self) -> Option<Self::AllowDesc>;
  fn as_deny(&self) -> Self::DenyDesc;

  /// Generic check function to check this descriptor against a `UnaryPermission`.
  fn check_in_permission(
    &self,
    perm: &mut UnaryPermission<Self>,
    api_name: Option<&str>,
  ) -> Result<(), AnyError>;

  fn matches_allow(&self, other: &Self::AllowDesc) -> bool;
  fn matches_deny(&self, other: &Self::DenyDesc) -> bool;

  /// Gets if this query descriptor should revoke the provided allow descriptor.
  fn revokes(&self, other: &Self::AllowDesc) -> bool;
  fn stronger_than_deny(&self, other: &Self::DenyDesc) -> bool;
  fn overlaps_deny(&self, other: &Self::DenyDesc) -> bool;
}

fn format_display_name(display_name: Cow<str>) -> String {
  if display_name.starts_with('<') && display_name.ends_with('>') {
    display_name.into_owned()
  } else {
    format!("\"{}\"", display_name)
  }
}

#[derive(Debug, Eq, PartialEq)]
pub struct UnaryPermission<TQuery: QueryDescriptor + ?Sized> {
  granted_global: bool,
  granted_list: HashSet<TQuery::AllowDesc>,
  flag_denied_global: bool,
  flag_denied_list: HashSet<TQuery::DenyDesc>,
  prompt_denied_global: bool,
  prompt_denied_list: HashSet<TQuery::DenyDesc>,
  prompt: bool,
}

impl<TQuery: QueryDescriptor> Default for UnaryPermission<TQuery> {
  fn default() -> Self {
    UnaryPermission {
      granted_global: Default::default(),
      granted_list: Default::default(),
      flag_denied_global: Default::default(),
      flag_denied_list: Default::default(),
      prompt_denied_global: Default::default(),
      prompt_denied_list: Default::default(),
      prompt: Default::default(),
    }
  }
}

impl<TQuery: QueryDescriptor> Clone for UnaryPermission<TQuery> {
  fn clone(&self) -> Self {
    Self {
      granted_global: self.granted_global,
      granted_list: self.granted_list.clone(),
      flag_denied_global: self.flag_denied_global,
      flag_denied_list: self.flag_denied_list.clone(),
      prompt_denied_global: self.prompt_denied_global,
      prompt_denied_list: self.prompt_denied_list.clone(),
      prompt: self.prompt,
    }
  }
}

impl<TQuery: QueryDescriptor> UnaryPermission<TQuery> {
  pub fn allow_all() -> Self {
    Self {
      granted_global: true,
      ..Default::default()
    }
  }

  pub fn is_allow_all(&self) -> bool {
    self.granted_global
      && self.flag_denied_list.is_empty()
      && self.prompt_denied_list.is_empty()
  }

  pub fn check_all_api(
    &mut self,
    api_name: Option<&str>,
  ) -> Result<(), AnyError> {
    skip_check_if_is_permission_fully_granted!(self);
    self.check_desc(None, false, api_name)
  }

  fn check_desc(
    &mut self,
    desc: Option<&TQuery>,
    assert_non_partial: bool,
    api_name: Option<&str>,
  ) -> Result<(), AnyError> {
    let (result, prompted, is_allow_all) = self
      .query_desc(desc, AllowPartial::from(!assert_non_partial))
      .check2(
        TQuery::flag_name(),
        api_name,
        || desc.map(|d| format_display_name(d.display_name())),
        self.prompt,
      );
    if prompted {
      if result.is_ok() {
        if is_allow_all {
          self.insert_granted(None);
        } else {
          self.insert_granted(desc);
        }
      } else {
        self.insert_prompt_denied(desc.map(|d| d.as_deny()));
      }
    }
    result
  }

  fn query_desc(
    &self,
    desc: Option<&TQuery>,
    allow_partial: AllowPartial,
  ) -> PermissionState {
    if self.is_flag_denied(desc) || self.is_prompt_denied(desc) {
      PermissionState::Denied
    } else if self.is_granted(desc) {
      match allow_partial {
        AllowPartial::TreatAsGranted => PermissionState::Granted,
        AllowPartial::TreatAsDenied => {
          if self.is_partial_flag_denied(desc) {
            PermissionState::Denied
          } else {
            PermissionState::Granted
          }
        }
        AllowPartial::TreatAsPartialGranted => {
          if self.is_partial_flag_denied(desc) {
            PermissionState::GrantedPartial
          } else {
            PermissionState::Granted
          }
        }
      }
    } else if matches!(allow_partial, AllowPartial::TreatAsDenied)
      && self.is_partial_flag_denied(desc)
    {
      PermissionState::Denied
    } else {
      PermissionState::Prompt
    }
  }

  fn request_desc(&mut self, desc: Option<&TQuery>) -> PermissionState {
    let state = self.query_desc(desc, AllowPartial::TreatAsPartialGranted);
    if state == PermissionState::Granted {
      self.insert_granted(desc);
      return state;
    }
    if state != PermissionState::Prompt {
      return state;
    }
    let mut message = String::with_capacity(40);
    message.push_str(&format!("{} access", TQuery::flag_name()));
    if let Some(desc) = desc {
      message
        .push_str(&format!(" to {}", format_display_name(desc.display_name())));
    }
    match permission_prompt(
      &message,
      TQuery::flag_name(),
      Some("Deno.permissions.request()"),
      true,
    ) {
      PromptResponse::Allow => {
        self.insert_granted(desc);
        PermissionState::Granted
      }
      PromptResponse::Deny => {
        self.insert_prompt_denied(desc.map(|d| d.as_deny()));
        PermissionState::Denied
      }
      PromptResponse::AllowAll => {
        self.insert_granted(None);
        PermissionState::Granted
      }
    }
  }

  fn revoke_desc(&mut self, desc: Option<&TQuery>) -> PermissionState {
    match desc {
      Some(desc) => {
        self.granted_list.retain(|v| !desc.revokes(v));
      }
      None => {
        self.granted_global = false;
        // Revoke global is a special case where the entire granted list is
        // cleared. It's inconsistent with the granular case where only
        // descriptors stronger than the revoked one are purged.
        self.granted_list.clear();
      }
    }
    self.query_desc(desc, AllowPartial::TreatAsPartialGranted)
  }

  fn is_granted(&self, query: Option<&TQuery>) -> bool {
    match query {
      Some(query) => {
        self.granted_global
          || self.granted_list.iter().any(|v| query.matches_allow(v))
      }
      None => self.granted_global,
    }
  }

  fn is_flag_denied(&self, query: Option<&TQuery>) -> bool {
    match query {
      Some(query) => {
        self.flag_denied_global
          || self.flag_denied_list.iter().any(|v| query.matches_deny(v))
      }
      None => self.flag_denied_global,
    }
  }

  fn is_prompt_denied(&self, query: Option<&TQuery>) -> bool {
    match query {
      Some(query) => self
        .prompt_denied_list
        .iter()
        .any(|v| query.stronger_than_deny(v)),
      None => self.prompt_denied_global || !self.prompt_denied_list.is_empty(),
    }
  }

  fn is_partial_flag_denied(&self, query: Option<&TQuery>) -> bool {
    match query {
      None => !self.flag_denied_list.is_empty(),
      Some(query) => {
        self.flag_denied_list.iter().any(|v| query.overlaps_deny(v))
      }
    }
  }

  fn insert_granted(&mut self, query: Option<&TQuery>) -> bool {
    let desc = match query.map(|q| q.as_allow()) {
      Some(Some(allow_desc)) => Some(allow_desc),
      Some(None) => {
        // the user was prompted for this descriptor in order to not
        // expose anything about the system to the program, but the
        // descriptor wasn't valid so no permission was raised
        return false;
      }
      None => None,
    };
    Self::list_insert(desc, &mut self.granted_global, &mut self.granted_list);
    true
  }

  fn insert_prompt_denied(&mut self, desc: Option<TQuery::DenyDesc>) {
    Self::list_insert(
      desc,
      &mut self.prompt_denied_global,
      &mut self.prompt_denied_list,
    );
  }

  fn list_insert<T: Hash + Eq>(
    desc: Option<T>,
    list_global: &mut bool,
    list: &mut HashSet<T>,
  ) {
    match desc {
      Some(desc) => {
        list.insert(desc);
      }
      None => *list_global = true,
    }
  }

  fn create_child_permissions(
    &mut self,
    flag: ChildUnaryPermissionArg,
    parse: impl Fn(&str) -> Result<Option<TQuery::AllowDesc>, AnyError>,
  ) -> Result<UnaryPermission<TQuery>, AnyError> {
    let mut perms = Self::default();

    match flag {
      ChildUnaryPermissionArg::Inherit => {
        perms.clone_from(self);
      }
      ChildUnaryPermissionArg::Granted => {
        if self.check_all_api(None).is_err() {
          return Err(escalation_error());
        }
        perms.granted_global = true;
      }
      ChildUnaryPermissionArg::NotGranted => {}
      ChildUnaryPermissionArg::GrantedList(granted_list) => {
        perms.granted_list = granted_list
          .iter()
          .filter_map(|i| parse(i).transpose())
          .collect::<Result<_, _>>()?;
        if !perms.granted_list.iter().all(|desc| {
          TQuery::from_allow(desc)
            .check_in_permission(self, None)
            .is_ok()
        }) {
          return Err(escalation_error());
        }
      }
    }
    perms.flag_denied_global = self.flag_denied_global;
    perms.prompt_denied_global = self.prompt_denied_global;
    perms.prompt = self.prompt;
    perms.flag_denied_list.clone_from(&self.flag_denied_list);
    perms
      .prompt_denied_list
      .clone_from(&self.prompt_denied_list);

    Ok(perms)
  }
}

#[derive(Clone, Eq, PartialEq, Hash, Debug)]
pub struct PathQueryDescriptor {
  pub requested: String,
  pub resolved: PathBuf,
}

impl PathQueryDescriptor {
  pub fn into_ffi(self) -> FfiQueryDescriptor {
    FfiQueryDescriptor(self)
  }

  pub fn into_read(self) -> ReadQueryDescriptor {
    ReadQueryDescriptor(self)
  }

  pub fn into_write(self) -> WriteQueryDescriptor {
    WriteQueryDescriptor(self)
  }
}

#[derive(Clone, Eq, PartialEq, Hash, Debug)]
pub struct ReadQueryDescriptor(pub PathQueryDescriptor);

impl QueryDescriptor for ReadQueryDescriptor {
  type AllowDesc = ReadDescriptor;
  type DenyDesc = ReadDescriptor;

  fn flag_name() -> &'static str {
    "read"
  }

  fn display_name(&self) -> Cow<str> {
    Cow::Borrowed(self.0.requested.as_str())
  }

  fn from_allow(allow: &Self::AllowDesc) -> Self {
    PathQueryDescriptor {
      requested: allow.0.to_string_lossy().into_owned(),
      resolved: allow.0.clone(),
    }
    .into_read()
  }

  fn as_allow(&self) -> Option<Self::AllowDesc> {
    Some(ReadDescriptor(self.0.resolved.clone()))
  }

  fn as_deny(&self) -> Self::DenyDesc {
    ReadDescriptor(self.0.resolved.clone())
  }

  fn check_in_permission(
    &self,
    perm: &mut UnaryPermission<Self>,
    api_name: Option<&str>,
  ) -> Result<(), AnyError> {
    skip_check_if_is_permission_fully_granted!(perm);
    perm.check_desc(Some(self), true, api_name)
  }

  fn matches_allow(&self, other: &Self::AllowDesc) -> bool {
    self.0.resolved.starts_with(&other.0)
  }

  fn matches_deny(&self, other: &Self::DenyDesc) -> bool {
    self.0.resolved.starts_with(&other.0)
  }

  fn revokes(&self, other: &Self::AllowDesc) -> bool {
    self.matches_allow(other)
  }

  fn stronger_than_deny(&self, other: &Self::DenyDesc) -> bool {
    other.0.starts_with(&self.0.resolved)
  }

  fn overlaps_deny(&self, other: &Self::DenyDesc) -> bool {
    self.stronger_than_deny(other)
  }
}

#[derive(Clone, Eq, PartialEq, Hash, Debug)]
pub struct ReadDescriptor(pub PathBuf);

#[derive(Clone, Eq, PartialEq, Hash, Debug)]
pub struct WriteQueryDescriptor(pub PathQueryDescriptor);

impl QueryDescriptor for WriteQueryDescriptor {
  type AllowDesc = WriteDescriptor;
  type DenyDesc = WriteDescriptor;

  fn flag_name() -> &'static str {
    "write"
  }

  fn display_name(&self) -> Cow<str> {
    Cow::Borrowed(&self.0.requested)
  }

  fn from_allow(allow: &Self::AllowDesc) -> Self {
    WriteQueryDescriptor(PathQueryDescriptor {
      requested: allow.0.to_string_lossy().into_owned(),
      resolved: allow.0.clone(),
    })
  }

  fn as_allow(&self) -> Option<Self::AllowDesc> {
    Some(WriteDescriptor(self.0.resolved.clone()))
  }

  fn as_deny(&self) -> Self::DenyDesc {
    WriteDescriptor(self.0.resolved.clone())
  }

  fn check_in_permission(
    &self,
    perm: &mut UnaryPermission<Self>,
    api_name: Option<&str>,
  ) -> Result<(), AnyError> {
    skip_check_if_is_permission_fully_granted!(perm);
    perm.check_desc(Some(self), true, api_name)
  }

  fn matches_allow(&self, other: &Self::AllowDesc) -> bool {
    self.0.resolved.starts_with(&other.0)
  }

  fn matches_deny(&self, other: &Self::DenyDesc) -> bool {
    self.0.resolved.starts_with(&other.0)
  }

  fn revokes(&self, other: &Self::AllowDesc) -> bool {
    self.matches_allow(other)
  }

  fn stronger_than_deny(&self, other: &Self::DenyDesc) -> bool {
    other.0.starts_with(&self.0.resolved)
  }

  fn overlaps_deny(&self, other: &Self::DenyDesc) -> bool {
    self.stronger_than_deny(other)
  }
}

#[derive(Clone, Eq, PartialEq, Hash, Debug)]
pub struct WriteDescriptor(pub PathBuf);

#[derive(Clone, Eq, PartialEq, Hash, Debug)]
pub enum Host {
  Fqdn(FQDN),
  Ip(IpAddr),
}

impl Host {
  // TODO(bartlomieju): rewrite to not use `AnyError` but a specific error implementations
  fn parse(s: &str) -> Result<Self, AnyError> {
    if s.starts_with('[') && s.ends_with(']') {
      let ip = s[1..s.len() - 1]
        .parse::<Ipv6Addr>()
        .map_err(|_| uri_error(format!("invalid IPv6 address: '{s}'")))?;
      return Ok(Host::Ip(IpAddr::V6(ip)));
    }
    let (without_trailing_dot, has_trailing_dot) =
      s.strip_suffix('.').map_or((s, false), |s| (s, true));
    if let Ok(ip) = without_trailing_dot.parse::<IpAddr>() {
      if has_trailing_dot {
        return Err(uri_error(format!(
          "invalid host: '{without_trailing_dot}'"
        )));
      }
      Ok(Host::Ip(ip))
    } else {
      let lower = if s.chars().all(|c| c.is_ascii_lowercase()) {
        Cow::Borrowed(s)
      } else {
        Cow::Owned(s.to_ascii_lowercase())
      };
      let fqdn = {
        use std::str::FromStr;
        FQDN::from_str(&lower)
          .with_context(|| format!("invalid host: '{s}'"))?
      };
      if fqdn.is_root() {
        return Err(uri_error(format!("invalid empty host: '{s}'")));
      }
      Ok(Host::Fqdn(fqdn))
    }
  }

  #[cfg(test)]
  #[track_caller]
  fn must_parse(s: &str) -> Self {
    Self::parse(s).unwrap()
  }
}

#[derive(Clone, Eq, PartialEq, Hash, Debug)]
pub struct NetDescriptor(pub Host, pub Option<u16>);

impl QueryDescriptor for NetDescriptor {
  type AllowDesc = NetDescriptor;
  type DenyDesc = NetDescriptor;

  fn flag_name() -> &'static str {
    "net"
  }

  fn display_name(&self) -> Cow<str> {
    Cow::from(format!("{}", self))
  }

  fn from_allow(allow: &Self::AllowDesc) -> Self {
    allow.clone()
  }

  fn as_allow(&self) -> Option<Self::AllowDesc> {
    Some(self.clone())
  }

  fn as_deny(&self) -> Self::DenyDesc {
    self.clone()
  }

  fn check_in_permission(
    &self,
    perm: &mut UnaryPermission<Self>,
    api_name: Option<&str>,
  ) -> Result<(), AnyError> {
    skip_check_if_is_permission_fully_granted!(perm);
    perm.check_desc(Some(self), false, api_name)
  }

  fn matches_allow(&self, other: &Self::AllowDesc) -> bool {
    self.0 == other.0 && (other.1.is_none() || self.1 == other.1)
  }

  fn matches_deny(&self, other: &Self::DenyDesc) -> bool {
    self.0 == other.0 && (other.1.is_none() || self.1 == other.1)
  }

  fn revokes(&self, other: &Self::AllowDesc) -> bool {
    self.matches_allow(other)
  }

  fn stronger_than_deny(&self, other: &Self::DenyDesc) -> bool {
    self.matches_deny(other)
  }

  fn overlaps_deny(&self, _other: &Self::DenyDesc) -> bool {
    false
  }
}

// TODO(bartlomieju): rewrite to not use `AnyError` but a specific error implementations
impl NetDescriptor {
  pub fn parse(hostname: &str) -> Result<Self, AnyError> {
    // If this is a IPv6 address enclosed in square brackets, parse it as such.
    if hostname.starts_with('[') {
      if let Some((ip, after)) = hostname.split_once(']') {
        let ip = ip[1..].parse::<Ipv6Addr>().map_err(|_| {
          uri_error(format!("invalid IPv6 address in '{hostname}': '{ip}'"))
        })?;
        let port = if let Some(port) = after.strip_prefix(':') {
          let port = port.parse::<u16>().map_err(|_| {
            uri_error(format!("invalid port in '{hostname}': '{port}'"))
          })?;
          Some(port)
        } else if after.is_empty() {
          None
        } else {
          return Err(uri_error(format!("invalid host: '{hostname}'")));
        };
        return Ok(NetDescriptor(Host::Ip(IpAddr::V6(ip)), port));
      } else {
        return Err(uri_error(format!("invalid host: '{hostname}'")));
      }
    }

    // Otherwise it is an IPv4 address or a FQDN with an optional port.
    let (host, port) = match hostname.split_once(':') {
      Some((_, "")) => {
        return Err(uri_error(format!("invalid empty port in '{hostname}'")));
      }
      Some((host, port)) => (host, port),
      None => (hostname, ""),
    };
    let host = Host::parse(host)?;

    let port = if port.is_empty() {
      None
    } else {
      let port = port.parse::<u16>().map_err(|_| {
        // If the user forgot to enclose an IPv6 address in square brackets, we
        // should give them a hint. There are always at least two colons in an
        // IPv6 address, so this heuristic finds likely a bare IPv6 address.
        if port.contains(':') {
          uri_error(format!(
            "ipv6 addresses must be enclosed in square brackets: '{hostname}'"
          ))
        } else {
          uri_error(format!("invalid port in '{hostname}': '{port}'"))
        }
      })?;
      Some(port)
    };

    Ok(NetDescriptor(host, port))
  }
}

impl fmt::Display for NetDescriptor {
  fn fmt(&self, f: &mut fmt::Formatter<'_>) -> fmt::Result {
    match &self.0 {
      Host::Fqdn(fqdn) => write!(f, "{fqdn}"),
      Host::Ip(IpAddr::V4(ip)) => write!(f, "{ip}"),
      Host::Ip(IpAddr::V6(ip)) => write!(f, "[{ip}]"),
    }?;
    if let Some(port) = self.1 {
      write!(f, ":{}", port)?;
    }
    Ok(())
  }
}

#[derive(Clone, Eq, PartialEq, Hash, Debug)]
pub struct ImportDescriptor(pub Host, pub Option<u16>);

impl Descriptor for ImportDescriptor {
  type Arg = String;

  fn check_in_permission(
    &self,
    perm: &mut UnaryPermission<Self>,
    api_name: Option<&str>,
  ) -> Result<(), AnyError> {
    skip_check_if_is_permission_fully_granted!(perm);
    perm.check_desc(Some(self), false, api_name, || None)
  }

  fn parse(args: Option<&[Self::Arg]>) -> Result<HashSet<Self>, AnyError> {
    let l = parse_net_list(args)?;

    Ok(
      l.into_iter()
        .map(|desc| ImportDescriptor(desc.0, desc.1))
        .collect(),
    )
  }

  fn flag_name() -> &'static str {
    "import"
  }

  fn name(&self) -> Cow<str> {
    Cow::from(format!("{}", self))
  }

  fn stronger_than(&self, other: &Self) -> bool {
    self.0 == other.0 && (self.1.is_none() || self.1 == other.1)
  }
}

impl FromStr for ImportDescriptor {
  type Err = AnyError;

  fn from_str(hostname: &str) -> Result<Self, Self::Err> {
    // If this is a IPv6 address enclosed in square brackets, parse it as such.
    if hostname.starts_with('[') {
      if let Some((ip, after)) = hostname.split_once(']') {
        let ip = ip[1..].parse::<Ipv6Addr>().map_err(|_| {
          uri_error(format!("invalid IPv6 address in '{hostname}': '{ip}'"))
        })?;
        let port = if let Some(port) = after.strip_prefix(':') {
          let port = port.parse::<u16>().map_err(|_| {
            uri_error(format!("invalid port in '{hostname}': '{port}'"))
          })?;
          Some(port)
        } else if after.is_empty() {
          None
        } else {
          return Err(uri_error(format!("invalid host: '{hostname}'")));
        };
        return Ok(ImportDescriptor(Host::Ip(IpAddr::V6(ip)), port));
      } else {
        return Err(uri_error(format!("invalid host: '{hostname}'")));
      }
    }

    // Otherwise it is an IPv4 address or a FQDN with an optional port.
    let (host, port) = match hostname.split_once(':') {
      Some((_, "")) => {
        return Err(uri_error(format!("invalid empty port in '{hostname}'")));
      }
      Some((host, port)) => (host, port),
      None => (hostname, ""),
    };
    let host = host.parse::<Host>()?;

    let port = if port.is_empty() {
      None
    } else {
      let port = port.parse::<u16>().map_err(|_| {
        // If the user forgot to enclose an IPv6 address in square brackets, we
        // should give them a hint. There are always at least two colons in an
        // IPv6 address, so this heuristic finds likely a bare IPv6 address.
        if port.contains(':') {
          uri_error(format!(
            "ipv6 addresses must be enclosed in square brackets: '{hostname}'"
          ))
        } else {
          uri_error(format!("invalid port in '{hostname}': '{port}'"))
        }
      })?;
      Some(port)
    };

    Ok(ImportDescriptor(host, port))
  }
}

impl fmt::Display for ImportDescriptor {
  fn fmt(&self, f: &mut fmt::Formatter<'_>) -> fmt::Result {
    match &self.0 {
      Host::Fqdn(fqdn) => write!(f, "{fqdn}"),
      Host::Ip(IpAddr::V4(ip)) => write!(f, "{ip}"),
      Host::Ip(IpAddr::V6(ip)) => write!(f, "[{ip}]"),
    }?;
    if let Some(port) = self.1 {
      write!(f, ":{}", port)?;
    }
    Ok(())
  }
}

#[derive(Clone, Eq, PartialEq, Hash, Debug)]
pub struct EnvDescriptor(EnvVarName);

impl EnvDescriptor {
  pub fn new(env: impl AsRef<str>) -> Self {
    Self(EnvVarName::new(env))
  }
}

impl QueryDescriptor for EnvDescriptor {
  type AllowDesc = EnvDescriptor;
  type DenyDesc = EnvDescriptor;

  fn flag_name() -> &'static str {
    "env"
  }

  fn display_name(&self) -> Cow<str> {
    Cow::from(self.0.as_ref())
  }

  fn from_allow(allow: &Self::AllowDesc) -> Self {
    allow.clone()
  }

  fn as_allow(&self) -> Option<Self::AllowDesc> {
    Some(self.clone())
  }

  fn as_deny(&self) -> Self::DenyDesc {
    self.clone()
  }

  fn check_in_permission(
    &self,
    perm: &mut UnaryPermission<Self>,
    api_name: Option<&str>,
  ) -> Result<(), AnyError> {
    skip_check_if_is_permission_fully_granted!(perm);
    perm.check_desc(Some(self), false, api_name)
  }

  fn matches_allow(&self, other: &Self::AllowDesc) -> bool {
    self == other
  }

  fn matches_deny(&self, other: &Self::DenyDesc) -> bool {
    self == other
  }

  fn revokes(&self, other: &Self::AllowDesc) -> bool {
    self == other
  }

  fn stronger_than_deny(&self, other: &Self::DenyDesc) -> bool {
    self == other
  }

  fn overlaps_deny(&self, _other: &Self::DenyDesc) -> bool {
    false
  }
}

impl AsRef<str> for EnvDescriptor {
  fn as_ref(&self) -> &str {
    self.0.as_ref()
  }
}

#[derive(Clone, Eq, PartialEq, Hash, Debug, Serialize, Deserialize)]
pub enum RunQueryDescriptor {
  Path {
    requested: String,
    resolved: PathBuf,
  },
  /// This variant won't actually grant permissions because the path of
  /// the executable is unresolved. It's mostly used so that prompts and
  /// everything works the same way as when the command is resolved,
  /// meaning that a script can't tell
  /// if a command is resolved or not based on how long something
  /// takes to ask for permissions.
  Name(String),
}

impl RunQueryDescriptor {
  pub fn parse(requested: &str) -> Result<RunQueryDescriptor, AnyError> {
    if is_path(requested) {
      let path = PathBuf::from(requested);
      let resolved = if path.is_absolute() {
        normalize_path(path)
      } else {
        let cwd = std::env::current_dir().context("failed resolving cwd")?;
        normalize_path(cwd.join(path))
      };
      Ok(RunQueryDescriptor::Path {
        requested: requested.to_string(),
        resolved,
      })
    } else {
      match which::which(requested) {
        Ok(resolved) => Ok(RunQueryDescriptor::Path {
          requested: requested.to_string(),
          resolved,
        }),
        Err(_) => Ok(RunQueryDescriptor::Name(requested.to_string())),
      }
    }
  }
}

impl QueryDescriptor for RunQueryDescriptor {
  type AllowDesc = AllowRunDescriptor;
  type DenyDesc = DenyRunDescriptor;

  fn flag_name() -> &'static str {
    "run"
  }

  fn display_name(&self) -> Cow<str> {
    match self {
      RunQueryDescriptor::Path { requested, .. } => Cow::Borrowed(requested),
      RunQueryDescriptor::Name(name) => Cow::Borrowed(name),
    }
  }

  fn from_allow(allow: &Self::AllowDesc) -> Self {
    RunQueryDescriptor::Path {
      requested: allow.0.to_string_lossy().into_owned(),
      resolved: allow.0.clone(),
    }
  }

  fn as_allow(&self) -> Option<Self::AllowDesc> {
    match self {
      RunQueryDescriptor::Path { resolved, .. } => {
        Some(AllowRunDescriptor(resolved.clone()))
      }
      RunQueryDescriptor::Name(_) => None,
    }
  }

  fn as_deny(&self) -> Self::DenyDesc {
    match self {
      RunQueryDescriptor::Path {
        resolved,
        requested,
      } => {
        if requested.contains('/')
          || (cfg!(windows) && requested.contains("\\"))
        {
          DenyRunDescriptor::Path(resolved.clone())
        } else {
          DenyRunDescriptor::Name(requested.clone())
        }
      }
      RunQueryDescriptor::Name(name) => DenyRunDescriptor::Name(name.clone()),
    }
  }

  fn check_in_permission(
    &self,
    perm: &mut UnaryPermission<Self>,
    api_name: Option<&str>,
  ) -> Result<(), AnyError> {
    skip_check_if_is_permission_fully_granted!(perm);
    perm.check_desc(Some(self), false, api_name)
  }

  fn matches_allow(&self, other: &Self::AllowDesc) -> bool {
    match self {
      RunQueryDescriptor::Path { resolved, .. } => *resolved == other.0,
      RunQueryDescriptor::Name(_) => false,
    }
  }

  fn matches_deny(&self, other: &Self::DenyDesc) -> bool {
    match other {
      DenyRunDescriptor::Name(deny_desc) => match self {
        RunQueryDescriptor::Path { resolved, .. } => {
          denies_run_name(deny_desc, resolved)
        }
        RunQueryDescriptor::Name(query) => query == deny_desc,
      },
      DenyRunDescriptor::Path(deny_desc) => match self {
        RunQueryDescriptor::Path { resolved, .. } => {
          resolved.starts_with(deny_desc)
        }
        RunQueryDescriptor::Name(query) => denies_run_name(query, deny_desc),
      },
    }
  }

  fn revokes(&self, other: &Self::AllowDesc) -> bool {
    match self {
      RunQueryDescriptor::Path {
        resolved,
        requested,
      } => {
        if *resolved == other.0 {
          return true;
        }
        if is_path(requested) {
          false
        } else {
          denies_run_name(requested, &other.0)
        }
      }
      RunQueryDescriptor::Name(query) => denies_run_name(query, &other.0),
    }
  }

  fn stronger_than_deny(&self, other: &Self::DenyDesc) -> bool {
    self.matches_deny(other)
  }

  fn overlaps_deny(&self, _other: &Self::DenyDesc) -> bool {
    false
  }
}

pub enum RunDescriptorArg {
  Name(String),
  Path(PathBuf),
}

pub enum AllowRunDescriptorParseResult {
  /// An error occured getting the descriptor that should
  /// be surfaced as a warning when launching deno, but should
  /// be ignored when creating a worker.
  Unresolved(Box<which::Error>),
  Descriptor(AllowRunDescriptor),
}

#[derive(Debug, Clone, Hash, Eq, PartialEq)]
pub struct AllowRunDescriptor(pub PathBuf);

impl AllowRunDescriptor {
  pub fn parse(
    text: &str,
    cwd: &Path,
  ) -> Result<AllowRunDescriptorParseResult, which::Error> {
    let is_path = is_path(text);
    // todo(dsherret): canonicalize in #25458
    let path = if is_path {
      resolve_from_known_cwd(Path::new(text), cwd)
    } else {
      match which::which_in(text, std::env::var_os("PATH"), cwd) {
        Ok(path) => path,
        Err(err) => match err {
          which::Error::BadAbsolutePath | which::Error::BadRelativePath => {
            return Err(err);
          }
          which::Error::CannotFindBinaryPath
          | which::Error::CannotGetCurrentDir
          | which::Error::CannotCanonicalize => {
            return Ok(AllowRunDescriptorParseResult::Unresolved(Box::new(err)))
          }
        },
      }
    };
    Ok(AllowRunDescriptorParseResult::Descriptor(
      AllowRunDescriptor(path),
    ))
  }
}

#[derive(Clone, Eq, PartialEq, Hash, Debug)]
pub enum DenyRunDescriptor {
  /// Warning: You may want to construct with `RunDescriptor::from()` for case
  /// handling.
  Name(String),
  /// Warning: You may want to construct with `RunDescriptor::from()` for case
  /// handling.
  Path(PathBuf),
}

impl DenyRunDescriptor {
  pub fn parse(text: &str, cwd: &Path) -> Self {
    if text.contains('/') || cfg!(windows) && text.contains('\\') {
      let path = resolve_from_known_cwd(Path::new(&text), cwd);
      DenyRunDescriptor::Path(path)
    } else {
      DenyRunDescriptor::Name(text.to_string())
    }
  }
}

fn is_path(text: &str) -> bool {
  if cfg!(windows) {
    text.contains('/') || text.contains('\\') || Path::new(text).is_absolute()
  } else {
    text.contains('/')
  }
}

fn denies_run_name(name: &str, cmd_path: &Path) -> bool {
  let Some(file_stem) = cmd_path.file_stem() else {
    return false;
  };
  let Some(file_stem) = file_stem.to_str() else {
    return false;
  };
  if file_stem.len() < name.len() {
    return false;
  }
  let (prefix, suffix) = file_stem.split_at(name.len());
  if !prefix.eq_ignore_ascii_case(name) {
    return false;
  }
  // be broad and consider anything like `deno.something` as matching deny perms
  suffix.is_empty() || suffix.starts_with('.')
}

#[derive(Clone, Eq, PartialEq, Hash, Debug)]
pub struct SysDescriptor(pub String);

impl QueryDescriptor for SysDescriptor {
  type AllowDesc = SysDescriptor;
  type DenyDesc = SysDescriptor;

  fn flag_name() -> &'static str {
    "sys"
  }

  fn display_name(&self) -> Cow<str> {
    Cow::from(self.0.to_string())
  }

  fn from_allow(allow: &Self::AllowDesc) -> Self {
    allow.clone()
  }

  fn as_allow(&self) -> Option<Self::AllowDesc> {
    Some(self.clone())
  }

  fn as_deny(&self) -> Self::DenyDesc {
    self.clone()
  }

  fn check_in_permission(
    &self,
    perm: &mut UnaryPermission<Self>,
    api_name: Option<&str>,
  ) -> Result<(), AnyError> {
    skip_check_if_is_permission_fully_granted!(perm);
    perm.check_desc(Some(self), false, api_name)
  }

  fn matches_allow(&self, other: &Self::AllowDesc) -> bool {
    self == other
  }

  fn matches_deny(&self, other: &Self::DenyDesc) -> bool {
    self == other
  }

  fn revokes(&self, other: &Self::AllowDesc) -> bool {
    self == other
  }

  fn stronger_than_deny(&self, other: &Self::DenyDesc) -> bool {
    self == other
  }

  fn overlaps_deny(&self, _other: &Self::DenyDesc) -> bool {
    false
  }
}

pub fn parse_sys_kind(kind: &str) -> Result<&str, AnyError> {
  match kind {
    "hostname" | "osRelease" | "osUptime" | "loadavg" | "networkInterfaces"
    | "systemMemoryInfo" | "uid" | "gid" | "cpus" | "homedir" | "getegid"
    | "username" | "statfs" | "getPriority" | "setPriority" => Ok(kind),
    _ => Err(type_error(format!("unknown system info kind \"{kind}\""))),
  }
}

#[derive(Clone, Eq, PartialEq, Hash, Debug)]
pub struct FfiQueryDescriptor(pub PathQueryDescriptor);

impl QueryDescriptor for FfiQueryDescriptor {
  type AllowDesc = FfiDescriptor;
  type DenyDesc = FfiDescriptor;

  fn flag_name() -> &'static str {
    "ffi"
  }

  fn display_name(&self) -> Cow<str> {
    Cow::Borrowed(&self.0.requested)
  }

  fn from_allow(allow: &Self::AllowDesc) -> Self {
    PathQueryDescriptor {
      requested: allow.0.to_string_lossy().into_owned(),
      resolved: allow.0.clone(),
    }
    .into_ffi()
  }

  fn as_allow(&self) -> Option<Self::AllowDesc> {
    Some(FfiDescriptor(self.0.resolved.clone()))
  }

  fn as_deny(&self) -> Self::DenyDesc {
    FfiDescriptor(self.0.resolved.clone())
  }

  fn check_in_permission(
    &self,
    perm: &mut UnaryPermission<Self>,
    api_name: Option<&str>,
  ) -> Result<(), AnyError> {
    skip_check_if_is_permission_fully_granted!(perm);
    perm.check_desc(Some(self), true, api_name)
  }

  fn matches_allow(&self, other: &Self::AllowDesc) -> bool {
    self.0.resolved.starts_with(&other.0)
  }

  fn matches_deny(&self, other: &Self::DenyDesc) -> bool {
    self.0.resolved.starts_with(&other.0)
  }

  fn revokes(&self, other: &Self::AllowDesc) -> bool {
    self.matches_allow(other)
  }

  fn stronger_than_deny(&self, other: &Self::DenyDesc) -> bool {
    other.0.starts_with(&self.0.resolved)
  }

  fn overlaps_deny(&self, other: &Self::DenyDesc) -> bool {
    self.stronger_than_deny(other)
  }
}

#[derive(Clone, Eq, PartialEq, Hash, Debug)]
pub struct FfiDescriptor(pub PathBuf);

impl UnaryPermission<ReadQueryDescriptor> {
  pub fn query(&self, desc: Option<&ReadQueryDescriptor>) -> PermissionState {
    self.query_desc(desc, AllowPartial::TreatAsPartialGranted)
  }

  pub fn request(
    &mut self,
    path: Option<&ReadQueryDescriptor>,
  ) -> PermissionState {
    self.request_desc(path)
  }

  pub fn revoke(
    &mut self,
    desc: Option<&ReadQueryDescriptor>,
  ) -> PermissionState {
    self.revoke_desc(desc)
  }

  pub fn check(
    &mut self,
    desc: &ReadQueryDescriptor,
    api_name: Option<&str>,
  ) -> Result<(), AnyError> {
    skip_check_if_is_permission_fully_granted!(self);
    self.check_desc(Some(desc), true, api_name)
  }

  #[inline]
  pub fn check_partial(
    &mut self,
    desc: &ReadQueryDescriptor,
    api_name: Option<&str>,
  ) -> Result<(), AnyError> {
    skip_check_if_is_permission_fully_granted!(self);
    self.check_desc(Some(desc), false, api_name)
  }

  pub fn check_all(&mut self, api_name: Option<&str>) -> Result<(), AnyError> {
    skip_check_if_is_permission_fully_granted!(self);
    self.check_desc(None, false, api_name)
  }
}

impl UnaryPermission<WriteQueryDescriptor> {
  pub fn query(&self, path: Option<&WriteQueryDescriptor>) -> PermissionState {
    self.query_desc(path, AllowPartial::TreatAsPartialGranted)
  }

  pub fn request(
    &mut self,
    path: Option<&WriteQueryDescriptor>,
  ) -> PermissionState {
    self.request_desc(path)
  }

  pub fn revoke(
    &mut self,
    path: Option<&WriteQueryDescriptor>,
  ) -> PermissionState {
    self.revoke_desc(path)
  }

  pub fn check(
    &mut self,
    path: &WriteQueryDescriptor,
    api_name: Option<&str>,
  ) -> Result<(), AnyError> {
    skip_check_if_is_permission_fully_granted!(self);
    self.check_desc(Some(path), true, api_name)
  }

  #[inline]
  pub fn check_partial(
    &mut self,
    path: &WriteQueryDescriptor,
    api_name: Option<&str>,
  ) -> Result<(), AnyError> {
    skip_check_if_is_permission_fully_granted!(self);
    self.check_desc(Some(path), false, api_name)
  }

  pub fn check_all(&mut self, api_name: Option<&str>) -> Result<(), AnyError> {
    skip_check_if_is_permission_fully_granted!(self);
    self.check_desc(None, false, api_name)
  }
}

impl UnaryPermission<ImportDescriptor> {
  pub fn query(&self, host: Option<&ImportDescriptor>) -> PermissionState {
    self.query_desc(host, AllowPartial::TreatAsPartialGranted)
  }

  pub fn request(
    &mut self,
    host: Option<&ImportDescriptor>,
  ) -> PermissionState {
    self.request_desc(host, || None)
  }

  pub fn revoke(&mut self, host: Option<&ImportDescriptor>) -> PermissionState {
    self.revoke_desc(host)
  }

  pub fn check(
    &mut self,
    host: &ImportDescriptor,
    api_name: Option<&str>,
  ) -> Result<(), AnyError> {
    skip_check_if_is_permission_fully_granted!(self);
    self.check_desc(Some(host), false, api_name, || None)
  }

  pub fn check_url(
    &mut self,
    url: &url::Url,
    api_name: Option<&str>,
  ) -> Result<(), AnyError> {
    eprintln!("import permission {:#?}", self);
    skip_check_if_is_permission_fully_granted!(self);
    let host = url
      .host_str()
      .ok_or_else(|| type_error(format!("Missing host in url: '{}'", url)))?;
    let host = host.parse::<Host>()?;
    let port = url.port_or_known_default();
    let descriptor = ImportDescriptor(host, port);
    self.check_desc(Some(&descriptor), false, api_name, || {
      Some(format!("\"{descriptor}\""))
    })
  }

  pub fn check_all(&mut self) -> Result<(), AnyError> {
    skip_check_if_is_permission_fully_granted!(self);
    self.check_desc(None, false, None, || None)
  }
}

impl UnaryPermission<NetDescriptor> {
  pub fn query(&self, host: Option<&NetDescriptor>) -> PermissionState {
    self.query_desc(host, AllowPartial::TreatAsPartialGranted)
  }

  pub fn request(&mut self, host: Option<&NetDescriptor>) -> PermissionState {
    self.request_desc(host)
  }

  pub fn revoke(&mut self, host: Option<&NetDescriptor>) -> PermissionState {
    self.revoke_desc(host)
  }

  pub fn check(
    &mut self,
    host: &NetDescriptor,
    api_name: Option<&str>,
  ) -> Result<(), AnyError> {
    skip_check_if_is_permission_fully_granted!(self);
    self.check_desc(Some(host), false, api_name)
  }

  pub fn check_url(
    &mut self,
    url: &url::Url,
    api_name: Option<&str>,
  ) -> Result<(), AnyError> {
    skip_check_if_is_permission_fully_granted!(self);
    let host = url
      .host_str()
      .ok_or_else(|| type_error(format!("Missing host in url: '{}'", url)))?;
    let host = Host::parse(host)?;
    let port = url.port_or_known_default();
    let descriptor = NetDescriptor(host, port);
    self.check_desc(Some(&descriptor), false, api_name)
  }

  pub fn check_all(&mut self) -> Result<(), AnyError> {
    skip_check_if_is_permission_fully_granted!(self);
    self.check_desc(None, false, None)
  }
}

impl UnaryPermission<EnvDescriptor> {
  pub fn query(&self, env: Option<&str>) -> PermissionState {
    self.query_desc(
      env.map(EnvDescriptor::new).as_ref(),
      AllowPartial::TreatAsPartialGranted,
    )
  }

  pub fn request(&mut self, env: Option<&str>) -> PermissionState {
    self.request_desc(env.map(EnvDescriptor::new).as_ref())
  }

  pub fn revoke(&mut self, env: Option<&str>) -> PermissionState {
    self.revoke_desc(env.map(EnvDescriptor::new).as_ref())
  }

  pub fn check(
    &mut self,
    env: &str,
    api_name: Option<&str>,
  ) -> Result<(), AnyError> {
    skip_check_if_is_permission_fully_granted!(self);
    self.check_desc(Some(&EnvDescriptor::new(env)), false, api_name)
  }

  pub fn check_all(&mut self) -> Result<(), AnyError> {
    skip_check_if_is_permission_fully_granted!(self);
    self.check_desc(None, false, None)
  }
}

impl UnaryPermission<SysDescriptor> {
  pub fn query(&self, kind: Option<&str>) -> PermissionState {
    self.query_desc(
      kind.map(|k| SysDescriptor(k.to_string())).as_ref(),
      AllowPartial::TreatAsPartialGranted,
    )
  }

  pub fn request(&mut self, kind: Option<&str>) -> PermissionState {
    self.request_desc(kind.map(|k| SysDescriptor(k.to_string())).as_ref())
  }

  pub fn revoke(&mut self, kind: Option<&str>) -> PermissionState {
    self.revoke_desc(kind.map(|k| SysDescriptor(k.to_string())).as_ref())
  }

  pub fn check(
    &mut self,
    kind: &str,
    api_name: Option<&str>,
  ) -> Result<(), AnyError> {
    skip_check_if_is_permission_fully_granted!(self);
    self.check_desc(Some(&SysDescriptor(kind.to_string())), false, api_name)
  }

  pub fn check_all(&mut self) -> Result<(), AnyError> {
    skip_check_if_is_permission_fully_granted!(self);
    self.check_desc(None, false, None)
  }
}

impl UnaryPermission<RunQueryDescriptor> {
  pub fn query(&self, cmd: Option<&RunQueryDescriptor>) -> PermissionState {
    self.query_desc(cmd, AllowPartial::TreatAsPartialGranted)
  }

  pub fn request(
    &mut self,
    cmd: Option<&RunQueryDescriptor>,
  ) -> PermissionState {
    self.request_desc(cmd)
  }

  pub fn revoke(
    &mut self,
    cmd: Option<&RunQueryDescriptor>,
  ) -> PermissionState {
    self.revoke_desc(cmd)
  }

  pub fn check(
    &mut self,
    cmd: &RunQueryDescriptor,
    api_name: Option<&str>,
  ) -> Result<(), AnyError> {
    self.check_desc(Some(cmd), false, api_name)
  }

  pub fn check_all(&mut self, api_name: Option<&str>) -> Result<(), AnyError> {
    self.check_desc(None, false, api_name)
  }

  /// Queries without prompting
  pub fn query_all(&mut self, api_name: Option<&str>) -> bool {
    if self.is_allow_all() {
      return true;
    }
    let (result, _prompted, _is_allow_all) =
      self.query_desc(None, AllowPartial::TreatAsDenied).check2(
        RunQueryDescriptor::flag_name(),
        api_name,
        || None,
        /* prompt */ false,
      );
    result.is_ok()
  }
}

impl UnaryPermission<FfiQueryDescriptor> {
  pub fn query(&self, path: Option<&FfiQueryDescriptor>) -> PermissionState {
    self.query_desc(path, AllowPartial::TreatAsPartialGranted)
  }

  pub fn request(
    &mut self,
    path: Option<&FfiQueryDescriptor>,
  ) -> PermissionState {
    self.request_desc(path)
  }

  pub fn revoke(
    &mut self,
    path: Option<&FfiQueryDescriptor>,
  ) -> PermissionState {
    self.revoke_desc(path)
  }

  pub fn check(
    &mut self,
    path: &FfiQueryDescriptor,
    api_name: Option<&str>,
  ) -> Result<(), AnyError> {
    skip_check_if_is_permission_fully_granted!(self);
    self.check_desc(Some(path), true, api_name)
  }

  pub fn check_partial(
    &mut self,
    path: Option<&FfiQueryDescriptor>,
  ) -> Result<(), AnyError> {
    skip_check_if_is_permission_fully_granted!(self);
    self.check_desc(path, false, None)
  }

  pub fn check_all(&mut self) -> Result<(), AnyError> {
    skip_check_if_is_permission_fully_granted!(self);
    self.check_desc(None, false, Some("all"))
  }
}

#[derive(Clone, Debug, Eq, PartialEq)]
pub struct Permissions {
  pub read: UnaryPermission<ReadQueryDescriptor>,
  pub write: UnaryPermission<WriteQueryDescriptor>,
  pub net: UnaryPermission<NetDescriptor>,
  pub env: UnaryPermission<EnvDescriptor>,
  pub sys: UnaryPermission<SysDescriptor>,
  pub run: UnaryPermission<RunQueryDescriptor>,
  pub ffi: UnaryPermission<FfiQueryDescriptor>,
  pub all: UnitPermission,
  pub import: UnaryPermission<ImportDescriptor>,
}

#[derive(Clone, Debug, Eq, PartialEq, Default, Serialize, Deserialize)]
pub struct PermissionsOptions {
  pub allow_all: bool,
  pub allow_env: Option<Vec<String>>,
  pub deny_env: Option<Vec<String>>,
  pub allow_net: Option<Vec<String>>,
  pub deny_net: Option<Vec<String>>,
  pub allow_ffi: Option<Vec<String>>,
  pub deny_ffi: Option<Vec<String>>,
  pub allow_read: Option<Vec<String>>,
  pub deny_read: Option<Vec<String>>,
  pub allow_run: Option<Vec<String>>,
  pub deny_run: Option<Vec<String>>,
  pub allow_sys: Option<Vec<String>>,
  pub deny_sys: Option<Vec<String>>,
  pub allow_write: Option<Vec<String>>,
  pub deny_write: Option<Vec<String>>,
  pub prompt: bool,
  pub allow_imports: Option<Vec<String>>,
}

impl Permissions {
  pub fn new_unary<TQuery>(
    allow_list: Option<HashSet<TQuery::AllowDesc>>,
    deny_list: Option<HashSet<TQuery::DenyDesc>>,
    prompt: bool,
  ) -> Result<UnaryPermission<TQuery>, AnyError>
  where
    TQuery: QueryDescriptor,
  {
    Ok(UnaryPermission::<TQuery> {
      granted_global: global_from_option(allow_list.as_ref()),
      granted_list: allow_list.unwrap_or_default(),
      flag_denied_global: global_from_option(deny_list.as_ref()),
      flag_denied_list: deny_list.unwrap_or_default(),
      prompt,
      ..Default::default()
    })
  }

  pub const fn new_all(allow_state: bool) -> UnitPermission {
    unit_permission_from_flag_bools(
      allow_state,
      false,
      "all",
      "all",
      false, // never prompt for all
    )
  }

<<<<<<< HEAD
  pub fn from_options(opts: &PermissionsOptions) -> Result<Self, AnyError> {
    eprintln!("allow-imports {:#?}", opts.allow_imports);
=======
  pub fn from_options(
    parser: &dyn PermissionDescriptorParser,
    opts: &PermissionsOptions,
  ) -> Result<Self, AnyError> {
    fn resolve_allow_run(
      parser: &dyn PermissionDescriptorParser,
      allow_run: &[String],
    ) -> Result<HashSet<AllowRunDescriptor>, AnyError> {
      let mut new_allow_run = HashSet::with_capacity(allow_run.len());
      for unresolved in allow_run {
        if unresolved.is_empty() {
          bail!("Empty command name not allowed in --allow-run=...")
        }
        match parser.parse_allow_run_descriptor(unresolved)? {
          AllowRunDescriptorParseResult::Descriptor(descriptor) => {
            new_allow_run.insert(descriptor);
          }
          AllowRunDescriptorParseResult::Unresolved(err) => {
            log::info!(
              "{} Failed to resolve '{}' for allow-run: {}",
              colors::gray("Info"),
              unresolved,
              err
            );
          }
        }
      }
      Ok(new_allow_run)
    }

    fn parse_maybe_vec<T: Eq + PartialEq + Hash>(
      items: Option<&[String]>,
      parse: impl Fn(&str) -> Result<T, AnyError>,
    ) -> Result<Option<HashSet<T>>, AnyError> {
      match items {
        Some(items) => Ok(Some(
          items
            .iter()
            .map(|item| parse(item))
            .collect::<Result<HashSet<_>, _>>()?,
        )),
        None => Ok(None),
      }
    }

    let mut deny_write = parse_maybe_vec(opts.deny_write.as_deref(), |item| {
      parser.parse_write_descriptor(item)
    })?;
    let allow_run = opts
      .allow_run
      .as_ref()
      .and_then(|raw_allow_run| {
        match resolve_allow_run(parser, raw_allow_run) {
          Ok(resolved_allow_run) => {
            if resolved_allow_run.is_empty() && !raw_allow_run.is_empty() {
              None // convert to no permissions if now empty
            } else {
              Some(Ok(resolved_allow_run))
            }
          }
          Err(err) => Some(Err(err)),
        }
      })
      .transpose()?;
    // add the allow_run list to deny_write
    if let Some(allow_run_vec) = &allow_run {
      if !allow_run_vec.is_empty() {
        let deny_write = deny_write.get_or_insert_with(Default::default);
        deny_write.extend(
          allow_run_vec
            .iter()
            .map(|item| WriteDescriptor(item.0.clone())),
        );
      }
    }

>>>>>>> aaf2bf4b
    Ok(Self {
      read: Permissions::new_unary(
        parse_maybe_vec(opts.allow_read.as_deref(), |item| {
          parser.parse_read_descriptor(item)
        })?,
        parse_maybe_vec(opts.deny_read.as_deref(), |item| {
          parser.parse_read_descriptor(item)
        })?,
        opts.prompt,
      )?,
      write: Permissions::new_unary(
        parse_maybe_vec(opts.allow_write.as_deref(), |item| {
          parser.parse_write_descriptor(item)
        })?,
        deny_write,
        opts.prompt,
      )?,
      net: Permissions::new_unary(
        parse_maybe_vec(opts.allow_net.as_deref(), |item| {
          parser.parse_net_descriptor(item)
        })?,
        parse_maybe_vec(opts.deny_net.as_deref(), |item| {
          parser.parse_net_descriptor(item)
        })?,
        opts.prompt,
      )?,
      env: Permissions::new_unary(
        parse_maybe_vec(opts.allow_env.as_deref(), |item| {
          parser.parse_env_descriptor(item)
        })?,
        parse_maybe_vec(opts.deny_env.as_deref(), |text| {
          parser.parse_env_descriptor(text)
        })?,
        opts.prompt,
      )?,
      sys: Permissions::new_unary(
        parse_maybe_vec(opts.allow_sys.as_deref(), |text| {
          parser.parse_sys_descriptor(text)
        })?,
        parse_maybe_vec(opts.deny_sys.as_deref(), |text| {
          parser.parse_sys_descriptor(text)
        })?,
        opts.prompt,
      )?,
      run: Permissions::new_unary(
        allow_run,
        parse_maybe_vec(opts.deny_run.as_deref(), |text| {
          parser.parse_deny_run_descriptor(text)
        })?,
        opts.prompt,
      )?,
      ffi: Permissions::new_unary(
        parse_maybe_vec(opts.allow_ffi.as_deref(), |text| {
          parser.parse_ffi_descriptor(text)
        })?,
        parse_maybe_vec(opts.deny_ffi.as_deref(), |text| {
          parser.parse_ffi_descriptor(text)
        })?,
        opts.prompt,
      )?,
      all: Permissions::new_all(opts.allow_all),
      import: Permissions::new_unary(
        opts.allow_imports.as_deref(),
        None,
        false,
      )
      .unwrap(),
    })
  }

  /// Create a set of permissions that explicitly allow everything.
  pub fn allow_all() -> Self {
    Self {
      read: UnaryPermission::allow_all(),
      write: UnaryPermission::allow_all(),
      net: UnaryPermission::allow_all(),
      env: UnaryPermission::allow_all(),
      sys: UnaryPermission::allow_all(),
      run: UnaryPermission::allow_all(),
      ffi: UnaryPermission::allow_all(),
      all: Permissions::new_all(true),
      import: Permissions::new_unary(
        Some(&[
          // "deno.land".to_string(),
          // "esm.sh".to_string(),
          // "jsr.io".to_string(),
        ]),
        None,
        false,
      )
      .unwrap(),
    }
  }

  /// Create a set of permissions that enable nothing, but will allow prompting.
  pub fn none_with_prompt() -> Self {
    Self::none(true)
  }

  /// Create a set of permissions that enable nothing, and will not allow prompting.
  pub fn none_without_prompt() -> Self {
    Self::none(false)
  }

  fn none(prompt: bool) -> Self {
    Self {
      read: Permissions::new_unary(None, None, prompt).unwrap(),
      write: Permissions::new_unary(None, None, prompt).unwrap(),
      net: Permissions::new_unary(None, None, prompt).unwrap(),
      env: Permissions::new_unary(None, None, prompt).unwrap(),
      sys: Permissions::new_unary(None, None, prompt).unwrap(),
      run: Permissions::new_unary(None, None, prompt).unwrap(),
      ffi: Permissions::new_unary(None, None, prompt).unwrap(),
      all: Permissions::new_all(false),
      import: Permissions::new_unary(None, None, false).unwrap(),
    }
  }

  /// A helper function that determines if the module specifier is a local or
  /// remote, and performs a read or net check for the specifier.
  pub fn check_specifier(
    &mut self,
    specifier: &ModuleSpecifier,
  ) -> Result<(), AnyError> {
    match specifier.scheme() {
      "file" => match specifier.to_file_path() {
        Ok(path) => self.read.check(
          &PathQueryDescriptor {
            requested: path.to_string_lossy().into_owned(),
            resolved: path,
          }
          .into_read(),
          Some("import()"),
        ),
        Err(_) => Err(uri_error(format!(
          "Invalid file path.\n  Specifier: {specifier}"
        ))),
      },
      "data" => Ok(()),
      "blob" => Ok(()),
      _ => {
        self.net.check_url(specifier, Some("import()"))?;
        if let Some(host_str) = specifier.host_str() {
          eprintln!("check_specifier::validate_host {:?}", host_str);
        }
        self.import.check_url(specifier, Some("import()"))?;
        Ok(())
      }
    }
  }
}

/// Wrapper struct for `Permissions` that can be shared across threads.
///
/// We need a way to have internal mutability for permissions as they might get
/// passed to a future that will prompt the user for permission (and in such
/// case might need to be mutated). Also for the Web Worker API we need a way
/// to send permissions to a new thread.
#[derive(Clone, Debug)]
pub struct PermissionsContainer {
  // todo(dsherret): make both of these private as the functionality
  // can just be methods on PermissionsContainer. Additionally, a separate
  // struct should be created in here that handles creating child permissions
  // so that the code is not so verbose elsewhere.
  pub descriptor_parser: Arc<dyn PermissionDescriptorParser>,
  pub inner: Arc<Mutex<Permissions>>,
}

impl PermissionsContainer {
  pub fn new(
    descriptor_parser: Arc<dyn PermissionDescriptorParser>,
    perms: Permissions,
  ) -> Self {
    Self {
      descriptor_parser,
      inner: Arc::new(Mutex::new(perms)),
    }
  }

  pub fn allow_all(
    descriptor_parser: Arc<dyn PermissionDescriptorParser>,
  ) -> Self {
    Self::new(descriptor_parser, Permissions::allow_all())
  }

  #[inline(always)]
  pub fn check_specifier(
    &self,
    specifier: &ModuleSpecifier,
  ) -> Result<(), AnyError> {
    self.inner.lock().check_specifier(specifier)
  }

  #[must_use = "the resolved return value to mitigate time-of-check to time-of-use issues"]
  #[inline(always)]
  pub fn check_read(
    &self,
    path: &str,
    api_name: &str,
  ) -> Result<PathBuf, AnyError> {
    self.check_read_with_api_name(path, Some(api_name))
  }

  #[must_use = "the resolved return value to mitigate time-of-check to time-of-use issues"]
  #[inline(always)]
  pub fn check_read_with_api_name(
    &self,
    path: &str,
    api_name: Option<&str>,
  ) -> Result<PathBuf, AnyError> {
    let mut inner = self.inner.lock();
    let inner = &mut inner.read;
    if inner.is_allow_all() {
      Ok(PathBuf::from(path))
    } else {
      let desc = self.descriptor_parser.parse_path_query(path)?.into_read();
      inner.check(&desc, api_name)?;
      Ok(desc.0.resolved)
    }
  }

  #[must_use = "the resolved return value to mitigate time-of-check to time-of-use issues"]
  #[inline(always)]
  pub fn check_read_path<'a>(
    &self,
    path: &'a Path,
    api_name: Option<&str>,
  ) -> Result<Cow<'a, Path>, AnyError> {
    let mut inner = self.inner.lock();
    let inner = &mut inner.read;
    if inner.is_allow_all() {
      Ok(Cow::Borrowed(path))
    } else {
      let desc = PathQueryDescriptor {
        requested: path.to_string_lossy().into_owned(),
        resolved: path.to_path_buf(),
      }
      .into_read();
      inner.check(&desc, api_name)?;
      Ok(Cow::Owned(desc.0.resolved))
    }
  }

  /// As `check_read()`, but permission error messages will anonymize the path
  /// by replacing it with the given `display`.
  #[inline(always)]
  pub fn check_read_blind(
    &mut self,
    path: &Path,
    display: &str,
    api_name: &str,
  ) -> Result<(), AnyError> {
    let mut inner = self.inner.lock();
    let inner = &mut inner.read;
    skip_check_if_is_permission_fully_granted!(inner);
    inner.check(
      &PathQueryDescriptor {
        requested: format!("<{}>", display),
        resolved: path.to_path_buf(),
      }
      .into_read(),
      Some(api_name),
    )
  }

  #[inline(always)]
  pub fn check_read_all(&self, api_name: &str) -> Result<(), AnyError> {
    self.inner.lock().read.check_all(Some(api_name))
  }

  #[must_use = "the resolved return value to mitigate time-of-check to time-of-use issues"]
  #[inline(always)]
  pub fn check_write(
    &self,
    path: &str,
    api_name: &str,
  ) -> Result<PathBuf, AnyError> {
    self.check_write_with_api_name(path, Some(api_name))
  }

  #[must_use = "the resolved return value to mitigate time-of-check to time-of-use issues"]
  #[inline(always)]
  pub fn check_write_with_api_name(
    &self,
    path: &str,
    api_name: Option<&str>,
  ) -> Result<PathBuf, AnyError> {
    let mut inner = self.inner.lock();
    let inner = &mut inner.write;
    if inner.is_allow_all() {
      Ok(PathBuf::from(path))
    } else {
      let desc = self.descriptor_parser.parse_path_query(path)?.into_write();
      inner.check(&desc, api_name)?;
      Ok(desc.0.resolved)
    }
  }

  #[must_use = "the resolved return value to mitigate time-of-check to time-of-use issues"]
  #[inline(always)]
  pub fn check_write_path<'a>(
    &self,
    path: &'a Path,
    api_name: &str,
  ) -> Result<Cow<'a, Path>, AnyError> {
    let mut inner = self.inner.lock();
    let inner = &mut inner.write;
    if inner.is_allow_all() {
      Ok(Cow::Borrowed(path))
    } else {
      let desc = PathQueryDescriptor {
        requested: path.to_string_lossy().into_owned(),
        resolved: path.to_path_buf(),
      }
      .into_write();
      inner.check(&desc, Some(api_name))?;
      Ok(Cow::Owned(desc.0.resolved))
    }
  }

  #[inline(always)]
  pub fn check_write_all(&self, api_name: &str) -> Result<(), AnyError> {
    self.inner.lock().write.check_all(Some(api_name))
  }

  /// As `check_write()`, but permission error messages will anonymize the path
  /// by replacing it with the given `display`.
  #[inline(always)]
  pub fn check_write_blind(
    &self,
    path: &Path,
    display: &str,
    api_name: &str,
  ) -> Result<(), AnyError> {
    let mut inner = self.inner.lock();
    let inner = &mut inner.write;
    skip_check_if_is_permission_fully_granted!(inner);
    inner.check(
      &PathQueryDescriptor {
        requested: format!("<{}>", display),
        resolved: path.to_path_buf(),
      }
      .into_write(),
      Some(api_name),
    )
  }

  #[inline(always)]
  pub fn check_write_partial(
    &mut self,
    path: &str,
    api_name: &str,
  ) -> Result<PathBuf, AnyError> {
    let mut inner = self.inner.lock();
    let inner = &mut inner.write;
    if inner.is_allow_all() {
      Ok(PathBuf::from(path))
    } else {
      let desc = self.descriptor_parser.parse_path_query(path)?.into_write();
      inner.check_partial(&desc, Some(api_name))?;
      Ok(desc.0.resolved)
    }
  }

  #[inline(always)]
  pub fn check_run(
    &mut self,
    cmd: &RunQueryDescriptor,
    api_name: &str,
  ) -> Result<(), AnyError> {
    self.inner.lock().run.check(cmd, Some(api_name))
  }

  #[inline(always)]
  pub fn check_run_all(&mut self, api_name: &str) -> Result<(), AnyError> {
    self.inner.lock().run.check_all(Some(api_name))
  }

  #[inline(always)]
  pub fn query_run_all(&mut self, api_name: &str) -> bool {
    self.inner.lock().run.query_all(Some(api_name))
  }

  #[inline(always)]
  pub fn check_sys(&self, kind: &str, api_name: &str) -> Result<(), AnyError> {
    self.inner.lock().sys.check(kind, Some(api_name))
  }

  #[inline(always)]
  pub fn check_env(&mut self, var: &str) -> Result<(), AnyError> {
    self.inner.lock().env.check(var, None)
  }

  #[inline(always)]
  pub fn check_env_all(&mut self) -> Result<(), AnyError> {
    self.inner.lock().env.check_all()
  }

  #[inline(always)]
  pub fn check_sys_all(&mut self) -> Result<(), AnyError> {
    self.inner.lock().sys.check_all()
  }

  #[inline(always)]
  pub fn check_ffi_all(&mut self) -> Result<(), AnyError> {
    self.inner.lock().ffi.check_all()
  }

  /// This checks to see if the allow-all flag was passed, not whether all
  /// permissions are enabled!
  #[inline(always)]
  pub fn check_was_allow_all_flag_passed(&mut self) -> Result<(), AnyError> {
    self.inner.lock().all.check()
  }

  /// Checks special file access, returning the failed permission type if
  /// not successful.
  pub fn check_special_file(
    &mut self,
    path: &Path,
    _api_name: &str,
  ) -> Result<(), &'static str> {
    let error_all = |_| "all";

    // Safe files with no major additional side-effects. While there's a small risk of someone
    // draining system entropy by just reading one of these files constantly, that's not really
    // something we worry about as they already have --allow-read to /dev.
    if cfg!(unix)
      && (path == OsStr::new("/dev/random")
        || path == OsStr::new("/dev/urandom")
        || path == OsStr::new("/dev/zero")
        || path == OsStr::new("/dev/null"))
    {
      return Ok(());
    }

    /// We'll allow opening /proc/self/fd/{n} without additional permissions under the following conditions:
    ///
    /// 1. n > 2. This allows for opening bash-style redirections, but not stdio
    /// 2. the fd referred to by n is a pipe
    #[cfg(unix)]
    fn is_fd_file_is_pipe(path: &Path) -> bool {
      if let Some(fd) = path.file_name() {
        if let Ok(s) = std::str::from_utf8(fd.as_encoded_bytes()) {
          if let Ok(n) = s.parse::<i32>() {
            if n > 2 {
              // SAFETY: This is proper use of the stat syscall
              unsafe {
                let mut stat = std::mem::zeroed::<libc::stat>();
                if libc::fstat(n, &mut stat as _) == 0
                  && ((stat.st_mode & libc::S_IFMT) & libc::S_IFIFO) != 0
                {
                  return true;
                }
              };
            }
          }
        }
      }
      false
    }

    // On unixy systems, we allow opening /dev/fd/XXX for valid FDs that
    // are pipes.
    #[cfg(unix)]
    if path.starts_with("/dev/fd") && is_fd_file_is_pipe(path) {
      return Ok(());
    }

    if cfg!(target_os = "linux") {
      // On Linux, we also allow opening /proc/self/fd/XXX for valid FDs that
      // are pipes.
      #[cfg(unix)]
      if path.starts_with("/proc/self/fd") && is_fd_file_is_pipe(path) {
        return Ok(());
      }
      if path.starts_with("/dev")
        || path.starts_with("/proc")
        || path.starts_with("/sys")
      {
        if path.ends_with("/environ") {
          self.check_env_all().map_err(|_| "env")?;
        } else {
          self.check_was_allow_all_flag_passed().map_err(error_all)?;
        }
      }
    } else if cfg!(unix) {
      if path.starts_with("/dev") {
        self.check_was_allow_all_flag_passed().map_err(error_all)?;
      }
    } else if cfg!(target_os = "windows") {
      // \\.\nul is allowed
      let s = path.as_os_str().as_encoded_bytes();
      if s.eq_ignore_ascii_case(br#"\\.\nul"#) {
        return Ok(());
      }

      fn is_normalized_windows_drive_path(path: &Path) -> bool {
        let s = path.as_os_str().as_encoded_bytes();
        // \\?\X:\
        if s.len() < 7 {
          false
        } else if s.starts_with(br#"\\?\"#) {
          s[4].is_ascii_alphabetic() && s[5] == b':' && s[6] == b'\\'
        } else {
          false
        }
      }

      // If this is a normalized drive path, accept it
      if !is_normalized_windows_drive_path(path) {
        self.check_was_allow_all_flag_passed().map_err(error_all)?;
      }
    } else {
      unimplemented!()
    }
    Ok(())
  }

  #[inline(always)]
  pub fn check_net_url(
    &mut self,
    url: &Url,
    api_name: &str,
  ) -> Result<(), AnyError> {
    self.inner.lock().net.check_url(url, Some(api_name))
  }

  #[inline(always)]
  pub fn check_net<T: AsRef<str>>(
    &mut self,
    host: &(T, Option<u16>),
    api_name: &str,
  ) -> Result<(), AnyError> {
    let mut inner = self.inner.lock();
    let inner = &mut inner.net;
    skip_check_if_is_permission_fully_granted!(inner);
    let hostname = Host::parse(host.0.as_ref())?;
    let descriptor = NetDescriptor(hostname, host.1);
    inner.check(&descriptor, Some(api_name))
  }

  #[inline(always)]
  pub fn check_ffi(&mut self, path: &str) -> Result<PathBuf, AnyError> {
    let mut inner = self.inner.lock();
    let inner = &mut inner.ffi;
    if inner.is_allow_all() {
      Ok(PathBuf::from(path))
    } else {
      let desc = self.descriptor_parser.parse_path_query(path)?.into_ffi();
      inner.check(&desc, None)?;
      Ok(desc.0.resolved)
    }
  }

  #[must_use = "the resolved return value to mitigate time-of-check to time-of-use issues"]
  #[inline(always)]
  pub fn check_ffi_partial_no_path(&mut self) -> Result<(), AnyError> {
    let mut inner = self.inner.lock();
    let inner = &mut inner.ffi;
    if inner.is_allow_all() {
      Ok(())
    } else {
      inner.check_partial(None)
    }
  }

  #[must_use = "the resolved return value to mitigate time-of-check to time-of-use issues"]
  #[inline(always)]
  pub fn check_ffi_partial_with_path(
    &mut self,
    path: &str,
  ) -> Result<PathBuf, AnyError> {
    let mut inner = self.inner.lock();
    let inner = &mut inner.ffi;
    if inner.is_allow_all() {
      Ok(PathBuf::from(path))
    } else {
      let desc = self.descriptor_parser.parse_path_query(path)?.into_ffi();
      inner.check_partial(Some(&desc))?;
      Ok(desc.0.resolved)
    }
  }
}

const fn unit_permission_from_flag_bools(
  allow_flag: bool,
  deny_flag: bool,
  name: &'static str,
  description: &'static str,
  prompt: bool,
) -> UnitPermission {
  UnitPermission {
    name,
    description,
    state: if deny_flag {
      PermissionState::Denied
    } else if allow_flag {
      PermissionState::Granted
    } else {
      PermissionState::Prompt
    },
    prompt,
  }
}

fn global_from_option<T>(flag: Option<&HashSet<T>>) -> bool {
  matches!(flag, Some(v) if v.is_empty())
}

fn escalation_error() -> AnyError {
  custom_error("NotCapable", "Can't escalate parent thread permissions")
}

#[derive(Debug, Eq, PartialEq)]
pub enum ChildUnitPermissionArg {
  Inherit,
  Granted,
  NotGranted,
}

impl<'de> Deserialize<'de> for ChildUnitPermissionArg {
  fn deserialize<D>(deserializer: D) -> Result<Self, D::Error>
  where
    D: Deserializer<'de>,
  {
    struct ChildUnitPermissionArgVisitor;
    impl<'de> de::Visitor<'de> for ChildUnitPermissionArgVisitor {
      type Value = ChildUnitPermissionArg;

      fn expecting(&self, formatter: &mut fmt::Formatter) -> fmt::Result {
        formatter.write_str("\"inherit\" or boolean")
      }

      fn visit_unit<E>(self) -> Result<ChildUnitPermissionArg, E>
      where
        E: de::Error,
      {
        Ok(ChildUnitPermissionArg::NotGranted)
      }

      fn visit_str<E>(self, v: &str) -> Result<ChildUnitPermissionArg, E>
      where
        E: de::Error,
      {
        if v == "inherit" {
          Ok(ChildUnitPermissionArg::Inherit)
        } else {
          Err(de::Error::invalid_value(de::Unexpected::Str(v), &self))
        }
      }

      fn visit_bool<E>(self, v: bool) -> Result<ChildUnitPermissionArg, E>
      where
        E: de::Error,
      {
        match v {
          true => Ok(ChildUnitPermissionArg::Granted),
          false => Ok(ChildUnitPermissionArg::NotGranted),
        }
      }
    }
    deserializer.deserialize_any(ChildUnitPermissionArgVisitor)
  }
}

#[derive(Debug, Eq, PartialEq)]
pub enum ChildUnaryPermissionArg {
  Inherit,
  Granted,
  NotGranted,
  GrantedList(Vec<String>),
}

impl<'de> Deserialize<'de> for ChildUnaryPermissionArg {
  fn deserialize<D>(deserializer: D) -> Result<Self, D::Error>
  where
    D: Deserializer<'de>,
  {
    struct ChildUnaryPermissionArgVisitor;
    impl<'de> de::Visitor<'de> for ChildUnaryPermissionArgVisitor {
      type Value = ChildUnaryPermissionArg;

      fn expecting(&self, formatter: &mut fmt::Formatter) -> fmt::Result {
        formatter.write_str("\"inherit\" or boolean or string[]")
      }

      fn visit_unit<E>(self) -> Result<ChildUnaryPermissionArg, E>
      where
        E: de::Error,
      {
        Ok(ChildUnaryPermissionArg::NotGranted)
      }

      fn visit_str<E>(self, v: &str) -> Result<ChildUnaryPermissionArg, E>
      where
        E: de::Error,
      {
        if v == "inherit" {
          Ok(ChildUnaryPermissionArg::Inherit)
        } else {
          Err(de::Error::invalid_value(de::Unexpected::Str(v), &self))
        }
      }

      fn visit_bool<E>(self, v: bool) -> Result<ChildUnaryPermissionArg, E>
      where
        E: de::Error,
      {
        match v {
          true => Ok(ChildUnaryPermissionArg::Granted),
          false => Ok(ChildUnaryPermissionArg::NotGranted),
        }
      }

      fn visit_seq<V>(
        self,
        mut v: V,
      ) -> Result<ChildUnaryPermissionArg, V::Error>
      where
        V: de::SeqAccess<'de>,
      {
        let mut granted_list = vec![];
        while let Some(value) = v.next_element::<String>()? {
          granted_list.push(value);
        }
        Ok(ChildUnaryPermissionArg::GrantedList(granted_list))
      }
    }
    deserializer.deserialize_any(ChildUnaryPermissionArgVisitor)
  }
}

/// Directly deserializable from JS worker and test permission options.
#[derive(Debug, Eq, PartialEq)]
pub struct ChildPermissionsArg {
  env: ChildUnaryPermissionArg,
  net: ChildUnaryPermissionArg,
  ffi: ChildUnaryPermissionArg,
  read: ChildUnaryPermissionArg,
  run: ChildUnaryPermissionArg,
  sys: ChildUnaryPermissionArg,
  write: ChildUnaryPermissionArg,
}

impl ChildPermissionsArg {
  pub fn inherit() -> Self {
    ChildPermissionsArg {
      env: ChildUnaryPermissionArg::Inherit,
      net: ChildUnaryPermissionArg::Inherit,
      ffi: ChildUnaryPermissionArg::Inherit,
      read: ChildUnaryPermissionArg::Inherit,
      run: ChildUnaryPermissionArg::Inherit,
      sys: ChildUnaryPermissionArg::Inherit,
      write: ChildUnaryPermissionArg::Inherit,
    }
  }

  pub fn none() -> Self {
    ChildPermissionsArg {
      env: ChildUnaryPermissionArg::NotGranted,
      net: ChildUnaryPermissionArg::NotGranted,
      ffi: ChildUnaryPermissionArg::NotGranted,
      read: ChildUnaryPermissionArg::NotGranted,
      run: ChildUnaryPermissionArg::NotGranted,
      sys: ChildUnaryPermissionArg::NotGranted,
      write: ChildUnaryPermissionArg::NotGranted,
    }
  }
}

impl<'de> Deserialize<'de> for ChildPermissionsArg {
  fn deserialize<D>(deserializer: D) -> Result<Self, D::Error>
  where
    D: Deserializer<'de>,
  {
    struct ChildPermissionsArgVisitor;
    impl<'de> de::Visitor<'de> for ChildPermissionsArgVisitor {
      type Value = ChildPermissionsArg;

      fn expecting(&self, formatter: &mut fmt::Formatter) -> fmt::Result {
        formatter.write_str("\"inherit\" or \"none\" or object")
      }

      fn visit_unit<E>(self) -> Result<ChildPermissionsArg, E>
      where
        E: de::Error,
      {
        Ok(ChildPermissionsArg::inherit())
      }

      fn visit_str<E>(self, v: &str) -> Result<ChildPermissionsArg, E>
      where
        E: de::Error,
      {
        if v == "inherit" {
          Ok(ChildPermissionsArg::inherit())
        } else if v == "none" {
          Ok(ChildPermissionsArg::none())
        } else {
          Err(de::Error::invalid_value(de::Unexpected::Str(v), &self))
        }
      }

      fn visit_map<V>(self, mut v: V) -> Result<ChildPermissionsArg, V::Error>
      where
        V: de::MapAccess<'de>,
      {
        let mut child_permissions_arg = ChildPermissionsArg::none();
        while let Some((key, value)) =
          v.next_entry::<String, serde_json::Value>()?
        {
          if key == "env" {
            let arg = serde_json::from_value::<ChildUnaryPermissionArg>(value);
            child_permissions_arg.env = arg.map_err(|e| {
              de::Error::custom(format!("(deno.permissions.env) {e}"))
            })?;
          } else if key == "net" {
            let arg = serde_json::from_value::<ChildUnaryPermissionArg>(value);
            child_permissions_arg.net = arg.map_err(|e| {
              de::Error::custom(format!("(deno.permissions.net) {e}"))
            })?;
          } else if key == "ffi" {
            let arg = serde_json::from_value::<ChildUnaryPermissionArg>(value);
            child_permissions_arg.ffi = arg.map_err(|e| {
              de::Error::custom(format!("(deno.permissions.ffi) {e}"))
            })?;
          } else if key == "read" {
            let arg = serde_json::from_value::<ChildUnaryPermissionArg>(value);
            child_permissions_arg.read = arg.map_err(|e| {
              de::Error::custom(format!("(deno.permissions.read) {e}"))
            })?;
          } else if key == "run" {
            let arg = serde_json::from_value::<ChildUnaryPermissionArg>(value);
            child_permissions_arg.run = arg.map_err(|e| {
              de::Error::custom(format!("(deno.permissions.run) {e}"))
            })?;
          } else if key == "sys" {
            let arg = serde_json::from_value::<ChildUnaryPermissionArg>(value);
            child_permissions_arg.sys = arg.map_err(|e| {
              de::Error::custom(format!("(deno.permissions.sys) {e}"))
            })?;
          } else if key == "write" {
            let arg = serde_json::from_value::<ChildUnaryPermissionArg>(value);
            child_permissions_arg.write = arg.map_err(|e| {
              de::Error::custom(format!("(deno.permissions.write) {e}"))
            })?;
          } else {
            return Err(de::Error::custom("unknown permission name"));
          }
        }
        Ok(child_permissions_arg)
      }
    }
    deserializer.deserialize_any(ChildPermissionsArgVisitor)
  }
}

/// Parses and normalizes permissions.
///
/// This trait is necessary because this crate doesn't have access
/// to the file system.
pub trait PermissionDescriptorParser: Debug + Send + Sync {
  fn parse_read_descriptor(
    &self,
    text: &str,
  ) -> Result<ReadDescriptor, AnyError>;

  fn parse_write_descriptor(
    &self,
    text: &str,
  ) -> Result<WriteDescriptor, AnyError>;

  fn parse_net_descriptor(&self, text: &str)
    -> Result<NetDescriptor, AnyError>;

  fn parse_env_descriptor(&self, text: &str)
    -> Result<EnvDescriptor, AnyError>;

  fn parse_sys_descriptor(&self, text: &str)
    -> Result<SysDescriptor, AnyError>;

  fn parse_allow_run_descriptor(
    &self,
    text: &str,
  ) -> Result<AllowRunDescriptorParseResult, AnyError>;

  fn parse_deny_run_descriptor(
    &self,
    text: &str,
  ) -> Result<DenyRunDescriptor, AnyError>;

  fn parse_ffi_descriptor(&self, text: &str)
    -> Result<FfiDescriptor, AnyError>;

  // queries

  fn parse_path_query(
    &self,
    path: &str,
  ) -> Result<PathQueryDescriptor, AnyError>;

  fn parse_run_query(
    &self,
    requested: &str,
  ) -> Result<RunQueryDescriptor, AnyError>;
}

pub fn create_child_permissions(
  parser: &dyn PermissionDescriptorParser,
  main_perms: &mut Permissions,
  child_permissions_arg: ChildPermissionsArg,
) -> Result<Permissions, AnyError> {
  fn is_granted_unary(arg: &ChildUnaryPermissionArg) -> bool {
    match arg {
      ChildUnaryPermissionArg::Inherit | ChildUnaryPermissionArg::Granted => {
        true
      }
      ChildUnaryPermissionArg::NotGranted
      | ChildUnaryPermissionArg::GrantedList(_) => false,
    }
  }

  let mut worker_perms = Permissions::none_without_prompt();

  worker_perms.all = main_perms
    .all
    .create_child_permissions(ChildUnitPermissionArg::Inherit)?;

  // downgrade the `worker_perms.all` based on the other values
  if worker_perms.all.query() == PermissionState::Granted {
    let unary_perms = [
      &child_permissions_arg.read,
      &child_permissions_arg.write,
      &child_permissions_arg.net,
      &child_permissions_arg.env,
      &child_permissions_arg.sys,
      &child_permissions_arg.run,
      &child_permissions_arg.ffi,
    ];
    let allow_all = unary_perms.into_iter().all(is_granted_unary);
    if !allow_all {
      worker_perms.all.revoke();
    }
  }

  // WARNING: When adding a permission here, ensure it is handled
  // in the worker_perms.all block above
  worker_perms.read = main_perms
    .read
    .create_child_permissions(child_permissions_arg.read, |text| {
      Ok(Some(parser.parse_read_descriptor(text)?))
    })?;
  worker_perms.write = main_perms
    .write
    .create_child_permissions(child_permissions_arg.write, |text| {
      Ok(Some(parser.parse_write_descriptor(text)?))
    })?;
  worker_perms.net = main_perms
    .net
    .create_child_permissions(child_permissions_arg.net, |text| {
      Ok(Some(parser.parse_net_descriptor(text)?))
    })?;
  worker_perms.env = main_perms
    .env
    .create_child_permissions(child_permissions_arg.env, |text| {
      Ok(Some(parser.parse_env_descriptor(text)?))
    })?;
  worker_perms.sys = main_perms
    .sys
    .create_child_permissions(child_permissions_arg.sys, |text| {
      Ok(Some(parser.parse_sys_descriptor(text)?))
    })?;
  worker_perms.run = main_perms.run.create_child_permissions(
    child_permissions_arg.run,
    |text| match parser.parse_allow_run_descriptor(text)? {
      AllowRunDescriptorParseResult::Unresolved(_) => Ok(None),
      AllowRunDescriptorParseResult::Descriptor(desc) => Ok(Some(desc)),
    },
  )?;
  worker_perms.ffi = main_perms
    .ffi
    .create_child_permissions(child_permissions_arg.ffi, |text| {
      Ok(Some(parser.parse_ffi_descriptor(text)?))
    })?;

  Ok(worker_perms)
}

static IS_STANDALONE: AtomicFlag = AtomicFlag::lowered();

pub fn mark_standalone() {
  IS_STANDALONE.raise();
}

pub fn is_standalone() -> bool {
  IS_STANDALONE.is_raised()
}

#[cfg(test)]
mod tests {
  use super::*;
  use deno_core::serde_json::json;
  use fqdn::fqdn;
  use prompter::tests::*;
  use std::net::Ipv4Addr;

  // Creates vector of strings, Vec<String>
  macro_rules! svec {
      ($($x:expr),*) => (vec![$($x.to_string()),*]);
  }

  #[derive(Debug)]
  struct TestPermissionDescriptorParser;

  impl TestPermissionDescriptorParser {
    fn join_path_with_root(&self, path: &str) -> PathBuf {
      if path.starts_with("C:\\") {
        PathBuf::from(path)
      } else {
        PathBuf::from("/").join(path)
      }
    }
  }

  impl PermissionDescriptorParser for TestPermissionDescriptorParser {
    fn parse_read_descriptor(
      &self,
      text: &str,
    ) -> Result<ReadDescriptor, AnyError> {
      Ok(ReadDescriptor(self.join_path_with_root(text)))
    }

    fn parse_write_descriptor(
      &self,
      text: &str,
    ) -> Result<WriteDescriptor, AnyError> {
      Ok(WriteDescriptor(self.join_path_with_root(text)))
    }

    fn parse_net_descriptor(
      &self,
      text: &str,
    ) -> Result<NetDescriptor, AnyError> {
      NetDescriptor::parse(text)
    }

    fn parse_env_descriptor(
      &self,
      text: &str,
    ) -> Result<EnvDescriptor, AnyError> {
      Ok(EnvDescriptor::new(text))
    }

    fn parse_sys_descriptor(
      &self,
      text: &str,
    ) -> Result<SysDescriptor, AnyError> {
      Ok(SysDescriptor(text.to_string()))
    }

    fn parse_allow_run_descriptor(
      &self,
      text: &str,
    ) -> Result<AllowRunDescriptorParseResult, AnyError> {
      Ok(AllowRunDescriptorParseResult::Descriptor(
        AllowRunDescriptor(self.join_path_with_root(text)),
      ))
    }

    fn parse_deny_run_descriptor(
      &self,
      text: &str,
    ) -> Result<DenyRunDescriptor, AnyError> {
      if text.contains("/") {
        Ok(DenyRunDescriptor::Path(self.join_path_with_root(text)))
      } else {
        Ok(DenyRunDescriptor::Name(text.to_string()))
      }
    }

    fn parse_ffi_descriptor(
      &self,
      text: &str,
    ) -> Result<FfiDescriptor, AnyError> {
      Ok(FfiDescriptor(self.join_path_with_root(text)))
    }

    fn parse_path_query(
      &self,
      path: &str,
    ) -> Result<PathQueryDescriptor, AnyError> {
      Ok(PathQueryDescriptor {
        resolved: self.join_path_with_root(path),
        requested: path.to_string(),
      })
    }

    fn parse_run_query(
      &self,
      requested: &str,
    ) -> Result<RunQueryDescriptor, AnyError> {
      RunQueryDescriptor::parse(requested)
    }
  }

  #[test]
  fn check_paths() {
    set_prompter(Box::new(TestPrompter));
    let allowlist = svec!["/a/specific/dir/name", "/a/specific", "/b/c"];

    let parser = TestPermissionDescriptorParser;
    let perms = Permissions::from_options(
      &parser,
      &PermissionsOptions {
        allow_read: Some(allowlist.clone()),
        allow_write: Some(allowlist.clone()),
        allow_ffi: Some(allowlist),
        ..Default::default()
      },
    )
    .unwrap();
    let mut perms = PermissionsContainer::new(Arc::new(parser), perms);

    let cases = [
      // Inside of /a/specific and /a/specific/dir/name
      ("/a/specific/dir/name", true),
      // Inside of /a/specific but outside of /a/specific/dir/name
      ("/a/specific/dir", true),
      // Inside of /a/specific and /a/specific/dir/name
      ("/a/specific/dir/name/inner", true),
      // Inside of /a/specific but outside of /a/specific/dir/name
      ("/a/specific/other/dir", true),
      // Exact match with /b/c
      ("/b/c", true),
      // Sub path within /b/c
      ("/b/c/sub/path", true),
      // Sub path within /b/c, needs normalizing
      ("/b/c/sub/path/../path/.", true),
      // Inside of /b but outside of /b/c
      ("/b/e", false),
      // Inside of /a but outside of /a/specific
      ("/a/b", false),
    ];

    for (path, is_ok) in cases {
      assert_eq!(perms.check_read(path, "api").is_ok(), is_ok);
      assert_eq!(perms.check_write(path, "api").is_ok(), is_ok);
      assert_eq!(perms.check_ffi(path).is_ok(), is_ok);
    }
  }

  #[test]
  fn test_check_net_with_values() {
    set_prompter(Box::new(TestPrompter));
    let parser = TestPermissionDescriptorParser;
    let mut perms = Permissions::from_options(
      &parser,
      &PermissionsOptions {
        allow_net: Some(svec![
          "localhost",
          "deno.land",
          "github.com:3000",
          "127.0.0.1",
          "172.16.0.2:8000",
          "www.github.com:443",
          "80.example.com:80",
          "443.example.com:443"
        ]),
        ..Default::default()
      },
    )
    .unwrap();

    let domain_tests = vec![
      ("localhost", 1234, true),
      ("deno.land", 0, true),
      ("deno.land", 3000, true),
      ("deno.lands", 0, false),
      ("deno.lands", 3000, false),
      ("github.com", 3000, true),
      ("github.com", 0, false),
      ("github.com", 2000, false),
      ("github.net", 3000, false),
      ("127.0.0.1", 0, true),
      ("127.0.0.1", 3000, true),
      ("127.0.0.2", 0, false),
      ("127.0.0.2", 3000, false),
      ("172.16.0.2", 8000, true),
      ("172.16.0.2", 0, false),
      ("172.16.0.2", 6000, false),
      ("172.16.0.1", 8000, false),
      ("443.example.com", 444, false),
      ("80.example.com", 81, false),
      ("80.example.com", 80, true),
      // Just some random hosts that should err
      ("somedomain", 0, false),
      ("192.168.0.1", 0, false),
    ];

    for (host, port, is_ok) in domain_tests {
      let host = Host::parse(host).unwrap();
      let descriptor = NetDescriptor(host, Some(port));
      assert_eq!(
        is_ok,
        perms.net.check(&descriptor, None).is_ok(),
        "{descriptor}",
      );
    }
  }

  #[test]
  fn test_check_net_only_flag() {
    set_prompter(Box::new(TestPrompter));
    let parser = TestPermissionDescriptorParser;
    let mut perms = Permissions::from_options(
      &parser,
      &PermissionsOptions {
        allow_net: Some(svec![]), // this means `--allow-net` is present without values following `=` sign
        ..Default::default()
      },
    )
    .unwrap();

    let domain_tests = vec![
      ("localhost", 1234),
      ("deno.land", 0),
      ("deno.land", 3000),
      ("deno.lands", 0),
      ("deno.lands", 3000),
      ("github.com", 3000),
      ("github.com", 0),
      ("github.com", 2000),
      ("github.net", 3000),
      ("127.0.0.1", 0),
      ("127.0.0.1", 3000),
      ("127.0.0.2", 0),
      ("127.0.0.2", 3000),
      ("172.16.0.2", 8000),
      ("172.16.0.2", 0),
      ("172.16.0.2", 6000),
      ("172.16.0.1", 8000),
      ("somedomain", 0),
      ("192.168.0.1", 0),
    ];

    for (host_str, port) in domain_tests {
      let host = Host::parse(host_str).unwrap();
      let descriptor = NetDescriptor(host, Some(port));
      assert!(
        perms.net.check(&descriptor, None).is_ok(),
        "expected {host_str}:{port} to pass"
      );
    }
  }

  #[test]
  fn test_check_net_no_flag() {
    set_prompter(Box::new(TestPrompter));
    let parser = TestPermissionDescriptorParser;
    let mut perms = Permissions::from_options(
      &parser,
      &PermissionsOptions {
        allow_net: None,
        ..Default::default()
      },
    )
    .unwrap();

    let domain_tests = vec![
      ("localhost", 1234),
      ("deno.land", 0),
      ("deno.land", 3000),
      ("deno.lands", 0),
      ("deno.lands", 3000),
      ("github.com", 3000),
      ("github.com", 0),
      ("github.com", 2000),
      ("github.net", 3000),
      ("127.0.0.1", 0),
      ("127.0.0.1", 3000),
      ("127.0.0.2", 0),
      ("127.0.0.2", 3000),
      ("172.16.0.2", 8000),
      ("172.16.0.2", 0),
      ("172.16.0.2", 6000),
      ("172.16.0.1", 8000),
      ("somedomain", 0),
      ("192.168.0.1", 0),
    ];

    for (host_str, port) in domain_tests {
      let host = Host::parse(host_str).unwrap();
      let descriptor = NetDescriptor(host, Some(port));
      assert!(
        perms.net.check(&descriptor, None).is_err(),
        "expected {host_str}:{port} to fail"
      );
    }
  }

  #[test]
  fn test_check_net_url() {
    let mut perms = Permissions::from_options(
      &TestPermissionDescriptorParser,
      &PermissionsOptions {
        allow_net: Some(svec![
          "localhost",
          "deno.land",
          "github.com:3000",
          "127.0.0.1",
          "172.16.0.2:8000",
          "www.github.com:443"
        ]),
        ..Default::default()
      },
    )
    .unwrap();

    let url_tests = vec![
      // Any protocol + port for localhost should be ok, since we don't specify
      ("http://localhost", true),
      ("https://localhost", true),
      ("https://localhost:4443", true),
      ("tcp://localhost:5000", true),
      ("udp://localhost:6000", true),
      // Correct domain + any port and protocol should be ok incorrect shouldn't
      ("https://deno.land/std/example/welcome.ts", true),
      ("https://deno.land:3000/std/example/welcome.ts", true),
      ("https://deno.lands/std/example/welcome.ts", false),
      ("https://deno.lands:3000/std/example/welcome.ts", false),
      // Correct domain + port should be ok all other combinations should err
      ("https://github.com:3000/denoland/deno", true),
      ("https://github.com/denoland/deno", false),
      ("https://github.com:2000/denoland/deno", false),
      ("https://github.net:3000/denoland/deno", false),
      // Correct ipv4 address + any port should be ok others should err
      ("tcp://127.0.0.1", true),
      ("https://127.0.0.1", true),
      ("tcp://127.0.0.1:3000", true),
      ("https://127.0.0.1:3000", true),
      ("tcp://127.0.0.2", false),
      ("https://127.0.0.2", false),
      ("tcp://127.0.0.2:3000", false),
      ("https://127.0.0.2:3000", false),
      // Correct address + port should be ok all other combinations should err
      ("tcp://172.16.0.2:8000", true),
      ("https://172.16.0.2:8000", true),
      ("tcp://172.16.0.2", false),
      ("https://172.16.0.2", false),
      ("tcp://172.16.0.2:6000", false),
      ("https://172.16.0.2:6000", false),
      ("tcp://172.16.0.1:8000", false),
      ("https://172.16.0.1:8000", false),
      // Testing issue #6531 (Network permissions check doesn't account for well-known default ports) so we dont regress
      ("https://www.github.com:443/robots.txt", true),
    ];

    for (url_str, is_ok) in url_tests {
      let u = url::Url::parse(url_str).unwrap();
      assert_eq!(is_ok, perms.net.check_url(&u, None).is_ok(), "{}", u);
    }
  }

  #[test]
  fn check_specifiers() {
    set_prompter(Box::new(TestPrompter));
    let read_allowlist = if cfg!(target_os = "windows") {
      svec!["C:\\a"]
    } else {
      svec!["/a"]
    };
    let mut perms = Permissions::from_options(
      &TestPermissionDescriptorParser,
      &PermissionsOptions {
        allow_read: Some(read_allowlist),
        allow_net: Some(svec!["localhost"]),
        ..Default::default()
      },
    )
    .unwrap();

    let mut fixtures = vec![
      (
        ModuleSpecifier::parse("http://localhost:4545/mod.ts").unwrap(),
        true,
      ),
      (
        ModuleSpecifier::parse("http://deno.land/x/mod.ts").unwrap(),
        false,
      ),
      (
        ModuleSpecifier::parse("data:text/plain,Hello%2C%20Deno!").unwrap(),
        true,
      ),
    ];

    if cfg!(target_os = "windows") {
      fixtures
        .push((ModuleSpecifier::parse("file:///C:/a/mod.ts").unwrap(), true));
      fixtures.push((
        ModuleSpecifier::parse("file:///C:/b/mod.ts").unwrap(),
        false,
      ));
    } else {
      fixtures
        .push((ModuleSpecifier::parse("file:///a/mod.ts").unwrap(), true));
      fixtures
        .push((ModuleSpecifier::parse("file:///b/mod.ts").unwrap(), false));
    }

    for (specifier, expected) in fixtures {
      assert_eq!(
        perms.check_specifier(&specifier).is_ok(),
        expected,
        "{}",
        specifier,
      );
    }
  }

  #[test]
  fn check_invalid_specifiers() {
    set_prompter(Box::new(TestPrompter));
    let mut perms = Permissions::allow_all();

    let mut test_cases = vec![];

    if cfg!(target_os = "windows") {
      test_cases.push("file://");
      test_cases.push("file:///");
    } else {
      test_cases.push("file://remotehost/");
    }

    for url in test_cases {
      assert!(perms
        .check_specifier(&ModuleSpecifier::parse(url).unwrap())
        .is_err());
    }
  }

  #[test]
  fn test_query() {
    set_prompter(Box::new(TestPrompter));
    let parser = TestPermissionDescriptorParser;
    let perms1 = Permissions::allow_all();
<<<<<<< HEAD
    let perms2 = Permissions {
      read: Permissions::new_unary(Some(&[PathBuf::from("/foo")]), None, false)
        .unwrap(),
      write: Permissions::new_unary(
        Some(&[PathBuf::from("/foo")]),
        None,
        false,
      )
      .unwrap(),
      ffi: Permissions::new_unary(Some(&[PathBuf::from("/foo")]), None, false)
        .unwrap(),
      net: Permissions::new_unary(Some(&sarr!["127.0.0.1:8000"]), None, false)
        .unwrap(),
      env: Permissions::new_unary(Some(&sarr!["HOME"]), None, false).unwrap(),
      sys: Permissions::new_unary(Some(&sarr!["hostname"]), None, false)
        .unwrap(),
      run: Permissions::new_unary(
        Some(&["deno".to_string().into()]),
        None,
        false,
      )
      .unwrap(),
      all: Permissions::new_all(false),
      import: Permissions::new_unary(None, None, false).unwrap(),
    };
    let perms3 = Permissions {
      read: Permissions::new_unary(None, Some(&[PathBuf::from("/foo")]), false)
        .unwrap(),
      write: Permissions::new_unary(
        None,
        Some(&[PathBuf::from("/foo")]),
        false,
      )
      .unwrap(),
      ffi: Permissions::new_unary(None, Some(&[PathBuf::from("/foo")]), false)
        .unwrap(),
      net: Permissions::new_unary(None, Some(&sarr!["127.0.0.1:8000"]), false)
        .unwrap(),
      env: Permissions::new_unary(None, Some(&sarr!["HOME"]), false).unwrap(),
      sys: Permissions::new_unary(None, Some(&sarr!["hostname"]), false)
        .unwrap(),
      run: Permissions::new_unary(
        None,
        Some(&["deno".to_string().into()]),
        false,
      )
      .unwrap(),
      all: Permissions::new_all(false),
      import: Permissions::new_unary(None, None, false).unwrap(),
    };
    let perms4 = Permissions {
      read: Permissions::new_unary(
        Some(&[]),
        Some(&[PathBuf::from("/foo")]),
        false,
      )
      .unwrap(),
      write: Permissions::new_unary(
        Some(&[]),
        Some(&[PathBuf::from("/foo")]),
        false,
      )
      .unwrap(),
      ffi: Permissions::new_unary(
        Some(&[]),
        Some(&[PathBuf::from("/foo")]),
        false,
      )
      .unwrap(),
      net: Permissions::new_unary(
        Some(&[]),
        Some(&sarr!["127.0.0.1:8000"]),
        false,
      )
      .unwrap(),
      env: Permissions::new_unary(Some(&[]), Some(&sarr!["HOME"]), false)
        .unwrap(),
      sys: Permissions::new_unary(Some(&[]), Some(&sarr!["hostname"]), false)
        .unwrap(),
      run: Permissions::new_unary(
        Some(&[]),
        Some(&["deno".to_string().into()]),
        false,
      )
      .unwrap(),
      all: Permissions::new_all(false),
      import: Permissions::new_unary(None, None, false).unwrap(),
    };
=======
    let perms2 = Permissions::from_options(
      &parser,
      &PermissionsOptions {
        allow_read: Some(svec!["/foo"]),
        allow_write: Some(svec!["/foo"]),
        allow_ffi: Some(svec!["/foo"]),
        allow_net: Some(svec!["127.0.0.1:8000"]),
        allow_env: Some(svec!["HOME"]),
        allow_sys: Some(svec!["hostname"]),
        allow_run: Some(svec!["/deno"]),
        allow_all: false,
        ..Default::default()
      },
    )
    .unwrap();
    let perms3 = Permissions::from_options(
      &parser,
      &PermissionsOptions {
        deny_read: Some(svec!["/foo"]),
        deny_write: Some(svec!["/foo"]),
        deny_ffi: Some(svec!["/foo"]),
        deny_net: Some(svec!["127.0.0.1:8000"]),
        deny_env: Some(svec!["HOME"]),
        deny_sys: Some(svec!["hostname"]),
        deny_run: Some(svec!["deno"]),
        ..Default::default()
      },
    )
    .unwrap();
    let perms4 = Permissions::from_options(
      &parser,
      &PermissionsOptions {
        allow_read: Some(vec![]),
        deny_read: Some(svec!["/foo"]),
        allow_write: Some(vec![]),
        deny_write: Some(svec!["/foo"]),
        allow_ffi: Some(vec![]),
        deny_ffi: Some(svec!["/foo"]),
        allow_net: Some(vec![]),
        deny_net: Some(svec!["127.0.0.1:8000"]),
        allow_env: Some(vec![]),
        deny_env: Some(svec!["HOME"]),
        allow_sys: Some(vec![]),
        deny_sys: Some(svec!["hostname"]),
        allow_run: Some(vec![]),
        deny_run: Some(svec!["deno"]),
        ..Default::default()
      },
    )
    .unwrap();
>>>>>>> aaf2bf4b
    #[rustfmt::skip]
    {
      let read_query = |path: &str| parser.parse_path_query(path).unwrap().into_read();
      let write_query = |path: &str| parser.parse_path_query(path).unwrap().into_write();
      let ffi_query = |path: &str| parser.parse_path_query(path).unwrap().into_ffi();
      assert_eq!(perms1.read.query(None), PermissionState::Granted);
      assert_eq!(perms1.read.query(Some(&read_query("/foo"))), PermissionState::Granted);
      assert_eq!(perms2.read.query(None), PermissionState::Prompt);
      assert_eq!(perms2.read.query(Some(&read_query("/foo"))), PermissionState::Granted);
      assert_eq!(perms2.read.query(Some(&read_query("/foo/bar"))), PermissionState::Granted);
      assert_eq!(perms3.read.query(None), PermissionState::Prompt);
      assert_eq!(perms3.read.query(Some(&read_query("/foo"))), PermissionState::Denied);
      assert_eq!(perms3.read.query(Some(&read_query("/foo/bar"))), PermissionState::Denied);
      assert_eq!(perms4.read.query(None), PermissionState::GrantedPartial);
      assert_eq!(perms4.read.query(Some(&read_query("/foo"))), PermissionState::Denied);
      assert_eq!(perms4.read.query(Some(&read_query("/foo/bar"))), PermissionState::Denied);
      assert_eq!(perms4.read.query(Some(&read_query("/bar"))), PermissionState::Granted);
      assert_eq!(perms1.write.query(None), PermissionState::Granted);
      assert_eq!(perms1.write.query(Some(&write_query("/foo"))), PermissionState::Granted);
      assert_eq!(perms2.write.query(None), PermissionState::Prompt);
      assert_eq!(perms2.write.query(Some(&write_query("/foo"))), PermissionState::Granted);
      assert_eq!(perms2.write.query(Some(&write_query("/foo/bar"))), PermissionState::Granted);
      assert_eq!(perms3.write.query(None), PermissionState::Prompt);
      assert_eq!(perms3.write.query(Some(&write_query("/foo"))), PermissionState::Denied);
      assert_eq!(perms3.write.query(Some(&write_query("/foo/bar"))), PermissionState::Denied);
      assert_eq!(perms4.write.query(None), PermissionState::GrantedPartial);
      assert_eq!(perms4.write.query(Some(&write_query("/foo"))), PermissionState::Denied);
      assert_eq!(perms4.write.query(Some(&write_query("/foo/bar"))), PermissionState::Denied);
      assert_eq!(perms4.write.query(Some(&write_query("/bar"))), PermissionState::Granted);
      assert_eq!(perms1.ffi.query(None), PermissionState::Granted);
      assert_eq!(perms1.ffi.query(Some(&ffi_query("/foo"))), PermissionState::Granted);
      assert_eq!(perms2.ffi.query(None), PermissionState::Prompt);
      assert_eq!(perms2.ffi.query(Some(&ffi_query("/foo"))), PermissionState::Granted);
      assert_eq!(perms2.ffi.query(Some(&ffi_query("/foo/bar"))), PermissionState::Granted);
      assert_eq!(perms3.ffi.query(None), PermissionState::Prompt);
      assert_eq!(perms3.ffi.query(Some(&ffi_query("/foo"))), PermissionState::Denied);
      assert_eq!(perms3.ffi.query(Some(&ffi_query("/foo/bar"))), PermissionState::Denied);
      assert_eq!(perms4.ffi.query(None), PermissionState::GrantedPartial);
      assert_eq!(perms4.ffi.query(Some(&ffi_query("/foo"))), PermissionState::Denied);
      assert_eq!(perms4.ffi.query(Some(&ffi_query("/foo/bar"))), PermissionState::Denied);
      assert_eq!(perms4.ffi.query(Some(&ffi_query("/bar"))), PermissionState::Granted);
      assert_eq!(perms1.net.query(None), PermissionState::Granted);
      assert_eq!(perms1.net.query(Some(&NetDescriptor(Host::must_parse("127.0.0.1"), None))), PermissionState::Granted);
      assert_eq!(perms2.net.query(None), PermissionState::Prompt);
      assert_eq!(perms2.net.query(Some(&NetDescriptor(Host::must_parse("127.0.0.1"), Some(8000)))), PermissionState::Granted);
      assert_eq!(perms3.net.query(None), PermissionState::Prompt);
      assert_eq!(perms3.net.query(Some(&NetDescriptor(Host::must_parse("127.0.0.1"), Some(8000)))), PermissionState::Denied);
      assert_eq!(perms4.net.query(None), PermissionState::GrantedPartial);
      assert_eq!(perms4.net.query(Some(&NetDescriptor(Host::must_parse("127.0.0.1"), Some(8000)))), PermissionState::Denied);
      assert_eq!(perms4.net.query(Some(&NetDescriptor(Host::must_parse("192.168.0.1"), Some(8000)))), PermissionState::Granted);
      assert_eq!(perms1.env.query(None), PermissionState::Granted);
      assert_eq!(perms1.env.query(Some("HOME")), PermissionState::Granted);
      assert_eq!(perms2.env.query(None), PermissionState::Prompt);
      assert_eq!(perms2.env.query(Some("HOME")), PermissionState::Granted);
      assert_eq!(perms3.env.query(None), PermissionState::Prompt);
      assert_eq!(perms3.env.query(Some("HOME")), PermissionState::Denied);
      assert_eq!(perms4.env.query(None), PermissionState::GrantedPartial);
      assert_eq!(perms4.env.query(Some("HOME")), PermissionState::Denied);
      assert_eq!(perms4.env.query(Some("AWAY")), PermissionState::Granted);
      assert_eq!(perms1.sys.query(None), PermissionState::Granted);
      assert_eq!(perms1.sys.query(Some("HOME")), PermissionState::Granted);
      assert_eq!(perms2.sys.query(None), PermissionState::Prompt);
      assert_eq!(perms2.sys.query(Some("hostname")), PermissionState::Granted);
      assert_eq!(perms3.sys.query(None), PermissionState::Prompt);
      assert_eq!(perms3.sys.query(Some("hostname")), PermissionState::Denied);
      assert_eq!(perms4.sys.query(None), PermissionState::GrantedPartial);
      assert_eq!(perms4.sys.query(Some("hostname")), PermissionState::Denied);
      assert_eq!(perms4.sys.query(Some("uid")), PermissionState::Granted);
      assert_eq!(perms1.run.query(None), PermissionState::Granted);
      let deno_run_query = RunQueryDescriptor::Path {
        requested: "deno".to_string(),
        resolved: PathBuf::from("/deno"),
      };
      let node_run_query = RunQueryDescriptor::Path {
        requested: "node".to_string(),
        resolved: PathBuf::from("/node"),
      };
      assert_eq!(perms1.run.query(Some(&deno_run_query)), PermissionState::Granted);
      assert_eq!(perms1.write.query(Some(&write_query("/deno"))), PermissionState::Granted);
      assert_eq!(perms2.run.query(None), PermissionState::Prompt);
      assert_eq!(perms2.run.query(Some(&deno_run_query)), PermissionState::Granted);
      assert_eq!(perms2.write.query(Some(&write_query("/deno"))), PermissionState::Denied);
      assert_eq!(perms3.run.query(None), PermissionState::Prompt);
      assert_eq!(perms3.run.query(Some(&deno_run_query)), PermissionState::Denied);
      assert_eq!(perms4.run.query(None), PermissionState::GrantedPartial);
      assert_eq!(perms4.run.query(Some(&deno_run_query)), PermissionState::Denied);
      assert_eq!(perms4.run.query(Some(&node_run_query)), PermissionState::Granted);
    };
  }

  #[test]
  fn test_request() {
    set_prompter(Box::new(TestPrompter));
    let parser = TestPermissionDescriptorParser;
    let mut perms: Permissions = Permissions::none_without_prompt();
    let read_query =
      |path: &str| parser.parse_path_query(path).unwrap().into_read();
    let write_query =
      |path: &str| parser.parse_path_query(path).unwrap().into_write();
    let ffi_query =
      |path: &str| parser.parse_path_query(path).unwrap().into_ffi();
    #[rustfmt::skip]
    {
      let prompt_value = PERMISSION_PROMPT_STUB_VALUE_SETTER.lock();
      prompt_value.set(true);
      assert_eq!(perms.read.request(Some(&read_query("/foo"))), PermissionState::Granted);
      assert_eq!(perms.read.query(None), PermissionState::Prompt);
      prompt_value.set(false);
      assert_eq!(perms.read.request(Some(&read_query("/foo/bar"))), PermissionState::Granted);
      prompt_value.set(false);
      assert_eq!(perms.write.request(Some(&write_query("/foo"))), PermissionState::Denied);
      assert_eq!(perms.write.query(Some(&write_query("/foo/bar"))), PermissionState::Prompt);
      prompt_value.set(true);
      assert_eq!(perms.write.request(None), PermissionState::Denied);
      prompt_value.set(false);
      assert_eq!(perms.ffi.request(Some(&ffi_query("/foo"))), PermissionState::Denied);
      assert_eq!(perms.ffi.query(Some(&ffi_query("/foo/bar"))), PermissionState::Prompt);
      prompt_value.set(true);
      assert_eq!(perms.ffi.request(None), PermissionState::Denied);
      prompt_value.set(true);
      assert_eq!(perms.net.request(Some(&NetDescriptor(Host::must_parse("127.0.0.1"), None))), PermissionState::Granted);
      prompt_value.set(false);
      assert_eq!(perms.net.request(Some(&NetDescriptor(Host::must_parse("127.0.0.1"), Some(8000)))), PermissionState::Granted);
      prompt_value.set(true);
      assert_eq!(perms.env.request(Some("HOME")), PermissionState::Granted);
      assert_eq!(perms.env.query(None), PermissionState::Prompt);
      prompt_value.set(false);
      assert_eq!(perms.env.request(Some("HOME")), PermissionState::Granted);
      prompt_value.set(true);
      assert_eq!(perms.sys.request(Some("hostname")), PermissionState::Granted);
      assert_eq!(perms.sys.query(None), PermissionState::Prompt);
      prompt_value.set(false);
      assert_eq!(perms.sys.request(Some("hostname")), PermissionState::Granted);
      prompt_value.set(true);
      let run_query = RunQueryDescriptor::Path {
        requested: "deno".to_string(),
        resolved: PathBuf::from("/deno"),
      };
      assert_eq!(perms.run.request(Some(&run_query)), PermissionState::Granted);
      assert_eq!(perms.run.query(None), PermissionState::Prompt);
      prompt_value.set(false);
      assert_eq!(perms.run.request(Some(&run_query)), PermissionState::Granted);
    };
  }

  #[test]
  fn test_revoke() {
    set_prompter(Box::new(TestPrompter));
<<<<<<< HEAD
    let mut perms = Permissions {
      read: Permissions::new_unary(
        Some(&[PathBuf::from("/foo"), PathBuf::from("/foo/baz")]),
        None,
        false,
      )
      .unwrap(),
      write: Permissions::new_unary(
        Some(&[PathBuf::from("/foo"), PathBuf::from("/foo/baz")]),
        None,
        false,
      )
      .unwrap(),
      ffi: Permissions::new_unary(
        Some(&[PathBuf::from("/foo"), PathBuf::from("/foo/baz")]),
        None,
        false,
      )
      .unwrap(),
      net: Permissions::new_unary(
        Some(&sarr!["127.0.0.1", "127.0.0.1:8000"]),
        None,
        false,
      )
      .unwrap(),
      env: Permissions::new_unary(Some(&sarr!["HOME"]), None, false).unwrap(),
      sys: Permissions::new_unary(Some(&sarr!["hostname"]), None, false)
        .unwrap(),
      run: Permissions::new_unary(
        Some(&["deno".to_string().into()]),
        None,
        false,
      )
      .unwrap(),
      all: Permissions::new_all(false),
      import: Permissions::new_unary(None, None, false).unwrap(),
    };
=======
    let parser = TestPermissionDescriptorParser;
    let mut perms = Permissions::from_options(
      &parser,
      &PermissionsOptions {
        allow_read: Some(svec!["/foo", "/foo/baz"]),
        allow_write: Some(svec!["/foo", "/foo/baz"]),
        allow_ffi: Some(svec!["/foo", "/foo/baz"]),
        allow_net: Some(svec!["127.0.0.1", "127.0.0.1:8000"]),
        allow_env: Some(svec!["HOME"]),
        allow_sys: Some(svec!["hostname"]),
        allow_run: Some(svec!["/deno"]),
        ..Default::default()
      },
    )
    .unwrap();
    let read_query =
      |path: &str| parser.parse_path_query(path).unwrap().into_read();
    let write_query =
      |path: &str| parser.parse_path_query(path).unwrap().into_write();
    let ffi_query =
      |path: &str| parser.parse_path_query(path).unwrap().into_ffi();
>>>>>>> aaf2bf4b
    #[rustfmt::skip]
    {
      assert_eq!(perms.read.revoke(Some(&read_query("/foo/bar"))), PermissionState::Prompt);
      assert_eq!(perms.read.query(Some(&read_query("/foo"))), PermissionState::Prompt);
      assert_eq!(perms.read.query(Some(&read_query("/foo/baz"))), PermissionState::Granted);
      assert_eq!(perms.write.revoke(Some(&write_query("/foo/bar"))), PermissionState::Prompt);
      assert_eq!(perms.write.query(Some(&write_query("/foo"))), PermissionState::Prompt);
      assert_eq!(perms.write.query(Some(&write_query("/foo/baz"))), PermissionState::Granted);
      assert_eq!(perms.ffi.revoke(Some(&ffi_query("/foo/bar"))), PermissionState::Prompt);
      assert_eq!(perms.ffi.query(Some(&ffi_query("/foo"))), PermissionState::Prompt);
      assert_eq!(perms.ffi.query(Some(&ffi_query("/foo/baz"))), PermissionState::Granted);
      assert_eq!(perms.net.revoke(Some(&NetDescriptor(Host::must_parse("127.0.0.1"), Some(9000)))), PermissionState::Prompt);
      assert_eq!(perms.net.query(Some(&NetDescriptor(Host::must_parse("127.0.0.1"), None))), PermissionState::Prompt);
      assert_eq!(perms.net.query(Some(&NetDescriptor(Host::must_parse("127.0.0.1"), Some(8000)))), PermissionState::Granted);
      assert_eq!(perms.env.revoke(Some("HOME")), PermissionState::Prompt);
      assert_eq!(perms.env.revoke(Some("hostname")), PermissionState::Prompt);
      let run_query = RunQueryDescriptor::Path {
        requested: "deno".to_string(),
        resolved: PathBuf::from("/deno"),
      };
      assert_eq!(perms.run.revoke(Some(&run_query)), PermissionState::Prompt);
    };
  }

  #[test]
  fn test_check() {
    set_prompter(Box::new(TestPrompter));
    let mut perms = Permissions::none_with_prompt();
    let prompt_value = PERMISSION_PROMPT_STUB_VALUE_SETTER.lock();
    let parser = TestPermissionDescriptorParser;
    let read_query =
      |path: &str| parser.parse_path_query(path).unwrap().into_read();
    let write_query =
      |path: &str| parser.parse_path_query(path).unwrap().into_write();
    let ffi_query =
      |path: &str| parser.parse_path_query(path).unwrap().into_ffi();

    prompt_value.set(true);
    assert!(perms.read.check(&read_query("/foo"), None).is_ok());
    prompt_value.set(false);
    assert!(perms.read.check(&read_query("/foo"), None).is_ok());
    assert!(perms.read.check(&read_query("/bar"), None).is_err());

    prompt_value.set(true);
    assert!(perms.write.check(&write_query("/foo"), None).is_ok());
    prompt_value.set(false);
    assert!(perms.write.check(&write_query("/foo"), None).is_ok());
    assert!(perms.write.check(&write_query("/bar"), None).is_err());

    prompt_value.set(true);
    assert!(perms.ffi.check(&ffi_query("/foo"), None).is_ok());
    prompt_value.set(false);
    assert!(perms.ffi.check(&ffi_query("/foo"), None).is_ok());
    assert!(perms.ffi.check(&ffi_query("/bar"), None).is_err());

    prompt_value.set(true);
    assert!(perms
      .net
      .check(
        &NetDescriptor(Host::must_parse("127.0.0.1"), Some(8000)),
        None
      )
      .is_ok());
    prompt_value.set(false);
    assert!(perms
      .net
      .check(
        &NetDescriptor(Host::must_parse("127.0.0.1"), Some(8000)),
        None
      )
      .is_ok());
    assert!(perms
      .net
      .check(
        &NetDescriptor(Host::must_parse("127.0.0.1"), Some(8001)),
        None
      )
      .is_err());
    assert!(perms
      .net
      .check(&NetDescriptor(Host::must_parse("127.0.0.1"), None), None)
      .is_err());
    assert!(perms
      .net
      .check(
        &NetDescriptor(Host::must_parse("deno.land"), Some(8000)),
        None
      )
      .is_err());
    assert!(perms
      .net
      .check(&NetDescriptor(Host::must_parse("deno.land"), None), None)
      .is_err());

    #[allow(clippy::disallowed_methods)]
    let cwd = std::env::current_dir().unwrap();
    prompt_value.set(true);
    assert!(perms
      .run
      .check(
        &RunQueryDescriptor::Path {
          requested: "cat".to_string(),
          resolved: cwd.join("cat")
        },
        None
      )
      .is_ok());
    prompt_value.set(false);
    assert!(perms
      .run
      .check(
        &RunQueryDescriptor::Path {
          requested: "cat".to_string(),
          resolved: cwd.join("cat")
        },
        None
      )
      .is_ok());
    assert!(perms
      .run
      .check(
        &RunQueryDescriptor::Path {
          requested: "ls".to_string(),
          resolved: cwd.join("ls")
        },
        None
      )
      .is_err());

    prompt_value.set(true);
    assert!(perms.env.check("HOME", None).is_ok());
    prompt_value.set(false);
    assert!(perms.env.check("HOME", None).is_ok());
    assert!(perms.env.check("PATH", None).is_err());

    prompt_value.set(true);
    assert!(perms.env.check("hostname", None).is_ok());
    prompt_value.set(false);
    assert!(perms.env.check("hostname", None).is_ok());
    assert!(perms.env.check("osRelease", None).is_err());
  }

  #[test]
  fn test_check_fail() {
    set_prompter(Box::new(TestPrompter));
    let mut perms = Permissions::none_with_prompt();
    let prompt_value = PERMISSION_PROMPT_STUB_VALUE_SETTER.lock();
    let parser = TestPermissionDescriptorParser;
    let read_query =
      |path: &str| parser.parse_path_query(path).unwrap().into_read();
    let write_query =
      |path: &str| parser.parse_path_query(path).unwrap().into_write();
    let ffi_query =
      |path: &str| parser.parse_path_query(path).unwrap().into_ffi();

    prompt_value.set(false);
    assert!(perms.read.check(&read_query("/foo"), None).is_err());
    prompt_value.set(true);
    assert!(perms.read.check(&read_query("/foo"), None).is_err());
    assert!(perms.read.check(&read_query("/bar"), None).is_ok());
    prompt_value.set(false);
    assert!(perms.read.check(&read_query("/bar"), None).is_ok());

    prompt_value.set(false);
    assert!(perms.write.check(&write_query("/foo"), None).is_err());
    prompt_value.set(true);
    assert!(perms.write.check(&write_query("/foo"), None).is_err());
    assert!(perms.write.check(&write_query("/bar"), None).is_ok());
    prompt_value.set(false);
    assert!(perms.write.check(&write_query("/bar"), None).is_ok());

    prompt_value.set(false);
    assert!(perms.ffi.check(&ffi_query("/foo"), None).is_err());
    prompt_value.set(true);
    assert!(perms.ffi.check(&ffi_query("/foo"), None).is_err());
    assert!(perms.ffi.check(&ffi_query("/bar"), None).is_ok());
    prompt_value.set(false);
    assert!(perms.ffi.check(&ffi_query("/bar"), None).is_ok());

    prompt_value.set(false);
    assert!(perms
      .net
      .check(
        &NetDescriptor(Host::must_parse("127.0.0.1"), Some(8000)),
        None
      )
      .is_err());
    prompt_value.set(true);
    assert!(perms
      .net
      .check(
        &NetDescriptor(Host::must_parse("127.0.0.1"), Some(8000)),
        None
      )
      .is_err());
    assert!(perms
      .net
      .check(
        &NetDescriptor(Host::must_parse("127.0.0.1"), Some(8001)),
        None
      )
      .is_ok());
    assert!(perms
      .net
      .check(
        &NetDescriptor(Host::must_parse("deno.land"), Some(8000)),
        None
      )
      .is_ok());
    prompt_value.set(false);
    assert!(perms
      .net
      .check(
        &NetDescriptor(Host::must_parse("127.0.0.1"), Some(8001)),
        None
      )
      .is_ok());
    assert!(perms
      .net
      .check(
        &NetDescriptor(Host::must_parse("deno.land"), Some(8000)),
        None
      )
      .is_ok());

    prompt_value.set(false);
    #[allow(clippy::disallowed_methods)]
    let cwd = std::env::current_dir().unwrap();
    assert!(perms
      .run
      .check(
        &RunQueryDescriptor::Path {
          requested: "cat".to_string(),
          resolved: cwd.join("cat")
        },
        None
      )
      .is_err());
    prompt_value.set(true);
    assert!(perms
      .run
      .check(
        &RunQueryDescriptor::Path {
          requested: "cat".to_string(),
          resolved: cwd.join("cat")
        },
        None
      )
      .is_err());
    assert!(perms
      .run
      .check(
        &RunQueryDescriptor::Path {
          requested: "ls".to_string(),
          resolved: cwd.join("ls")
        },
        None
      )
      .is_ok());
    prompt_value.set(false);
    assert!(perms
      .run
      .check(
        &RunQueryDescriptor::Path {
          requested: "ls".to_string(),
          resolved: cwd.join("ls")
        },
        None
      )
      .is_ok());

    prompt_value.set(false);
    assert!(perms.env.check("HOME", None).is_err());
    prompt_value.set(true);
    assert!(perms.env.check("HOME", None).is_err());
    assert!(perms.env.check("PATH", None).is_ok());
    prompt_value.set(false);
    assert!(perms.env.check("PATH", None).is_ok());

    prompt_value.set(false);
    assert!(perms.sys.check("hostname", None).is_err());
    prompt_value.set(true);
    assert!(perms.sys.check("hostname", None).is_err());
    assert!(perms.sys.check("osRelease", None).is_ok());
    prompt_value.set(false);
    assert!(perms.sys.check("osRelease", None).is_ok());
  }

  #[test]
  #[cfg(windows)]
  fn test_env_windows() {
    set_prompter(Box::new(TestPrompter));
    let prompt_value = PERMISSION_PROMPT_STUB_VALUE_SETTER.lock();
    let mut perms = Permissions::allow_all();
    perms.env = UnaryPermission {
      granted_global: false,
      ..Permissions::new_unary(
        Some(HashSet::from([EnvDescriptor::new("HOME")])),
        None,
        false,
      )
      .unwrap()
    };

    prompt_value.set(true);
    assert!(perms.env.check("HOME", None).is_ok());
    prompt_value.set(false);
    assert!(perms.env.check("HOME", None).is_ok());
    assert!(perms.env.check("hOmE", None).is_ok());

    assert_eq!(perms.env.revoke(Some("HomE")), PermissionState::Prompt);
  }

  #[test]
  fn test_check_partial_denied() {
    let parser = TestPermissionDescriptorParser;
    let mut perms = Permissions::from_options(
      &parser,
      &PermissionsOptions {
        allow_read: Some(vec![]),
        deny_read: Some(svec!["/foo/bar"]),
        allow_write: Some(vec![]),
        deny_write: Some(svec!["/foo/bar"]),
        ..Default::default()
      },
    )
    .unwrap();

    let read_query = parser.parse_path_query("/foo").unwrap().into_read();
    perms.read.check_partial(&read_query, None).unwrap();
    assert!(perms.read.check(&read_query, None).is_err());

    let write_query = parser.parse_path_query("/foo").unwrap().into_write();
    perms.write.check_partial(&write_query, None).unwrap();
    assert!(perms.write.check(&write_query, None).is_err());
  }

  #[test]
  fn test_net_fully_qualified_domain_name() {
    set_prompter(Box::new(TestPrompter));
    let parser = TestPermissionDescriptorParser;
    let perms = Permissions::from_options(
      &parser,
      &PermissionsOptions {
        allow_net: Some(svec!["allowed.domain", "1.1.1.1"]),
        deny_net: Some(svec!["denied.domain", "2.2.2.2"]),
        ..Default::default()
      },
    )
    .unwrap();
    let mut perms = PermissionsContainer::new(Arc::new(parser), perms);
    let cases = [
      ("allowed.domain.", true),
      ("1.1.1.1", true),
      ("denied.domain.", false),
      ("2.2.2.2", false),
    ];

    for (host, is_ok) in cases {
      assert_eq!(perms.check_net(&(host, None), "api").is_ok(), is_ok);
    }
  }

  #[test]
  fn test_deserialize_child_permissions_arg() {
    set_prompter(Box::new(TestPrompter));
    assert_eq!(
      ChildPermissionsArg::inherit(),
      ChildPermissionsArg {
        env: ChildUnaryPermissionArg::Inherit,
        net: ChildUnaryPermissionArg::Inherit,
        ffi: ChildUnaryPermissionArg::Inherit,
        read: ChildUnaryPermissionArg::Inherit,
        run: ChildUnaryPermissionArg::Inherit,
        sys: ChildUnaryPermissionArg::Inherit,
        write: ChildUnaryPermissionArg::Inherit,
      }
    );
    assert_eq!(
      ChildPermissionsArg::none(),
      ChildPermissionsArg {
        env: ChildUnaryPermissionArg::NotGranted,
        net: ChildUnaryPermissionArg::NotGranted,
        ffi: ChildUnaryPermissionArg::NotGranted,
        read: ChildUnaryPermissionArg::NotGranted,
        run: ChildUnaryPermissionArg::NotGranted,
        sys: ChildUnaryPermissionArg::NotGranted,
        write: ChildUnaryPermissionArg::NotGranted,
      }
    );
    assert_eq!(
      serde_json::from_value::<ChildPermissionsArg>(json!("inherit")).unwrap(),
      ChildPermissionsArg::inherit()
    );
    assert_eq!(
      serde_json::from_value::<ChildPermissionsArg>(json!("none")).unwrap(),
      ChildPermissionsArg::none()
    );
    assert_eq!(
      serde_json::from_value::<ChildPermissionsArg>(json!({})).unwrap(),
      ChildPermissionsArg::none()
    );
    assert_eq!(
      serde_json::from_value::<ChildPermissionsArg>(json!({
        "env": ["foo", "bar"],
      }))
      .unwrap(),
      ChildPermissionsArg {
        env: ChildUnaryPermissionArg::GrantedList(svec!["foo", "bar"]),
        ..ChildPermissionsArg::none()
      }
    );
    assert_eq!(
      serde_json::from_value::<ChildPermissionsArg>(json!({
        "env": true,
        "net": true,
        "ffi": true,
        "read": true,
        "run": true,
        "sys": true,
        "write": true,
      }))
      .unwrap(),
      ChildPermissionsArg {
        env: ChildUnaryPermissionArg::Granted,
        net: ChildUnaryPermissionArg::Granted,
        ffi: ChildUnaryPermissionArg::Granted,
        read: ChildUnaryPermissionArg::Granted,
        run: ChildUnaryPermissionArg::Granted,
        sys: ChildUnaryPermissionArg::Granted,
        write: ChildUnaryPermissionArg::Granted,
      }
    );
    assert_eq!(
      serde_json::from_value::<ChildPermissionsArg>(json!({
        "env": false,
        "net": false,
        "ffi": false,
        "read": false,
        "run": false,
        "sys": false,
        "write": false,
      }))
      .unwrap(),
      ChildPermissionsArg {
        env: ChildUnaryPermissionArg::NotGranted,
        net: ChildUnaryPermissionArg::NotGranted,
        ffi: ChildUnaryPermissionArg::NotGranted,
        read: ChildUnaryPermissionArg::NotGranted,
        run: ChildUnaryPermissionArg::NotGranted,
        sys: ChildUnaryPermissionArg::NotGranted,
        write: ChildUnaryPermissionArg::NotGranted,
      }
    );
    assert_eq!(
      serde_json::from_value::<ChildPermissionsArg>(json!({
        "env": ["foo", "bar"],
        "net": ["foo", "bar:8000"],
        "ffi": ["foo", "file:///bar/baz"],
        "read": ["foo", "file:///bar/baz"],
        "run": ["foo", "file:///bar/baz", "./qux"],
        "sys": ["hostname", "osRelease"],
        "write": ["foo", "file:///bar/baz"],
      }))
      .unwrap(),
      ChildPermissionsArg {
        env: ChildUnaryPermissionArg::GrantedList(svec!["foo", "bar"]),
        net: ChildUnaryPermissionArg::GrantedList(svec!["foo", "bar:8000"]),
        ffi: ChildUnaryPermissionArg::GrantedList(svec![
          "foo",
          "file:///bar/baz"
        ]),
        read: ChildUnaryPermissionArg::GrantedList(svec![
          "foo",
          "file:///bar/baz"
        ]),
        run: ChildUnaryPermissionArg::GrantedList(svec![
          "foo",
          "file:///bar/baz",
          "./qux"
        ]),
        sys: ChildUnaryPermissionArg::GrantedList(svec![
          "hostname",
          "osRelease"
        ]),
        write: ChildUnaryPermissionArg::GrantedList(svec![
          "foo",
          "file:///bar/baz"
        ]),
      }
    );
  }

  #[test]
  fn test_create_child_permissions() {
    set_prompter(Box::new(TestPrompter));
    let parser = TestPermissionDescriptorParser;
    let mut main_perms = Permissions::from_options(
      &parser,
      &PermissionsOptions {
        allow_env: Some(vec![]),
        allow_net: Some(svec!["foo", "bar"]),
        ..Default::default()
      },
    )
    .unwrap();
    assert_eq!(
      create_child_permissions(
        &parser,
        &mut main_perms.clone(),
        ChildPermissionsArg {
          env: ChildUnaryPermissionArg::Inherit,
          net: ChildUnaryPermissionArg::GrantedList(svec!["foo"]),
          ffi: ChildUnaryPermissionArg::NotGranted,
          ..ChildPermissionsArg::none()
        }
      )
      .unwrap(),
      Permissions {
        env: Permissions::new_unary(Some(HashSet::new()), None, false).unwrap(),
        net: Permissions::new_unary(
          Some(HashSet::from([NetDescriptor::parse("foo").unwrap()])),
          None,
          false
        )
        .unwrap(),
        ..Permissions::none_without_prompt()
      }
    );
    assert!(create_child_permissions(
      &parser,
      &mut main_perms.clone(),
      ChildPermissionsArg {
        net: ChildUnaryPermissionArg::Granted,
        ..ChildPermissionsArg::none()
      }
    )
    .is_err());
    assert!(create_child_permissions(
      &parser,
      &mut main_perms.clone(),
      ChildPermissionsArg {
        net: ChildUnaryPermissionArg::GrantedList(svec!["foo", "bar", "baz"]),
        ..ChildPermissionsArg::none()
      }
    )
    .is_err());
    assert!(create_child_permissions(
      &parser,
      &mut main_perms,
      ChildPermissionsArg {
        ffi: ChildUnaryPermissionArg::GrantedList(svec!["foo"]),
        ..ChildPermissionsArg::none()
      }
    )
    .is_err());
  }

  #[test]
  fn test_create_child_permissions_with_prompt() {
    set_prompter(Box::new(TestPrompter));
    let prompt_value = PERMISSION_PROMPT_STUB_VALUE_SETTER.lock();
    let mut main_perms = Permissions::from_options(
      &TestPermissionDescriptorParser,
      &PermissionsOptions {
        prompt: true,
        ..Default::default()
      },
    )
    .unwrap();
    prompt_value.set(true);
    let worker_perms = create_child_permissions(
      &TestPermissionDescriptorParser,
      &mut main_perms,
      ChildPermissionsArg {
        read: ChildUnaryPermissionArg::Granted,
        run: ChildUnaryPermissionArg::GrantedList(svec!["foo", "bar"]),
        ..ChildPermissionsArg::none()
      },
    )
    .unwrap();
    assert_eq!(main_perms, worker_perms);
    assert_eq!(
      main_perms.run.granted_list,
      HashSet::from([
        AllowRunDescriptor(PathBuf::from("/bar")),
        AllowRunDescriptor(PathBuf::from("/foo")),
      ])
    );
  }

  #[test]
  fn test_create_child_permissions_with_inherited_denied_list() {
    set_prompter(Box::new(TestPrompter));
    let prompt_value = PERMISSION_PROMPT_STUB_VALUE_SETTER.lock();
    let parser = TestPermissionDescriptorParser;
    let mut main_perms = Permissions::from_options(
      &parser,
      &PermissionsOptions {
        prompt: true,
        ..Default::default()
      },
    )
    .unwrap();
    prompt_value.set(false);
    assert!(main_perms
      .write
      .check(&parser.parse_path_query("foo").unwrap().into_write(), None)
      .is_err());
    let worker_perms = create_child_permissions(
      &TestPermissionDescriptorParser,
      &mut main_perms.clone(),
      ChildPermissionsArg::none(),
    )
    .unwrap();
    assert_eq!(
      worker_perms.write.flag_denied_list,
      main_perms.write.flag_denied_list
    );
  }

  #[test]
  fn test_host_parse() {
    let hosts = &[
      ("deno.land", Some(Host::Fqdn(fqdn!("deno.land")))),
      ("DENO.land", Some(Host::Fqdn(fqdn!("deno.land")))),
      ("deno.land.", Some(Host::Fqdn(fqdn!("deno.land")))),
      (
        "1.1.1.1",
        Some(Host::Ip(IpAddr::V4(Ipv4Addr::new(1, 1, 1, 1)))),
      ),
      (
        "::1",
        Some(Host::Ip(IpAddr::V6(Ipv6Addr::new(0, 0, 0, 0, 0, 0, 0, 1)))),
      ),
      (
        "[::1]",
        Some(Host::Ip(IpAddr::V6(Ipv6Addr::new(0, 0, 0, 0, 0, 0, 0, 1)))),
      ),
      ("[::1", None),
      ("::1]", None),
      ("deno. land", None),
      ("1. 1.1.1", None),
      ("1.1.1.1.", None),
      ("1::1.", None),
      ("deno.land.", Some(Host::Fqdn(fqdn!("deno.land")))),
      (".deno.land", None),
      (
        "::ffff:1.1.1.1",
        Some(Host::Ip(IpAddr::V6(Ipv6Addr::new(
          0, 0, 0, 0, 0, 0xffff, 0x0101, 0x0101,
        )))),
      ),
    ];

    for (host_str, expected) in hosts {
      assert_eq!(Host::parse(host_str).ok(), *expected, "{host_str}");
    }
  }

  #[test]
  fn test_net_descriptor_parse() {
    let cases = &[
      (
        "deno.land",
        Some(NetDescriptor(Host::Fqdn(fqdn!("deno.land")), None)),
      ),
      (
        "DENO.land",
        Some(NetDescriptor(Host::Fqdn(fqdn!("deno.land")), None)),
      ),
      (
        "deno.land:8000",
        Some(NetDescriptor(Host::Fqdn(fqdn!("deno.land")), Some(8000))),
      ),
      ("deno.land:", None),
      ("deno.land:a", None),
      ("deno. land:a", None),
      ("deno.land.: a", None),
      (
        "1.1.1.1",
        Some(NetDescriptor(
          Host::Ip(IpAddr::V4(Ipv4Addr::new(1, 1, 1, 1))),
          None,
        )),
      ),
      ("1.1.1.1.", None),
      ("1.1.1.1..", None),
      (
        "1.1.1.1:8000",
        Some(NetDescriptor(
          Host::Ip(IpAddr::V4(Ipv4Addr::new(1, 1, 1, 1))),
          Some(8000),
        )),
      ),
      ("::", None),
      (":::80", None),
      ("::80", None),
      (
        "[::]",
        Some(NetDescriptor(
          Host::Ip(IpAddr::V6(Ipv6Addr::new(0, 0, 0, 0, 0, 0, 0, 0))),
          None,
        )),
      ),
      ("[::1", None),
      ("::1]", None),
      ("::1]", None),
      ("[::1]:", None),
      ("[::1]:a", None),
      (
        "[::1]:443",
        Some(NetDescriptor(
          Host::Ip(IpAddr::V6(Ipv6Addr::new(0, 0, 0, 0, 0, 0, 0, 1))),
          Some(443),
        )),
      ),
      ("", None),
      ("deno.land..", None),
    ];

    for (input, expected) in cases {
      assert_eq!(NetDescriptor::parse(input).ok(), *expected, "'{input}'");
    }
  }

  #[test]
  fn test_denies_run_name() {
    let cases = [
      #[cfg(windows)]
      ("deno", "C:\\deno.exe", true),
      #[cfg(windows)]
      ("deno", "C:\\sub\\deno.cmd", true),
      #[cfg(windows)]
      ("deno", "C:\\sub\\DeNO.cmd", true),
      #[cfg(windows)]
      ("DEno", "C:\\sub\\deno.cmd", true),
      #[cfg(windows)]
      ("deno", "C:\\other\\sub\\deno.batch", true),
      #[cfg(windows)]
      ("deno", "C:\\other\\sub\\deno", true),
      #[cfg(windows)]
      ("denort", "C:\\other\\sub\\deno.exe", false),
      ("deno", "/home/test/deno", true),
      ("deno", "/home/test/denot", false),
    ];
    for (name, cmd_path, denies) in cases {
      assert_eq!(
        denies_run_name(name, &PathBuf::from(cmd_path)),
        denies,
        "{} {}",
        name,
        cmd_path
      );
    }
  }
}<|MERGE_RESOLUTION|>--- conflicted
+++ resolved
@@ -946,6 +946,15 @@
 
     Ok(NetDescriptor(host, port))
   }
+
+  pub fn from_url(url: &Url) -> Result<Self, AnyError> {
+    let host = url
+      .host_str()
+      .ok_or_else(|| type_error(format!("Missing host in url: '{}'", url)))?;
+    let host = Host::parse(host)?;
+    let port = url.port_or_known_default();
+    Ok(NetDescriptor(host, port))
+  }
 }
 
 impl fmt::Display for NetDescriptor {
@@ -963,10 +972,31 @@
 }
 
 #[derive(Clone, Eq, PartialEq, Hash, Debug)]
-pub struct ImportDescriptor(pub Host, pub Option<u16>);
-
-impl Descriptor for ImportDescriptor {
-  type Arg = String;
+pub struct ImportDescriptor(NetDescriptor);
+
+impl QueryDescriptor for ImportDescriptor {
+  type AllowDesc = ImportDescriptor;
+  type DenyDesc = ImportDescriptor;
+
+  fn flag_name() -> &'static str {
+    "import"
+  }
+
+  fn display_name(&self) -> Cow<str> {
+    self.0.display_name()
+  }
+
+  fn from_allow(allow: &Self::AllowDesc) -> Self {
+    Self(NetDescriptor::from_allow(&allow.0))
+  }
+
+  fn as_allow(&self) -> Option<Self::AllowDesc> {
+    self.0.as_allow().map(ImportDescriptor)
+  }
+
+  fn as_deny(&self) -> Self::DenyDesc {
+    Self(self.0.as_deny())
+  }
 
   fn check_in_permission(
     &self,
@@ -974,101 +1004,33 @@
     api_name: Option<&str>,
   ) -> Result<(), AnyError> {
     skip_check_if_is_permission_fully_granted!(perm);
-    perm.check_desc(Some(self), false, api_name, || None)
-  }
-
-  fn parse(args: Option<&[Self::Arg]>) -> Result<HashSet<Self>, AnyError> {
-    let l = parse_net_list(args)?;
-
-    Ok(
-      l.into_iter()
-        .map(|desc| ImportDescriptor(desc.0, desc.1))
-        .collect(),
-    )
-  }
-
-  fn flag_name() -> &'static str {
-    "import"
-  }
-
-  fn name(&self) -> Cow<str> {
-    Cow::from(format!("{}", self))
-  }
-
-  fn stronger_than(&self, other: &Self) -> bool {
-    self.0 == other.0 && (self.1.is_none() || self.1 == other.1)
-  }
-}
-
-impl FromStr for ImportDescriptor {
-  type Err = AnyError;
-
-  fn from_str(hostname: &str) -> Result<Self, Self::Err> {
-    // If this is a IPv6 address enclosed in square brackets, parse it as such.
-    if hostname.starts_with('[') {
-      if let Some((ip, after)) = hostname.split_once(']') {
-        let ip = ip[1..].parse::<Ipv6Addr>().map_err(|_| {
-          uri_error(format!("invalid IPv6 address in '{hostname}': '{ip}'"))
-        })?;
-        let port = if let Some(port) = after.strip_prefix(':') {
-          let port = port.parse::<u16>().map_err(|_| {
-            uri_error(format!("invalid port in '{hostname}': '{port}'"))
-          })?;
-          Some(port)
-        } else if after.is_empty() {
-          None
-        } else {
-          return Err(uri_error(format!("invalid host: '{hostname}'")));
-        };
-        return Ok(ImportDescriptor(Host::Ip(IpAddr::V6(ip)), port));
-      } else {
-        return Err(uri_error(format!("invalid host: '{hostname}'")));
-      }
-    }
-
-    // Otherwise it is an IPv4 address or a FQDN with an optional port.
-    let (host, port) = match hostname.split_once(':') {
-      Some((_, "")) => {
-        return Err(uri_error(format!("invalid empty port in '{hostname}'")));
-      }
-      Some((host, port)) => (host, port),
-      None => (hostname, ""),
-    };
-    let host = host.parse::<Host>()?;
-
-    let port = if port.is_empty() {
-      None
-    } else {
-      let port = port.parse::<u16>().map_err(|_| {
-        // If the user forgot to enclose an IPv6 address in square brackets, we
-        // should give them a hint. There are always at least two colons in an
-        // IPv6 address, so this heuristic finds likely a bare IPv6 address.
-        if port.contains(':') {
-          uri_error(format!(
-            "ipv6 addresses must be enclosed in square brackets: '{hostname}'"
-          ))
-        } else {
-          uri_error(format!("invalid port in '{hostname}': '{port}'"))
-        }
-      })?;
-      Some(port)
-    };
-
-    Ok(ImportDescriptor(host, port))
-  }
-}
-
-impl fmt::Display for ImportDescriptor {
-  fn fmt(&self, f: &mut fmt::Formatter<'_>) -> fmt::Result {
-    match &self.0 {
-      Host::Fqdn(fqdn) => write!(f, "{fqdn}"),
-      Host::Ip(IpAddr::V4(ip)) => write!(f, "{ip}"),
-      Host::Ip(IpAddr::V6(ip)) => write!(f, "[{ip}]"),
-    }?;
-    if let Some(port) = self.1 {
-      write!(f, ":{}", port)?;
-    }
-    Ok(())
+    perm.check_desc(Some(self), false, api_name)
+  }
+
+  fn matches_allow(&self, other: &Self::AllowDesc) -> bool {
+    self.0.matches_allow(&other.0)
+  }
+
+  fn matches_deny(&self, other: &Self::DenyDesc) -> bool {
+    self.0.matches_deny(&other.0)
+  }
+
+  fn revokes(&self, other: &Self::AllowDesc) -> bool {
+    self.0.revokes(&other.0)
+  }
+
+  fn stronger_than_deny(&self, other: &Self::DenyDesc) -> bool {
+    self.0.stronger_than_deny(&other.0)
+  }
+
+  fn overlaps_deny(&self, other: &Self::DenyDesc) -> bool {
+    self.0.overlaps_deny(&other.0)
+  }
+}
+
+impl ImportDescriptor {
+  pub fn parse(specifier: &str) -> Result<Self, AnyError> {
+    Ok(ImportDescriptor(NetDescriptor::parse(specifier)?))
   }
 }
 
@@ -1603,55 +1565,6 @@
   }
 }
 
-impl UnaryPermission<ImportDescriptor> {
-  pub fn query(&self, host: Option<&ImportDescriptor>) -> PermissionState {
-    self.query_desc(host, AllowPartial::TreatAsPartialGranted)
-  }
-
-  pub fn request(
-    &mut self,
-    host: Option<&ImportDescriptor>,
-  ) -> PermissionState {
-    self.request_desc(host, || None)
-  }
-
-  pub fn revoke(&mut self, host: Option<&ImportDescriptor>) -> PermissionState {
-    self.revoke_desc(host)
-  }
-
-  pub fn check(
-    &mut self,
-    host: &ImportDescriptor,
-    api_name: Option<&str>,
-  ) -> Result<(), AnyError> {
-    skip_check_if_is_permission_fully_granted!(self);
-    self.check_desc(Some(host), false, api_name, || None)
-  }
-
-  pub fn check_url(
-    &mut self,
-    url: &url::Url,
-    api_name: Option<&str>,
-  ) -> Result<(), AnyError> {
-    eprintln!("import permission {:#?}", self);
-    skip_check_if_is_permission_fully_granted!(self);
-    let host = url
-      .host_str()
-      .ok_or_else(|| type_error(format!("Missing host in url: '{}'", url)))?;
-    let host = host.parse::<Host>()?;
-    let port = url.port_or_known_default();
-    let descriptor = ImportDescriptor(host, port);
-    self.check_desc(Some(&descriptor), false, api_name, || {
-      Some(format!("\"{descriptor}\""))
-    })
-  }
-
-  pub fn check_all(&mut self) -> Result<(), AnyError> {
-    skip_check_if_is_permission_fully_granted!(self);
-    self.check_desc(None, false, None, || None)
-  }
-}
-
 impl UnaryPermission<NetDescriptor> {
   pub fn query(&self, host: Option<&NetDescriptor>) -> PermissionState {
     self.query_desc(host, AllowPartial::TreatAsPartialGranted)
@@ -1680,12 +1593,48 @@
     api_name: Option<&str>,
   ) -> Result<(), AnyError> {
     skip_check_if_is_permission_fully_granted!(self);
-    let host = url
-      .host_str()
-      .ok_or_else(|| type_error(format!("Missing host in url: '{}'", url)))?;
-    let host = Host::parse(host)?;
-    let port = url.port_or_known_default();
-    let descriptor = NetDescriptor(host, port);
+    let descriptor = NetDescriptor::from_url(url)?;
+    self.check_desc(Some(&descriptor), false, api_name)
+  }
+
+  pub fn check_all(&mut self) -> Result<(), AnyError> {
+    skip_check_if_is_permission_fully_granted!(self);
+    self.check_desc(None, false, None)
+  }
+}
+
+impl UnaryPermission<ImportDescriptor> {
+  pub fn query(&self, host: Option<&ImportDescriptor>) -> PermissionState {
+    self.query_desc(host, AllowPartial::TreatAsPartialGranted)
+  }
+
+  pub fn request(
+    &mut self,
+    host: Option<&ImportDescriptor>,
+  ) -> PermissionState {
+    self.request_desc(host)
+  }
+
+  pub fn revoke(&mut self, host: Option<&ImportDescriptor>) -> PermissionState {
+    self.revoke_desc(host)
+  }
+
+  pub fn check(
+    &mut self,
+    host: &ImportDescriptor,
+    api_name: Option<&str>,
+  ) -> Result<(), AnyError> {
+    skip_check_if_is_permission_fully_granted!(self);
+    self.check_desc(Some(host), false, api_name)
+  }
+
+  pub fn check_url(
+    &mut self,
+    url: &url::Url,
+    api_name: Option<&str>,
+  ) -> Result<(), AnyError> {
+    skip_check_if_is_permission_fully_granted!(self);
+    let descriptor = ImportDescriptor(NetDescriptor::from_url(url)?);
     self.check_desc(Some(&descriptor), false, api_name)
   }
 
@@ -1855,8 +1804,8 @@
   pub sys: UnaryPermission<SysDescriptor>,
   pub run: UnaryPermission<RunQueryDescriptor>,
   pub ffi: UnaryPermission<FfiQueryDescriptor>,
+  pub import: UnaryPermission<ImportDescriptor>,
   pub all: UnitPermission,
-  pub import: UnaryPermission<ImportDescriptor>,
 }
 
 #[derive(Clone, Debug, Eq, PartialEq, Default, Serialize, Deserialize)]
@@ -1876,8 +1825,8 @@
   pub deny_sys: Option<Vec<String>>,
   pub allow_write: Option<Vec<String>>,
   pub deny_write: Option<Vec<String>>,
+  pub allow_imports: Option<Vec<String>>,
   pub prompt: bool,
-  pub allow_imports: Option<Vec<String>>,
 }
 
 impl Permissions {
@@ -1909,10 +1858,6 @@
     )
   }
 
-<<<<<<< HEAD
-  pub fn from_options(opts: &PermissionsOptions) -> Result<Self, AnyError> {
-    eprintln!("allow-imports {:#?}", opts.allow_imports);
-=======
   pub fn from_options(
     parser: &dyn PermissionDescriptorParser,
     opts: &PermissionsOptions,
@@ -1989,7 +1934,6 @@
       }
     }
 
->>>>>>> aaf2bf4b
     Ok(Self {
       read: Permissions::new_unary(
         parse_maybe_vec(opts.allow_read.as_deref(), |item| {
@@ -2050,13 +1994,14 @@
         })?,
         opts.prompt,
       )?,
+      import: Permissions::new_unary(
+        parse_maybe_vec(opts.allow_imports.as_deref(), |item| {
+          parser.parse_import_descriptor(item)
+        })?,
+        None,
+        opts.prompt,
+      )?,
       all: Permissions::new_all(opts.allow_all),
-      import: Permissions::new_unary(
-        opts.allow_imports.as_deref(),
-        None,
-        false,
-      )
-      .unwrap(),
     })
   }
 
@@ -2070,17 +2015,8 @@
       sys: UnaryPermission::allow_all(),
       run: UnaryPermission::allow_all(),
       ffi: UnaryPermission::allow_all(),
+      import: UnaryPermission::allow_all(),
       all: Permissions::new_all(true),
-      import: Permissions::new_unary(
-        Some(&[
-          // "deno.land".to_string(),
-          // "esm.sh".to_string(),
-          // "jsr.io".to_string(),
-        ]),
-        None,
-        false,
-      )
-      .unwrap(),
     }
   }
 
@@ -2103,8 +2039,8 @@
       sys: Permissions::new_unary(None, None, prompt).unwrap(),
       run: Permissions::new_unary(None, None, prompt).unwrap(),
       ffi: Permissions::new_unary(None, None, prompt).unwrap(),
+      import: Permissions::new_unary(None, None, prompt).unwrap(),
       all: Permissions::new_all(false),
-      import: Permissions::new_unary(None, None, false).unwrap(),
     }
   }
 
@@ -2866,6 +2802,11 @@
   fn parse_net_descriptor(&self, text: &str)
     -> Result<NetDescriptor, AnyError>;
 
+  fn parse_import_descriptor(
+    &self,
+    text: &str,
+  ) -> Result<ImportDescriptor, AnyError>;
+
   fn parse_env_descriptor(&self, text: &str)
     -> Result<EnvDescriptor, AnyError>;
 
@@ -3037,6 +2978,13 @@
       NetDescriptor::parse(text)
     }
 
+    fn parse_import_descriptor(
+      &self,
+      text: &str,
+    ) -> Result<ImportDescriptor, AnyError> {
+      ImportDescriptor::parse(text)
+    }
+
     fn parse_env_descriptor(
       &self,
       text: &str,
@@ -3437,96 +3385,6 @@
     set_prompter(Box::new(TestPrompter));
     let parser = TestPermissionDescriptorParser;
     let perms1 = Permissions::allow_all();
-<<<<<<< HEAD
-    let perms2 = Permissions {
-      read: Permissions::new_unary(Some(&[PathBuf::from("/foo")]), None, false)
-        .unwrap(),
-      write: Permissions::new_unary(
-        Some(&[PathBuf::from("/foo")]),
-        None,
-        false,
-      )
-      .unwrap(),
-      ffi: Permissions::new_unary(Some(&[PathBuf::from("/foo")]), None, false)
-        .unwrap(),
-      net: Permissions::new_unary(Some(&sarr!["127.0.0.1:8000"]), None, false)
-        .unwrap(),
-      env: Permissions::new_unary(Some(&sarr!["HOME"]), None, false).unwrap(),
-      sys: Permissions::new_unary(Some(&sarr!["hostname"]), None, false)
-        .unwrap(),
-      run: Permissions::new_unary(
-        Some(&["deno".to_string().into()]),
-        None,
-        false,
-      )
-      .unwrap(),
-      all: Permissions::new_all(false),
-      import: Permissions::new_unary(None, None, false).unwrap(),
-    };
-    let perms3 = Permissions {
-      read: Permissions::new_unary(None, Some(&[PathBuf::from("/foo")]), false)
-        .unwrap(),
-      write: Permissions::new_unary(
-        None,
-        Some(&[PathBuf::from("/foo")]),
-        false,
-      )
-      .unwrap(),
-      ffi: Permissions::new_unary(None, Some(&[PathBuf::from("/foo")]), false)
-        .unwrap(),
-      net: Permissions::new_unary(None, Some(&sarr!["127.0.0.1:8000"]), false)
-        .unwrap(),
-      env: Permissions::new_unary(None, Some(&sarr!["HOME"]), false).unwrap(),
-      sys: Permissions::new_unary(None, Some(&sarr!["hostname"]), false)
-        .unwrap(),
-      run: Permissions::new_unary(
-        None,
-        Some(&["deno".to_string().into()]),
-        false,
-      )
-      .unwrap(),
-      all: Permissions::new_all(false),
-      import: Permissions::new_unary(None, None, false).unwrap(),
-    };
-    let perms4 = Permissions {
-      read: Permissions::new_unary(
-        Some(&[]),
-        Some(&[PathBuf::from("/foo")]),
-        false,
-      )
-      .unwrap(),
-      write: Permissions::new_unary(
-        Some(&[]),
-        Some(&[PathBuf::from("/foo")]),
-        false,
-      )
-      .unwrap(),
-      ffi: Permissions::new_unary(
-        Some(&[]),
-        Some(&[PathBuf::from("/foo")]),
-        false,
-      )
-      .unwrap(),
-      net: Permissions::new_unary(
-        Some(&[]),
-        Some(&sarr!["127.0.0.1:8000"]),
-        false,
-      )
-      .unwrap(),
-      env: Permissions::new_unary(Some(&[]), Some(&sarr!["HOME"]), false)
-        .unwrap(),
-      sys: Permissions::new_unary(Some(&[]), Some(&sarr!["hostname"]), false)
-        .unwrap(),
-      run: Permissions::new_unary(
-        Some(&[]),
-        Some(&["deno".to_string().into()]),
-        false,
-      )
-      .unwrap(),
-      all: Permissions::new_all(false),
-      import: Permissions::new_unary(None, None, false).unwrap(),
-    };
-=======
     let perms2 = Permissions::from_options(
       &parser,
       &PermissionsOptions {
@@ -3577,7 +3435,6 @@
       },
     )
     .unwrap();
->>>>>>> aaf2bf4b
     #[rustfmt::skip]
     {
       let read_query = |path: &str| parser.parse_path_query(path).unwrap().into_read();
@@ -3726,45 +3583,6 @@
   #[test]
   fn test_revoke() {
     set_prompter(Box::new(TestPrompter));
-<<<<<<< HEAD
-    let mut perms = Permissions {
-      read: Permissions::new_unary(
-        Some(&[PathBuf::from("/foo"), PathBuf::from("/foo/baz")]),
-        None,
-        false,
-      )
-      .unwrap(),
-      write: Permissions::new_unary(
-        Some(&[PathBuf::from("/foo"), PathBuf::from("/foo/baz")]),
-        None,
-        false,
-      )
-      .unwrap(),
-      ffi: Permissions::new_unary(
-        Some(&[PathBuf::from("/foo"), PathBuf::from("/foo/baz")]),
-        None,
-        false,
-      )
-      .unwrap(),
-      net: Permissions::new_unary(
-        Some(&sarr!["127.0.0.1", "127.0.0.1:8000"]),
-        None,
-        false,
-      )
-      .unwrap(),
-      env: Permissions::new_unary(Some(&sarr!["HOME"]), None, false).unwrap(),
-      sys: Permissions::new_unary(Some(&sarr!["hostname"]), None, false)
-        .unwrap(),
-      run: Permissions::new_unary(
-        Some(&["deno".to_string().into()]),
-        None,
-        false,
-      )
-      .unwrap(),
-      all: Permissions::new_all(false),
-      import: Permissions::new_unary(None, None, false).unwrap(),
-    };
-=======
     let parser = TestPermissionDescriptorParser;
     let mut perms = Permissions::from_options(
       &parser,
@@ -3786,7 +3604,6 @@
       |path: &str| parser.parse_path_query(path).unwrap().into_write();
     let ffi_query =
       |path: &str| parser.parse_path_query(path).unwrap().into_ffi();
->>>>>>> aaf2bf4b
     #[rustfmt::skip]
     {
       assert_eq!(perms.read.revoke(Some(&read_query("/foo/bar"))), PermissionState::Prompt);
