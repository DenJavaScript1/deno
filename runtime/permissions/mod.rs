--- conflicted
+++ resolved
@@ -1303,27 +1303,6 @@
     if let Some(cmd) = cmd {
       let state = self.query(Some(cmd));
       if state == PermissionState::Prompt {
-<<<<<<< HEAD
-        if PromptResponse::Allow
-          == permission_prompt(
-            &format!("run access to \"{cmd}\""),
-            self.name,
-            Some("Deno.permissions.query()"),
-          )
-        {
-          run_descriptor_list_insert(
-            &mut self.granted_list,
-            RunDescriptor::from(cmd.to_string()),
-          );
-          PermissionState::Granted
-        } else {
-          run_descriptor_list_insert(
-            &mut self.denied_list,
-            RunDescriptor::from(cmd.to_string()),
-          );
-          self.global_state = PermissionState::Denied;
-          PermissionState::Denied
-=======
         match permission_prompt(
           &format!("run access to \"{cmd}\""),
           self.name,
@@ -1331,15 +1310,17 @@
           true,
         ) {
           PromptResponse::Allow => {
-            self
-              .granted_list
-              .insert(RunDescriptor::from_str(cmd).unwrap());
+            run_descriptor_list_insert(
+              &mut self.granted_list,
+              RunDescriptor::from(cmd.to_string()),
+            );
             PermissionState::Granted
           }
           PromptResponse::Deny => {
-            self
-              .denied_list
-              .insert(RunDescriptor::from_str(cmd).unwrap());
+            run_descriptor_list_insert(
+              &mut self.denied_list,
+              RunDescriptor::from(cmd.to_string()),
+            );
             self.global_state = PermissionState::Denied;
             PermissionState::Denied
           }
@@ -1348,7 +1329,6 @@
             self.global_state = PermissionState::Granted;
             PermissionState::Granted
           }
->>>>>>> 234cef98
         }
       } else if state == PermissionState::Granted {
         run_descriptor_list_insert(
@@ -1411,21 +1391,15 @@
     );
     if prompted {
       if result.is_ok() {
-<<<<<<< HEAD
-        run_descriptor_list_insert(
-          &mut self.granted_list,
-          RunDescriptor::from(cmd.to_string()),
-        );
-=======
         if is_allow_all {
           self.granted_list.clear();
           self.global_state = PermissionState::Granted;
         } else {
-          self
-            .granted_list
-            .insert(RunDescriptor::from_str(cmd).unwrap());
-        }
->>>>>>> 234cef98
+          run_descriptor_list_insert(
+            &mut self.granted_list,
+            RunDescriptor::from(cmd.to_string()),
+          );
+        }
       } else {
         run_descriptor_list_insert(
           &mut self.denied_list,
@@ -1786,24 +1760,7 @@
     }
     Ok(UnaryPermission::<RunDescriptor> {
       global_state: global_state_from_option(state),
-<<<<<<< HEAD
       granted_list,
-=======
-      granted_list: state
-        .as_ref()
-        .map(|v| {
-          v.iter()
-            .map(|x| {
-              if x.is_empty() {
-                Err(AnyError::msg("Empty path is not allowed"))
-              } else {
-                Ok(RunDescriptor::from_str(x).unwrap())
-              }
-            })
-            .collect()
-        })
-        .unwrap_or_else(|| Ok(HashSet::new()))?,
->>>>>>> 234cef98
       prompt,
       ..Default::default()
     })
