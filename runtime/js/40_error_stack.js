--- conflicted
+++ resolved
@@ -8,21 +8,7 @@
     return core.opSync("op_format_diagnostic", diagnostics);
   }
 
-<<<<<<< HEAD
-  function opApplySourceMap(location) {
-    return core.applySourceMap(location);
-=======
-  function opFormatFileName(location) {
-    return core.opSync("op_format_file_name", location);
->>>>>>> 5ddb83a4
-  }
-
   window.__bootstrap.errorStack = {
     opFormatDiagnostics,
-<<<<<<< HEAD
-    opApplySourceMap,
-=======
-    opFormatFileName,
->>>>>>> 5ddb83a4
   };
 })(this);