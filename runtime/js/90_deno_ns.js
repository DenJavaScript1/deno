--- conflicted
+++ resolved
@@ -22,11 +22,6 @@
 import * as process from "internal:runtime/40_process.js";
 import * as signals from "internal:runtime/40_signals.js";
 import * as tty from "internal:runtime/40_tty.js";
-<<<<<<< HEAD
-import * as writeFile from "internal:runtime/40_write_file.js";
-=======
-import * as spawn from "internal:runtime/40_spawn.js";
->>>>>>> d4807f45
 // TODO(bartlomieju): this is funky we have two `http` imports
 import * as httpRuntime from "internal:runtime/40_http.js";
 
