--- conflicted
+++ resolved
@@ -41,106 +41,6 @@
 import * as webStorage from "ext:deno_webstorage/01_webstorage.js";
 import * as prompt from "ext:runtime/41_prompt.js";
 
-<<<<<<< HEAD
-  // https://developer.mozilla.org/en-US/docs/Web/API/WindowOrWorkerGlobalScope
-  const windowOrWorkerGlobalScope = {
-    AbortController: util.nonEnumerable(abortSignal.AbortController),
-    AbortSignal: util.nonEnumerable(abortSignal.AbortSignal),
-    Blob: util.nonEnumerable(file.Blob),
-    ByteLengthQueuingStrategy: util.nonEnumerable(
-      streams.ByteLengthQueuingStrategy,
-    ),
-    CloseEvent: util.nonEnumerable(event.CloseEvent),
-    CompressionStream: util.nonEnumerable(compression.CompressionStream),
-    CountQueuingStrategy: util.nonEnumerable(
-      streams.CountQueuingStrategy,
-    ),
-    CryptoKey: util.nonEnumerable(crypto.CryptoKey),
-    CustomEvent: util.nonEnumerable(event.CustomEvent),
-    DecompressionStream: util.nonEnumerable(compression.DecompressionStream),
-    DOMException: util.nonEnumerable(domException.DOMException),
-    ErrorEvent: util.nonEnumerable(event.ErrorEvent),
-    Event: util.nonEnumerable(event.Event),
-    EventTarget: util.nonEnumerable(eventTarget.EventTarget),
-    File: util.nonEnumerable(file.File),
-    FileReader: util.nonEnumerable(fileReader.FileReader),
-    FormData: util.nonEnumerable(formData.FormData),
-    Headers: util.nonEnumerable(headers.Headers),
-    MessageEvent: util.nonEnumerable(event.MessageEvent),
-    Performance: util.nonEnumerable(performance.Performance),
-    PerformanceEntry: util.nonEnumerable(performance.PerformanceEntry),
-    PerformanceMark: util.nonEnumerable(performance.PerformanceMark),
-    PerformanceMeasure: util.nonEnumerable(performance.PerformanceMeasure),
-    PromiseRejectionEvent: util.nonEnumerable(event.PromiseRejectionEvent),
-    ProgressEvent: util.nonEnumerable(event.ProgressEvent),
-    ReadableStream: util.nonEnumerable(streams.ReadableStream),
-    ReadableStreamDefaultReader: util.nonEnumerable(
-      streams.ReadableStreamDefaultReader,
-    ),
-    Request: util.nonEnumerable(fetch.Request),
-    Response: util.nonEnumerable(fetch.Response),
-    TextDecoder: util.nonEnumerable(encoding.TextDecoder),
-    TextEncoder: util.nonEnumerable(encoding.TextEncoder),
-    TextDecoderStream: util.nonEnumerable(encoding.TextDecoderStream),
-    TextEncoderStream: util.nonEnumerable(encoding.TextEncoderStream),
-    TransformStream: util.nonEnumerable(streams.TransformStream),
-    URL: util.nonEnumerable(url.URL),
-    URLPattern: util.nonEnumerable(urlPattern.URLPattern),
-    URLSearchParams: util.nonEnumerable(url.URLSearchParams),
-    WebSocket: util.nonEnumerable(webSocket.WebSocket),
-    MessageChannel: util.nonEnumerable(messagePort.MessageChannel),
-    MessagePort: util.nonEnumerable(messagePort.MessagePort),
-    Worker: util.nonEnumerable(worker.Worker),
-    WritableStream: util.nonEnumerable(streams.WritableStream),
-    WritableStreamDefaultWriter: util.nonEnumerable(
-      streams.WritableStreamDefaultWriter,
-    ),
-    WritableStreamDefaultController: util.nonEnumerable(
-      streams.WritableStreamDefaultController,
-    ),
-    ReadableByteStreamController: util.nonEnumerable(
-      streams.ReadableByteStreamController,
-    ),
-    ReadableStreamBYOBReader: util.nonEnumerable(
-      streams.ReadableStreamBYOBReader,
-    ),
-    ReadableStreamBYOBRequest: util.nonEnumerable(
-      streams.ReadableStreamBYOBRequest,
-    ),
-    ReadableStreamDefaultController: util.nonEnumerable(
-      streams.ReadableStreamDefaultController,
-    ),
-    TransformStreamDefaultController: util.nonEnumerable(
-      streams.TransformStreamDefaultController,
-    ),
-    atob: util.writable(base64.atob),
-    btoa: util.writable(base64.btoa),
-    clearInterval: util.writable(timers.clearInterval),
-    clearTimeout: util.writable(timers.clearTimeout),
-    caches: {
-      enumerable: true,
-      configurable: true,
-      get: caches.cacheStorage,
-    },
-    CacheStorage: util.nonEnumerable(caches.CacheStorage),
-    Cache: util.nonEnumerable(caches.Cache),
-    console: util.nonEnumerable(
-      new Console((msg, level) => core.print(msg, level > 1)),
-    ),
-    crypto: util.readOnly(crypto.crypto),
-    Crypto: util.nonEnumerable(crypto.Crypto),
-    SubtleCrypto: util.nonEnumerable(crypto.SubtleCrypto),
-    fetch: util.writable(fetch.fetch),
-    EventSource: util.writable(fetch.EventSource),
-    performance: util.writable(performance.performance),
-    reportError: util.writable(event.reportError),
-    setInterval: util.writable(timers.setInterval),
-    setTimeout: util.writable(timers.setTimeout),
-    structuredClone: util.writable(messagePort.structuredClone),
-    // Branding as a WebIDL object
-    [webidl.brand]: util.nonEnumerable(webidl.brand),
-  };
-=======
 // https://developer.mozilla.org/en-US/docs/Web/API/WindowOrWorkerGlobalScope
 const windowOrWorkerGlobalScope = {
   AbortController: util.nonEnumerable(abortSignal.AbortController),
@@ -239,7 +139,6 @@
   // Branding as a WebIDL object
   [webidl.brand]: util.nonEnumerable(webidl.brand),
 };
->>>>>>> 4176d1c7
 
 const unstableWindowOrWorkerGlobalScope = {
   BroadcastChannel: util.nonEnumerable(broadcastChannel.BroadcastChannel),
