// Copyright 2018-2023 the Deno authors. All rights reserved. MIT license.

// Removes the `__proto__` for security reasons.
// https://tc39.es/ecma262/#sec-get-object.prototype.__proto__
delete Object.prototype.__proto__;

// Remove Intl.v8BreakIterator because it is a non-standard API.
delete Intl.v8BreakIterator;

const core = globalThis.Deno.core;
const ops = core.ops;
const internals = globalThis.__bootstrap.internals;
const primordials = globalThis.__bootstrap.primordials;
const {
  ArrayPrototypeIndexOf,
  ArrayPrototypePush,
  ArrayPrototypeShift,
  ArrayPrototypeSplice,
  ArrayPrototypeMap,
  DateNow,
  Error,
  ErrorPrototype,
  FunctionPrototypeCall,
  FunctionPrototypeBind,
  ObjectAssign,
  ObjectDefineProperty,
  ObjectDefineProperties,
  ObjectFreeze,
  ObjectPrototypeIsPrototypeOf,
  ObjectSetPrototypeOf,
  PromiseResolve,
  Symbol,
  SymbolIterator,
  PromisePrototypeThen,
  SafeWeakMap,
  TypeError,
  WeakMapPrototypeDelete,
  WeakMapPrototypeGet,
  WeakMapPrototypeSet,
} = primordials;
import * as util from "ext:runtime/06_util.js";
import * as event from "ext:deno_web/02_event.js";
import * as location from "ext:deno_web/12_location.js";
import * as version from "ext:runtime/01_version.ts";
import * as os from "ext:runtime/30_os.js";
import * as timers from "ext:deno_web/02_timers.js";
import * as colors from "ext:deno_console/01_colors.js";
import * as net from "ext:deno_net/01_net.js";
import {
  inspectArgs,
  quoteString,
  wrapConsole,
} from "ext:deno_console/02_console.js";
import * as performance from "ext:deno_web/15_performance.js";
import * as url from "ext:deno_url/00_url.js";
import * as fetch from "ext:deno_fetch/26_fetch.js";
import * as messagePort from "ext:deno_web/13_message_port.js";
import { denoNs, denoNsUnstable } from "ext:runtime/90_deno_ns.js";
import { errors } from "ext:runtime/01_errors.js";
import * as webidl from "ext:deno_webidl/00_webidl.js";
import DOMException from "ext:deno_web/01_dom_exception.js";
import * as flash from "ext:deno_flash/01_http.js";
import {
  mainRuntimeGlobalProperties,
  setLanguage,
  setNumCpus,
  setUserAgent,
  unstableWindowOrWorkerGlobalScope,
  windowOrWorkerGlobalScope,
  workerRuntimeGlobalProperties,
} from "ext:runtime/98_global_scope.js";

let windowIsClosing = false;
let globalThis_;

function windowClose() {
  if (!windowIsClosing) {
    windowIsClosing = true;
    // Push a macrotask to exit after a promise resolve.
    // This is not perfect, but should be fine for first pass.
    PromisePrototypeThen(
      PromiseResolve(),
      () =>
        FunctionPrototypeCall(timers.setTimeout, null, () => {
          // This should be fine, since only Window/MainWorker has .close()
          os.exit(0);
        }, 0),
    );
  }
}

function workerClose() {
  if (isClosing) {
    return;
  }

  isClosing = true;
  ops.op_worker_close();
}

function postMessage(message, transferOrOptions = {}) {
  const prefix =
    "Failed to execute 'postMessage' on 'DedicatedWorkerGlobalScope'";
  webidl.requiredArguments(arguments.length, 1, { prefix });
  message = webidl.converters.any(message);
  let options;
  if (
    webidl.type(transferOrOptions) === "Object" &&
    transferOrOptions !== undefined &&
    transferOrOptions[SymbolIterator] !== undefined
  ) {
    const transfer = webidl.converters["sequence<object>"](
      transferOrOptions,
      { prefix, context: "Argument 2" },
    );
    options = { transfer };
  } else {
    options = webidl.converters.StructuredSerializeOptions(
      transferOrOptions,
      {
        prefix,
        context: "Argument 2",
      },
    );
  }
  const { transfer } = options;
  const data = messagePort.serializeJsMessageData(message, transfer);
  ops.op_worker_post_message(data);
}

let isClosing = false;
let globalDispatchEvent;

async function pollForMessages() {
  if (!globalDispatchEvent) {
    globalDispatchEvent = FunctionPrototypeBind(
      globalThis.dispatchEvent,
      globalThis,
    );
  }
  while (!isClosing) {
    const data = await core.opAsync("op_worker_recv_message");
    if (data === null) break;
    const v = messagePort.deserializeJsMessageData(data);
    const message = v[0];
    const transferables = v[1];

    const msgEvent = new event.MessageEvent("message", {
      cancelable: false,
      data: message,
      ports: transferables.filter((t) =>
        ObjectPrototypeIsPrototypeOf(messagePort.MessagePortPrototype, t)
      ),
    });

    try {
      globalDispatchEvent(msgEvent);
    } catch (e) {
      const errorEvent = new event.ErrorEvent("error", {
        cancelable: true,
        message: e.message,
        lineno: e.lineNumber ? e.lineNumber + 1 : undefined,
        colno: e.columnNumber ? e.columnNumber + 1 : undefined,
        filename: e.fileName,
        error: e,
      });

      globalDispatchEvent(errorEvent);
      if (!errorEvent.defaultPrevented) {
        throw e;
      }
    }
  }
}

let loadedMainWorkerScript = false;

function importScripts(...urls) {
  if (ops.op_worker_get_type() === "module") {
    throw new TypeError("Can't import scripts in a module worker.");
  }

  const baseUrl = location.getLocationHref();
  const parsedUrls = ArrayPrototypeMap(urls, (scriptUrl) => {
    try {
      return new url.URL(scriptUrl, baseUrl ?? undefined).href;
    } catch {
      throw new DOMException(
        "Failed to parse URL.",
        "SyntaxError",
      );
    }
  });

  // A classic worker's main script has looser MIME type checks than any
  // imported scripts, so we use `loadedMainWorkerScript` to distinguish them.
  // TODO(andreubotella) Refactor worker creation so the main script isn't
  // loaded with `importScripts()`.
  const scripts = ops.op_worker_sync_fetch(
    parsedUrls,
    !loadedMainWorkerScript,
  );
  loadedMainWorkerScript = true;

  for (let i = 0; i < scripts.length; ++i) {
    const { url, script } = scripts[i];
    const err = core.evalContext(script, url)[1];
    if (err !== null) {
      throw err.thrown;
    }
  }
}

function opMainModule() {
  return ops.op_main_module();
}

function formatException(error) {
  if (ObjectPrototypeIsPrototypeOf(ErrorPrototype, error)) {
    return null;
  } else if (typeof error == "string") {
    return `Uncaught ${
      inspectArgs([quoteString(error)], {
        colors: !colors.getNoColor(),
      })
    }`;
  } else {
    return `Uncaught ${inspectArgs([error], { colors: !colors.getNoColor() })}`;
  }
}

core.registerErrorClass("NotFound", errors.NotFound);
core.registerErrorClass("PermissionDenied", errors.PermissionDenied);
core.registerErrorClass("ConnectionRefused", errors.ConnectionRefused);
core.registerErrorClass("ConnectionReset", errors.ConnectionReset);
core.registerErrorClass("ConnectionAborted", errors.ConnectionAborted);
core.registerErrorClass("NotConnected", errors.NotConnected);
core.registerErrorClass("AddrInUse", errors.AddrInUse);
core.registerErrorClass("AddrNotAvailable", errors.AddrNotAvailable);
core.registerErrorClass("BrokenPipe", errors.BrokenPipe);
core.registerErrorClass("AlreadyExists", errors.AlreadyExists);
core.registerErrorClass("InvalidData", errors.InvalidData);
core.registerErrorClass("TimedOut", errors.TimedOut);
core.registerErrorClass("Interrupted", errors.Interrupted);
core.registerErrorClass("WouldBlock", errors.WouldBlock);
core.registerErrorClass("WriteZero", errors.WriteZero);
core.registerErrorClass("UnexpectedEof", errors.UnexpectedEof);
core.registerErrorClass("BadResource", errors.BadResource);
core.registerErrorClass("Http", errors.Http);
core.registerErrorClass("Busy", errors.Busy);
core.registerErrorClass("NotSupported", errors.NotSupported);
core.registerErrorBuilder(
  "DOMExceptionOperationError",
  function DOMExceptionOperationError(msg) {
    return new DOMException(msg, "OperationError");
  },
);
core.registerErrorBuilder(
  "DOMExceptionQuotaExceededError",
  function DOMExceptionQuotaExceededError(msg) {
    return new DOMException(msg, "QuotaExceededError");
  },
);
core.registerErrorBuilder(
  "DOMExceptionNotSupportedError",
  function DOMExceptionNotSupportedError(msg) {
    return new DOMException(msg, "NotSupported");
  },
);
core.registerErrorBuilder(
  "DOMExceptionNetworkError",
  function DOMExceptionNetworkError(msg) {
    return new DOMException(msg, "NetworkError");
  },
);
core.registerErrorBuilder(
  "DOMExceptionAbortError",
  function DOMExceptionAbortError(msg) {
    return new DOMException(msg, "AbortError");
  },
);
core.registerErrorBuilder(
  "DOMExceptionInvalidCharacterError",
  function DOMExceptionInvalidCharacterError(msg) {
    return new DOMException(msg, "InvalidCharacterError");
  },
);
core.registerErrorBuilder(
  "DOMExceptionDataError",
  function DOMExceptionDataError(msg) {
    return new DOMException(msg, "DataError");
  },
);

function runtimeStart(runtimeOptions, source) {
  core.setMacrotaskCallback(timers.handleTimerMacrotask);
  core.setMacrotaskCallback(promiseRejectMacrotaskCallback);
  core.setWasmStreamingCallback(fetch.handleWasmStreaming);
  core.setReportExceptionCallback(event.reportException);
  ops.op_set_format_exception_callback(formatException);
  version.setVersions(
    runtimeOptions.denoVersion,
    runtimeOptions.v8Version,
    runtimeOptions.tsVersion,
  );
  core.setBuildInfo(runtimeOptions.target);
  util.setLogDebug(runtimeOptions.debugFlag, source);
  colors.setNoColor(runtimeOptions.noColor || !runtimeOptions.isTty);
  // deno-lint-ignore prefer-primordials
  Error.prepareStackTrace = core.prepareStackTrace;
}

const pendingRejections = [];
const pendingRejectionsReasons = new SafeWeakMap();

function promiseRejectCallback(type, promise, reason) {
  switch (type) {
    case 0: {
      ops.op_store_pending_promise_rejection(promise, reason);
      ArrayPrototypePush(pendingRejections, promise);
      WeakMapPrototypeSet(pendingRejectionsReasons, promise, reason);
      break;
    }
    case 1: {
      ops.op_remove_pending_promise_rejection(promise);
      const index = ArrayPrototypeIndexOf(pendingRejections, promise);
      if (index > -1) {
        ArrayPrototypeSplice(pendingRejections, index, 1);
        WeakMapPrototypeDelete(pendingRejectionsReasons, promise);
      }
      break;
    }
    default:
      return false;
  }

<<<<<<< HEAD
  function runtimeStart(runtimeOptions, source) {
    core.setMacrotaskCallback(promiseRejectMacrotaskCallback);
    core.setWasmStreamingCallback(fetch.handleWasmStreaming);
    core.setReportExceptionCallback(reportException);
    ops.op_set_format_exception_callback(formatException);
    version.setVersions(
      runtimeOptions.denoVersion,
      runtimeOptions.v8Version,
      runtimeOptions.tsVersion,
    );
    build.setBuildInfo(runtimeOptions.target);
    util.setLogDebug(runtimeOptions.debugFlag, source);
    colors.setNoColor(runtimeOptions.noColor || !runtimeOptions.isTty);
    // deno-lint-ignore prefer-primordials
    Error.prepareStackTrace = core.prepareStackTrace;
    registerErrors();
  }
=======
  return !!globalThis_.onunhandledrejection ||
    event.listenerCount(globalThis_, "unhandledrejection") > 0;
}
>>>>>>> 96ea5b1d

function promiseRejectMacrotaskCallback() {
  while (pendingRejections.length > 0) {
    const promise = ArrayPrototypeShift(pendingRejections);
    const hasPendingException = ops.op_has_pending_promise_rejection(
      promise,
    );
    const reason = WeakMapPrototypeGet(pendingRejectionsReasons, promise);
    WeakMapPrototypeDelete(pendingRejectionsReasons, promise);

    if (!hasPendingException) {
      continue;
    }

    const rejectionEvent = new event.PromiseRejectionEvent(
      "unhandledrejection",
      {
        cancelable: true,
        promise,
        reason,
      },
    );

    const errorEventCb = (event) => {
      if (event.error === reason) {
        ops.op_remove_pending_promise_rejection(promise);
      }
    };
    // Add a callback for "error" event - it will be dispatched
    // if error is thrown during dispatch of "unhandledrejection"
    // event.
    globalThis_.addEventListener("error", errorEventCb);
    globalThis_.dispatchEvent(rejectionEvent);
    globalThis_.removeEventListener("error", errorEventCb);

    // If event was not prevented (or "unhandledrejection" listeners didn't
    // throw) we will let Rust side handle it.
    if (rejectionEvent.defaultPrevented) {
      ops.op_remove_pending_promise_rejection(promise);
    }
  }
  return true;
}

let hasBootstrapped = false;
// Set up global properties shared by main and worker runtime.
ObjectDefineProperties(globalThis, windowOrWorkerGlobalScope);
// FIXME(bartlomieju): temporarily add whole `Deno.core` to
// `Deno[Deno.internal]` namespace. It should be removed and only necessary
// methods should be left there.
ObjectAssign(internals, {
  core,
});
const internalSymbol = Symbol("Deno.internal");
const finalDenoNs = {
  internal: internalSymbol,
  [internalSymbol]: internals,
  resources: core.resources,
  close: core.close,
  ...denoNs,
};

function bootstrapMainRuntime(runtimeOptions) {
  if (hasBootstrapped) {
    throw new Error("Worker runtime already bootstrapped");
  }
  performance.setTimeOrigin(DateNow());
  globalThis_ = globalThis;

  // Remove bootstrapping data from the global scope
  delete globalThis.__bootstrap;
  delete globalThis.bootstrap;
  hasBootstrapped = true;

  // If the `--location` flag isn't set, make `globalThis.location` `undefined` and
  // writable, so that they can mock it themselves if they like. If the flag was
  // set, define `globalThis.location`, using the provided value.
  if (runtimeOptions.location == null) {
    mainRuntimeGlobalProperties.location = {
      writable: true,
    };
  } else {
    location.setLocationHref(runtimeOptions.location);
  }

  if (runtimeOptions.unstableFlag) {
    ObjectDefineProperties(globalThis, unstableWindowOrWorkerGlobalScope);
  }
  ObjectDefineProperties(globalThis, mainRuntimeGlobalProperties);
  ObjectDefineProperties(globalThis, {
    close: util.writable(windowClose),
    closed: util.getterOnly(() => windowIsClosing),
  });
  ObjectSetPrototypeOf(globalThis, Window.prototype);

  if (runtimeOptions.inspectFlag) {
    const consoleFromV8 = core.console;
    const consoleFromDeno = globalThis.console;
    wrapConsole(consoleFromDeno, consoleFromV8);
  }

  event.setEventTargetData(globalThis);
  event.saveGlobalThisReference(globalThis);

  event.defineEventHandler(globalThis, "error");
  event.defineEventHandler(globalThis, "load");
  event.defineEventHandler(globalThis, "beforeunload");
  event.defineEventHandler(globalThis, "unload");
  event.defineEventHandler(globalThis, "unhandledrejection");

  core.setPromiseRejectCallback(promiseRejectCallback);

  runtimeStart(runtimeOptions);

  setNumCpus(runtimeOptions.cpuCount);
  setUserAgent(runtimeOptions.userAgent);
  setLanguage(runtimeOptions.locale);

  // These have to initialized here and not in `90_deno_ns.js` because
  // the op function that needs to be passed will be invalidated by creating
  // a snapshot
  ObjectAssign(internals, {
    nodeUnstable: {
      serve: flash.createServe(ops.op_node_unstable_flash_serve),
      upgradeHttpRaw: flash.upgradeHttpRaw,
      listenDatagram: net.createListenDatagram(
        ops.op_node_unstable_net_listen_udp,
        ops.op_node_unstable_net_listen_unixpacket,
      ),
    },
  });

  // FIXME(bartlomieju): temporarily add whole `Deno.core` to
  // `Deno[Deno.internal]` namespace. It should be removed and only necessary
  // methods should be left there.
  ObjectAssign(internals, {
    core,
  });

  ObjectDefineProperties(finalDenoNs, {
    pid: util.readOnly(runtimeOptions.pid),
    ppid: util.readOnly(runtimeOptions.ppid),
    noColor: util.readOnly(runtimeOptions.noColor),
    args: util.readOnly(ObjectFreeze(runtimeOptions.args)),
    mainModule: util.getterOnly(opMainModule),
  });

  if (runtimeOptions.unstableFlag) {
    ObjectAssign(finalDenoNs, denoNsUnstable);
    // These have to initialized here and not in `90_deno_ns.js` because
    // the op function that needs to be passed will be invalidated by creating
    // a snapshot
    ObjectAssign(finalDenoNs, {
      serve: flash.createServe(ops.op_flash_serve),
      listenDatagram: net.createListenDatagram(
        ops.op_net_listen_udp,
        ops.op_net_listen_unixpacket,
      ),
    });
  }

  // Setup `Deno` global - we're actually overriding already existing global
  // `Deno` with `Deno` namespace from "./deno.ts".
  ObjectDefineProperty(globalThis, "Deno", util.readOnly(finalDenoNs));

  util.log("args", runtimeOptions.args);
}

function bootstrapWorkerRuntime(
  runtimeOptions,
  name,
  internalName,
) {
  if (hasBootstrapped) {
    throw new Error("Worker runtime already bootstrapped");
  }

  performance.setTimeOrigin(DateNow());
  globalThis_ = globalThis;

  const consoleFromV8 = globalThis.Deno.core.console;

  // Remove bootstrapping data from the global scope
  delete globalThis.__bootstrap;
  delete globalThis.bootstrap;
  hasBootstrapped = true;

  if (runtimeOptions.unstableFlag) {
    ObjectDefineProperties(globalThis, unstableWindowOrWorkerGlobalScope);
  }
  ObjectDefineProperties(globalThis, workerRuntimeGlobalProperties);
  ObjectDefineProperties(globalThis, {
    name: util.writable(name),
    // TODO(bartlomieju): should be readonly?
    close: util.nonEnumerable(workerClose),
    postMessage: util.writable(postMessage),
  });
  if (runtimeOptions.enableTestingFeaturesFlag) {
    ObjectDefineProperty(
      globalThis,
      "importScripts",
      util.writable(importScripts),
    );
  }
  ObjectSetPrototypeOf(globalThis, DedicatedWorkerGlobalScope.prototype);

  const consoleFromDeno = globalThis.console;
  wrapConsole(consoleFromDeno, consoleFromV8);

  event.setEventTargetData(globalThis);
  event.saveGlobalThisReference(globalThis);

  event.defineEventHandler(self, "message");
  event.defineEventHandler(self, "error", undefined, true);
  event.defineEventHandler(self, "unhandledrejection");

  core.setPromiseRejectCallback(promiseRejectCallback);

  // `Deno.exit()` is an alias to `self.close()`. Setting and exit
  // code using an op in worker context is a no-op.
  os.setExitHandler((_exitCode) => {
    workerClose();
  });

  runtimeStart(
    runtimeOptions,
    internalName ?? name,
  );

  location.setLocationHref(runtimeOptions.location);

  setNumCpus(runtimeOptions.cpuCount);
  setLanguage(runtimeOptions.locale);

  globalThis.pollForMessages = pollForMessages;

  // These have to initialized here and not in `90_deno_ns.js` because
  // the op function that needs to be passed will be invalidated by creating
  // a snapshot
  ObjectAssign(internals, {
    nodeUnstable: {
      serve: flash.createServe(ops.op_node_unstable_flash_serve),
      upgradeHttpRaw: flash.upgradeHttpRaw,
      listenDatagram: net.createListenDatagram(
        ops.op_node_unstable_net_listen_udp,
        ops.op_node_unstable_net_listen_unixpacket,
      ),
    },
  });

  // FIXME(bartlomieju): temporarily add whole `Deno.core` to
  // `Deno[Deno.internal]` namespace. It should be removed and only necessary
  // methods should be left there.
  ObjectAssign(internals, {
    core,
  });

  if (runtimeOptions.unstableFlag) {
    ObjectAssign(finalDenoNs, denoNsUnstable);
    // These have to initialized here and not in `90_deno_ns.js` because
    // the op function that needs to be passed will be invalidated by creating
    // a snapshot
    ObjectAssign(finalDenoNs, {
      serve: flash.createServe(ops.op_flash_serve),
      listenDatagram: net.createListenDatagram(
        ops.op_net_listen_udp,
        ops.op_net_listen_unixpacket,
      ),
    });
  }
  ObjectDefineProperties(finalDenoNs, {
    pid: util.readOnly(runtimeOptions.pid),
    noColor: util.readOnly(runtimeOptions.noColor),
    args: util.readOnly(ObjectFreeze(runtimeOptions.args)),
  });
  // Setup `Deno` global - we're actually overriding already
  // existing global `Deno` with `Deno` namespace from "./deno.ts".
  ObjectDefineProperty(globalThis, "Deno", util.readOnly(finalDenoNs));
}

globalThis.bootstrap = {
  mainRuntime: bootstrapMainRuntime,
  workerRuntime: bootstrapWorkerRuntime,
};<|MERGE_RESOLUTION|>--- conflicted
+++ resolved
@@ -293,7 +293,6 @@
 );
 
 function runtimeStart(runtimeOptions, source) {
-  core.setMacrotaskCallback(timers.handleTimerMacrotask);
   core.setMacrotaskCallback(promiseRejectMacrotaskCallback);
   core.setWasmStreamingCallback(fetch.handleWasmStreaming);
   core.setReportExceptionCallback(event.reportException);
@@ -334,29 +333,9 @@
       return false;
   }
 
-<<<<<<< HEAD
-  function runtimeStart(runtimeOptions, source) {
-    core.setMacrotaskCallback(promiseRejectMacrotaskCallback);
-    core.setWasmStreamingCallback(fetch.handleWasmStreaming);
-    core.setReportExceptionCallback(reportException);
-    ops.op_set_format_exception_callback(formatException);
-    version.setVersions(
-      runtimeOptions.denoVersion,
-      runtimeOptions.v8Version,
-      runtimeOptions.tsVersion,
-    );
-    build.setBuildInfo(runtimeOptions.target);
-    util.setLogDebug(runtimeOptions.debugFlag, source);
-    colors.setNoColor(runtimeOptions.noColor || !runtimeOptions.isTty);
-    // deno-lint-ignore prefer-primordials
-    Error.prepareStackTrace = core.prepareStackTrace;
-    registerErrors();
-  }
-=======
   return !!globalThis_.onunhandledrejection ||
     event.listenerCount(globalThis_, "unhandledrejection") > 0;
 }
->>>>>>> 96ea5b1d
 
 function promiseRejectMacrotaskCallback() {
   while (pendingRejections.length > 0) {
