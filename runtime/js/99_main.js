--- conflicted
+++ resolved
@@ -486,22 +486,10 @@
       },
     });
 
-<<<<<<< HEAD
-    ObjectAssign(internals.nodeUnstable, {
-      Command: __bootstrap.spawn.createCommand(
-        internals.nodeUnstable.spawn,
-        internals.nodeUnstable.spawnSync,
-        internals.nodeUnstable.spawnChild,
-      ),
-    });
-
     // FIXME(bartlomieju): temporarily add whole `Deno.core` to
     // `Deno[Deno.internal]` namespace. It should be removed and only necessary
     // methods should be left there.
     ObjectAssign(internals, {
-=======
-    const finalDenoNs = {
->>>>>>> a06f5998
       core,
     });
 
@@ -642,22 +630,10 @@
       },
     });
 
-<<<<<<< HEAD
-    ObjectAssign(internals.nodeUnstable, {
-      Command: __bootstrap.spawn.createCommand(
-        internals.nodeUnstable.spawn,
-        internals.nodeUnstable.spawnSync,
-        internals.nodeUnstable.spawnChild,
-      ),
-    });
-
     // FIXME(bartlomieju): temporarily add whole `Deno.core` to
     // `Deno[Deno.internal]` namespace. It should be removed and only necessary
     // methods should be left there.
     ObjectAssign(internals, {
-=======
-    const finalDenoNs = {
->>>>>>> a06f5998
       core,
     });
 
