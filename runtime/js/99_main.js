// Copyright 2018-2023 the Deno authors. All rights reserved. MIT license.

// Removes the `__proto__` for security reasons.
// https://tc39.es/ecma262/#sec-get-object.prototype.__proto__
delete Object.prototype.__proto__;

// Remove Intl.v8BreakIterator because it is a non-standard API.
delete Intl.v8BreakIterator;

const core = globalThis.Deno.core;
const ops = core.ops;
const internals = globalThis.__bootstrap.internals;
const primordials = globalThis.__bootstrap.primordials;
const {
  ArrayPrototypeIndexOf,
  ArrayPrototypePush,
  ArrayPrototypeShift,
  ArrayPrototypeSplice,
  ArrayPrototypeMap,
  DateNow,
  Error,
  ErrorPrototype,
  FunctionPrototypeCall,
  FunctionPrototypeBind,
  ObjectAssign,
  ObjectDefineProperty,
  ObjectDefineProperties,
  ObjectFreeze,
  ObjectPrototypeIsPrototypeOf,
  ObjectSetPrototypeOf,
  PromiseResolve,
  Symbol,
  SymbolFor,
  SymbolIterator,
  PromisePrototypeThen,
  SafeWeakMap,
  TypeError,
  WeakMapPrototypeDelete,
  WeakMapPrototypeGet,
  WeakMapPrototypeSet,
} = primordials;
import * as util from "internal:runtime/js/06_util.js";
import * as event from "internal:deno_web/02_event.js";
import * as location from "internal:deno_web/12_location.js";
import * as build from "internal:runtime/js/01_build.js";
import * as version from "internal:runtime/js/01_version.ts";
import * as os from "internal:runtime/js/30_os.js";
import * as timers from "internal:deno_web/02_timers.js";
import * as colors from "internal:deno_console/01_colors.js";
import * as net from "internal:deno_net/01_net.js";
import {
  inspectArgs,
  quoteString,
  wrapConsole,
} from "internal:deno_console/02_console.js";
import * as performance from "internal:deno_web/15_performance.js";
import * as url from "internal:deno_url/00_url.js";
import * as fetch from "internal:deno_fetch/26_fetch.js";
import * as messagePort from "internal:deno_web/13_message_port.js";
import { denoNs, denoNsUnstable } from "internal:runtime/js/90_deno_ns.js";
import { errors } from "internal:runtime/js/01_errors.js";
import * as webidl from "internal:deno_webidl/00_webidl.js";
import DOMException from "internal:deno_web/01_dom_exception.js";
import * as flash from "internal:deno_flash/01_http.js";
import {
  mainRuntimeGlobalProperties,
  setLanguage,
  setNumCpus,
  setUserAgent,
  unstableWindowOrWorkerGlobalScope,
  windowOrWorkerGlobalScope,
  workerRuntimeGlobalProperties,
} from "internal:runtime/js/98_global_scope.js";

let windowIsClosing = false;
let globalThis_;

function windowClose() {
  if (!windowIsClosing) {
    windowIsClosing = true;
    // Push a macrotask to exit after a promise resolve.
    // This is not perfect, but should be fine for first pass.
    PromisePrototypeThen(
      PromiseResolve(),
      () =>
        FunctionPrototypeCall(timers.setTimeout, null, () => {
          // This should be fine, since only Window/MainWorker has .close()
          os.exit(0);
        }, 0),
    );
  }
}

function workerClose() {
  if (isClosing) {
    return;
  }

  isClosing = true;
  ops.op_worker_close();
}

function postMessage(message, transferOrOptions = {}) {
  const prefix =
    "Failed to execute 'postMessage' on 'DedicatedWorkerGlobalScope'";
  webidl.requiredArguments(arguments.length, 1, { prefix });
  message = webidl.converters.any(message);
  let options;
  if (
    webidl.type(transferOrOptions) === "Object" &&
    transferOrOptions !== undefined &&
    transferOrOptions[SymbolIterator] !== undefined
  ) {
    const transfer = webidl.converters["sequence<object>"](
      transferOrOptions,
      { prefix, context: "Argument 2" },
    );
    options = { transfer };
  } else {
    options = webidl.converters.StructuredSerializeOptions(
      transferOrOptions,
      {
        prefix,
        context: "Argument 2",
      },
    );
  }
  const { transfer } = options;
  const data = messagePort.serializeJsMessageData(message, transfer);
  ops.op_worker_post_message(data);
}

let isClosing = false;
let globalDispatchEvent;

async function pollForMessages() {
  if (!globalDispatchEvent) {
    globalDispatchEvent = FunctionPrototypeBind(
      globalThis.dispatchEvent,
      globalThis,
    );
  }
  while (!isClosing) {
    const data = await core.opAsync("op_worker_recv_message");
    if (data === null) break;
    const v = messagePort.deserializeJsMessageData(data);
    const message = v[0];
    const transferables = v[1];

    const msgEvent = new event.MessageEvent("message", {
      cancelable: false,
      data: message,
      ports: transferables.filter((t) =>
        ObjectPrototypeIsPrototypeOf(messagePort.MessagePortPrototype, t)
      ),
    });

    try {
      globalDispatchEvent(msgEvent);
    } catch (e) {
      const errorEvent = new event.ErrorEvent("error", {
        cancelable: true,
        message: e.message,
        lineno: e.lineNumber ? e.lineNumber + 1 : undefined,
        colno: e.columnNumber ? e.columnNumber + 1 : undefined,
        filename: e.fileName,
        error: e,
      });

      globalDispatchEvent(errorEvent);
      if (!errorEvent.defaultPrevented) {
        throw e;
      }
    }
  }
}

let loadedMainWorkerScript = false;

function importScripts(...urls) {
  if (ops.op_worker_get_type() === "module") {
    throw new TypeError("Can't import scripts in a module worker.");
  }

  const baseUrl = location.getLocationHref();
  const parsedUrls = ArrayPrototypeMap(urls, (scriptUrl) => {
    try {
      return new url.URL(scriptUrl, baseUrl ?? undefined).href;
    } catch {
      throw new DOMException(
        "Failed to parse URL.",
        "SyntaxError",
      );
    }
  });

  // A classic worker's main script has looser MIME type checks than any
  // imported scripts, so we use `loadedMainWorkerScript` to distinguish them.
  // TODO(andreubotella) Refactor worker creation so the main script isn't
  // loaded with `importScripts()`.
  const scripts = ops.op_worker_sync_fetch(
    parsedUrls,
    !loadedMainWorkerScript,
  );
  loadedMainWorkerScript = true;

  for (let i = 0; i < scripts.length; ++i) {
    const { url, script } = scripts[i];
    const err = core.evalContext(script, url)[1];
    if (err !== null) {
      throw err.thrown;
    }
  }
}

function opMainModule() {
  return ops.op_main_module();
}

function formatException(error) {
  if (ObjectPrototypeIsPrototypeOf(ErrorPrototype, error)) {
    return null;
  } else if (typeof error == "string") {
    return `Uncaught ${
      inspectArgs([quoteString(error)], {
        colors: !colors.getNoColor(),
      })
    }`;
  } else {
    return `Uncaught ${inspectArgs([error], { colors: !colors.getNoColor() })}`;
  }
}

function runtimeStart(runtimeOptions, source) {
  core.setMacrotaskCallback(timers.handleTimerMacrotask);
  core.setMacrotaskCallback(promiseRejectMacrotaskCallback);
  core.setWasmStreamingCallback(fetch.handleWasmStreaming);
  core.setReportExceptionCallback(event.reportException);
  ops.op_set_format_exception_callback(formatException);
  version.setVersions(
    runtimeOptions.denoVersion,
    runtimeOptions.v8Version,
    runtimeOptions.tsVersion,
  );
  build.setBuildInfo(runtimeOptions.target);
  util.setLogDebug(runtimeOptions.debugFlag, source);
  colors.setNoColor(runtimeOptions.noColor || !runtimeOptions.isTty);
  // deno-lint-ignore prefer-primordials
  Error.prepareStackTrace = core.prepareStackTrace;
  registerErrors();
}

function registerErrors() {
  core.registerErrorClass("NotFound", errors.NotFound);
  core.registerErrorClass("PermissionDenied", errors.PermissionDenied);
  core.registerErrorClass("ConnectionRefused", errors.ConnectionRefused);
  core.registerErrorClass("ConnectionReset", errors.ConnectionReset);
  core.registerErrorClass("ConnectionAborted", errors.ConnectionAborted);
  core.registerErrorClass("NotConnected", errors.NotConnected);
  core.registerErrorClass("AddrInUse", errors.AddrInUse);
  core.registerErrorClass("AddrNotAvailable", errors.AddrNotAvailable);
  core.registerErrorClass("BrokenPipe", errors.BrokenPipe);
  core.registerErrorClass("AlreadyExists", errors.AlreadyExists);
  core.registerErrorClass("InvalidData", errors.InvalidData);
  core.registerErrorClass("TimedOut", errors.TimedOut);
  core.registerErrorClass("Interrupted", errors.Interrupted);
  core.registerErrorClass("WouldBlock", errors.WouldBlock);
  core.registerErrorClass("WriteZero", errors.WriteZero);
  core.registerErrorClass("UnexpectedEof", errors.UnexpectedEof);
  core.registerErrorClass("BadResource", errors.BadResource);
  core.registerErrorClass("Http", errors.Http);
  core.registerErrorClass("Busy", errors.Busy);
  core.registerErrorClass("NotSupported", errors.NotSupported);
  core.registerErrorBuilder(
    "DOMExceptionOperationError",
    function DOMExceptionOperationError(msg) {
      return new DOMException(msg, "OperationError");
    },
  );
  core.registerErrorBuilder(
    "DOMExceptionQuotaExceededError",
    function DOMExceptionQuotaExceededError(msg) {
      return new DOMException(msg, "QuotaExceededError");
    },
  );
  core.registerErrorBuilder(
    "DOMExceptionNotSupportedError",
    function DOMExceptionNotSupportedError(msg) {
      return new DOMException(msg, "NotSupported");
    },
  );
  core.registerErrorBuilder(
    "DOMExceptionNetworkError",
    function DOMExceptionNetworkError(msg) {
      return new DOMException(msg, "NetworkError");
    },
  );
  core.registerErrorBuilder(
    "DOMExceptionAbortError",
    function DOMExceptionAbortError(msg) {
      return new DOMException(msg, "AbortError");
    },
  );
  core.registerErrorBuilder(
    "DOMExceptionInvalidCharacterError",
    function DOMExceptionInvalidCharacterError(msg) {
      return new DOMException(msg, "InvalidCharacterError");
    },
  );
  core.registerErrorBuilder(
    "DOMExceptionDataError",
    function DOMExceptionDataError(msg) {
      return new DOMException(msg, "DataError");
    },
  );
}

const pendingRejections = [];
const pendingRejectionsReasons = new SafeWeakMap();

function promiseRejectCallback(type, promise, reason) {
  switch (type) {
    case 0: {
      ops.op_store_pending_promise_rejection(promise, reason);
      ArrayPrototypePush(pendingRejections, promise);
      WeakMapPrototypeSet(pendingRejectionsReasons, promise, reason);
      break;
    }
    case 1: {
      ops.op_remove_pending_promise_rejection(promise);
      const index = ArrayPrototypeIndexOf(pendingRejections, promise);
      if (index > -1) {
        ArrayPrototypeSplice(pendingRejections, index, 1);
        WeakMapPrototypeDelete(pendingRejectionsReasons, promise);
      }
      break;
    }
    default:
      return false;
  }

  return !!globalThis_.onunhandledrejection ||
    event.listenerCount(globalThis_, "unhandledrejection") > 0;
}

function promiseRejectMacrotaskCallback() {
  while (pendingRejections.length > 0) {
    const promise = ArrayPrototypeShift(pendingRejections);
    const hasPendingException = ops.op_has_pending_promise_rejection(
      promise,
    );
    const reason = WeakMapPrototypeGet(pendingRejectionsReasons, promise);
    WeakMapPrototypeDelete(pendingRejectionsReasons, promise);

    if (!hasPendingException) {
      continue;
    }

    const rejectionEvent = new event.PromiseRejectionEvent(
      "unhandledrejection",
      {
        cancelable: true,
        promise,
        reason,
      },
    );

    const errorEventCb = (event) => {
      if (event.error === reason) {
        ops.op_remove_pending_promise_rejection(promise);
      }
    };
    // Add a callback for "error" event - it will be dispatched
    // if error is thrown during dispatch of "unhandledrejection"
    // event.
    globalThis_.addEventListener("error", errorEventCb);
    globalThis_.dispatchEvent(rejectionEvent);
    globalThis_.removeEventListener("error", errorEventCb);

    // If event was not prevented (or "unhandledrejection" listeners didn't
    // throw) we will let Rust side handle it.
    if (rejectionEvent.defaultPrevented) {
      ops.op_remove_pending_promise_rejection(promise);
    }
  }
  return true;
}

let hasBootstrapped = false;

function bootstrapMainRuntime(runtimeOptions) {
  if (hasBootstrapped) {
    throw new Error("Worker runtime already bootstrapped");
  }

  core.initializeAsyncOps();
  performance.setTimeOrigin(DateNow());
  globalThis_ = globalThis;

  const consoleFromV8 = globalThis.Deno.core.console;

  // Remove bootstrapping data from the global scope
  delete globalThis.__bootstrap;
  delete globalThis.bootstrap;
  util.log("bootstrapMainRuntime");
  hasBootstrapped = true;

  // If the `--location` flag isn't set, make `globalThis.location` `undefined` and
  // writable, so that they can mock it themselves if they like. If the flag was
  // set, define `globalThis.location`, using the provided value.
  if (runtimeOptions.location == null) {
    mainRuntimeGlobalProperties.location = {
      writable: true,
    };
  } else {
    location.setLocationHref(runtimeOptions.location);
  }

  ObjectDefineProperties(globalThis, windowOrWorkerGlobalScope);
  if (runtimeOptions.unstableFlag) {
    ObjectDefineProperties(globalThis, unstableWindowOrWorkerGlobalScope);
  }
  ObjectDefineProperties(globalThis, mainRuntimeGlobalProperties);
  ObjectDefineProperties(globalThis, {
    close: util.writable(windowClose),
    closed: util.getterOnly(() => windowIsClosing),
  });
  ObjectSetPrototypeOf(globalThis, Window.prototype);

  if (runtimeOptions.inspectFlag) {
    const consoleFromDeno = globalThis.console;
    wrapConsole(consoleFromDeno, consoleFromV8);
  }

  event.setEventTargetData(globalThis);
  event.saveGlobalThisReference(globalThis);

  event.defineEventHandler(globalThis, "error");
  event.defineEventHandler(globalThis, "load");
  event.defineEventHandler(globalThis, "beforeunload");
  event.defineEventHandler(globalThis, "unload");
  event.defineEventHandler(globalThis, "unhandledrejection");

  core.setPromiseRejectCallback(promiseRejectCallback);

  const isUnloadDispatched = SymbolFor("isUnloadDispatched");
  // Stores the flag for checking whether unload is dispatched or not.
  // This prevents the recursive dispatches of unload events.
  // See https://github.com/denoland/deno/issues/9201.
  globalThis[isUnloadDispatched] = false;
  globalThis.addEventListener("unload", () => {
    globalThis_[isUnloadDispatched] = true;
  });

  runtimeStart(runtimeOptions);

  setNumCpus(runtimeOptions.cpuCount);
  setUserAgent(runtimeOptions.userAgent);
  setLanguage(runtimeOptions.locale);

  const internalSymbol = Symbol("Deno.internal");

  // These have to initialized here and not in `90_deno_ns.js` because
  // the op function that needs to be passed will be invalidated by creating
  // a snapshot
  ObjectAssign(internals, {
    nodeUnstable: {
      serve: flash.createServe(ops.op_node_unstable_flash_serve),
      upgradeHttpRaw: flash.upgradeHttpRaw,
      listenDatagram: net.createListenDatagram(
        ops.op_node_unstable_net_listen_udp,
        ops.op_node_unstable_net_listen_unixpacket,
      ),
      osUptime: os.createOsUptime(ops.op_node_unstable_os_uptime),
    },
  });

  // FIXME(bartlomieju): temporarily add whole `Deno.core` to
  // `Deno[Deno.internal]` namespace. It should be removed and only necessary
  // methods should be left there.
  ObjectAssign(internals, {
    core,
  });

  const finalDenoNs = {
    internal: internalSymbol,
    [internalSymbol]: internals,
    resources: core.resources,
    close: core.close,
    ...denoNs,
  };
  ObjectDefineProperties(finalDenoNs, {
    pid: util.readOnly(runtimeOptions.pid),
    ppid: util.readOnly(runtimeOptions.ppid),
    noColor: util.readOnly(runtimeOptions.noColor),
    args: util.readOnly(ObjectFreeze(runtimeOptions.args)),
    mainModule: util.getterOnly(opMainModule),
  });

  if (runtimeOptions.unstableFlag) {
    ObjectAssign(finalDenoNs, denoNsUnstable);
    // These have to initialized here and not in `90_deno_ns.js` because
    // the op function that needs to be passed will be invalidated by creating
    // a snapshot
<<<<<<< HEAD
    ObjectAssign(internals, {
      nodeUnstable: {
        Command: __bootstrap.spawn.createCommand(
          __bootstrap.spawn.createSpawn(ops.op_node_unstable_spawn_child),
          __bootstrap.spawn.createSpawnSync(
            ops.op_node_unstable_spawn_sync,
          ),
          __bootstrap.spawn.createSpawnChild(
            ops.op_node_unstable_spawn_child,
          ),
        ),
        serve: __bootstrap.flash.createServe(ops.op_node_unstable_flash_serve),
        upgradeHttpRaw: __bootstrap.flash.upgradeHttpRaw,
        listenDatagram: __bootstrap.net.createListenDatagram(
          ops.op_node_unstable_net_listen_udp,
          ops.op_node_unstable_net_listen_unixpacket,
        ),
      },
    });

    // FIXME(bartlomieju): temporarily add whole `Deno.core` to
    // `Deno[Deno.internal]` namespace. It should be removed and only necessary
    // methods should be left there.
    ObjectAssign(internals, {
      core,
    });

    const finalDenoNs = {
      internal: internalSymbol,
      [internalSymbol]: internals,
      resources: core.resources,
      close: core.close,
      ...denoNs,
    };
    ObjectDefineProperties(finalDenoNs, {
      pid: util.readOnly(runtimeOptions.pid),
      ppid: util.readOnly(runtimeOptions.ppid),
      noColor: util.readOnly(runtimeOptions.noColor),
      args: util.readOnly(ObjectFreeze(runtimeOptions.args)),
      mainModule: util.getterOnly(opMainModule),
=======
    ObjectAssign(finalDenoNs, {
      serve: flash.createServe(ops.op_flash_serve),
      listenDatagram: net.createListenDatagram(
        ops.op_net_listen_udp,
        ops.op_net_listen_unixpacket,
      ),
      osUptime: os.createOsUptime(ops.op_os_uptime),
>>>>>>> f917d2e2
    });
  }

<<<<<<< HEAD
    if (runtimeOptions.unstableFlag) {
      ObjectAssign(finalDenoNs, denoNsUnstable);
      // These have to initialized here and not in `90_deno_ns.js` because
      // the op function that needs to be passed will be invalidated by creating
      // a snapshot
      ObjectAssign(finalDenoNs, {
        Command: __bootstrap.spawn.createCommand(
          __bootstrap.spawn.createSpawn(ops.op_spawn_child),
          __bootstrap.spawn.createSpawnSync(ops.op_spawn_sync),
          __bootstrap.spawn.createSpawnChild(ops.op_spawn_child),
        ),
        serve: __bootstrap.flash.createServe(ops.op_flash_serve),
        listenDatagram: __bootstrap.net.createListenDatagram(
          ops.op_net_listen_udp,
          ops.op_net_listen_unixpacket,
        ),
      });
    }
=======
  // Setup `Deno` global - we're actually overriding already existing global
  // `Deno` with `Deno` namespace from "./deno.ts".
  ObjectDefineProperty(globalThis, "Deno", util.readOnly(finalDenoNs));
>>>>>>> f917d2e2

  util.log("args", runtimeOptions.args);
}

function bootstrapWorkerRuntime(
  runtimeOptions,
  name,
  internalName,
) {
  if (hasBootstrapped) {
    throw new Error("Worker runtime already bootstrapped");
  }

  core.initializeAsyncOps();
  performance.setTimeOrigin(DateNow());
  globalThis_ = globalThis;

  const consoleFromV8 = globalThis.Deno.core.console;

  // Remove bootstrapping data from the global scope
  delete globalThis.__bootstrap;
  delete globalThis.bootstrap;
  util.log("bootstrapWorkerRuntime");
  hasBootstrapped = true;
  ObjectDefineProperties(globalThis, windowOrWorkerGlobalScope);
  if (runtimeOptions.unstableFlag) {
    ObjectDefineProperties(globalThis, unstableWindowOrWorkerGlobalScope);
  }
  ObjectDefineProperties(globalThis, workerRuntimeGlobalProperties);
  ObjectDefineProperties(globalThis, {
    name: util.writable(name),
    // TODO(bartlomieju): should be readonly?
    close: util.nonEnumerable(workerClose),
    postMessage: util.writable(postMessage),
  });
  if (runtimeOptions.enableTestingFeaturesFlag) {
    ObjectDefineProperty(
      globalThis,
      "importScripts",
      util.writable(importScripts),
    );
  }
  ObjectSetPrototypeOf(globalThis, DedicatedWorkerGlobalScope.prototype);

  const consoleFromDeno = globalThis.console;
  wrapConsole(consoleFromDeno, consoleFromV8);

  event.setEventTargetData(globalThis);
  event.saveGlobalThisReference(globalThis);

  event.defineEventHandler(self, "message");
  event.defineEventHandler(self, "error", undefined, true);
  event.defineEventHandler(self, "unhandledrejection");

  core.setPromiseRejectCallback(promiseRejectCallback);

  // `Deno.exit()` is an alias to `self.close()`. Setting and exit
  // code using an op in worker context is a no-op.
  os.setExitHandler((_exitCode) => {
    workerClose();
  });

  runtimeStart(
    runtimeOptions,
    internalName ?? name,
  );

  location.setLocationHref(runtimeOptions.location);

  setNumCpus(runtimeOptions.cpuCount);
  setLanguage(runtimeOptions.locale);

  globalThis.pollForMessages = pollForMessages;

  const internalSymbol = Symbol("Deno.internal");

  // These have to initialized here and not in `90_deno_ns.js` because
  // the op function that needs to be passed will be invalidated by creating
  // a snapshot
  ObjectAssign(internals, {
    nodeUnstable: {
      serve: flash.createServe(ops.op_node_unstable_flash_serve),
      upgradeHttpRaw: flash.upgradeHttpRaw,
      listenDatagram: net.createListenDatagram(
        ops.op_node_unstable_net_listen_udp,
        ops.op_node_unstable_net_listen_unixpacket,
      ),
      osUptime: os.createOsUptime(ops.op_node_unstable_os_uptime),
    },
  });

  // FIXME(bartlomieju): temporarily add whole `Deno.core` to
  // `Deno[Deno.internal]` namespace. It should be removed and only necessary
  // methods should be left there.
  ObjectAssign(internals, {
    core,
  });

  const finalDenoNs = {
    internal: internalSymbol,
    [internalSymbol]: internals,
    resources: core.resources,
    close: core.close,
    ...denoNs,
  };
  if (runtimeOptions.unstableFlag) {
    ObjectAssign(finalDenoNs, denoNsUnstable);
    // These have to initialized here and not in `90_deno_ns.js` because
    // the op function that needs to be passed will be invalidated by creating
    // a snapshot
<<<<<<< HEAD
    ObjectAssign(internals, {
      nodeUnstable: {
        Command: __bootstrap.spawn.createCommand(
          __bootstrap.spawn.createSpawn(ops.op_node_unstable_spawn_child),
          __bootstrap.spawn.createSpawnSync(
            ops.op_node_unstable_spawn_sync,
          ),
          __bootstrap.spawn.createSpawnChild(
            ops.op_node_unstable_spawn_child,
          ),
        ),
        serve: __bootstrap.flash.createServe(ops.op_node_unstable_flash_serve),
        upgradeHttpRaw: __bootstrap.flash.upgradeHttpRaw,
        listenDatagram: __bootstrap.net.createListenDatagram(
          ops.op_node_unstable_net_listen_udp,
          ops.op_node_unstable_net_listen_unixpacket,
        ),
      },
    });

    // FIXME(bartlomieju): temporarily add whole `Deno.core` to
    // `Deno[Deno.internal]` namespace. It should be removed and only necessary
    // methods should be left there.
    ObjectAssign(internals, {
      core,
    });

    const finalDenoNs = {
      internal: internalSymbol,
      [internalSymbol]: internals,
      resources: core.resources,
      close: core.close,
      ...denoNs,
    };
    if (runtimeOptions.unstableFlag) {
      ObjectAssign(finalDenoNs, denoNsUnstable);
      // These have to initialized here and not in `90_deno_ns.js` because
      // the op function that needs to be passed will be invalidated by creating
      // a snapshot
      ObjectAssign(finalDenoNs, {
        Command: __bootstrap.spawn.createCommand(
          __bootstrap.spawn.createSpawn(ops.op_spawn_child),
          __bootstrap.spawn.createSpawnSync(ops.op_spawn_sync),
          __bootstrap.spawn.createSpawnChild(ops.op_spawn_child),
        ),
        serve: __bootstrap.flash.createServe(ops.op_flash_serve),
        listenDatagram: __bootstrap.net.createListenDatagram(
          ops.op_net_listen_udp,
          ops.op_net_listen_unixpacket,
        ),
      });
    }
    ObjectDefineProperties(finalDenoNs, {
      pid: util.readOnly(runtimeOptions.pid),
      noColor: util.readOnly(runtimeOptions.noColor),
      args: util.readOnly(ObjectFreeze(runtimeOptions.args)),
    });
    // Setup `Deno` global - we're actually overriding already
    // existing global `Deno` with `Deno` namespace from "./deno.ts".
    ObjectDefineProperty(globalThis, "Deno", util.readOnly(finalDenoNs));
=======
    ObjectAssign(finalDenoNs, {
      serve: flash.createServe(ops.op_flash_serve),
      listenDatagram: net.createListenDatagram(
        ops.op_net_listen_udp,
        ops.op_net_listen_unixpacket,
      ),
      osUptime: os.createOsUptime(ops.op_os_uptime),
    });
>>>>>>> f917d2e2
  }
  ObjectDefineProperties(finalDenoNs, {
    pid: util.readOnly(runtimeOptions.pid),
    noColor: util.readOnly(runtimeOptions.noColor),
    args: util.readOnly(ObjectFreeze(runtimeOptions.args)),
  });
  // Setup `Deno` global - we're actually overriding already
  // existing global `Deno` with `Deno` namespace from "./deno.ts".
  ObjectDefineProperty(globalThis, "Deno", util.readOnly(finalDenoNs));
}

ObjectDefineProperties(globalThis, {
  bootstrap: {
    value: {
      mainRuntime: bootstrapMainRuntime,
      workerRuntime: bootstrapWorkerRuntime,
    },
    configurable: true,
  },
});<|MERGE_RESOLUTION|>--- conflicted
+++ resolved
@@ -471,7 +471,6 @@
         ops.op_node_unstable_net_listen_udp,
         ops.op_node_unstable_net_listen_unixpacket,
       ),
-      osUptime: os.createOsUptime(ops.op_node_unstable_os_uptime),
     },
   });
 
@@ -502,83 +501,18 @@
     // These have to initialized here and not in `90_deno_ns.js` because
     // the op function that needs to be passed will be invalidated by creating
     // a snapshot
-<<<<<<< HEAD
-    ObjectAssign(internals, {
-      nodeUnstable: {
-        Command: __bootstrap.spawn.createCommand(
-          __bootstrap.spawn.createSpawn(ops.op_node_unstable_spawn_child),
-          __bootstrap.spawn.createSpawnSync(
-            ops.op_node_unstable_spawn_sync,
-          ),
-          __bootstrap.spawn.createSpawnChild(
-            ops.op_node_unstable_spawn_child,
-          ),
-        ),
-        serve: __bootstrap.flash.createServe(ops.op_node_unstable_flash_serve),
-        upgradeHttpRaw: __bootstrap.flash.upgradeHttpRaw,
-        listenDatagram: __bootstrap.net.createListenDatagram(
-          ops.op_node_unstable_net_listen_udp,
-          ops.op_node_unstable_net_listen_unixpacket,
-        ),
-      },
-    });
-
-    // FIXME(bartlomieju): temporarily add whole `Deno.core` to
-    // `Deno[Deno.internal]` namespace. It should be removed and only necessary
-    // methods should be left there.
-    ObjectAssign(internals, {
-      core,
-    });
-
-    const finalDenoNs = {
-      internal: internalSymbol,
-      [internalSymbol]: internals,
-      resources: core.resources,
-      close: core.close,
-      ...denoNs,
-    };
-    ObjectDefineProperties(finalDenoNs, {
-      pid: util.readOnly(runtimeOptions.pid),
-      ppid: util.readOnly(runtimeOptions.ppid),
-      noColor: util.readOnly(runtimeOptions.noColor),
-      args: util.readOnly(ObjectFreeze(runtimeOptions.args)),
-      mainModule: util.getterOnly(opMainModule),
-=======
     ObjectAssign(finalDenoNs, {
       serve: flash.createServe(ops.op_flash_serve),
       listenDatagram: net.createListenDatagram(
         ops.op_net_listen_udp,
         ops.op_net_listen_unixpacket,
       ),
-      osUptime: os.createOsUptime(ops.op_os_uptime),
->>>>>>> f917d2e2
     });
   }
 
-<<<<<<< HEAD
-    if (runtimeOptions.unstableFlag) {
-      ObjectAssign(finalDenoNs, denoNsUnstable);
-      // These have to initialized here and not in `90_deno_ns.js` because
-      // the op function that needs to be passed will be invalidated by creating
-      // a snapshot
-      ObjectAssign(finalDenoNs, {
-        Command: __bootstrap.spawn.createCommand(
-          __bootstrap.spawn.createSpawn(ops.op_spawn_child),
-          __bootstrap.spawn.createSpawnSync(ops.op_spawn_sync),
-          __bootstrap.spawn.createSpawnChild(ops.op_spawn_child),
-        ),
-        serve: __bootstrap.flash.createServe(ops.op_flash_serve),
-        listenDatagram: __bootstrap.net.createListenDatagram(
-          ops.op_net_listen_udp,
-          ops.op_net_listen_unixpacket,
-        ),
-      });
-    }
-=======
   // Setup `Deno` global - we're actually overriding already existing global
   // `Deno` with `Deno` namespace from "./deno.ts".
   ObjectDefineProperty(globalThis, "Deno", util.readOnly(finalDenoNs));
->>>>>>> f917d2e2
 
   util.log("args", runtimeOptions.args);
 }
@@ -666,7 +600,6 @@
         ops.op_node_unstable_net_listen_udp,
         ops.op_node_unstable_net_listen_unixpacket,
       ),
-      osUptime: os.createOsUptime(ops.op_node_unstable_os_uptime),
     },
   });
 
@@ -689,77 +622,13 @@
     // These have to initialized here and not in `90_deno_ns.js` because
     // the op function that needs to be passed will be invalidated by creating
     // a snapshot
-<<<<<<< HEAD
-    ObjectAssign(internals, {
-      nodeUnstable: {
-        Command: __bootstrap.spawn.createCommand(
-          __bootstrap.spawn.createSpawn(ops.op_node_unstable_spawn_child),
-          __bootstrap.spawn.createSpawnSync(
-            ops.op_node_unstable_spawn_sync,
-          ),
-          __bootstrap.spawn.createSpawnChild(
-            ops.op_node_unstable_spawn_child,
-          ),
-        ),
-        serve: __bootstrap.flash.createServe(ops.op_node_unstable_flash_serve),
-        upgradeHttpRaw: __bootstrap.flash.upgradeHttpRaw,
-        listenDatagram: __bootstrap.net.createListenDatagram(
-          ops.op_node_unstable_net_listen_udp,
-          ops.op_node_unstable_net_listen_unixpacket,
-        ),
-      },
-    });
-
-    // FIXME(bartlomieju): temporarily add whole `Deno.core` to
-    // `Deno[Deno.internal]` namespace. It should be removed and only necessary
-    // methods should be left there.
-    ObjectAssign(internals, {
-      core,
-    });
-
-    const finalDenoNs = {
-      internal: internalSymbol,
-      [internalSymbol]: internals,
-      resources: core.resources,
-      close: core.close,
-      ...denoNs,
-    };
-    if (runtimeOptions.unstableFlag) {
-      ObjectAssign(finalDenoNs, denoNsUnstable);
-      // These have to initialized here and not in `90_deno_ns.js` because
-      // the op function that needs to be passed will be invalidated by creating
-      // a snapshot
-      ObjectAssign(finalDenoNs, {
-        Command: __bootstrap.spawn.createCommand(
-          __bootstrap.spawn.createSpawn(ops.op_spawn_child),
-          __bootstrap.spawn.createSpawnSync(ops.op_spawn_sync),
-          __bootstrap.spawn.createSpawnChild(ops.op_spawn_child),
-        ),
-        serve: __bootstrap.flash.createServe(ops.op_flash_serve),
-        listenDatagram: __bootstrap.net.createListenDatagram(
-          ops.op_net_listen_udp,
-          ops.op_net_listen_unixpacket,
-        ),
-      });
-    }
-    ObjectDefineProperties(finalDenoNs, {
-      pid: util.readOnly(runtimeOptions.pid),
-      noColor: util.readOnly(runtimeOptions.noColor),
-      args: util.readOnly(ObjectFreeze(runtimeOptions.args)),
-    });
-    // Setup `Deno` global - we're actually overriding already
-    // existing global `Deno` with `Deno` namespace from "./deno.ts".
-    ObjectDefineProperty(globalThis, "Deno", util.readOnly(finalDenoNs));
-=======
     ObjectAssign(finalDenoNs, {
       serve: flash.createServe(ops.op_flash_serve),
       listenDatagram: net.createListenDatagram(
         ops.op_net_listen_udp,
         ops.op_net_listen_unixpacket,
       ),
-      osUptime: os.createOsUptime(ops.op_os_uptime),
     });
->>>>>>> f917d2e2
   }
   ObjectDefineProperties(finalDenoNs, {
     pid: util.readOnly(runtimeOptions.pid),
