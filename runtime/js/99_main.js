--- conflicted
+++ resolved
@@ -535,22 +535,6 @@
   noColor: core.propGetterOnly(() => op_bootstrap_no_color()),
   args: core.propGetterOnly(opArgs),
   mainModule: core.propGetterOnly(() => op_main_module()),
-<<<<<<< HEAD
-  // TODO(kt3k): Remove this export at v2
-  // See https://github.com/denoland/deno/issues/9294
-  customInspect: {
-    __proto__: null,
-    get() {
-      warnOnDeprecatedApi(
-        "Deno.customInspect",
-        new Error().stack,
-        'Use `Symbol.for("Deno.customInspect")` instead.',
-      );
-      return internals.future ? undefined : customInspect;
-    },
-  },
-=======
->>>>>>> 7937ae3f
   exitCode: {
     __proto__: null,
     get() {
@@ -762,27 +746,6 @@
     // TODO(bartlomieju): deprecate --unstable
     if (unstableFlag) {
       ObjectAssign(finalDenoNs, denoNsUnstable);
-<<<<<<< HEAD
-      // TODO(bartlomieju): this is not ideal, but because we use `ObjectAssign`
-      // above any properties that are defined elsewhere using `Object.defineProperty`
-      // are lost.
-      let jupyterNs = undefined;
-      ObjectDefineProperty(finalDenoNs, "jupyter", {
-        __proto__: null,
-        get() {
-          if (jupyterNs) {
-            return jupyterNs;
-          }
-          throw new Error(
-            "Deno.jupyter is only available in `deno jupyter` subcommand.",
-          );
-        },
-        set(val) {
-          jupyterNs = val;
-        },
-      });
-=======
->>>>>>> 7937ae3f
     } else {
       for (let i = 0; i <= unstableFeatures.length; i++) {
         const id = unstableFeatures[i];
