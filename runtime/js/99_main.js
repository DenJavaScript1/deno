// Copyright 2018-2023 the Deno authors. All rights reserved. MIT license.
"use strict";

// Removes the `__proto__` for security reasons.
// https://tc39.es/ecma262/#sec-get-object.prototype.__proto__
delete Object.prototype.__proto__;

// Remove Intl.v8BreakIterator because it is a non-standard API.
delete Intl.v8BreakIterator;

((window) => {
  const core = Deno.core;
  const ops = core.ops;
  const {
    ArrayPrototypeIndexOf,
    ArrayPrototypePush,
    ArrayPrototypeShift,
    ArrayPrototypeSplice,
    ArrayPrototypeMap,
    DateNow,
    Error,
    ErrorPrototype,
    FunctionPrototypeCall,
    FunctionPrototypeBind,
    ObjectAssign,
    ObjectDefineProperty,
    ObjectDefineProperties,
    ObjectFreeze,
    ObjectPrototypeIsPrototypeOf,
    ObjectSetPrototypeOf,
    PromiseResolve,
    Symbol,
    SymbolFor,
    SymbolIterator,
    PromisePrototypeThen,
    SafeWeakMap,
    TypeError,
    WeakMapPrototypeDelete,
    WeakMapPrototypeGet,
    WeakMapPrototypeSet,
  } = window.__bootstrap.primordials;
  const util = window.__bootstrap.util;
  const event = window.__bootstrap.event;
  const eventTarget = window.__bootstrap.eventTarget;
  const location = window.__bootstrap.location;
  const build = window.__bootstrap.build;
  const version = window.__bootstrap.version;
  const os = window.__bootstrap.os;
  const timers = window.__bootstrap.timers;
  const colors = window.__bootstrap.colors;
  const inspectArgs = window.__bootstrap.console.inspectArgs;
  const quoteString = window.__bootstrap.console.quoteString;
  const internals = window.__bootstrap.internals;
  const performance = window.__bootstrap.performance;
  const url = window.__bootstrap.url;
  const fetch = window.__bootstrap.fetch;
  const messagePort = window.__bootstrap.messagePort;
  const denoNs = window.__bootstrap.denoNs;
  const denoNsUnstable = window.__bootstrap.denoNsUnstable;
  const errors = window.__bootstrap.errors.errors;
  const webidl = window.__bootstrap.webidl;
  const domException = window.__bootstrap.domException;
  const { defineEventHandler, reportException } = window.__bootstrap.event;
  const { deserializeJsMessageData, serializeJsMessageData } =
    window.__bootstrap.messagePort;
  const {
    windowOrWorkerGlobalScope,
    unstableWindowOrWorkerGlobalScope,
    workerRuntimeGlobalProperties,
    mainRuntimeGlobalProperties,
    setNumCpus,
    setUserAgent,
    setLanguage,
  } = window.__bootstrap.globalScope;

  let windowIsClosing = false;

  function windowClose() {
    if (!windowIsClosing) {
      windowIsClosing = true;
      // Push a macrotask to exit after a promise resolve.
      // This is not perfect, but should be fine for first pass.
      PromisePrototypeThen(
        PromiseResolve(),
        () =>
          FunctionPrototypeCall(timers.setTimeout, null, () => {
            // This should be fine, since only Window/MainWorker has .close()
            os.exit(0);
          }, 0),
      );
    }
  }

  function workerClose() {
    if (isClosing) {
      return;
    }

    isClosing = true;
    ops.op_worker_close();
  }

  function postMessage(message, transferOrOptions = {}) {
    const prefix =
      "Failed to execute 'postMessage' on 'DedicatedWorkerGlobalScope'";
    webidl.requiredArguments(arguments.length, 1, { prefix });
    message = webidl.converters.any(message);
    let options;
    if (
      webidl.type(transferOrOptions) === "Object" &&
      transferOrOptions !== undefined &&
      transferOrOptions[SymbolIterator] !== undefined
    ) {
      const transfer = webidl.converters["sequence<object>"](
        transferOrOptions,
        { prefix, context: "Argument 2" },
      );
      options = { transfer };
    } else {
      options = webidl.converters.StructuredSerializeOptions(
        transferOrOptions,
        {
          prefix,
          context: "Argument 2",
        },
      );
    }
    const { transfer } = options;
    const data = serializeJsMessageData(message, transfer);
    ops.op_worker_post_message(data);
  }

  let isClosing = false;
  let globalDispatchEvent;

  async function pollForMessages() {
    if (!globalDispatchEvent) {
      globalDispatchEvent = FunctionPrototypeBind(
        globalThis.dispatchEvent,
        globalThis,
      );
    }
    while (!isClosing) {
      const data = await core.opAsync("op_worker_recv_message");
      if (data === null) break;
      const v = deserializeJsMessageData(data);
      const message = v[0];
      const transferables = v[1];

      const msgEvent = new event.MessageEvent("message", {
        cancelable: false,
        data: message,
        ports: transferables.filter((t) =>
          ObjectPrototypeIsPrototypeOf(messagePort.MessagePortPrototype, t)
        ),
      });

      try {
        globalDispatchEvent(msgEvent);
      } catch (e) {
        const errorEvent = new event.ErrorEvent("error", {
          cancelable: true,
          message: e.message,
          lineno: e.lineNumber ? e.lineNumber + 1 : undefined,
          colno: e.columnNumber ? e.columnNumber + 1 : undefined,
          filename: e.fileName,
          error: e,
        });

        globalDispatchEvent(errorEvent);
        if (!errorEvent.defaultPrevented) {
          throw e;
        }
      }
    }
  }

  let loadedMainWorkerScript = false;

  function importScripts(...urls) {
    if (ops.op_worker_get_type() === "module") {
      throw new TypeError("Can't import scripts in a module worker.");
    }

    const baseUrl = location.getLocationHref();
    const parsedUrls = ArrayPrototypeMap(urls, (scriptUrl) => {
      try {
        return new url.URL(scriptUrl, baseUrl ?? undefined).href;
      } catch {
        throw new domException.DOMException(
          "Failed to parse URL.",
          "SyntaxError",
        );
      }
    });

    // A classic worker's main script has looser MIME type checks than any
    // imported scripts, so we use `loadedMainWorkerScript` to distinguish them.
    // TODO(andreubotella) Refactor worker creation so the main script isn't
    // loaded with `importScripts()`.
    const scripts = ops.op_worker_sync_fetch(
      parsedUrls,
      !loadedMainWorkerScript,
    );
    loadedMainWorkerScript = true;

    for (let i = 0; i < scripts.length; ++i) {
      const { url, script } = scripts[i];
      const err = core.evalContext(script, url)[1];
      if (err !== null) {
        throw err.thrown;
      }
    }
  }

  function opMainModule() {
    return ops.op_main_module();
  }

  function formatException(error) {
    if (ObjectPrototypeIsPrototypeOf(ErrorPrototype, error)) {
      return null;
    } else if (typeof error == "string") {
      return `Uncaught ${
        inspectArgs([quoteString(error)], {
          colors: !colors.getNoColor(),
        })
      }`;
    } else {
      return `Uncaught ${
        inspectArgs([error], { colors: !colors.getNoColor() })
      }`;
    }
  }

  function runtimeStart(runtimeOptions, source) {
    core.setMacrotaskCallback(timers.handleTimerMacrotask);
    core.setMacrotaskCallback(promiseRejectMacrotaskCallback);
    core.setWasmStreamingCallback(fetch.handleWasmStreaming);
    core.setReportExceptionCallback(reportException);
    ops.op_set_format_exception_callback(formatException);
    version.setVersions(
      runtimeOptions.denoVersion,
      runtimeOptions.v8Version,
      runtimeOptions.tsVersion,
    );
    build.setBuildInfo(runtimeOptions.target);
    util.setLogDebug(runtimeOptions.debugFlag, source);
    colors.setNoColor(runtimeOptions.noColor || !runtimeOptions.isTty);
    // deno-lint-ignore prefer-primordials
    Error.prepareStackTrace = core.prepareStackTrace;
    registerErrors();
  }

  function registerErrors() {
    core.registerErrorClass("NotFound", errors.NotFound);
    core.registerErrorClass("PermissionDenied", errors.PermissionDenied);
    core.registerErrorClass("ConnectionRefused", errors.ConnectionRefused);
    core.registerErrorClass("ConnectionReset", errors.ConnectionReset);
    core.registerErrorClass("ConnectionAborted", errors.ConnectionAborted);
    core.registerErrorClass("NotConnected", errors.NotConnected);
    core.registerErrorClass("AddrInUse", errors.AddrInUse);
    core.registerErrorClass("AddrNotAvailable", errors.AddrNotAvailable);
    core.registerErrorClass("BrokenPipe", errors.BrokenPipe);
    core.registerErrorClass("AlreadyExists", errors.AlreadyExists);
    core.registerErrorClass("InvalidData", errors.InvalidData);
    core.registerErrorClass("TimedOut", errors.TimedOut);
    core.registerErrorClass("Interrupted", errors.Interrupted);
    core.registerErrorClass("WriteZero", errors.WriteZero);
    core.registerErrorClass("UnexpectedEof", errors.UnexpectedEof);
    core.registerErrorClass("BadResource", errors.BadResource);
    core.registerErrorClass("Http", errors.Http);
    core.registerErrorClass("Busy", errors.Busy);
    core.registerErrorClass("NotSupported", errors.NotSupported);
    core.registerErrorBuilder(
      "DOMExceptionOperationError",
      function DOMExceptionOperationError(msg) {
        return new domException.DOMException(msg, "OperationError");
      },
    );
    core.registerErrorBuilder(
      "DOMExceptionQuotaExceededError",
      function DOMExceptionQuotaExceededError(msg) {
        return new domException.DOMException(msg, "QuotaExceededError");
      },
    );
    core.registerErrorBuilder(
      "DOMExceptionNotSupportedError",
      function DOMExceptionNotSupportedError(msg) {
        return new domException.DOMException(msg, "NotSupported");
      },
    );
    core.registerErrorBuilder(
      "DOMExceptionNetworkError",
      function DOMExceptionNetworkError(msg) {
        return new domException.DOMException(msg, "NetworkError");
      },
    );
    core.registerErrorBuilder(
      "DOMExceptionAbortError",
      function DOMExceptionAbortError(msg) {
        return new domException.DOMException(msg, "AbortError");
      },
    );
    core.registerErrorBuilder(
      "DOMExceptionInvalidCharacterError",
      function DOMExceptionInvalidCharacterError(msg) {
        return new domException.DOMException(msg, "InvalidCharacterError");
      },
    );
    core.registerErrorBuilder(
      "DOMExceptionDataError",
      function DOMExceptionDataError(msg) {
        return new domException.DOMException(msg, "DataError");
      },
    );
  }

  const pendingRejections = [];
  const pendingRejectionsReasons = new SafeWeakMap();

  function promiseRejectCallback(type, promise, reason) {
    switch (type) {
      case 0: {
        ops.op_store_pending_promise_rejection(promise, reason);
        ArrayPrototypePush(pendingRejections, promise);
        WeakMapPrototypeSet(pendingRejectionsReasons, promise, reason);
        break;
      }
      case 1: {
        ops.op_remove_pending_promise_rejection(promise);
        const index = ArrayPrototypeIndexOf(pendingRejections, promise);
        if (index > -1) {
          ArrayPrototypeSplice(pendingRejections, index, 1);
          WeakMapPrototypeDelete(pendingRejectionsReasons, promise);
        }
        break;
      }
      default:
        return false;
    }

    return !!globalThis.onunhandledrejection ||
      eventTarget.listenerCount(globalThis, "unhandledrejection") > 0;
  }

  function promiseRejectMacrotaskCallback() {
    while (pendingRejections.length > 0) {
      const promise = ArrayPrototypeShift(pendingRejections);
      const hasPendingException = ops.op_has_pending_promise_rejection(
        promise,
      );
      const reason = WeakMapPrototypeGet(pendingRejectionsReasons, promise);
      WeakMapPrototypeDelete(pendingRejectionsReasons, promise);

      if (!hasPendingException) {
        continue;
      }

      const rejectionEvent = new event.PromiseRejectionEvent(
        "unhandledrejection",
        {
          cancelable: true,
          promise,
          reason,
        },
      );

      const errorEventCb = (event) => {
        if (event.error === reason) {
          ops.op_remove_pending_promise_rejection(promise);
        }
      };
      // Add a callback for "error" event - it will be dispatched
      // if error is thrown during dispatch of "unhandledrejection"
      // event.
      globalThis.addEventListener("error", errorEventCb);
      globalThis.dispatchEvent(rejectionEvent);
      globalThis.removeEventListener("error", errorEventCb);

      // If event was not prevented (or "unhandledrejection" listeners didn't
      // throw) we will let Rust side handle it.
      if (rejectionEvent.defaultPrevented) {
        ops.op_remove_pending_promise_rejection(promise);
      }
    }
    return true;
  }

  let hasBootstrapped = false;

  function bootstrapMainRuntime(runtimeOptions) {
    if (hasBootstrapped) {
      throw new Error("Worker runtime already bootstrapped");
    }

    core.initializeAsyncOps();
    performance.setTimeOrigin(DateNow());

    const consoleFromV8 = window.Deno.core.console;
    const wrapConsole = window.__bootstrap.console.wrapConsole;

    // Remove bootstrapping data from the global scope
    const __bootstrap = globalThis.__bootstrap;
    delete globalThis.__bootstrap;
    delete globalThis.bootstrap;
    util.log("bootstrapMainRuntime");
    hasBootstrapped = true;

    // If the `--location` flag isn't set, make `globalThis.location` `undefined` and
    // writable, so that they can mock it themselves if they like. If the flag was
    // set, define `globalThis.location`, using the provided value.
    if (runtimeOptions.location == null) {
      mainRuntimeGlobalProperties.location = {
        writable: true,
      };
    } else {
      location.setLocationHref(runtimeOptions.location);
    }

    ObjectDefineProperties(globalThis, windowOrWorkerGlobalScope);
    if (runtimeOptions.unstableFlag) {
      ObjectDefineProperties(globalThis, unstableWindowOrWorkerGlobalScope);
    }
    ObjectDefineProperties(globalThis, mainRuntimeGlobalProperties);
    ObjectDefineProperties(globalThis, {
      close: util.writable(windowClose),
      closed: util.getterOnly(() => windowIsClosing),
    });
    ObjectSetPrototypeOf(globalThis, Window.prototype);

    if (runtimeOptions.inspectFlag) {
      const consoleFromDeno = globalThis.console;
      wrapConsole(consoleFromDeno, consoleFromV8);
    }

    eventTarget.setEventTargetData(globalThis);

    defineEventHandler(window, "error");
    defineEventHandler(window, "load");
    defineEventHandler(window, "beforeunload");
    defineEventHandler(window, "unload");
    defineEventHandler(window, "unhandledrejection");

    core.setPromiseRejectCallback(promiseRejectCallback);

    const isUnloadDispatched = SymbolFor("isUnloadDispatched");
    // Stores the flag for checking whether unload is dispatched or not.
    // This prevents the recursive dispatches of unload events.
    // See https://github.com/denoland/deno/issues/9201.
    window[isUnloadDispatched] = false;
    window.addEventListener("unload", () => {
      window[isUnloadDispatched] = true;
    });

    runtimeStart(runtimeOptions);

    setNumCpus(runtimeOptions.cpuCount);
    setUserAgent(runtimeOptions.userAgent);
    setLanguage(runtimeOptions.locale);

    const internalSymbol = Symbol("Deno.internal");

    // These have to initialized here and not in `90_deno_ns.js` because
    // the op function that needs to be passed will be invalidated by creating
    // a snapshot
    ObjectAssign(internals, {
      nodeUnstable: {
        Command: __bootstrap.spawn.createCommand(
          __bootstrap.spawn.createSpawn(ops.op_node_unstable_spawn_child),
          __bootstrap.spawn.createSpawnSync(
            ops.op_node_unstable_spawn_sync,
          ),
          __bootstrap.spawn.createSpawnChild(
            ops.op_node_unstable_spawn_child,
          ),
        ),
        serve: __bootstrap.flash.createServe(ops.op_node_unstable_flash_serve),
        upgradeHttpRaw: __bootstrap.flash.upgradeHttpRaw,
        listenDatagram: __bootstrap.net.createListenDatagram(
          ops.op_node_unstable_net_listen_udp,
          ops.op_node_unstable_net_listen_unixpacket,
        ),
        osUptime: __bootstrap.os.createOsUptime(ops.op_node_unstable_os_uptime),
      },
    });

    // FIXME(bartlomieju): temporarily add whole `Deno.core` to
    // `Deno[Deno.internal]` namespace. It should be removed and only necessary
    // methods should be left there.
    ObjectAssign(internals, {
      core,
    });

    const finalDenoNs = {
      internal: internalSymbol,
      [internalSymbol]: internals,
      resources: core.resources,
      close: core.close,
      ...denoNs,
    };
    ObjectDefineProperties(finalDenoNs, {
      pid: util.readOnly(runtimeOptions.pid),
      ppid: util.readOnly(runtimeOptions.ppid),
      noColor: util.readOnly(runtimeOptions.noColor),
      args: util.readOnly(ObjectFreeze(runtimeOptions.args)),
      mainModule: util.getterOnly(opMainModule),
    });

    if (runtimeOptions.unstableFlag) {
      ObjectAssign(finalDenoNs, denoNsUnstable);
      // These have to initialized here and not in `90_deno_ns.js` because
      // the op function that needs to be passed will be invalidated by creating
      // a snapshot
      ObjectAssign(finalDenoNs, {
        Command: __bootstrap.spawn.createCommand(
          __bootstrap.spawn.createSpawn(ops.op_spawn_child),
          __bootstrap.spawn.createSpawnSync(ops.op_spawn_sync),
          __bootstrap.spawn.createSpawnChild(ops.op_spawn_child),
        ),
        serve: __bootstrap.flash.createServe(ops.op_flash_serve),
        listenDatagram: __bootstrap.net.createListenDatagram(
          ops.op_net_listen_udp,
          ops.op_net_listen_unixpacket,
        ),
        osUptime: __bootstrap.os.createOsUptime(ops.op_os_uptime),
      });
    }

    // Setup `Deno` global - we're actually overriding already existing global
    // `Deno` with `Deno` namespace from "./deno.ts".
<<<<<<< HEAD
    ObjectDefineProperty(globalThis, "Deno", finalDenoNs);
    ObjectFreeze(globalThis.Deno.core);
=======
    ObjectDefineProperty(globalThis, "Deno", util.readOnly(finalDenoNs));
>>>>>>> e85ca8be

    util.log("args", runtimeOptions.args);
  }

  function bootstrapWorkerRuntime(
    runtimeOptions,
    name,
    internalName,
  ) {
    if (hasBootstrapped) {
      throw new Error("Worker runtime already bootstrapped");
    }

    core.initializeAsyncOps();
    performance.setTimeOrigin(DateNow());

    const consoleFromV8 = window.Deno.core.console;
    const wrapConsole = window.__bootstrap.console.wrapConsole;

    // Remove bootstrapping data from the global scope
    const __bootstrap = globalThis.__bootstrap;
    delete globalThis.__bootstrap;
    delete globalThis.bootstrap;
    util.log("bootstrapWorkerRuntime");
    hasBootstrapped = true;
    ObjectDefineProperties(globalThis, windowOrWorkerGlobalScope);
    if (runtimeOptions.unstableFlag) {
      ObjectDefineProperties(globalThis, unstableWindowOrWorkerGlobalScope);
    }
    ObjectDefineProperties(globalThis, workerRuntimeGlobalProperties);
    ObjectDefineProperties(globalThis, {
      name: util.writable(name),
      // TODO(bartlomieju): should be readonly?
      close: util.nonEnumerable(workerClose),
      postMessage: util.writable(postMessage),
    });
    if (runtimeOptions.enableTestingFeaturesFlag) {
      ObjectDefineProperty(
        globalThis,
        "importScripts",
        util.writable(importScripts),
      );
    }
    ObjectSetPrototypeOf(globalThis, DedicatedWorkerGlobalScope.prototype);

    const consoleFromDeno = globalThis.console;
    wrapConsole(consoleFromDeno, consoleFromV8);

    eventTarget.setEventTargetData(globalThis);

    defineEventHandler(self, "message");
    defineEventHandler(self, "error", undefined, true);
    defineEventHandler(self, "unhandledrejection");

    core.setPromiseRejectCallback(promiseRejectCallback);

    // `Deno.exit()` is an alias to `self.close()`. Setting and exit
    // code using an op in worker context is a no-op.
    os.setExitHandler((_exitCode) => {
      workerClose();
    });

    runtimeStart(
      runtimeOptions,
      internalName ?? name,
    );

    location.setLocationHref(runtimeOptions.location);

    setNumCpus(runtimeOptions.cpuCount);
    setLanguage(runtimeOptions.locale);

    globalThis.pollForMessages = pollForMessages;

    const internalSymbol = Symbol("Deno.internal");

    // These have to initialized here and not in `90_deno_ns.js` because
    // the op function that needs to be passed will be invalidated by creating
    // a snapshot
    ObjectAssign(internals, {
      nodeUnstable: {
        Command: __bootstrap.spawn.createCommand(
          __bootstrap.spawn.createSpawn(ops.op_node_unstable_spawn_child),
          __bootstrap.spawn.createSpawnSync(
            ops.op_node_unstable_spawn_sync,
          ),
          __bootstrap.spawn.createSpawnChild(
            ops.op_node_unstable_spawn_child,
          ),
        ),
        serve: __bootstrap.flash.createServe(ops.op_node_unstable_flash_serve),
        upgradeHttpRaw: __bootstrap.flash.upgradeHttpRaw,
        listenDatagram: __bootstrap.net.createListenDatagram(
          ops.op_node_unstable_net_listen_udp,
          ops.op_node_unstable_net_listen_unixpacket,
        ),
        osUptime: __bootstrap.os.createOsUptime(ops.op_node_unstable_os_uptime),
      },
    });

    // FIXME(bartlomieju): temporarily add whole `Deno.core` to
    // `Deno[Deno.internal]` namespace. It should be removed and only necessary
    // methods should be left there.
    ObjectAssign(internals, {
      core,
    });

    const finalDenoNs = {
      internal: internalSymbol,
      [internalSymbol]: internals,
      resources: core.resources,
      close: core.close,
      ...denoNs,
    };
    if (runtimeOptions.unstableFlag) {
      ObjectAssign(finalDenoNs, denoNsUnstable);
      // These have to initialized here and not in `90_deno_ns.js` because
      // the op function that needs to be passed will be invalidated by creating
      // a snapshot
      ObjectAssign(finalDenoNs, {
        Command: __bootstrap.spawn.createCommand(
          __bootstrap.spawn.createSpawn(ops.op_spawn_child),
          __bootstrap.spawn.createSpawnSync(ops.op_spawn_sync),
          __bootstrap.spawn.createSpawnChild(ops.op_spawn_child),
        ),
        serve: __bootstrap.flash.createServe(ops.op_flash_serve),
        listenDatagram: __bootstrap.net.createListenDatagram(
          ops.op_net_listen_udp,
          ops.op_net_listen_unixpacket,
        ),
        osUptime: __bootstrap.os.createOsUptime(ops.op_os_uptime),
      });
    }
    ObjectDefineProperties(finalDenoNs, {
      pid: util.readOnly(runtimeOptions.pid),
      noColor: util.readOnly(runtimeOptions.noColor),
      args: util.readOnly(ObjectFreeze(runtimeOptions.args)),
    });
    // Setup `Deno` global - we're actually overriding already
    // existing global `Deno` with `Deno` namespace from "./deno.ts".
<<<<<<< HEAD
    ObjectDefineProperty(globalThis, "Deno", finalDenoNs);
    ObjectFreeze(globalThis.Deno.core);
=======
    ObjectDefineProperty(globalThis, "Deno", util.readOnly(finalDenoNs));
>>>>>>> e85ca8be
  }

  ObjectDefineProperties(globalThis, {
    bootstrap: {
      value: {
        mainRuntime: bootstrapMainRuntime,
        workerRuntime: bootstrapWorkerRuntime,
      },
      configurable: true,
    },
  });
})(this);<|MERGE_RESOLUTION|>--- conflicted
+++ resolved
@@ -529,12 +529,7 @@
 
     // Setup `Deno` global - we're actually overriding already existing global
     // `Deno` with `Deno` namespace from "./deno.ts".
-<<<<<<< HEAD
     ObjectDefineProperty(globalThis, "Deno", finalDenoNs);
-    ObjectFreeze(globalThis.Deno.core);
-=======
-    ObjectDefineProperty(globalThis, "Deno", util.readOnly(finalDenoNs));
->>>>>>> e85ca8be
 
     util.log("args", runtimeOptions.args);
   }
@@ -675,12 +670,7 @@
     });
     // Setup `Deno` global - we're actually overriding already
     // existing global `Deno` with `Deno` namespace from "./deno.ts".
-<<<<<<< HEAD
     ObjectDefineProperty(globalThis, "Deno", finalDenoNs);
-    ObjectFreeze(globalThis.Deno.core);
-=======
-    ObjectDefineProperty(globalThis, "Deno", util.readOnly(finalDenoNs));
->>>>>>> e85ca8be
   }
 
   ObjectDefineProperties(globalThis, {
