// Copyright 2018-2024 the Deno authors. All rights reserved. MIT license.

// Remove Intl.v8BreakIterator because it is a non-standard API.
delete Intl.v8BreakIterator;

import { core, internals, primordials } from "ext:core/mod.js";
const ops = core.ops;
import {
  op_bootstrap_args,
  op_bootstrap_is_stderr_tty,
  op_bootstrap_is_stdout_tty,
  op_bootstrap_no_color,
  op_bootstrap_pid,
  op_main_module,
  op_ppid,
  op_set_format_exception_callback,
  op_snapshot_options,
  op_worker_close,
  op_worker_get_type,
  op_worker_post_message,
  op_worker_recv_message,
  op_worker_sync_fetch,
} from "ext:core/ops";
const {
  ArrayPrototypeFilter,
  ArrayPrototypeForEach,
  ArrayPrototypeIncludes,
  ArrayPrototypeMap,
  DateNow,
  Error,
  ErrorPrototype,
  FunctionPrototypeBind,
  FunctionPrototypeCall,
  ObjectAssign,
  ObjectDefineProperties,
  ObjectDefineProperty,
  ObjectHasOwn,
  ObjectKeys,
  ObjectGetOwnPropertyDescriptor,
  ObjectPrototypeIsPrototypeOf,
  ObjectSetPrototypeOf,
  PromisePrototypeThen,
  PromiseResolve,
  StringPrototypePadEnd,
  Symbol,
  SymbolIterator,
  TypeError,
} = primordials;
const {
  isNativeError,
} = core;
import { registerDeclarativeServer } from "ext:deno_http/00_serve.ts";
import * as event from "ext:deno_web/02_event.js";
import * as location from "ext:deno_web/12_location.js";
import * as version from "ext:runtime/01_version.ts";
import * as os from "ext:runtime/30_os.js";
import * as timers from "ext:deno_web/02_timers.js";
import {
  getDefaultInspectOptions,
  getStderrNoColor,
  inspectArgs,
  quoteString,
  setNoColorFns,
} from "ext:deno_console/01_console.js";
import * as performance from "ext:deno_web/15_performance.js";
import * as url from "ext:deno_url/00_url.js";
import * as fetch from "ext:deno_fetch/26_fetch.js";
import * as messagePort from "ext:deno_web/13_message_port.js";
import {
  denoNs,
  denoNsUnstableById,
  unstableIds,
} from "ext:runtime/90_deno_ns.js";
import { errors } from "ext:runtime/01_errors.js";
import * as webidl from "ext:deno_webidl/00_webidl.js";
import { DOMException } from "ext:deno_web/01_dom_exception.js";
import {
  unstableForWindowOrWorkerGlobalScope,
  windowOrWorkerGlobalScope,
} from "ext:runtime/98_global_scope_shared.js";
import {
  mainRuntimeGlobalProperties,
  memoizeLazy,
} from "ext:runtime/98_global_scope_window.js";
import {
  workerRuntimeGlobalProperties,
} from "ext:runtime/98_global_scope_worker.js";
import { SymbolDispose, SymbolMetadata } from "ext:deno_web/00_infra.js";
// deno-lint-ignore prefer-primordials
if (Symbol.metadata) {
  throw "V8 supports Symbol.metadata now, no need to shim it";
}
ObjectDefineProperties(Symbol, {
  dispose: {
    __proto__: null,
    value: SymbolDispose,
    enumerable: false,
    writable: false,
    configurable: false,
  },
  metadata: {
    __proto__: null,
    value: SymbolMetadata,
    enumerable: false,
    writable: false,
    configurable: false,
  },
});

let windowIsClosing = false;
let globalThis_;

// TODO(2.0): remove once all deprecated APIs are removed.
function warnOnDeprecatedApi() {}

function windowClose() {
  if (!windowIsClosing) {
    windowIsClosing = true;
    // Push a macrotask to exit after a promise resolve.
    // This is not perfect, but should be fine for first pass.
    PromisePrototypeThen(
      PromiseResolve(),
      () =>
        FunctionPrototypeCall(timers.setTimeout, null, () => {
          // This should be fine, since only Window/MainWorker has .close()
          os.exit(0);
        }, 0),
    );
  }
}

function workerClose() {
  if (isClosing) {
    return;
  }

  isClosing = true;
  op_worker_close();
}

function postMessage(message, transferOrOptions = { __proto__: null }) {
  const prefix =
    "Failed to execute 'postMessage' on 'DedicatedWorkerGlobalScope'";
  webidl.requiredArguments(arguments.length, 1, prefix);
  message = webidl.converters.any(message);
  let options;
  if (
    webidl.type(transferOrOptions) === "Object" &&
    transferOrOptions !== undefined &&
    transferOrOptions[SymbolIterator] !== undefined
  ) {
    const transfer = webidl.converters["sequence<object>"](
      transferOrOptions,
      prefix,
      "Argument 2",
    );
    options = { transfer };
  } else {
    options = webidl.converters.StructuredSerializeOptions(
      transferOrOptions,
      prefix,
      "Argument 2",
    );
  }
  const { transfer } = options;
  const data = messagePort.serializeJsMessageData(message, transfer);
  op_worker_post_message(data);
}

let isClosing = false;
let globalDispatchEvent;

function hasMessageEventListener() {
  return event.listenerCount(globalThis, "message") > 0 ||
    messagePort.messageEventListenerCount > 0;
}

async function pollForMessages() {
  if (!globalDispatchEvent) {
    globalDispatchEvent = FunctionPrototypeBind(
      globalThis.dispatchEvent,
      globalThis,
    );
  }
  while (!isClosing) {
    const recvMessage = op_worker_recv_message();
    if (globalThis[messagePort.unrefPollForMessages] === true) {
      core.unrefOpPromise(recvMessage);
    }
    const data = await recvMessage;
    // const data = await op_worker_recv_message();
    if (data === null) break;
    const v = messagePort.deserializeJsMessageData(data);
    const message = v[0];
    const transferables = v[1];

    const msgEvent = new event.MessageEvent("message", {
      cancelable: false,
      data: message,
      ports: ArrayPrototypeFilter(
        transferables,
        (t) =>
          ObjectPrototypeIsPrototypeOf(messagePort.MessagePortPrototype, t),
      ),
    });
    event.setIsTrusted(msgEvent, true);

    try {
      globalDispatchEvent(msgEvent);
    } catch (e) {
      const errorEvent = new event.ErrorEvent("error", {
        cancelable: true,
        message: e.message,
        lineno: e.lineNumber ? e.lineNumber + 1 : undefined,
        colno: e.columnNumber ? e.columnNumber + 1 : undefined,
        filename: e.fileName,
        error: e,
      });

      event.setIsTrusted(errorEvent, true);
      globalDispatchEvent(errorEvent);
      if (!errorEvent.defaultPrevented) {
        throw e;
      }
    }
  }
}

let loadedMainWorkerScript = false;

function importScripts(...urls) {
  if (op_worker_get_type() === "module") {
    throw new TypeError("Cannot import scripts in a module worker");
  }

  const baseUrl = location.getLocationHref();
  const parsedUrls = ArrayPrototypeMap(urls, (scriptUrl) => {
    try {
      return new url.URL(scriptUrl, baseUrl ?? undefined).href;
    } catch {
      throw new DOMException(
        `Failed to parse URL: ${scriptUrl}`,
        "SyntaxError",
      );
    }
  });

  // A classic worker's main script has looser MIME type checks than any
  // imported scripts, so we use `loadedMainWorkerScript` to distinguish them.
  // TODO(andreubotella) Refactor worker creation so the main script isn't
  // loaded with `importScripts()`.
  const scripts = op_worker_sync_fetch(
    parsedUrls,
    !loadedMainWorkerScript,
  );
  loadedMainWorkerScript = true;

  for (let i = 0; i < scripts.length; ++i) {
    const { url, script } = scripts[i];
    const err = core.evalContext(script, url)[1];
    if (err !== null) {
      throw err.thrown;
    }
  }
}

const opArgs = memoizeLazy(() => op_bootstrap_args());
const opPid = memoizeLazy(() => op_bootstrap_pid());
setNoColorFns(
  () => op_bootstrap_no_color() || !op_bootstrap_is_stdout_tty(),
  () => op_bootstrap_no_color() || !op_bootstrap_is_stderr_tty(),
);

function formatException(error) {
  if (
    isNativeError(error) ||
    ObjectPrototypeIsPrototypeOf(ErrorPrototype, error)
  ) {
    return null;
  } else if (typeof error == "string") {
    return `Uncaught ${
      inspectArgs([quoteString(error, getDefaultInspectOptions())], {
        colors: !getStderrNoColor(),
      })
    }`;
  } else {
    return `Uncaught ${inspectArgs([error], { colors: !getStderrNoColor() })}`;
  }
}

core.registerErrorClass("NotFound", errors.NotFound);
core.registerErrorClass("ConnectionRefused", errors.ConnectionRefused);
core.registerErrorClass("ConnectionReset", errors.ConnectionReset);
core.registerErrorClass("ConnectionAborted", errors.ConnectionAborted);
core.registerErrorClass("NotConnected", errors.NotConnected);
core.registerErrorClass("AddrInUse", errors.AddrInUse);
core.registerErrorClass("AddrNotAvailable", errors.AddrNotAvailable);
core.registerErrorClass("BrokenPipe", errors.BrokenPipe);
core.registerErrorClass("PermissionDenied", errors.PermissionDenied);
core.registerErrorClass("AlreadyExists", errors.AlreadyExists);
core.registerErrorClass("InvalidData", errors.InvalidData);
core.registerErrorClass("TimedOut", errors.TimedOut);
core.registerErrorClass("WouldBlock", errors.WouldBlock);
core.registerErrorClass("WriteZero", errors.WriteZero);
core.registerErrorClass("UnexpectedEof", errors.UnexpectedEof);
core.registerErrorClass("Http", errors.Http);
core.registerErrorClass("Busy", errors.Busy);
core.registerErrorClass("NotSupported", errors.NotSupported);
core.registerErrorClass("FilesystemLoop", errors.FilesystemLoop);
core.registerErrorClass("IsADirectory", errors.IsADirectory);
core.registerErrorClass("NetworkUnreachable", errors.NetworkUnreachable);
core.registerErrorClass("NotADirectory", errors.NotADirectory);
core.registerErrorBuilder(
  "DOMExceptionOperationError",
  function DOMExceptionOperationError(msg) {
    return new DOMException(msg, "OperationError");
  },
);
core.registerErrorBuilder(
  "DOMExceptionQuotaExceededError",
  function DOMExceptionQuotaExceededError(msg) {
    return new DOMException(msg, "QuotaExceededError");
  },
);
core.registerErrorBuilder(
  "DOMExceptionNotSupportedError",
  function DOMExceptionNotSupportedError(msg) {
    return new DOMException(msg, "NotSupported");
  },
);
core.registerErrorBuilder(
  "DOMExceptionNetworkError",
  function DOMExceptionNetworkError(msg) {
    return new DOMException(msg, "NetworkError");
  },
);
core.registerErrorBuilder(
  "DOMExceptionAbortError",
  function DOMExceptionAbortError(msg) {
    return new DOMException(msg, "AbortError");
  },
);
core.registerErrorBuilder(
  "DOMExceptionInvalidCharacterError",
  function DOMExceptionInvalidCharacterError(msg) {
    return new DOMException(msg, "InvalidCharacterError");
  },
);
core.registerErrorBuilder(
  "DOMExceptionDataError",
  function DOMExceptionDataError(msg) {
    return new DOMException(msg, "DataError");
  },
);

function runtimeStart(
  denoVersion,
  v8Version,
  tsVersion,
  target,
) {
  core.setWasmStreamingCallback(fetch.handleWasmStreaming);
  core.setReportExceptionCallback(event.reportException);
  op_set_format_exception_callback(formatException);
  version.setVersions(
    denoVersion,
    v8Version,
    tsVersion,
  );
  core.setBuildInfo(target);
}

core.setUnhandledPromiseRejectionHandler(processUnhandledPromiseRejection);
core.setHandledPromiseRejectionHandler(processRejectionHandled);

// Notification that the core received an unhandled promise rejection that is about to
// terminate the runtime. If we can handle it, attempt to do so.
function processUnhandledPromiseRejection(promise, reason) {
  const rejectionEvent = new event.PromiseRejectionEvent(
    "unhandledrejection",
    {
      cancelable: true,
      promise,
      reason,
    },
  );

  // Note that the handler may throw, causing a recursive "error" event
  globalThis_.dispatchEvent(rejectionEvent);

  // If event was not yet prevented, try handing it off to Node compat layer
  // (if it was initialized)
  if (
    !rejectionEvent.defaultPrevented &&
    typeof internals.nodeProcessUnhandledRejectionCallback !== "undefined"
  ) {
    internals.nodeProcessUnhandledRejectionCallback(rejectionEvent);
  }

  // If event was not prevented (or "unhandledrejection" listeners didn't
  // throw) we will let Rust side handle it.
  if (rejectionEvent.defaultPrevented) {
    return true;
  }

  return false;
}

function processRejectionHandled(promise, reason) {
  const rejectionHandledEvent = new event.PromiseRejectionEvent(
    "rejectionhandled",
    { promise, reason },
  );

  // Note that the handler may throw, causing a recursive "error" event
  globalThis_.dispatchEvent(rejectionHandledEvent);

  if (typeof internals.nodeProcessRejectionHandledCallback !== "undefined") {
    internals.nodeProcessRejectionHandledCallback(rejectionHandledEvent);
  }
}

function dispatchLoadEvent() {
  globalThis_.dispatchEvent(new Event("load"));
}

function dispatchBeforeUnloadEvent() {
  return globalThis_.dispatchEvent(
    new Event("beforeunload", { cancelable: true }),
  );
}

function dispatchUnloadEvent() {
  globalThis_.dispatchEvent(new Event("unload"));
}

let hasBootstrapped = false;
// Set up global properties shared by main and worker runtime.
ObjectDefineProperties(globalThis, windowOrWorkerGlobalScope);

// Set up global properties shared by main and worker runtime that are exposed
// by unstable features if those are enabled.
function exposeUnstableFeaturesForWindowOrWorkerGlobalScope(unstableFeatures) {
  const featureIds = ArrayPrototypeMap(
    ObjectKeys(
      unstableForWindowOrWorkerGlobalScope,
    ),
    (k) => k | 0,
  );

  for (let i = 0; i <= featureIds.length; i++) {
    const featureId = featureIds[i];
    if (ArrayPrototypeIncludes(unstableFeatures, featureId)) {
      const props = unstableForWindowOrWorkerGlobalScope[featureId];
      ObjectDefineProperties(globalThis, { ...props });
    }
  }
}

// NOTE(bartlomieju): remove all the ops that have already been imported using
// "virtual op module" (`ext:core/ops`).
const NOT_IMPORTED_OPS = [
  // Related to `Deno.bench()` API
  "op_bench_now",
  "op_dispatch_bench_event",
  "op_register_bench",
  "op_bench_get_origin",

  // Related to `Deno.jupyter` API
  "op_jupyter_broadcast",
  "op_jupyter_input",

  // Related to `Deno.test()` API
  "op_test_event_step_result_failed",
  "op_test_event_step_result_ignored",
  "op_test_event_step_result_ok",
  "op_test_event_step_wait",
  "op_test_op_sanitizer_collect",
  "op_test_op_sanitizer_finish",
  "op_test_op_sanitizer_get_async_message",
  "op_test_op_sanitizer_report",
  "op_restore_test_permissions",
  "op_register_test_step",
  "op_register_test",
  "op_test_get_origin",
  "op_pledge_test_permissions",

  // TODO(bartlomieju): used in various integration tests - figure out a way
  // to not depend on them.
  "op_set_exit_code",
  "op_napi_open",
  "op_npm_process_state",
];

function removeImportedOps() {
  const allOpNames = ObjectKeys(ops);
  for (let i = 0; i < allOpNames.length; i++) {
    const opName = allOpNames[i];
    if (!ArrayPrototypeIncludes(NOT_IMPORTED_OPS, opName)) {
      delete ops[opName];
    }
  }
}

// FIXME(bartlomieju): temporarily add whole `Deno.core` to
// `Deno[Deno.internal]` namespace. It should be removed and only necessary
// methods should be left there.
ObjectAssign(internals, { core, warnOnDeprecatedApi });
const internalSymbol = Symbol("Deno.internal");
const finalDenoNs = {
  internal: internalSymbol,
  [internalSymbol]: internals,
  ...denoNs,
  // Deno.test and Deno.bench are noops here, but kept for compatibility; so
  // that they don't cause errors when used outside of `deno test`/`deno bench`
  // contexts.
  test: () => {},
  bench: () => {},
};

ObjectDefineProperties(finalDenoNs, {
  pid: core.propGetterOnly(opPid),
  // `ppid` should not be memoized.
  // https://github.com/denoland/deno/issues/23004
  ppid: core.propGetterOnly(() => op_ppid()),
  noColor: core.propGetterOnly(() => op_bootstrap_no_color()),
  args: core.propGetterOnly(opArgs),
  mainModule: core.propGetterOnly(() => op_main_module()),
  exitCode: {
    __proto__: null,
    get() {
      return os.getExitCode();
    },
    set(value) {
      os.setExitCode(value);
    },
  },
});

const {
  tsVersion,
  v8Version,
  target,
} = op_snapshot_options();

const executionModes = {
  none: 0,
  worker: 1,
  run: 2,
  repl: 3,
  eval: 4,
  test: 5,
  bench: 6,
  serve: 7,
  jupyter: 8,
};

function bootstrapMainRuntime(runtimeOptions, warmup = false) {
  if (!warmup) {
    if (hasBootstrapped) {
      throw new Error("Worker runtime already bootstrapped");
    }

    const {
      0: denoVersion,
      1: location_,
      2: unstableFeatures,
      3: inspectFlag,
      5: hasNodeModulesDir,
      6: argv0,
      7: nodeDebug,
      8: mode,
      9: servePort,
      10: serveHost,
      11: serveIsMain,
      12: serveWorkerCount,
    } = runtimeOptions;

    if (mode === executionModes.serve) {
      if (serveIsMain && serveWorkerCount) {
        // deno-lint-ignore no-console
        const origLog = console.log;
        // deno-lint-ignore no-console
        const origError = console.error;
        const prefix = `[serve-worker-0 ]`;
        // deno-lint-ignore no-console
        console.log = (...args) => {
          return origLog(prefix, ...new primordials.SafeArrayIterator(args));
        };
        // deno-lint-ignore no-console
        console.error = (...args) => {
          return origError(prefix, ...new primordials.SafeArrayIterator(args));
        };
      } else if (serveWorkerCount !== null) {
        // deno-lint-ignore no-console
        const origLog = console.log;
        // deno-lint-ignore no-console
        const origError = console.error;
        const base = `serve-worker-${serveWorkerCount + 1}`;
        // 15 = "serve-worker-nn".length, assuming
        // serveWorkerCount < 100
        const prefix = `[${StringPrototypePadEnd(base, 15, " ")}]`;
        // deno-lint-ignore no-console
        console.log = (...args) => {
          return origLog(prefix, ...new primordials.SafeArrayIterator(args));
        };
        // deno-lint-ignore no-console
        console.error = (...args) => {
          return origError(prefix, ...new primordials.SafeArrayIterator(args));
        };
      }
    }

    if (mode === executionModes.run || mode === executionModes.serve) {
      let serve = undefined;
      core.addMainModuleHandler((main) => {
        if (ObjectHasOwn(main, "default")) {
          try {
            serve = registerDeclarativeServer(main.default);
          } catch (e) {
            if (mode === executionModes.serve) {
              throw e;
            }
          }
        }

        if (mode === executionModes.serve && !serve) {
          if (serveIsMain) {
            // Only error if main worker
            // deno-lint-ignore no-console
            console.error(
              `%cerror: %cdeno serve requires %cexport default { fetch }%c in the main module, did you mean to run \"deno run\"?`,
              "color: yellow;",
              "color: inherit;",
              "font-weight: bold;",
              "font-weight: normal;",
            );
          }
          return;
        }

        if (serve) {
          if (mode === executionModes.run) {
            // deno-lint-ignore no-console
            console.error(
              `%cwarning: %cDetected %cexport default { fetch }%c, did you mean to run \"deno serve\"?`,
              "color: yellow;",
              "color: inherit;",
              "font-weight: bold;",
              "font-weight: normal;",
            );
          }
          if (mode === executionModes.serve) {
            serve({ servePort, serveHost, serveIsMain, serveWorkerCount });
          }
        }
      });
    }

    // TODO(iuioiua): remove in Deno v2. This allows us to dynamically delete
    // class properties within constructors for classes that are not defined
    // within the Deno namespace.
    internals.future = true;

    removeImportedOps();

    performance.setTimeOrigin(DateNow());
    globalThis_ = globalThis;

    // Remove bootstrapping data from the global scope
    delete globalThis.__bootstrap;
    delete globalThis.bootstrap;
    hasBootstrapped = true;

    // If the `--location` flag isn't set, make `globalThis.location` `undefined` and
    // writable, so that they can mock it themselves if they like. If the flag was
    // set, define `globalThis.location`, using the provided value.
    if (location_ == null) {
      mainRuntimeGlobalProperties.location = {
        writable: true,
      };
    } else {
      location.setLocationHref(location_);
    }

    exposeUnstableFeaturesForWindowOrWorkerGlobalScope(unstableFeatures);
    ObjectDefineProperties(globalThis, mainRuntimeGlobalProperties);
    ObjectDefineProperties(globalThis, {
      // TODO(bartlomieju): in the future we might want to change the
      // behavior of setting `name` to actually update the process name.
      // Empty string matches what browsers do.
      name: core.propWritable(""),
      close: core.propWritable(windowClose),
      closed: core.propGetterOnly(() => windowIsClosing),
    });
    ObjectSetPrototypeOf(globalThis, Window.prototype);

    if (inspectFlag) {
      const consoleFromDeno = globalThis.console;
      core.wrapConsole(consoleFromDeno, core.v8Console);
    }

    event.defineEventHandler(globalThis, "error");
    event.defineEventHandler(globalThis, "load");
    event.defineEventHandler(globalThis, "beforeunload");
    event.defineEventHandler(globalThis, "unload");

    runtimeStart(
      denoVersion,
      v8Version,
      tsVersion,
      target,
    );

    // TODO(bartlomieju): this is not ideal, but because we use `ObjectAssign`
    // above any properties that are defined elsewhere using `Object.defineProperty`
    // are lost.
    let jupyterNs = undefined;
    ObjectDefineProperty(finalDenoNs, "jupyter", {
      get() {
        if (jupyterNs) {
          return jupyterNs;
        }
        throw new Error(
          "Deno.jupyter is only available in `deno jupyter` subcommand",
        );
      },
      set(val) {
        jupyterNs = val;
      },
    });

    for (let i = 0; i <= unstableFeatures.length; i++) {
      const id = unstableFeatures[i];
      ObjectAssign(finalDenoNs, denoNsUnstableById[id]);
    }

    if (!ArrayPrototypeIncludes(unstableFeatures, unstableIds.unsafeProto)) {
      // Removes the `__proto__` for security reasons.
      // https://tc39.es/ecma262/#sec-get-object.prototype.__proto__
      delete Object.prototype.__proto__;
    }

    if (!ArrayPrototypeIncludes(unstableFeatures, unstableIds.temporal)) {
      // Removes the `Temporal` API.
      delete globalThis.Temporal;
      delete globalThis.Date.prototype.toTemporalInstant;
    } else {
      // Removes the obsoleted `Temporal` API.
      // https://github.com/tc39/proposal-temporal/pull/2895
      // https://github.com/tc39/proposal-temporal/pull/2914
<<<<<<< HEAD
      if (typeof Temporal.Instant.fromEpochSeconds === "undefined") {
        throw "V8 removes obsoleted Temporal API now, no need to delete them";
=======
      // https://github.com/tc39/proposal-temporal/pull/2925
      if (typeof globalThis.Temporal.Instant.fromEpochSeconds === "undefined") {
        throw "V8 removes obsoleted Temporal API now, no need to delete them!";
>>>>>>> aae3a6bc
      }
      delete globalThis.Temporal.Instant.fromEpochSeconds;
      delete globalThis.Temporal.Instant.fromEpochMicroseconds;
      delete globalThis.Temporal.Instant.prototype.epochSeconds;
      delete globalThis.Temporal.Instant.prototype.epochMicroseconds;
      delete globalThis.Temporal.Instant.prototype.toZonedDateTime;
      delete globalThis.Temporal.PlainDate.prototype.getISOFiels; // weird
      delete globalThis.Temporal.PlainDate.prototype.getISOFields;
      delete globalThis.Temporal.PlainDateTime.prototype.withPlainDate;
      delete globalThis.Temporal.PlainDateTime.prototype.toPlainYearMonth;
      delete globalThis.Temporal.PlainDateTime.prototype.toPlainMonthDay;
      delete globalThis.Temporal.PlainDateTime.prototype.getISOFields;
      delete globalThis.Temporal.PlainMonthDay.prototype.getISOFields;
      delete globalThis.Temporal.PlainTime.prototype.calendar;
      delete globalThis.Temporal.PlainTime.prototype.toPlainDateTime;
      delete globalThis.Temporal.PlainTime.prototype.toZonedDateTime;
      delete globalThis.Temporal.PlainTime.prototype.getISOFields;
      delete globalThis.Temporal.PlainYearMonth.prototype.getISOFields;
      delete globalThis.Temporal.ZonedDateTime.prototype.epochSeconds;
      delete globalThis.Temporal.ZonedDateTime.prototype.epochMicroseconds;
      delete globalThis.Temporal.ZonedDateTime.prototype.withPlainDate;
      delete globalThis.Temporal.ZonedDateTime.prototype.toPlainYearMonth;
      delete globalThis.Temporal.ZonedDateTime.prototype.toPlainMonthDay;
      delete globalThis.Temporal.ZonedDateTime.prototype.getISOFields;
      delete globalThis.Temporal.Now.zonedDateTime;
      delete globalThis.Temporal.Now.plainDateTime;
      delete globalThis.Temporal.Now.plainDate;
      delete globalThis.Temporal.Calendar;
      delete globalThis.Temporal.TimeZone;

      // Modify `Temporal.Calendar` to calendarId string
      ArrayPrototypeForEach([
        globalThis.Temporal.PlainDate,
        globalThis.Temporal.PlainDateTime,
        globalThis.Temporal.PlainMonthDay,
        globalThis.Temporal.PlainYearMonth,
        globalThis.Temporal.ZonedDateTime,
      ], (target) => {
        const getCalendar =
          ObjectGetOwnPropertyDescriptor(target.prototype, "calendar").get;
        ObjectDefineProperty(target.prototype, "calendarId", {
          __proto__: null,
          get: function calendarId() {
            return FunctionPrototypeCall(getCalendar, this).id;
          },
          enumerable: false,
          configurable: true,
        });
        delete target.prototype.calendar;
      });

      // Modify `Temporal.TimeZone` to timeZoneId string
      {
        const getTimeZone = ObjectGetOwnPropertyDescriptor(
          globalThis.Temporal.ZonedDateTime.prototype,
          "timeZone",
        ).get;
        ObjectDefineProperty(
          globalThis.Temporal.ZonedDateTime.prototype,
          "timeZoneId",
          {
            __proto__: null,
            get: function timeZoneId() {
              return FunctionPrototypeCall(getTimeZone, this).id;
            },
            enumerable: false,
            configurable: true,
          },
        );
        delete globalThis.Temporal.ZonedDateTime.prototype.timeZone;
      }
      {
        const nowTimeZone = globalThis.Temporal.Now.timeZone;
        ObjectDefineProperty(globalThis.Temporal.Now, "timeZoneId", {
          __proto__: null,
          value: function timeZoneId() {
            return nowTimeZone().id;
          },
          writable: true,
          enumerable: false,
          configurable: true,
        });
        delete globalThis.Temporal.Now.timeZone;
      }
    }

    // Setup `Deno` global - we're actually overriding already existing global
    // `Deno` with `Deno` namespace from "./deno.ts".
    ObjectDefineProperty(globalThis, "Deno", core.propReadOnly(finalDenoNs));

    if (nodeBootstrap) {
      nodeBootstrap({
        usesLocalNodeModulesDir: hasNodeModulesDir,
        runningOnMainThread: true,
        argv0,
        nodeDebug,
      });
    }
    if (internals.future) {
      delete globalThis.window;
    }
  } else {
    // Warmup
  }
}

function bootstrapWorkerRuntime(
  runtimeOptions,
  name,
  internalName,
  workerId,
  maybeWorkerMetadata,
  warmup = false,
) {
  if (!warmup) {
    if (hasBootstrapped) {
      throw new Error("Worker runtime already bootstrapped");
    }

    const {
      0: denoVersion,
      1: location_,
      2: unstableFeatures,
      4: enableTestingFeaturesFlag,
      5: hasNodeModulesDir,
      6: argv0,
      7: nodeDebug,
    } = runtimeOptions;

    // TODO(iuioiua): remove in Deno v2. This allows us to dynamically delete
    // class properties within constructors for classes that are not defined
    // within the Deno namespace.
    internals.future = true;

    performance.setTimeOrigin(DateNow());
    globalThis_ = globalThis;

    // Remove bootstrapping data from the global scope
    delete globalThis.__bootstrap;
    delete globalThis.bootstrap;
    hasBootstrapped = true;

    exposeUnstableFeaturesForWindowOrWorkerGlobalScope(unstableFeatures);
    ObjectDefineProperties(globalThis, workerRuntimeGlobalProperties);
    ObjectDefineProperties(globalThis, {
      name: core.propWritable(name),
      // TODO(bartlomieju): should be readonly?
      close: core.propNonEnumerable(workerClose),
      postMessage: core.propWritable(postMessage),
    });
    if (enableTestingFeaturesFlag) {
      ObjectDefineProperty(
        globalThis,
        "importScripts",
        core.propWritable(importScripts),
      );
    }
    ObjectSetPrototypeOf(globalThis, DedicatedWorkerGlobalScope.prototype);

    const consoleFromDeno = globalThis.console;
    core.wrapConsole(consoleFromDeno, core.v8Console);

    event.defineEventHandler(self, "message");
    event.defineEventHandler(self, "error", undefined, true);

    // `Deno.exit()` is an alias to `self.close()`. Setting and exit
    // code using an op in worker context is a no-op.
    os.setExitHandler((_exitCode) => {
      workerClose();
    });

    runtimeStart(
      denoVersion,
      v8Version,
      tsVersion,
      target,
      internalName ?? name,
    );

    location.setLocationHref(location_);

    globalThis.pollForMessages = pollForMessages;
    globalThis.hasMessageEventListener = hasMessageEventListener;

    for (let i = 0; i <= unstableFeatures.length; i++) {
      const id = unstableFeatures[i];
      ObjectAssign(finalDenoNs, denoNsUnstableById[id]);
    }

    // Not available in workers
    delete finalDenoNs.mainModule;

    if (!ArrayPrototypeIncludes(unstableFeatures, unstableIds.unsafeProto)) {
      // Removes the `__proto__` for security reasons.
      // https://tc39.es/ecma262/#sec-get-object.prototype.__proto__
      delete Object.prototype.__proto__;
    }

    if (!ArrayPrototypeIncludes(unstableFeatures, unstableIds.temporal)) {
      // Removes the `Temporal` API.
      delete globalThis.Temporal;
      delete globalThis.Date.prototype.toTemporalInstant;
    } else {
      // Removes the obsoleted `Temporal` API.
      // https://github.com/tc39/proposal-temporal/pull/2895
      // https://github.com/tc39/proposal-temporal/pull/2914
<<<<<<< HEAD
      if (typeof Temporal.Instant.fromEpochSeconds === "undefined") {
        throw "V8 removes obsoleted Temporal API now, no need to delete them";
=======
      // https://github.com/tc39/proposal-temporal/pull/2925
      if (typeof globalThis.Temporal.Instant.fromEpochSeconds === "undefined") {
        throw "V8 removes obsoleted Temporal API now, no need to delete them!";
>>>>>>> aae3a6bc
      }
      delete globalThis.Temporal.Instant.fromEpochSeconds;
      delete globalThis.Temporal.Instant.fromEpochMicroseconds;
      delete globalThis.Temporal.Instant.prototype.epochSeconds;
      delete globalThis.Temporal.Instant.prototype.epochMicroseconds;
      delete globalThis.Temporal.Instant.prototype.toZonedDateTime;
      delete globalThis.Temporal.PlainDate.prototype.getISOFiels; // weird
      delete globalThis.Temporal.PlainDate.prototype.getISOFields;
      delete globalThis.Temporal.PlainDateTime.prototype.withPlainDate;
      delete globalThis.Temporal.PlainDateTime.prototype.toPlainYearMonth;
      delete globalThis.Temporal.PlainDateTime.prototype.toPlainMonthDay;
      delete globalThis.Temporal.PlainDateTime.prototype.getISOFields;
      delete globalThis.Temporal.PlainMonthDay.prototype.getISOFields;
      delete globalThis.Temporal.PlainTime.prototype.calendar;
      delete globalThis.Temporal.PlainTime.prototype.toPlainDateTime;
      delete globalThis.Temporal.PlainTime.prototype.toZonedDateTime;
      delete globalThis.Temporal.PlainTime.prototype.getISOFields;
      delete globalThis.Temporal.PlainYearMonth.prototype.getISOFields;
      delete globalThis.Temporal.ZonedDateTime.prototype.epochSeconds;
      delete globalThis.Temporal.ZonedDateTime.prototype.epochMicroseconds;
      delete globalThis.Temporal.ZonedDateTime.prototype.withPlainDate;
      delete globalThis.Temporal.ZonedDateTime.prototype.toPlainYearMonth;
      delete globalThis.Temporal.ZonedDateTime.prototype.toPlainMonthDay;
      delete globalThis.Temporal.ZonedDateTime.prototype.getISOFields;
      delete globalThis.Temporal.Now.zonedDateTime;
      delete globalThis.Temporal.Now.plainDateTime;
      delete globalThis.Temporal.Now.plainDate;
      delete globalThis.Temporal.Calendar;
      delete globalThis.Temporal.TimeZone;

      // Modify `Temporal.Calendar` to calendarId string
      ArrayPrototypeForEach([
        globalThis.Temporal.PlainDate,
        globalThis.Temporal.PlainDateTime,
        globalThis.Temporal.PlainMonthDay,
        globalThis.Temporal.PlainYearMonth,
        globalThis.Temporal.ZonedDateTime,
      ], (target) => {
        const getCalendar =
          ObjectGetOwnPropertyDescriptor(target.prototype, "calendar").get;
        ObjectDefineProperty(target.prototype, "calendarId", {
          __proto__: null,
          get: function calendarId() {
            return FunctionPrototypeCall(getCalendar, this).id;
          },
          enumerable: false,
          configurable: true,
        });
        delete target.prototype.calendar;
      });

      // Modify `Temporal.TimeZone` to timeZoneId string
      {
        const getTimeZone = ObjectGetOwnPropertyDescriptor(
          globalThis.Temporal.ZonedDateTime.prototype,
          "timeZone",
        ).get;
        ObjectDefineProperty(
          globalThis.Temporal.ZonedDateTime.prototype,
          "timeZoneId",
          {
            __proto__: null,
            get: function timeZoneId() {
              return FunctionPrototypeCall(getTimeZone, this).id;
            },
            enumerable: false,
            configurable: true,
          },
        );
        delete globalThis.Temporal.ZonedDateTime.prototype.timeZone;
      }
      {
        const nowTimeZone = globalThis.Temporal.Now.timeZone;
        ObjectDefineProperty(globalThis.Temporal.Now, "timeZoneId", {
          __proto__: null,
          value: function timeZoneId() {
            return nowTimeZone().id;
          },
          writable: true,
          enumerable: false,
          configurable: true,
        });
        delete globalThis.Temporal.Now.timeZone;
      }
    }

    // Setup `Deno` global - we're actually overriding already existing global
    // `Deno` with `Deno` namespace from "./deno.ts".
    ObjectDefineProperty(globalThis, "Deno", core.propReadOnly(finalDenoNs));

    const workerMetadata = maybeWorkerMetadata
      ? messagePort.deserializeJsMessageData(maybeWorkerMetadata)
      : undefined;

    if (nodeBootstrap) {
      nodeBootstrap({
        usesLocalNodeModulesDir: hasNodeModulesDir,
        runningOnMainThread: false,
        argv0,
        workerId,
        maybeWorkerMetadata: workerMetadata,
        nodeDebug,
      });
    }
  } else {
    // Warmup
    return;
  }
}

const nodeBootstrap = globalThis.nodeBootstrap;
delete globalThis.nodeBootstrap;
const dispatchProcessExitEvent = internals.dispatchProcessExitEvent;
delete internals.dispatchProcessExitEvent;
const dispatchProcessBeforeExitEvent = internals.dispatchProcessBeforeExitEvent;
delete internals.dispatchProcessBeforeExitEvent;

globalThis.bootstrap = {
  mainRuntime: bootstrapMainRuntime,
  workerRuntime: bootstrapWorkerRuntime,
  dispatchLoadEvent,
  dispatchUnloadEvent,
  dispatchBeforeUnloadEvent,
  dispatchProcessExitEvent,
  dispatchProcessBeforeExitEvent,
};

event.setEventTargetData(globalThis);
event.saveGlobalThisReference(globalThis);
event.defineEventHandler(globalThis, "unhandledrejection");

// Nothing listens to this, but it warms up the code paths for event dispatch
(new event.EventTarget()).dispatchEvent(new Event("warmup"));

removeImportedOps();

// Run the warmup path through node and runtime/worker bootstrap functions
bootstrapMainRuntime(undefined, true);
bootstrapWorkerRuntime(
  undefined,
  undefined,
  undefined,
  undefined,
  undefined,
  true,
);
nodeBootstrap({ warmup: true });<|MERGE_RESOLUTION|>--- conflicted
+++ resolved
@@ -749,14 +749,9 @@
       // Removes the obsoleted `Temporal` API.
       // https://github.com/tc39/proposal-temporal/pull/2895
       // https://github.com/tc39/proposal-temporal/pull/2914
-<<<<<<< HEAD
-      if (typeof Temporal.Instant.fromEpochSeconds === "undefined") {
-        throw "V8 removes obsoleted Temporal API now, no need to delete them";
-=======
       // https://github.com/tc39/proposal-temporal/pull/2925
       if (typeof globalThis.Temporal.Instant.fromEpochSeconds === "undefined") {
-        throw "V8 removes obsoleted Temporal API now, no need to delete them!";
->>>>>>> aae3a6bc
+        throw "V8 removes obsoleted Temporal API now, no need to delete them";
       }
       delete globalThis.Temporal.Instant.fromEpochSeconds;
       delete globalThis.Temporal.Instant.fromEpochMicroseconds;
@@ -963,14 +958,9 @@
       // Removes the obsoleted `Temporal` API.
       // https://github.com/tc39/proposal-temporal/pull/2895
       // https://github.com/tc39/proposal-temporal/pull/2914
-<<<<<<< HEAD
-      if (typeof Temporal.Instant.fromEpochSeconds === "undefined") {
-        throw "V8 removes obsoleted Temporal API now, no need to delete them";
-=======
       // https://github.com/tc39/proposal-temporal/pull/2925
       if (typeof globalThis.Temporal.Instant.fromEpochSeconds === "undefined") {
-        throw "V8 removes obsoleted Temporal API now, no need to delete them!";
->>>>>>> aae3a6bc
+        throw "V8 removes obsoleted Temporal API now, no need to delete them";
       }
       delete globalThis.Temporal.Instant.fromEpochSeconds;
       delete globalThis.Temporal.Instant.fromEpochMicroseconds;
