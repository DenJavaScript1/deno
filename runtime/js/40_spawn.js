--- conflicted
+++ resolved
@@ -200,14 +200,7 @@
     }
 
     kill(signo = "SIGTERM") {
-<<<<<<< HEAD
-      core.opSync("op_spawn_kill", this.#rid, signo);
-=======
-      if (this.#rid === null) {
-        throw new TypeError("Child process has already terminated.");
-      }
-      ops.op_kill(this.#pid, signo);
->>>>>>> 8eed24cd
+      ops.op_kill(this.#rid, signo);
     }
 
     ref() {
