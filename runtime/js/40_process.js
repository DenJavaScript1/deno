--- conflicted
+++ resolved
@@ -140,15 +140,11 @@
       ...new SafeArrayIterator(ArrayPrototypeSlice(cmd, 1)),
     ];
   }
-<<<<<<< HEAD
-  internals.warnOnDeprecatedApi("Deno.run()", (new Error()).stack);
-=======
   internals.warnOnDeprecatedApi(
     "Deno.run()",
     (new Error()).stack,
     `Use "Deno.Command()" API instead.`,
   );
->>>>>>> c62615bf
   const res = opRun({
     cmd: ArrayPrototypeMap(cmd, String),
     cwd,
