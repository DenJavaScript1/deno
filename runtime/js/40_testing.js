--- conflicted
+++ resolved
@@ -5,12 +5,8 @@
   const core = window.Deno.core;
   const { setExitHandler } = window.__bootstrap.os;
   const { Console, inspectArgs } = window.__bootstrap.console;
-<<<<<<< HEAD
-  const { metrics } = window.__bootstrap.metrics;
+  const { metrics } = core;
   const { serializePermissions } = window.__bootstrap.permissions;
-=======
-  const { metrics } = core;
->>>>>>> 43a63530
   const { assert } = window.__bootstrap.util;
   const {
     ArrayPrototypeFilter,
