// Copyright 2018-2021 the Deno authors. All rights reserved. MIT license.
"use strict";

((window) => {
  const core = window.Deno.core;
  const { setExitHandler, exit } = window.__bootstrap.os;
  const { Console, inspectArgs } = window.__bootstrap.console;
  const { metrics } = window.__bootstrap.metrics;
  const { assert } = window.__bootstrap.util;

  // Wrap test function in additional assertion that makes sure
  // the test case does not leak async "ops" - ie. number of async
  // completed ops after the test is the same as number of dispatched
  // ops. Note that "unref" ops are ignored since in nature that are
  // optional.
  function assertOps(fn) {
    return async function asyncOpSanitizer() {
      const pre = metrics();
      try {
        await fn();
      } finally {
        // Defer until next event loop turn - that way timeouts and intervals
        // cleared can actually be removed from resource table, otherwise
        // false positives may occur (https://github.com/denoland/deno/issues/4591)
        await new Promise((resolve) => setTimeout(resolve, 0));
      }

      const post = metrics();
      // We're checking diff because one might spawn HTTP server in the background
      // that will be a pending async op before test starts.
      const dispatchedDiff = post.opsDispatchedAsync - pre.opsDispatchedAsync;
      const completedDiff = post.opsCompletedAsync - pre.opsCompletedAsync;
      assert(
        dispatchedDiff === completedDiff,
        `Test case is leaking async ops.
Before:
  - dispatched: ${pre.opsDispatchedAsync}
  - completed: ${pre.opsCompletedAsync}
After:
  - dispatched: ${post.opsDispatchedAsync}
  - completed: ${post.opsCompletedAsync}

Make sure to await all promises returned from Deno APIs before
finishing test case.`,
      );
    };
  }

  // Wrap test function in additional assertion that makes sure
  // the test case does not "leak" resources - ie. resource table after
  // the test has exactly the same contents as before the test.
  function assertResources(
    fn,
  ) {
    return async function resourceSanitizer() {
      const pre = core.resources();
      await fn();
      const post = core.resources();

      const preStr = JSON.stringify(pre, null, 2);
      const postStr = JSON.stringify(post, null, 2);
      const msg = `Test case is leaking resources.
Before: ${preStr}
After: ${postStr}

Make sure to close all open resource handles returned from Deno APIs before
finishing test case.`;
      assert(preStr === postStr, msg);
    };
  }

  // Wrap test function in additional assertion that makes sure
  // that the test case does not accidentally exit prematurely.
  function assertExit(fn) {
    return async function exitSanitizer() {
      setExitHandler((exitCode) => {
        assert(
          false,
          `Test case attempted to exit with exit code: ${exitCode}`,
        );
      });

      try {
        await fn();
      } catch (err) {
        throw err;
      } finally {
        setExitHandler(null);
      }
    };
  }

  const tests = [];

  // Main test function provided by Deno, as you can see it merely
  // creates a new object with "name" and "fn" fields.
  function test(
    t,
    fn,
  ) {
    let testDef;
    const defaults = {
      ignore: false,
      only: false,
      sanitizeOps: true,
      sanitizeResources: true,
      sanitizeExit: true,
      permissions: null,
    };

    if (typeof t === "string") {
      if (!fn || typeof fn != "function") {
        throw new TypeError("Missing test function");
      }
      if (!t) {
        throw new TypeError("The test name can't be empty");
      }
      testDef = { fn: fn, name: t, ...defaults };
    } else {
      if (!t.fn) {
        throw new TypeError("Missing test function");
      }
      if (!t.name) {
        throw new TypeError("The test name can't be empty");
      }
      testDef = { ...defaults, ...t };
    }

    if (testDef.sanitizeOps) {
      testDef.fn = assertOps(testDef.fn);
    }

    if (testDef.sanitizeResources) {
      testDef.fn = assertResources(testDef.fn);
    }

    if (testDef.sanitizeExit) {
      testDef.fn = assertExit(testDef.fn);
    }

    tests.push(testDef);
  }

  function sendTestMessage(kind, data) {
    return core.jsonOpSync("op_send_test_message", { message: { kind, data } });
  }

  function createTestFilter(filter) {
    return (def) => {
      if (filter) {
        if (filter.startsWith("/") && filter.endsWith("/")) {
          const regex = new RegExp(filter.slice(1, filter.length - 1));
          return regex.test(def.name);
        }

        return def.name.includes(filter);
      }

      return true;
    };
  }

<<<<<<< HEAD
  async function runTest({ name, ignore, fn }) {
    const time = Date.now();
=======
  function requestTestPermissions(permissions) {
    if (permissions.read === true) {
      permissions.read = [];
    } else if (permissions.read === false) {
      permissions.read = null;
    }

    if (permissions.write === true) {
      permissions.write = [];
    } else if (permissions.write === false) {
      permissions.write = null;
    }

    if (permissions.net === true) {
      permissions.net = [];
    } else if (permissions.net === false) {
      permissions.net = null;
    }

    if (permissions.env === true) {
      permissions.env = [];
    } else if (permissions.env === false) {
      permissions.env = null;
    }

    if (permissions.run === true) {
      permissions.run = [];
    } else if (permissions.run === false) {
      permissions.run = null;
    }

    core.opSync("op_request_test_permissions", permissions);
  }

  function restoreTestPermissions() {
    core.opSync("op_restore_test_permissions");
  }

  // TODO(bartlomieju): already implements AsyncGenerator<RunTestsMessage>, but add as "implements to class"
  // TODO(bartlomieju): implements PromiseLike<RunTestsEndResult>
  class TestRunner {
    #usedOnly = false;

    constructor(
      tests,
      filterFn,
      failFast,
    ) {
      this.stats = {
        filtered: 0,
        ignored: 0,
        measured: 0,
        passed: 0,
        failed: 0,
      };
      this.filterFn = filterFn;
      this.failFast = failFast;
      const onlyTests = tests.filter(({ only }) => only);
      this.#usedOnly = onlyTests.length > 0;
      const unfilteredTests = this.#usedOnly ? onlyTests : tests;
      this.testsToRun = unfilteredTests.filter(filterFn);
      this.stats.filtered = unfilteredTests.length - this.testsToRun.length;
    }

    async *[Symbol.asyncIterator]() {
      yield { start: { tests: this.testsToRun } };

      const results = [];
      const suiteStart = +new Date();
      for (const test of this.testsToRun) {
        const endMessage = {
          name: test.name,
          duration: 0,
        };
        yield { testStart: { ...test } };
        if (test.ignore) {
          endMessage.status = "ignored";
          this.stats.ignored++;
        } else {
          const start = +new Date();
          try {
            if (test.permissions) {
              requestTestPermissions(test.permissions);
            }

            await test.fn();

            endMessage.status = "passed";
            this.stats.passed++;
          } catch (err) {
            endMessage.status = "failed";
            endMessage.error = err;
            this.stats.failed++;
          } finally {
            // Permissions must always be restored, otherwise the sandbox can be altered in
            // ways that we do not allow outside of tests.
            if (test.permissions) {
              restoreTestPermissions();
            }
          }

          endMessage.duration = +new Date() - start;
        }
        results.push(endMessage);
        yield { testEnd: endMessage };
        if (this.failFast && endMessage.error != null) {
          break;
        }
      }

      const duration = +new Date() - suiteStart;
>>>>>>> edf2c1ab

    try {
      sendTestMessage("wait", {
        name,
      });

      if (ignore) {
        const duration = Date.now() - time;
        sendTestMessage("result", {
          name,
          duration,
          result: "ignored",
        });

        return;
      }

      await fn();

      const duration = Date.now() - time;
      sendTestMessage("result", {
        name,
        duration,
        result: "ok",
      });
    } catch (error) {
      const duration = Date.now() - time;

      sendTestMessage("result", {
        name,
        duration,
        result: {
          "failed": inspectArgs([error]),
        },
      });
    }
  }

  async function runTests({
    quiet = false,
    filter = null,
  } = {}) {
    const originalConsole = globalThis.console;
    if (quiet) {
      globalThis.console = new Console(() => {});
    }

    const only = tests.filter((test) => test.only);
    const pending = (only.length > 0 ? only : tests).filter(
      createTestFilter(filter),
    );
    sendTestMessage("plan", {
      filtered: tests.length - pending.length,
      pending: pending.length,
      only: only.length > 0,
    });

    for (const test of pending) {
      await runTest(test);
    }

    if (quiet) {
      globalThis.console = originalConsole;
    }
  }

  window.__bootstrap.internals = {
    ...window.__bootstrap.internals ?? {},
    createTestFilter,
    tests,
    runTests,
  };

  window.__bootstrap.testing = {
    test,
  };
})(this);<|MERGE_RESOLUTION|>--- conflicted
+++ resolved
@@ -142,7 +142,7 @@
   }
 
   function sendTestMessage(kind, data) {
-    return core.jsonOpSync("op_send_test_message", { message: { kind, data } });
+    return core.opSync("op_send_test_message", { message: { kind, data } });
   }
 
   function createTestFilter(filter) {
@@ -160,10 +160,6 @@
     };
   }
 
-<<<<<<< HEAD
-  async function runTest({ name, ignore, fn }) {
-    const time = Date.now();
-=======
   function requestTestPermissions(permissions) {
     if (permissions.read === true) {
       permissions.read = [];
@@ -202,80 +198,8 @@
     core.opSync("op_restore_test_permissions");
   }
 
-  // TODO(bartlomieju): already implements AsyncGenerator<RunTestsMessage>, but add as "implements to class"
-  // TODO(bartlomieju): implements PromiseLike<RunTestsEndResult>
-  class TestRunner {
-    #usedOnly = false;
-
-    constructor(
-      tests,
-      filterFn,
-      failFast,
-    ) {
-      this.stats = {
-        filtered: 0,
-        ignored: 0,
-        measured: 0,
-        passed: 0,
-        failed: 0,
-      };
-      this.filterFn = filterFn;
-      this.failFast = failFast;
-      const onlyTests = tests.filter(({ only }) => only);
-      this.#usedOnly = onlyTests.length > 0;
-      const unfilteredTests = this.#usedOnly ? onlyTests : tests;
-      this.testsToRun = unfilteredTests.filter(filterFn);
-      this.stats.filtered = unfilteredTests.length - this.testsToRun.length;
-    }
-
-    async *[Symbol.asyncIterator]() {
-      yield { start: { tests: this.testsToRun } };
-
-      const results = [];
-      const suiteStart = +new Date();
-      for (const test of this.testsToRun) {
-        const endMessage = {
-          name: test.name,
-          duration: 0,
-        };
-        yield { testStart: { ...test } };
-        if (test.ignore) {
-          endMessage.status = "ignored";
-          this.stats.ignored++;
-        } else {
-          const start = +new Date();
-          try {
-            if (test.permissions) {
-              requestTestPermissions(test.permissions);
-            }
-
-            await test.fn();
-
-            endMessage.status = "passed";
-            this.stats.passed++;
-          } catch (err) {
-            endMessage.status = "failed";
-            endMessage.error = err;
-            this.stats.failed++;
-          } finally {
-            // Permissions must always be restored, otherwise the sandbox can be altered in
-            // ways that we do not allow outside of tests.
-            if (test.permissions) {
-              restoreTestPermissions();
-            }
-          }
-
-          endMessage.duration = +new Date() - start;
-        }
-        results.push(endMessage);
-        yield { testEnd: endMessage };
-        if (this.failFast && endMessage.error != null) {
-          break;
-        }
-      }
-
-      const duration = +new Date() - suiteStart;
->>>>>>> edf2c1ab
+  async function runTest({ name, ignore, fn, permissions }) {
+    const time = Date.now();
 
     try {
       sendTestMessage("wait", {
@@ -293,6 +217,10 @@
         return;
       }
 
+      if (permissions) {
+        requestTestPermissions(permissions);
+      }
+
       await fn();
 
       const duration = Date.now() - time;
@@ -311,6 +239,10 @@
           "failed": inspectArgs([error]),
         },
       });
+    } finally {
+      if (permissions) {
+        restoreTestPermissions();
+      }
     }
   }
 
