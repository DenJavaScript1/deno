--- conflicted
+++ resolved
@@ -702,12 +702,9 @@
     )
   }
 
-<<<<<<< HEAD
-  pub fn new_run(state: bool, prompt: bool) -> UnitPermission {
-    boolean_permission_from_flag_bool(state, "run", "run a subprocess", prompt)
-=======
   pub fn new_run(
     state: &Option<Vec<String>>,
+    prompt: bool,
   ) -> UnaryPermission<RunDescriptor> {
     UnaryPermission::<RunDescriptor> {
       name: "run",
@@ -718,8 +715,8 @@
         .map(|v| v.iter().map(|x| RunDescriptor(x.clone())).collect())
         .unwrap_or_else(HashSet::new),
       denied_list: Default::default(),
-    }
->>>>>>> e7b7129b
+      prompt,
+    }
   }
 
   pub fn new_plugin(state: bool, prompt: bool) -> UnitPermission {
@@ -737,34 +734,23 @@
 
   pub fn from_options(opts: &PermissionsOptions) -> Self {
     Self {
-<<<<<<< HEAD
       read: Permissions::new_read(&opts.allow_read, opts.prompt),
       write: Permissions::new_write(&opts.allow_write, opts.prompt),
       net: Permissions::new_net(&opts.allow_net, opts.prompt),
       env: Permissions::new_env(opts.allow_env, opts.prompt),
-      run: Permissions::new_run(opts.allow_run, opts.prompt),
+      run: Permissions::new_run(&opts.allow_run, opts.prompt),
       plugin: Permissions::new_plugin(opts.allow_plugin, opts.prompt),
       hrtime: Permissions::new_hrtime(opts.allow_hrtime, opts.prompt),
-=======
-      read: Permissions::new_read(&opts.allow_read),
-      write: Permissions::new_write(&opts.allow_write),
-      net: Permissions::new_net(&opts.allow_net),
-      env: Permissions::new_env(opts.allow_env),
-      run: Permissions::new_run(&opts.allow_run),
-      plugin: Permissions::new_plugin(opts.allow_plugin),
-      hrtime: Permissions::new_hrtime(opts.allow_hrtime),
->>>>>>> e7b7129b
     }
   }
 
   pub fn allow_all() -> Self {
     Self {
-<<<<<<< HEAD
       read: Permissions::new_read(&Some(vec![]), false),
       write: Permissions::new_write(&Some(vec![]), false),
       net: Permissions::new_net(&Some(vec![]), false),
       env: Permissions::new_env(true, false),
-      run: Permissions::new_run(true, false),
+      run: Permissions::new_run(&Some(vec![]), false),
       plugin: Permissions::new_plugin(true, false),
       hrtime: Permissions::new_hrtime(true, false),
     }
@@ -776,18 +762,9 @@
       write: Permissions::new_write(&None, true),
       net: Permissions::new_net(&None, true),
       env: Permissions::new_env(false, true),
-      run: Permissions::new_run(false, true),
+      run: Permissions::new_run(&None, true),
       plugin: Permissions::new_plugin(false, true),
       hrtime: Permissions::new_hrtime(false, true),
-=======
-      read: Permissions::new_read(&Some(vec![])),
-      write: Permissions::new_write(&Some(vec![])),
-      net: Permissions::new_net(&Some(vec![])),
-      env: Permissions::new_env(true),
-      run: Permissions::new_run(&Some(vec![])),
-      plugin: Permissions::new_plugin(true),
-      hrtime: Permissions::new_hrtime(true),
->>>>>>> e7b7129b
     }
   }
 
