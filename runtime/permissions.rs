// Copyright 2018-2021 the Deno authors. All rights reserved. MIT license.

use crate::colors;
use crate::fs_util::resolve_from_cwd;
use deno_core::error::custom_error;
use deno_core::error::uri_error;
use deno_core::error::AnyError;
use deno_core::serde::Deserialize;
use deno_core::serde::Serialize;
use deno_core::url;
use deno_core::ModuleSpecifier;
use log::debug;
use std::collections::HashSet;
use std::fmt;
use std::hash::Hash;
#[cfg(not(test))]
use std::io;
use std::path::{Path, PathBuf};
#[cfg(test)]
use std::sync::atomic::AtomicBool;
#[cfg(test)]
use std::sync::atomic::Ordering;
#[cfg(test)]
use std::sync::Mutex;

const PERMISSION_EMOJI: &str = "⚠️";

/// Tri-state value for storing permission state
#[derive(PartialEq, Debug, Clone, Copy, Deserialize, PartialOrd)]
pub enum PermissionState {
  Granted = 0,
  Prompt = 1,
  Denied = 2,
}

impl PermissionState {
  #[inline(always)]
  fn log_perm_access(name: &str, info: Option<&str>) {
    debug!(
      "{}",
      colors::bold(&format!(
        "{}️  Granted {}",
        PERMISSION_EMOJI,
        Self::fmt_access(name, info)
      ))
    );
  }

  fn fmt_access(name: &str, info: Option<&str>) -> String {
    format!(
      "{} access{}",
      name,
      info.map_or(String::new(), |info| { format!(" to {}", info) }),
    )
  }

  fn error(name: &str, info: Option<&str>) -> AnyError {
    custom_error(
      "PermissionDenied",
      format!(
        "Requires {}, run again with the --allow-{} flag",
        Self::fmt_access(name, info),
        name
      ),
    )
  }

  /// Check the permission state. bool is whether a prompt was issued.
  fn check(
    self,
    name: &str,
    info: Option<&str>,
    prompt: bool,
  ) -> (Result<(), AnyError>, bool) {
    match self {
      PermissionState::Granted => {
        Self::log_perm_access(name, info);
        (Ok(()), false)
      }
      PermissionState::Prompt if prompt => {
        let msg = Self::fmt_access(name, info);
        if permission_prompt(&msg) {
          Self::log_perm_access(name, info);
          (Ok(()), true)
        } else {
          (Err(Self::error(name, info)), true)
        }
      }
      _ => (Err(Self::error(name, info)), false),
    }
  }
}

impl fmt::Display for PermissionState {
  fn fmt(&self, f: &mut fmt::Formatter<'_>) -> fmt::Result {
    match self {
      PermissionState::Granted => f.pad("granted"),
      PermissionState::Prompt => f.pad("prompt"),
      PermissionState::Denied => f.pad("denied"),
    }
  }
}

impl Default for PermissionState {
  fn default() -> Self {
    PermissionState::Prompt
  }
}

#[derive(Clone, Debug, Default, PartialEq)]
pub struct UnitPermission {
  pub name: &'static str,
  pub description: &'static str,
  pub state: PermissionState,
  pub prompt: bool,
}

impl UnitPermission {
  pub fn query(&self) -> PermissionState {
    self.state
  }

  pub fn request(&mut self) -> PermissionState {
    if self.state == PermissionState::Prompt {
      if permission_prompt(&format!("access to {}", self.description)) {
        self.state = PermissionState::Granted;
      } else {
        self.state = PermissionState::Denied;
      }
    }
    self.state
  }

  pub fn revoke(&mut self) -> PermissionState {
    if self.state == PermissionState::Granted {
      self.state = PermissionState::Prompt;
    }
    self.state
  }

  pub fn check(&mut self) -> Result<(), AnyError> {
    let (result, prompted) = self.state.check(self.name, None, self.prompt);
    if prompted {
      if result.is_ok() {
        self.state = PermissionState::Granted;
      } else {
        self.state = PermissionState::Denied;
      }
    }
    result
  }
}

#[derive(Clone, Debug, Default, Deserialize, PartialEq)]
pub struct UnaryPermission<T: Eq + Hash> {
  #[serde(skip)]
  pub name: &'static str,
  #[serde(skip)]
  pub description: &'static str,
  pub global_state: PermissionState,
  pub granted_list: HashSet<T>,
  pub denied_list: HashSet<T>,
  #[serde(skip)]
  pub prompt: bool,
}

#[derive(Clone, Eq, PartialEq, Hash, Debug, Default, Deserialize)]
pub struct ReadDescriptor(pub PathBuf);

#[derive(Clone, Eq, PartialEq, Hash, Debug, Default, Deserialize)]
pub struct WriteDescriptor(pub PathBuf);

#[derive(Clone, Eq, PartialEq, Hash, Debug, Default, Deserialize)]
pub struct NetDescriptor(pub String, pub Option<u16>);

impl NetDescriptor {
  fn new<T: AsRef<str>>(host: &&(T, Option<u16>)) -> Self {
    NetDescriptor(host.0.as_ref().to_string(), host.1)
  }

  pub fn from_string(host: String) -> Self {
    let url = url::Url::parse(&format!("http://{}", host)).unwrap();
    let hostname = url.host_str().unwrap().to_string();

    NetDescriptor(hostname, url.port())
  }
}

impl fmt::Display for NetDescriptor {
  fn fmt(&self, f: &mut fmt::Formatter<'_>) -> fmt::Result {
    f.write_str(&match self.1 {
      None => self.0.clone(),
      Some(port) => format!("{}:{}", self.0, port),
    })
  }
}

#[derive(Clone, Eq, PartialEq, Hash, Debug, Default, Deserialize)]
pub struct EnvDescriptor(pub String);

#[derive(Clone, Eq, PartialEq, Hash, Debug, Default, Deserialize)]
pub struct RunDescriptor(pub String);

impl UnaryPermission<ReadDescriptor> {
  pub fn query(&self, path: Option<&Path>) -> PermissionState {
    let path = path.map(|p| resolve_from_cwd(p).unwrap());
    if self.global_state == PermissionState::Denied
      && match path.as_ref() {
        None => true,
        Some(path) => self
          .denied_list
          .iter()
          .any(|path_| path_.0.starts_with(path)),
      }
    {
      PermissionState::Denied
    } else if self.global_state == PermissionState::Granted
      || match path.as_ref() {
        None => false,
        Some(path) => self
          .granted_list
          .iter()
          .any(|path_| path.starts_with(&path_.0)),
      }
    {
      PermissionState::Granted
    } else {
      PermissionState::Prompt
    }
  }

  pub fn request(&mut self, path: Option<&Path>) -> PermissionState {
    if let Some(path) = path {
      let (resolved_path, display_path) = resolved_and_display_path(path);
      let state = self.query(Some(&resolved_path));
      if state == PermissionState::Prompt {
        if permission_prompt(&format!(
          "read access to \"{}\"",
          display_path.display()
        )) {
          self
            .granted_list
            .retain(|path| !path.0.starts_with(&resolved_path));
          self.granted_list.insert(ReadDescriptor(resolved_path));
          PermissionState::Granted
        } else {
          self
            .denied_list
            .retain(|path| !resolved_path.starts_with(&path.0));
          self.denied_list.insert(ReadDescriptor(resolved_path));
          self.global_state = PermissionState::Denied;
          PermissionState::Denied
        }
      } else {
        state
      }
    } else {
      let state = self.query(None);
      if state == PermissionState::Prompt {
        if permission_prompt("read access") {
          self.granted_list.clear();
          self.global_state = PermissionState::Granted;
          PermissionState::Granted
        } else {
          self.global_state = PermissionState::Denied;
          PermissionState::Denied
        }
      } else {
        state
      }
    }
  }

  pub fn revoke(&mut self, path: Option<&Path>) -> PermissionState {
    if let Some(path) = path {
      let path = resolve_from_cwd(path).unwrap();
      self
        .granted_list
        .retain(|path_| !path_.0.starts_with(&path));
    } else {
      self.granted_list.clear();
      if self.global_state == PermissionState::Granted {
        self.global_state = PermissionState::Prompt;
      }
    }
    self.query(path)
  }

  pub fn check(&mut self, path: &Path) -> Result<(), AnyError> {
    let (resolved_path, display_path) = resolved_and_display_path(path);
    let (result, prompted) = self.query(Some(&resolved_path)).check(
      self.name,
      Some(&format!("\"{}\"", display_path.display())),
      self.prompt,
    );
    if prompted {
      if result.is_ok() {
        self.granted_list.insert(ReadDescriptor(resolved_path));
      } else {
        self.denied_list.insert(ReadDescriptor(resolved_path));
        self.global_state = PermissionState::Denied;
      }
    }
    result
  }

  /// As `check()`, but permission error messages will anonymize the path
  /// by replacing it with the given `display`.
  pub fn check_blind(
    &mut self,
    path: &Path,
    display: &str,
  ) -> Result<(), AnyError> {
    let resolved_path = resolve_from_cwd(path).unwrap();
    let (result, prompted) = self.query(Some(&resolved_path)).check(
      self.name,
      Some(&format!("<{}>", display)),
      self.prompt,
    );
    if prompted {
      if result.is_ok() {
        self.granted_list.insert(ReadDescriptor(resolved_path));
      } else {
        self.denied_list.insert(ReadDescriptor(resolved_path));
        self.global_state = PermissionState::Denied;
      }
    }
    result
  }
}

impl UnaryPermission<WriteDescriptor> {
  pub fn query(&self, path: Option<&Path>) -> PermissionState {
    let path = path.map(|p| resolve_from_cwd(p).unwrap());
    if self.global_state == PermissionState::Denied
      && match path.as_ref() {
        None => true,
        Some(path) => self
          .denied_list
          .iter()
          .any(|path_| path_.0.starts_with(path)),
      }
    {
      PermissionState::Denied
    } else if self.global_state == PermissionState::Granted
      || match path.as_ref() {
        None => false,
        Some(path) => self
          .granted_list
          .iter()
          .any(|path_| path.starts_with(&path_.0)),
      }
    {
      PermissionState::Granted
    } else {
      PermissionState::Prompt
    }
  }

  pub fn request(&mut self, path: Option<&Path>) -> PermissionState {
    if let Some(path) = path {
      let (resolved_path, display_path) = resolved_and_display_path(path);
      let state = self.query(Some(&resolved_path));
      if state == PermissionState::Prompt {
        if permission_prompt(&format!(
          "write access to \"{}\"",
          display_path.display()
        )) {
          self
            .granted_list
            .retain(|path| !path.0.starts_with(&resolved_path));
          self.granted_list.insert(WriteDescriptor(resolved_path));
          PermissionState::Granted
        } else {
          self
            .denied_list
            .retain(|path| !resolved_path.starts_with(&path.0));
          self.denied_list.insert(WriteDescriptor(resolved_path));
          self.global_state = PermissionState::Denied;
          PermissionState::Denied
        }
      } else {
        state
      }
    } else {
      let state = self.query(None);
      if state == PermissionState::Prompt {
        if permission_prompt("write access") {
          self.granted_list.clear();
          self.global_state = PermissionState::Granted;
          PermissionState::Granted
        } else {
          self.global_state = PermissionState::Denied;
          PermissionState::Denied
        }
      } else {
        state
      }
    }
  }

  pub fn revoke(&mut self, path: Option<&Path>) -> PermissionState {
    if let Some(path) = path {
      let path = resolve_from_cwd(path).unwrap();
      self
        .granted_list
        .retain(|path_| !path_.0.starts_with(&path));
    } else {
      self.granted_list.clear();
      if self.global_state == PermissionState::Granted {
        self.global_state = PermissionState::Prompt;
      }
    }
    self.query(path)
  }

  pub fn check(&mut self, path: &Path) -> Result<(), AnyError> {
    let (resolved_path, display_path) = resolved_and_display_path(path);
    let (result, prompted) = self.query(Some(&resolved_path)).check(
      self.name,
      Some(&format!("\"{}\"", display_path.display())),
      self.prompt,
    );
    if prompted {
      if result.is_ok() {
        self.granted_list.insert(WriteDescriptor(resolved_path));
      } else {
        self.denied_list.insert(WriteDescriptor(resolved_path));
        self.global_state = PermissionState::Denied;
      }
    }
    result
  }
}

impl UnaryPermission<NetDescriptor> {
  pub fn query<T: AsRef<str>>(
    &self,
    host: Option<&(T, Option<u16>)>,
  ) -> PermissionState {
    if self.global_state == PermissionState::Denied
      && match host.as_ref() {
        None => true,
        Some(host) => match host.1 {
          None => self
            .denied_list
            .iter()
            .any(|host_| host.0.as_ref() == host_.0),
          Some(_) => self.denied_list.contains(&NetDescriptor::new(host)),
        },
      }
    {
      PermissionState::Denied
    } else if self.global_state == PermissionState::Granted
      || match host.as_ref() {
        None => false,
        Some(host) => {
          self.granted_list.contains(&NetDescriptor::new(&&(
            host.0.as_ref().to_string(),
            None,
          )))
            || self.granted_list.contains(&NetDescriptor::new(host))
        }
      }
    {
      PermissionState::Granted
    } else {
      PermissionState::Prompt
    }
  }

  pub fn request<T: AsRef<str>>(
    &mut self,
    host: Option<&(T, Option<u16>)>,
  ) -> PermissionState {
    if let Some(host) = host {
      let state = self.query(Some(host));
      if state == PermissionState::Prompt {
        let host = NetDescriptor::new(&host);
        if permission_prompt(&format!("network access to \"{}\"", host)) {
          if host.1.is_none() {
            self.granted_list.retain(|h| h.0 != host.0);
          }
          self.granted_list.insert(host);
          PermissionState::Granted
        } else {
          if host.1.is_some() {
            self.denied_list.remove(&host);
          }
          self.denied_list.insert(host);
          self.global_state = PermissionState::Denied;
          PermissionState::Denied
        }
      } else {
        state
      }
    } else {
      let state = self.query::<&str>(None);
      if state == PermissionState::Prompt {
        if permission_prompt("network access") {
          self.granted_list.clear();
          self.global_state = PermissionState::Granted;
          PermissionState::Granted
        } else {
          self.global_state = PermissionState::Denied;
          PermissionState::Denied
        }
      } else {
        state
      }
    }
  }

  pub fn revoke<T: AsRef<str>>(
    &mut self,
    host: Option<&(T, Option<u16>)>,
  ) -> PermissionState {
    if let Some(host) = host {
      self.granted_list.remove(&NetDescriptor::new(&host));
      if host.1.is_none() {
        self.granted_list.retain(|h| h.0 != host.0.as_ref());
      }
    } else {
      self.granted_list.clear();
      if self.global_state == PermissionState::Granted {
        self.global_state = PermissionState::Prompt;
      }
    }
    self.query(host)
  }

  pub fn check<T: AsRef<str>>(
    &mut self,
    host: &(T, Option<u16>),
  ) -> Result<(), AnyError> {
    let new_host = NetDescriptor::new(&host);
    let (result, prompted) = self.query(Some(host)).check(
      self.name,
      Some(&format!("\"{}\"", new_host)),
      self.prompt,
    );
    if prompted {
      if result.is_ok() {
        self.granted_list.insert(new_host);
      } else {
        self.denied_list.insert(new_host);
        self.global_state = PermissionState::Denied;
      }
    }
    result
  }

  pub fn check_url(&mut self, url: &url::Url) -> Result<(), AnyError> {
    let hostname = url
      .host_str()
      .ok_or_else(|| uri_error("Missing host"))?
      .to_string();
    let display_host = match url.port() {
      None => hostname.clone(),
      Some(port) => format!("{}:{}", hostname, port),
    };
    let host = &(&hostname, url.port_or_known_default());
    let (result, prompted) = self.query(Some(host)).check(
      self.name,
      Some(&format!("\"{}\"", display_host)),
      self.prompt,
    );
    if prompted {
      if result.is_ok() {
        self.granted_list.insert(NetDescriptor::new(&host));
      } else {
        self.denied_list.insert(NetDescriptor::new(&host));
        self.global_state = PermissionState::Denied;
      }
    }
    result
  }
}

impl UnaryPermission<EnvDescriptor> {
  pub fn query(&self, env: Option<&str>) -> PermissionState {
    if self.global_state == PermissionState::Denied
      && match env {
        None => true,
        Some(env) => self.denied_list.iter().any(|env_| env_.0 == env),
      }
    {
      PermissionState::Denied
    } else if self.global_state == PermissionState::Granted
      || match env {
        None => false,
        Some(env) => self.granted_list.iter().any(|env_| env_.0 == env),
      }
    {
      PermissionState::Granted
    } else {
      PermissionState::Prompt
    }
  }

  pub fn request(&mut self, env: Option<&str>) -> PermissionState {
    if let Some(env) = env {
      let state = self.query(Some(&env));
      if state == PermissionState::Prompt {
        if permission_prompt(&format!("env access to \"{}\"", env)) {
          self.granted_list.retain(|env_| env_.0 != env);
          self.granted_list.insert(EnvDescriptor(env.to_string()));
          PermissionState::Granted
        } else {
          self.denied_list.retain(|env_| env_.0 != env);
          self.denied_list.insert(EnvDescriptor(env.to_string()));
          self.global_state = PermissionState::Denied;
          PermissionState::Denied
        }
      } else {
        state
      }
    } else {
      let state = self.query(None);
      if state == PermissionState::Prompt {
        if permission_prompt("env access") {
          self.granted_list.clear();
          self.global_state = PermissionState::Granted;
          PermissionState::Granted
        } else {
          self.global_state = PermissionState::Denied;
          PermissionState::Denied
        }
      } else {
        state
      }
    }
  }

  pub fn revoke(&mut self, env: Option<&str>) -> PermissionState {
    if let Some(env) = env {
      self.granted_list.retain(|env_| env_.0 != env);
    } else {
      self.granted_list.clear();
      if self.global_state == PermissionState::Granted {
        self.global_state = PermissionState::Prompt;
      }
    }
    self.query(env)
  }

  pub fn check(&mut self, env: &str) -> Result<(), AnyError> {
    let (result, prompted) = self.query(Some(env)).check(
      self.name,
      Some(&format!("\"{}\"", env)),
      self.prompt,
    );
    if prompted {
      if result.is_ok() {
        self.granted_list.insert(EnvDescriptor(env.to_string()));
      } else {
        self.denied_list.insert(EnvDescriptor(env.to_string()));
        self.global_state = PermissionState::Denied;
      }
    }
    result
  }

  pub fn check_all(&mut self) -> Result<(), AnyError> {
    let (result, prompted) =
      self.query(None).check(self.name, Some("all"), self.prompt);
    if prompted {
      if result.is_ok() {
        self.global_state = PermissionState::Granted;
      } else {
        self.global_state = PermissionState::Denied;
      }
    }
    result
  }
}

impl UnaryPermission<RunDescriptor> {
  pub fn query(&self, cmd: Option<&str>) -> PermissionState {
    if self.global_state == PermissionState::Denied
      && match cmd {
        None => true,
        Some(cmd) => self.denied_list.iter().any(|cmd_| cmd_.0 == cmd),
      }
    {
      PermissionState::Denied
    } else if self.global_state == PermissionState::Granted
      || match cmd {
        None => false,
        Some(cmd) => self.granted_list.iter().any(|cmd_| cmd_.0 == cmd),
      }
    {
      PermissionState::Granted
    } else {
      PermissionState::Prompt
    }
  }

  pub fn request(&mut self, cmd: Option<&str>) -> PermissionState {
    if let Some(cmd) = cmd {
      let state = self.query(Some(&cmd));
      if state == PermissionState::Prompt {
        if permission_prompt(&format!("run access to \"{}\"", cmd)) {
          self.granted_list.retain(|cmd_| cmd_.0 != cmd);
          self.granted_list.insert(RunDescriptor(cmd.to_string()));
          PermissionState::Granted
        } else {
          self.denied_list.retain(|cmd_| cmd_.0 != cmd);
          self.denied_list.insert(RunDescriptor(cmd.to_string()));
          self.global_state = PermissionState::Denied;
          PermissionState::Denied
        }
      } else {
        state
      }
    } else {
      let state = self.query(None);
      if state == PermissionState::Prompt {
        if permission_prompt("run access") {
          self.granted_list.clear();
          self.global_state = PermissionState::Granted;
          PermissionState::Granted
        } else {
          self.global_state = PermissionState::Denied;
          PermissionState::Denied
        }
      } else {
        state
      }
    }
  }

  pub fn revoke(&mut self, cmd: Option<&str>) -> PermissionState {
    if let Some(cmd) = cmd {
      self.granted_list.retain(|cmd_| cmd_.0 != cmd);
    } else {
      self.granted_list.clear();
      if self.global_state == PermissionState::Granted {
        self.global_state = PermissionState::Prompt;
      }
    }
    self.query(cmd)
  }

  pub fn check(&mut self, cmd: &str) -> Result<(), AnyError> {
    let (result, prompted) = self.query(Some(cmd)).check(
      self.name,
      Some(&format!("\"{}\"", cmd)),
      self.prompt,
    );
    if prompted {
      if result.is_ok() {
        self.granted_list.insert(RunDescriptor(cmd.to_string()));
      } else {
        self.denied_list.insert(RunDescriptor(cmd.to_string()));
        self.global_state = PermissionState::Denied;
      }
    }
    result
  }

  pub fn check_all(&mut self) -> Result<(), AnyError> {
    let (result, prompted) =
      self.query(None).check(self.name, Some("all"), self.prompt);
    if prompted {
      if result.is_ok() {
        self.global_state = PermissionState::Granted;
      } else {
        self.global_state = PermissionState::Denied;
      }
    }
    result
  }
}

#[derive(Clone, Debug, Default, PartialEq)]
pub struct Permissions {
  pub read: UnaryPermission<ReadDescriptor>,
  pub write: UnaryPermission<WriteDescriptor>,
  pub net: UnaryPermission<NetDescriptor>,
  pub env: UnaryPermission<EnvDescriptor>,
  pub run: UnaryPermission<RunDescriptor>,
  pub plugin: UnitPermission,
  pub hrtime: UnitPermission,
}

#[derive(Clone, Debug, PartialEq, Default, Serialize, Deserialize)]
pub struct PermissionsOptions {
  pub allow_env: Option<Vec<String>>,
  pub allow_hrtime: bool,
  pub allow_net: Option<Vec<String>>,
  pub allow_plugin: bool,
  pub allow_read: Option<Vec<PathBuf>>,
  pub allow_run: Option<Vec<String>>,
  pub allow_write: Option<Vec<PathBuf>>,
  pub prompt: bool,
}

impl Permissions {
  pub fn new_read(
    state: &Option<Vec<PathBuf>>,
    prompt: bool,
  ) -> UnaryPermission<ReadDescriptor> {
    UnaryPermission::<ReadDescriptor> {
      name: "read",
      description: "read the file system",
      global_state: global_state_from_option(state),
      granted_list: resolve_read_allowlist(&state),
      denied_list: Default::default(),
      prompt,
    }
  }

  pub fn new_write(
    state: &Option<Vec<PathBuf>>,
    prompt: bool,
  ) -> UnaryPermission<WriteDescriptor> {
    UnaryPermission::<WriteDescriptor> {
      name: "write",
      description: "write to the file system",
      global_state: global_state_from_option(state),
      granted_list: resolve_write_allowlist(&state),
      denied_list: Default::default(),
      prompt,
    }
  }

  pub fn new_net(
    state: &Option<Vec<String>>,
    prompt: bool,
  ) -> UnaryPermission<NetDescriptor> {
    UnaryPermission::<NetDescriptor> {
      name: "net",
      description: "network",
      global_state: global_state_from_option(state),
      granted_list: state
        .as_ref()
        .map(|v| {
          v.iter()
            .map(|x| NetDescriptor::from_string(x.clone()))
            .collect()
        })
        .unwrap_or_else(HashSet::new),
      denied_list: Default::default(),
      prompt,
    }
  }

  pub fn new_env(
    state: &Option<Vec<String>>,
    prompt: bool,
  ) -> UnaryPermission<EnvDescriptor> {
    UnaryPermission::<EnvDescriptor> {
      name: "env",
      description: "environment variables",
      global_state: global_state_from_option(state),
      granted_list: state
        .as_ref()
        .map(|v| v.iter().map(|x| EnvDescriptor(x.clone())).collect())
        .unwrap_or_else(HashSet::new),
      denied_list: Default::default(),
      prompt,
    }
  }

  pub fn new_run(
    state: &Option<Vec<String>>,
    prompt: bool,
  ) -> UnaryPermission<RunDescriptor> {
    UnaryPermission::<RunDescriptor> {
      name: "run",
      description: "run a subprocess",
      global_state: global_state_from_option(state),
      granted_list: state
        .as_ref()
        .map(|v| v.iter().map(|x| RunDescriptor(x.clone())).collect())
        .unwrap_or_else(HashSet::new),
      denied_list: Default::default(),
      prompt,
    }
  }

  pub fn new_plugin(state: bool, prompt: bool) -> UnitPermission {
    unit_permission_from_flag_bool(state, "plugin", "open a plugin", prompt)
  }

  pub fn new_hrtime(state: bool, prompt: bool) -> UnitPermission {
    unit_permission_from_flag_bool(
      state,
      "hrtime",
      "high precision time",
      prompt,
    )
  }

  pub fn from_options(opts: &PermissionsOptions) -> Self {
    Self {
      read: Permissions::new_read(&opts.allow_read, opts.prompt),
      write: Permissions::new_write(&opts.allow_write, opts.prompt),
      net: Permissions::new_net(&opts.allow_net, opts.prompt),
      env: Permissions::new_env(&opts.allow_env, opts.prompt),
      run: Permissions::new_run(&opts.allow_run, opts.prompt),
      plugin: Permissions::new_plugin(opts.allow_plugin, opts.prompt),
      hrtime: Permissions::new_hrtime(opts.allow_hrtime, opts.prompt),
    }
  }

  pub fn allow_all() -> Self {
    Self {
      read: Permissions::new_read(&Some(vec![]), false),
      write: Permissions::new_write(&Some(vec![]), false),
      net: Permissions::new_net(&Some(vec![]), false),
      env: Permissions::new_env(&Some(vec![]), false),
      run: Permissions::new_run(&Some(vec![]), false),
      plugin: Permissions::new_plugin(true, false),
      hrtime: Permissions::new_hrtime(true, false),
    }
  }

  /// A helper function that determines if the module specifier is a local or
  /// remote, and performs a read or net check for the specifier.
  pub fn check_specifier(
    &mut self,
    specifier: &ModuleSpecifier,
  ) -> Result<(), AnyError> {
    match specifier.scheme() {
      "file" => match specifier.to_file_path() {
        Ok(path) => self.read.check(&path),
        Err(_) => Err(uri_error(format!(
          "Invalid file path.\n  Specifier: {}",
          specifier
        ))),
      },
      "data" => Ok(()),
      "blob" => Ok(()),
      _ => self.net.check_url(specifier),
    }
  }
}

impl deno_fetch::FetchPermissions for Permissions {
  fn check_net_url(&mut self, url: &url::Url) -> Result<(), AnyError> {
    self.net.check_url(url)
  }

  fn check_read(&mut self, path: &Path) -> Result<(), AnyError> {
    self.read.check(path)
  }
}

impl deno_websocket::WebSocketPermissions for Permissions {
  fn check_net_url(&mut self, url: &url::Url) -> Result<(), AnyError> {
    self.net.check_url(url)
  }
}

<<<<<<< HEAD
fn log_perm_access(message: &str) {
  debug!(
    "{}",
    colors::bold(&format!("{}️  Granted {}", PERMISSION_EMOJI, message))
  );
}

fn unit_permission_from_flag_bool(
=======
fn boolean_permission_from_flag_bool(
>>>>>>> 9d53dab4
  flag: bool,
  name: &'static str,
  description: &'static str,
  prompt: bool,
) -> UnitPermission {
  UnitPermission {
    name,
    description,
    state: if flag {
      PermissionState::Granted
    } else {
      PermissionState::Prompt
    },
    prompt,
  }
}

fn global_state_from_option<T>(flag: &Option<Vec<T>>) -> PermissionState {
  if matches!(flag, Some(v) if v.is_empty()) {
    PermissionState::Granted
  } else {
    PermissionState::Prompt
  }
}

pub fn resolve_read_allowlist(
  allow: &Option<Vec<PathBuf>>,
) -> HashSet<ReadDescriptor> {
  if let Some(v) = allow {
    v.iter()
      .map(|raw_path| {
        ReadDescriptor(resolve_from_cwd(Path::new(&raw_path)).unwrap())
      })
      .collect()
  } else {
    HashSet::new()
  }
}

pub fn resolve_write_allowlist(
  allow: &Option<Vec<PathBuf>>,
) -> HashSet<WriteDescriptor> {
  if let Some(v) = allow {
    v.iter()
      .map(|raw_path| {
        WriteDescriptor(resolve_from_cwd(Path::new(&raw_path)).unwrap())
      })
      .collect()
  } else {
    HashSet::new()
  }
}

/// Arbitrary helper. Resolves the path from CWD, and also gets a path that
/// can be displayed without leaking the CWD when not allowed.
fn resolved_and_display_path(path: &Path) -> (PathBuf, PathBuf) {
  let resolved_path = resolve_from_cwd(path).unwrap();
  let display_path = path.to_path_buf();
  (resolved_path, display_path)
}

/// Shows the permission prompt and returns the answer according to the user input.
/// This loops until the user gives the proper input.
#[cfg(not(test))]
fn permission_prompt(message: &str) -> bool {
  if !atty::is(atty::Stream::Stdin) || !atty::is(atty::Stream::Stderr) {
    return false;
  };
  let opts = "[g/d (g = grant, d = deny)] ";
  let msg = format!(
    "{}  ️Deno requests {}. Grant? {}",
    PERMISSION_EMOJI, message, opts
  );
  // print to stderr so that if deno is > to a file this is still displayed.
  eprint!("{}", colors::bold(&msg));
  loop {
    let mut input = String::new();
    let stdin = io::stdin();
    let result = stdin.read_line(&mut input);
    if result.is_err() {
      return false;
    };
    let ch = match input.chars().next() {
      None => return false,
      Some(v) => v,
    };
    match ch.to_ascii_lowercase() {
      'g' => return true,
      'd' => return false,
      _ => {
        // If we don't get a recognized option try again.
        let msg_again = format!("Unrecognized option '{}' {}", ch, opts);
        eprint!("{}", colors::bold(&msg_again));
      }
    };
  }
}

// When testing, permission prompt returns the value of STUB_PROMPT_VALUE
// which we set from the test functions.
#[cfg(test)]
fn permission_prompt(_message: &str) -> bool {
  STUB_PROMPT_VALUE.load(Ordering::SeqCst)
}

#[cfg(test)]
lazy_static::lazy_static! {
  /// Lock this when you use `set_prompt_result` in a test case.
  static ref PERMISSION_PROMPT_GUARD: Mutex<()> = Mutex::new(());
}

#[cfg(test)]
static STUB_PROMPT_VALUE: AtomicBool = AtomicBool::new(true);

#[cfg(test)]
fn set_prompt_result(value: bool) {
  STUB_PROMPT_VALUE.store(value, Ordering::SeqCst);
}

#[cfg(test)]
mod tests {
  use super::*;
  use deno_core::resolve_url_or_path;

  // Creates vector of strings, Vec<String>
  macro_rules! svec {
      ($($x:expr),*) => (vec![$($x.to_string()),*]);
  }

  #[test]
  fn check_paths() {
    let allowlist = vec![
      PathBuf::from("/a/specific/dir/name"),
      PathBuf::from("/a/specific"),
      PathBuf::from("/b/c"),
    ];

    let mut perms = Permissions::from_options(&PermissionsOptions {
      allow_read: Some(allowlist.clone()),
      allow_write: Some(allowlist),
      ..Default::default()
    });

    // Inside of /a/specific and /a/specific/dir/name
    assert!(perms.read.check(Path::new("/a/specific/dir/name")).is_ok());
    assert!(perms.write.check(Path::new("/a/specific/dir/name")).is_ok());

    // Inside of /a/specific but outside of /a/specific/dir/name
    assert!(perms.read.check(Path::new("/a/specific/dir")).is_ok());
    assert!(perms.write.check(Path::new("/a/specific/dir")).is_ok());

    // Inside of /a/specific and /a/specific/dir/name
    assert!(perms
      .read
      .check(Path::new("/a/specific/dir/name/inner"))
      .is_ok());
    assert!(perms
      .write
      .check(Path::new("/a/specific/dir/name/inner"))
      .is_ok());

    // Inside of /a/specific but outside of /a/specific/dir/name
    assert!(perms.read.check(Path::new("/a/specific/other/dir")).is_ok());
    assert!(perms
      .write
      .check(Path::new("/a/specific/other/dir"))
      .is_ok());

    // Exact match with /b/c
    assert!(perms.read.check(Path::new("/b/c")).is_ok());
    assert!(perms.write.check(Path::new("/b/c")).is_ok());

    // Sub path within /b/c
    assert!(perms.read.check(Path::new("/b/c/sub/path")).is_ok());
    assert!(perms.write.check(Path::new("/b/c/sub/path")).is_ok());

    // Sub path within /b/c, needs normalizing
    assert!(perms
      .read
      .check(Path::new("/b/c/sub/path/../path/."))
      .is_ok());
    assert!(perms
      .write
      .check(Path::new("/b/c/sub/path/../path/."))
      .is_ok());

    // Inside of /b but outside of /b/c
    assert!(perms.read.check(Path::new("/b/e")).is_err());
    assert!(perms.write.check(Path::new("/b/e")).is_err());

    // Inside of /a but outside of /a/specific
    assert!(perms.read.check(Path::new("/a/b")).is_err());
    assert!(perms.write.check(Path::new("/a/b")).is_err());
  }

  #[test]
  fn test_check_net_with_values() {
    let mut perms = Permissions::from_options(&PermissionsOptions {
      allow_net: Some(svec![
        "localhost",
        "deno.land",
        "github.com:3000",
        "127.0.0.1",
        "172.16.0.2:8000",
        "www.github.com:443"
      ]),
      ..Default::default()
    });

    let domain_tests = vec![
      ("localhost", 1234, true),
      ("deno.land", 0, true),
      ("deno.land", 3000, true),
      ("deno.lands", 0, false),
      ("deno.lands", 3000, false),
      ("github.com", 3000, true),
      ("github.com", 0, false),
      ("github.com", 2000, false),
      ("github.net", 3000, false),
      ("127.0.0.1", 0, true),
      ("127.0.0.1", 3000, true),
      ("127.0.0.2", 0, false),
      ("127.0.0.2", 3000, false),
      ("172.16.0.2", 8000, true),
      ("172.16.0.2", 0, false),
      ("172.16.0.2", 6000, false),
      ("172.16.0.1", 8000, false),
      // Just some random hosts that should err
      ("somedomain", 0, false),
      ("192.168.0.1", 0, false),
    ];

    for (host, port, is_ok) in domain_tests {
      assert_eq!(is_ok, perms.net.check(&(host, Some(port))).is_ok());
    }
  }

  #[test]
  fn test_check_net_only_flag() {
    let mut perms = Permissions::from_options(&PermissionsOptions {
      allow_net: Some(svec![]), // this means `--allow-net` is present without values following `=` sign
      ..Default::default()
    });

    let domain_tests = vec![
      ("localhost", 1234),
      ("deno.land", 0),
      ("deno.land", 3000),
      ("deno.lands", 0),
      ("deno.lands", 3000),
      ("github.com", 3000),
      ("github.com", 0),
      ("github.com", 2000),
      ("github.net", 3000),
      ("127.0.0.1", 0),
      ("127.0.0.1", 3000),
      ("127.0.0.2", 0),
      ("127.0.0.2", 3000),
      ("172.16.0.2", 8000),
      ("172.16.0.2", 0),
      ("172.16.0.2", 6000),
      ("172.16.0.1", 8000),
      ("somedomain", 0),
      ("192.168.0.1", 0),
    ];

    for (host, port) in domain_tests {
      assert!(perms.net.check(&(host, Some(port))).is_ok());
    }
  }

  #[test]
  fn test_check_net_no_flag() {
    let mut perms = Permissions::from_options(&PermissionsOptions {
      allow_net: None,
      ..Default::default()
    });

    let domain_tests = vec![
      ("localhost", 1234),
      ("deno.land", 0),
      ("deno.land", 3000),
      ("deno.lands", 0),
      ("deno.lands", 3000),
      ("github.com", 3000),
      ("github.com", 0),
      ("github.com", 2000),
      ("github.net", 3000),
      ("127.0.0.1", 0),
      ("127.0.0.1", 3000),
      ("127.0.0.2", 0),
      ("127.0.0.2", 3000),
      ("172.16.0.2", 8000),
      ("172.16.0.2", 0),
      ("172.16.0.2", 6000),
      ("172.16.0.1", 8000),
      ("somedomain", 0),
      ("192.168.0.1", 0),
    ];

    for (host, port) in domain_tests {
      assert!(!perms.net.check(&(host, Some(port))).is_ok());
    }
  }

  #[test]
  fn test_check_net_url() {
    let mut perms = Permissions::from_options(&PermissionsOptions {
      allow_net: Some(svec![
        "localhost",
        "deno.land",
        "github.com:3000",
        "127.0.0.1",
        "172.16.0.2:8000",
        "www.github.com:443"
      ]),
      ..Default::default()
    });

    let url_tests = vec![
      // Any protocol + port for localhost should be ok, since we don't specify
      ("http://localhost", true),
      ("https://localhost", true),
      ("https://localhost:4443", true),
      ("tcp://localhost:5000", true),
      ("udp://localhost:6000", true),
      // Correct domain + any port and protocol should be ok incorrect shouldn't
      ("https://deno.land/std/example/welcome.ts", true),
      ("https://deno.land:3000/std/example/welcome.ts", true),
      ("https://deno.lands/std/example/welcome.ts", false),
      ("https://deno.lands:3000/std/example/welcome.ts", false),
      // Correct domain + port should be ok all other combinations should err
      ("https://github.com:3000/denoland/deno", true),
      ("https://github.com/denoland/deno", false),
      ("https://github.com:2000/denoland/deno", false),
      ("https://github.net:3000/denoland/deno", false),
      // Correct ipv4 address + any port should be ok others should err
      ("tcp://127.0.0.1", true),
      ("https://127.0.0.1", true),
      ("tcp://127.0.0.1:3000", true),
      ("https://127.0.0.1:3000", true),
      ("tcp://127.0.0.2", false),
      ("https://127.0.0.2", false),
      ("tcp://127.0.0.2:3000", false),
      ("https://127.0.0.2:3000", false),
      // Correct address + port should be ok all other combinations should err
      ("tcp://172.16.0.2:8000", true),
      ("https://172.16.0.2:8000", true),
      ("tcp://172.16.0.2", false),
      ("https://172.16.0.2", false),
      ("tcp://172.16.0.2:6000", false),
      ("https://172.16.0.2:6000", false),
      ("tcp://172.16.0.1:8000", false),
      ("https://172.16.0.1:8000", false),
      // Testing issue #6531 (Network permissions check doesn't account for well-known default ports) so we dont regress
      ("https://www.github.com:443/robots.txt", true),
    ];

    for (url_str, is_ok) in url_tests {
      let u = url::Url::parse(url_str).unwrap();
      assert_eq!(is_ok, perms.net.check_url(&u).is_ok());
    }
  }

  #[test]
  fn check_specifiers() {
    let read_allowlist = if cfg!(target_os = "windows") {
      vec![PathBuf::from("C:\\a")]
    } else {
      vec![PathBuf::from("/a")]
    };
    let mut perms = Permissions::from_options(&PermissionsOptions {
      allow_read: Some(read_allowlist),
      allow_net: Some(svec!["localhost"]),
      ..Default::default()
    });

    let mut fixtures = vec![
      (
        resolve_url_or_path("http://localhost:4545/mod.ts").unwrap(),
        true,
      ),
      (
        resolve_url_or_path("http://deno.land/x/mod.ts").unwrap(),
        false,
      ),
      (
        resolve_url_or_path("data:text/plain,Hello%2C%20Deno!").unwrap(),
        true,
      ),
    ];

    if cfg!(target_os = "windows") {
      fixtures
        .push((resolve_url_or_path("file:///C:/a/mod.ts").unwrap(), true));
      fixtures
        .push((resolve_url_or_path("file:///C:/b/mod.ts").unwrap(), false));
    } else {
      fixtures.push((resolve_url_or_path("file:///a/mod.ts").unwrap(), true));
      fixtures.push((resolve_url_or_path("file:///b/mod.ts").unwrap(), false));
    }

    for (specifier, expected) in fixtures {
      assert_eq!(perms.check_specifier(&specifier).is_ok(), expected);
    }
  }

  #[test]
  fn check_invalid_specifiers() {
    let mut perms = Permissions::allow_all();

    let mut test_cases = vec![];

    if cfg!(target_os = "windows") {
      test_cases.push("file://");
      test_cases.push("file:///");
    } else {
      test_cases.push("file://remotehost/");
    }

    for url in test_cases {
      assert!(perms
        .check_specifier(&resolve_url_or_path(url).unwrap())
        .is_err());
    }
  }

  #[test]
  fn test_query() {
    let perms1 = Permissions::allow_all();
    let perms2 = Permissions {
      read: UnaryPermission {
        global_state: PermissionState::Prompt,
        ..Permissions::new_read(&Some(vec![PathBuf::from("/foo")]), false)
      },
      write: UnaryPermission {
        global_state: PermissionState::Prompt,
        ..Permissions::new_write(&Some(vec![PathBuf::from("/foo")]), false)
      },
      net: UnaryPermission {
        global_state: PermissionState::Prompt,
        ..Permissions::new_net(&Some(svec!["127.0.0.1:8000"]), false)
      },
      env: UnaryPermission {
        global_state: PermissionState::Prompt,
        ..Permissions::new_env(&Some(svec!["HOME"]), false)
      },
      run: UnaryPermission {
        global_state: PermissionState::Prompt,
        ..Permissions::new_run(&Some(svec!["deno"]), false)
      },
      plugin: UnitPermission {
        state: PermissionState::Prompt,
        ..Default::default()
      },
      hrtime: UnitPermission {
        state: PermissionState::Prompt,
        ..Default::default()
      },
    };
    #[rustfmt::skip]
    {
      assert_eq!(perms1.read.query(None), PermissionState::Granted);
      assert_eq!(perms1.read.query(Some(&Path::new("/foo"))), PermissionState::Granted);
      assert_eq!(perms2.read.query(None), PermissionState::Prompt);
      assert_eq!(perms2.read.query(Some(&Path::new("/foo"))), PermissionState::Granted);
      assert_eq!(perms2.read.query(Some(&Path::new("/foo/bar"))), PermissionState::Granted);
      assert_eq!(perms1.write.query(None), PermissionState::Granted);
      assert_eq!(perms1.write.query(Some(&Path::new("/foo"))), PermissionState::Granted);
      assert_eq!(perms2.write.query(None), PermissionState::Prompt);
      assert_eq!(perms2.write.query(Some(&Path::new("/foo"))), PermissionState::Granted);
      assert_eq!(perms2.write.query(Some(&Path::new("/foo/bar"))), PermissionState::Granted);
      assert_eq!(perms1.net.query::<&str>(None), PermissionState::Granted);
      assert_eq!(perms1.net.query(Some(&("127.0.0.1", None))), PermissionState::Granted);
      assert_eq!(perms2.net.query::<&str>(None), PermissionState::Prompt);
      assert_eq!(perms2.net.query(Some(&("127.0.0.1", Some(8000)))), PermissionState::Granted);
      assert_eq!(perms1.env.query(None), PermissionState::Granted);
      assert_eq!(perms1.env.query(Some(&"HOME".to_string())), PermissionState::Granted);
      assert_eq!(perms2.env.query(None), PermissionState::Prompt);
      assert_eq!(perms2.env.query(Some(&"HOME".to_string())), PermissionState::Granted);
      assert_eq!(perms1.run.query(None), PermissionState::Granted);
      assert_eq!(perms1.run.query(Some(&"deno".to_string())), PermissionState::Granted);
      assert_eq!(perms2.run.query(None), PermissionState::Prompt);
      assert_eq!(perms2.run.query(Some(&"deno".to_string())), PermissionState::Granted);
      assert_eq!(perms1.plugin.query(), PermissionState::Granted);
      assert_eq!(perms2.plugin.query(), PermissionState::Prompt);
      assert_eq!(perms1.hrtime.query(), PermissionState::Granted);
      assert_eq!(perms2.hrtime.query(), PermissionState::Prompt);
    };
  }

  #[test]
  fn test_request() {
    let mut perms: Permissions = Default::default();
    #[rustfmt::skip]
    {
      let _guard = PERMISSION_PROMPT_GUARD.lock().unwrap();
      set_prompt_result(true);
      assert_eq!(perms.read.request(Some(&Path::new("/foo"))), PermissionState::Granted);
      assert_eq!(perms.read.query(None), PermissionState::Prompt);
      set_prompt_result(false);
      assert_eq!(perms.read.request(Some(&Path::new("/foo/bar"))), PermissionState::Granted);
      set_prompt_result(false);
      assert_eq!(perms.write.request(Some(&Path::new("/foo"))), PermissionState::Denied);
      assert_eq!(perms.write.query(Some(&Path::new("/foo/bar"))), PermissionState::Prompt);
      set_prompt_result(true);
      assert_eq!(perms.write.request(None), PermissionState::Denied);
      set_prompt_result(true);
      assert_eq!(perms.net.request(Some(&("127.0.0.1", None))), PermissionState::Granted);
      set_prompt_result(false);
      assert_eq!(perms.net.request(Some(&("127.0.0.1", Some(8000)))), PermissionState::Granted);
      set_prompt_result(true);
      assert_eq!(perms.env.request(Some(&"HOME".to_string())), PermissionState::Granted);
      assert_eq!(perms.env.query(None), PermissionState::Prompt);
      set_prompt_result(false);
      assert_eq!(perms.env.request(Some(&"HOME".to_string())), PermissionState::Granted);
      set_prompt_result(true);
      assert_eq!(perms.run.request(Some(&"deno".to_string())), PermissionState::Granted);
      assert_eq!(perms.run.query(None), PermissionState::Prompt);
      set_prompt_result(false);
      assert_eq!(perms.run.request(Some(&"deno".to_string())), PermissionState::Granted);
      set_prompt_result(true);
      assert_eq!(perms.plugin.request(), PermissionState::Granted);
      set_prompt_result(false);
      assert_eq!(perms.plugin.request(), PermissionState::Granted);
      set_prompt_result(false);
      assert_eq!(perms.hrtime.request(), PermissionState::Denied);
      set_prompt_result(true);
      assert_eq!(perms.hrtime.request(), PermissionState::Denied);
    };
  }

  #[test]
  fn test_revoke() {
    let mut perms = Permissions {
      read: UnaryPermission {
        global_state: PermissionState::Prompt,
        ..Permissions::new_read(&Some(vec![PathBuf::from("/foo")]), false)
      },
      write: UnaryPermission {
        global_state: PermissionState::Prompt,
        ..Permissions::new_write(&Some(vec![PathBuf::from("/foo")]), false)
      },
      net: UnaryPermission {
        global_state: PermissionState::Prompt,
        ..Permissions::new_net(&Some(svec!["127.0.0.1"]), false)
      },
      env: UnaryPermission {
        global_state: PermissionState::Prompt,
        ..Permissions::new_env(&Some(svec!["HOME"]), false)
      },
      run: UnaryPermission {
        global_state: PermissionState::Prompt,
        ..Permissions::new_run(&Some(svec!["deno"]), false)
      },
      plugin: UnitPermission {
        state: PermissionState::Prompt,
        ..Default::default()
      },
      hrtime: UnitPermission {
        state: PermissionState::Denied,
        ..Default::default()
      },
    };
    #[rustfmt::skip]
    {
      assert_eq!(perms.read.revoke(Some(&Path::new("/foo/bar"))), PermissionState::Granted);
      assert_eq!(perms.read.revoke(Some(&Path::new("/foo"))), PermissionState::Prompt);
      assert_eq!(perms.read.query(Some(&Path::new("/foo/bar"))), PermissionState::Prompt);
      assert_eq!(perms.write.revoke(Some(&Path::new("/foo/bar"))), PermissionState::Granted);
      assert_eq!(perms.write.revoke(None), PermissionState::Prompt);
      assert_eq!(perms.write.query(Some(&Path::new("/foo/bar"))), PermissionState::Prompt);
      assert_eq!(perms.net.revoke(Some(&("127.0.0.1", Some(8000)))), PermissionState::Granted);
      assert_eq!(perms.net.revoke(Some(&("127.0.0.1", None))), PermissionState::Prompt);
      assert_eq!(perms.env.revoke(Some(&"HOME".to_string())), PermissionState::Prompt);
      assert_eq!(perms.run.revoke(Some(&"deno".to_string())), PermissionState::Prompt);
      assert_eq!(perms.plugin.revoke(), PermissionState::Prompt);
      assert_eq!(perms.hrtime.revoke(), PermissionState::Denied);
    };
  }

  #[test]
  fn test_check() {
    let mut perms = Permissions {
      read: Permissions::new_read(&None, true),
      write: Permissions::new_write(&None, true),
      net: Permissions::new_net(&None, true),
      env: Permissions::new_env(&None, true),
      run: Permissions::new_run(&None, true),
      plugin: Permissions::new_plugin(false, true),
      hrtime: Permissions::new_hrtime(false, true),
    };

    let _guard = PERMISSION_PROMPT_GUARD.lock().unwrap();

    set_prompt_result(true);
    assert!(perms.read.check(&Path::new("/foo")).is_ok());
    set_prompt_result(false);
    assert!(perms.read.check(&Path::new("/foo")).is_ok());
    assert!(perms.read.check(&Path::new("/bar")).is_err());

    set_prompt_result(true);
    assert!(perms.write.check(&Path::new("/foo")).is_ok());
    set_prompt_result(false);
    assert!(perms.write.check(&Path::new("/foo")).is_ok());
    assert!(perms.write.check(&Path::new("/bar")).is_err());

    set_prompt_result(true);
    assert!(perms.net.check(&("127.0.0.1", Some(8000))).is_ok());
    set_prompt_result(false);
    assert!(perms.net.check(&("127.0.0.1", Some(8000))).is_ok());
    assert!(perms.net.check(&("127.0.0.1", Some(8001))).is_err());
    assert!(perms.net.check(&("127.0.0.1", None)).is_err());
    assert!(perms.net.check(&("deno.land", Some(8000))).is_err());
    assert!(perms.net.check(&("deno.land", None)).is_err());

    set_prompt_result(true);
    assert!(perms.run.check("cat").is_ok());
    set_prompt_result(false);
    assert!(perms.run.check("cat").is_ok());
    assert!(perms.run.check("ls").is_err());

    set_prompt_result(true);
    assert!(perms.env.check("HOME").is_ok());
    set_prompt_result(false);
    assert!(perms.env.check("HOME").is_ok());
    assert!(perms.env.check("PATH").is_err());

    set_prompt_result(true);
    assert!(perms.hrtime.check().is_ok());
    set_prompt_result(false);
    assert!(perms.hrtime.check().is_ok());
  }

  #[test]
  fn test_check_fail() {
    let mut perms = Permissions {
      read: Permissions::new_read(&None, true),
      write: Permissions::new_write(&None, true),
      net: Permissions::new_net(&None, true),
      env: Permissions::new_env(&None, true),
      run: Permissions::new_run(&None, true),
      plugin: Permissions::new_plugin(false, true),
      hrtime: Permissions::new_hrtime(false, true),
    };

    let _guard = PERMISSION_PROMPT_GUARD.lock().unwrap();

    set_prompt_result(false);
    assert!(perms.read.check(&Path::new("/foo")).is_err());
    set_prompt_result(true);
    assert!(perms.read.check(&Path::new("/foo")).is_err());
    assert!(perms.read.check(&Path::new("/bar")).is_ok());
    set_prompt_result(false);
    assert!(perms.read.check(&Path::new("/bar")).is_ok());

    set_prompt_result(false);
    assert!(perms.write.check(&Path::new("/foo")).is_err());
    set_prompt_result(true);
    assert!(perms.write.check(&Path::new("/foo")).is_err());
    assert!(perms.write.check(&Path::new("/bar")).is_ok());
    set_prompt_result(false);
    assert!(perms.write.check(&Path::new("/bar")).is_ok());

    set_prompt_result(false);
    assert!(perms.net.check(&("127.0.0.1", Some(8000))).is_err());
    set_prompt_result(true);
    assert!(perms.net.check(&("127.0.0.1", Some(8000))).is_err());
    assert!(perms.net.check(&("127.0.0.1", Some(8001))).is_ok());
    assert!(perms.net.check(&("deno.land", Some(8000))).is_ok());
    set_prompt_result(false);
    assert!(perms.net.check(&("127.0.0.1", Some(8001))).is_ok());
    assert!(perms.net.check(&("deno.land", Some(8000))).is_ok());

    set_prompt_result(false);
    assert!(perms.run.check("cat").is_err());
    set_prompt_result(true);
    assert!(perms.run.check("cat").is_err());
    assert!(perms.run.check("ls").is_ok());
    set_prompt_result(false);
    assert!(perms.run.check("ls").is_ok());

    set_prompt_result(false);
    assert!(perms.env.check("HOME").is_err());
    set_prompt_result(true);
    assert!(perms.env.check("HOME").is_err());
    assert!(perms.env.check("PATH").is_ok());
    set_prompt_result(false);
    assert!(perms.env.check("PATH").is_ok());

    set_prompt_result(false);
    assert!(perms.hrtime.check().is_err());
    set_prompt_result(true);
    assert!(perms.hrtime.check().is_err());
  }
}<|MERGE_RESOLUTION|>--- conflicted
+++ resolved
@@ -954,18 +954,7 @@
   }
 }
 
-<<<<<<< HEAD
-fn log_perm_access(message: &str) {
-  debug!(
-    "{}",
-    colors::bold(&format!("{}️  Granted {}", PERMISSION_EMOJI, message))
-  );
-}
-
 fn unit_permission_from_flag_bool(
-=======
-fn boolean_permission_from_flag_bool(
->>>>>>> 9d53dab4
   flag: bool,
   name: &'static str,
   description: &'static str,
