// Copyright 2018-2021 the Deno authors. All rights reserved. MIT license.
use crate::colors;
use crate::fs_util::resolve_from_cwd;
use deno_core::error::custom_error;
use deno_core::error::uri_error;
use deno_core::error::AnyError;
use deno_core::serde::Deserialize;
use deno_core::serde::Serialize;
use deno_core::url;
use deno_core::ModuleSpecifier;
use log::debug;
use std::collections::HashSet;
use std::fmt;
use std::hash::Hash;
#[cfg(not(test))]
use std::io;
use std::path::{Path, PathBuf};
#[cfg(test)]
use std::sync::Mutex;

const PERMISSION_EMOJI: &str = "⚠️";

/// Tri-state value for storing permission state
#[derive(PartialEq, Debug, Clone, Copy, Deserialize, PartialOrd)]
pub enum PermissionState {
  Granted = 0,
  Prompt = 1,
  Denied = 2,
}

impl PermissionState {
  /// Check the permission state. Errors if denied.
  /// Ok value is whether PromptResult is AllowAlways.
  /// first Err value is whether PromptResult is DenyAlways.
  fn check(
    self,
    name: &str,
    info: Option<&str>,
    prompt: bool,
  ) -> Result<bool, (bool, AnyError)> {
    let access = format!(
      "{} access{}",
      name,
      info.map_or(Default::default(), |info| { format!(" to {}", info) }),
    );
    let mut e_result = false;
    if self == PermissionState::Granted {
      log_perm_access(&access);
      Ok(true)
    } else {
      if prompt && self == PermissionState::Prompt {
        match permission_prompt(&access) {
          PromptResult::AllowAlways => {
            log_perm_access(&access);
            return Ok(true);
          }
          PromptResult::AllowOnce => {
            log_perm_access(&access);
            return Ok(false);
          }
          PromptResult::DenyOnce => e_result = false,
          PromptResult::DenyAlways => e_result = true,
        }
      }

      let message = format!(
        "Requires {}, run again with the --allow-{} flag",
        access, name
      );
      Err((e_result, custom_error("PermissionDenied", message)))
    }
  }
}

impl fmt::Display for PermissionState {
  fn fmt(&self, f: &mut fmt::Formatter<'_>) -> fmt::Result {
    match self {
      PermissionState::Granted => f.pad("granted"),
      PermissionState::Prompt => f.pad("prompt"),
      PermissionState::Denied => f.pad("denied"),
    }
  }
}

impl Default for PermissionState {
  fn default() -> Self {
    PermissionState::Prompt
  }
}

#[derive(Debug, Clone)]
pub enum PromptResult {
  AllowAlways,
  AllowOnce,
  DenyOnce,
  DenyAlways,
}

#[derive(Clone, Debug, Default, PartialEq)]
pub struct UnitPermission {
  pub name: &'static str,
  pub description: &'static str,
  pub state: PermissionState,
  pub prompt: bool,
}

impl UnitPermission {
  pub fn query(&self) -> PermissionState {
    self.state
  }

  pub fn request(&mut self) -> PermissionState {
    if self.state == PermissionState::Prompt {
      match permission_prompt(&format!("access to {}", self.description)) {
        PromptResult::AllowAlways => self.state = PermissionState::Granted,
        PromptResult::AllowOnce => return PermissionState::Granted,
        PromptResult::DenyOnce => return PermissionState::Denied,
        PromptResult::DenyAlways => self.state = PermissionState::Denied,
      }
    }
    self.state
  }

  pub fn revoke(&mut self) -> PermissionState {
    if self.state == PermissionState::Granted {
      self.state = PermissionState::Prompt;
    }
    self.state
  }

  pub fn check(&mut self) -> Result<(), AnyError> {
    match self.state.check(self.name, None, self.prompt) {
      Ok(always) => {
        if always {
          self.state = PermissionState::Granted;
        }
        Ok(())
      }
      Err((always, e)) => {
        if always {
          self.state = PermissionState::Denied;
        }
        Err(e)
      }
    }
  }
}

#[derive(Clone, Debug, Default, Deserialize, PartialEq)]
pub struct UnaryPermission<T: Eq + Hash> {
  #[serde(skip)]
  pub name: &'static str,
  #[serde(skip)]
  pub description: &'static str,
  pub global_state: PermissionState,
  pub granted_list: HashSet<T>,
  pub denied_list: HashSet<T>,
  #[serde(skip)]
  pub prompt: bool,
}

#[derive(Clone, Eq, PartialEq, Hash, Debug, Default, Deserialize)]
pub struct ReadDescriptor(pub PathBuf);

#[derive(Clone, Eq, PartialEq, Hash, Debug, Default, Deserialize)]
pub struct WriteDescriptor(pub PathBuf);

#[derive(Clone, Eq, PartialEq, Hash, Debug, Default, Deserialize)]
pub struct NetDescriptor(pub String, pub Option<u16>);

impl NetDescriptor {
  fn new<T: AsRef<str>>(host: &&(T, Option<u16>)) -> Self {
    NetDescriptor(host.0.as_ref().to_string(), host.1)
  }

  pub fn from_string(host: String) -> Self {
    let url = url::Url::parse(&format!("http://{}", host)).unwrap();
    let hostname = url.host_str().unwrap().to_string();

    NetDescriptor(hostname, url.port())
  }
}

impl fmt::Display for NetDescriptor {
  fn fmt(&self, f: &mut fmt::Formatter<'_>) -> fmt::Result {
    f.write_str(&match self.1 {
      None => self.0.clone(),
      Some(port) => format!("{}:{}", self.0, port),
    })
  }
}

impl UnaryPermission<ReadDescriptor> {
  pub fn query(&self, path: Option<&Path>) -> PermissionState {
    let path = path.map(|p| resolve_from_cwd(p).unwrap());
    if self.global_state == PermissionState::Denied
      && match path.as_ref() {
        None => true,
        Some(path) => self
          .denied_list
          .iter()
          .any(|path_| path_.0.starts_with(path)),
      }
    {
      PermissionState::Denied
    } else if self.global_state == PermissionState::Granted
      || match path.as_ref() {
        None => false,
        Some(path) => self
          .granted_list
          .iter()
          .any(|path_| path.starts_with(&path_.0)),
      }
    {
      PermissionState::Granted
    } else {
      PermissionState::Prompt
    }
  }

  pub fn request(&mut self, path: Option<&Path>) -> PermissionState {
    if let Some(path) = path {
      let (resolved_path, display_path) = resolved_and_display_path(path);
      let state = self.query(Some(&resolved_path));
      if state == PermissionState::Prompt {
        match permission_prompt(&format!(
          "read access to \"{}\"",
          display_path.display()
        )) {
          PromptResult::AllowAlways => {
            self
              .granted_list
              .retain(|path| !path.0.starts_with(&resolved_path));
            self.granted_list.insert(ReadDescriptor(resolved_path));
            PermissionState::Granted
          }
          PromptResult::AllowOnce => PermissionState::Granted,
          PromptResult::DenyOnce => PermissionState::Denied,
          PromptResult::DenyAlways => {
            self
              .denied_list
              .retain(|path| !resolved_path.starts_with(&path.0));
            self.denied_list.insert(ReadDescriptor(resolved_path));
            self.global_state = PermissionState::Denied;
            PermissionState::Denied
          }
        }
      } else {
        state
      }
    } else {
      let state = self.query(None);
      if state == PermissionState::Prompt {
        match permission_prompt("read access") {
          PromptResult::AllowAlways => {
            self.granted_list.clear();
            self.global_state = PermissionState::Granted;
            PermissionState::Granted
          }
          PromptResult::AllowOnce => PermissionState::Granted,
          PromptResult::DenyOnce => PermissionState::Denied,
          PromptResult::DenyAlways => {
            self.global_state = PermissionState::Denied;
            PermissionState::Denied
          }
        }
      } else {
        state
      }
    }
  }

  pub fn revoke(&mut self, path: Option<&Path>) -> PermissionState {
    if let Some(path) = path {
      let path = resolve_from_cwd(path).unwrap();
      self
        .granted_list
        .retain(|path_| !path_.0.starts_with(&path));
    } else {
      self.granted_list.clear();
      if self.global_state == PermissionState::Granted {
        self.global_state = PermissionState::Prompt;
      }
    }
    self.query(path)
  }

  fn base_check(&mut self, path: PathBuf, info: &str) -> Result<(), AnyError> {
    match self
      .query(Some(&path))
      .check(self.name, Some(info), self.prompt)
    {
      Ok(always) => {
        if always {
          self.granted_list.insert(ReadDescriptor(path));
        }
        Ok(())
      }
      Err((always, e)) => {
        if always {
          self.denied_list.insert(ReadDescriptor(path));
          self.global_state = PermissionState::Denied;
        }
        Err(e)
      }
    }
  }

  pub fn check(&mut self, path: &Path) -> Result<(), AnyError> {
    let (resolved_path, display_path) = resolved_and_display_path(path);
    self.base_check(resolved_path, &format!("\"{}\"", display_path.display()))
  }

  /// As `check()`, but permission error messages will anonymize the path
  /// by replacing it with the given `display`.
  pub fn check_blind(
    &mut self,
    path: &Path,
    display: &str,
  ) -> Result<(), AnyError> {
    let resolved_path = resolve_from_cwd(path).unwrap();
    self.base_check(resolved_path, &format!("<{}>", display))
  }
}

impl UnaryPermission<WriteDescriptor> {
  pub fn query(&self, path: Option<&Path>) -> PermissionState {
    let path = path.map(|p| resolve_from_cwd(p).unwrap());
    if self.global_state == PermissionState::Denied
      && match path.as_ref() {
        None => true,
        Some(path) => self
          .denied_list
          .iter()
          .any(|path_| path_.0.starts_with(path)),
      }
    {
      PermissionState::Denied
    } else if self.global_state == PermissionState::Granted
      || match path.as_ref() {
        None => false,
        Some(path) => self
          .granted_list
          .iter()
          .any(|path_| path.starts_with(&path_.0)),
      }
    {
      PermissionState::Granted
    } else {
      PermissionState::Prompt
    }
  }

  pub fn request(&mut self, path: Option<&Path>) -> PermissionState {
    if let Some(path) = path {
      let (resolved_path, display_path) = resolved_and_display_path(path);
      let state = self.query(Some(&resolved_path));
      if state == PermissionState::Prompt {
        match permission_prompt(&format!(
          "write access to \"{}\"",
          display_path.display()
        )) {
          PromptResult::AllowAlways => {
            self
              .granted_list
              .retain(|path| !path.0.starts_with(&resolved_path));
            self.granted_list.insert(WriteDescriptor(resolved_path));
            PermissionState::Granted
          }
          PromptResult::AllowOnce => PermissionState::Granted,
          PromptResult::DenyOnce => PermissionState::Denied,
          PromptResult::DenyAlways => {
            self
              .denied_list
              .retain(|path| !resolved_path.starts_with(path.0.clone()));
            self.denied_list.insert(WriteDescriptor(resolved_path));
            self.global_state = PermissionState::Denied;
            PermissionState::Denied
          }
        }
      } else {
        state
      }
    } else {
      let state = self.query(None);
      if state == PermissionState::Prompt {
        match permission_prompt("write access") {
          PromptResult::AllowAlways => {
            self.granted_list.clear();
            self.global_state = PermissionState::Granted;
            PermissionState::Granted
          }
          PromptResult::AllowOnce => PermissionState::Granted,
          PromptResult::DenyOnce => PermissionState::Denied,
          PromptResult::DenyAlways => {
            self.global_state = PermissionState::Denied;
            PermissionState::Denied
          }
        }
      } else {
        state
      }
    }
  }

  pub fn revoke(&mut self, path: Option<&Path>) -> PermissionState {
    if let Some(path) = path {
      let path = resolve_from_cwd(path).unwrap();
      self
        .granted_list
        .retain(|path_| !path_.0.starts_with(&path));
    } else {
      self.granted_list.clear();
      if self.global_state == PermissionState::Granted {
        self.global_state = PermissionState::Prompt;
      }
    }
    self.query(path)
  }

  pub fn check(&mut self, path: &Path) -> Result<(), AnyError> {
    let (resolved_path, display_path) = resolved_and_display_path(path);
    match self.query(Some(&resolved_path)).check(
      self.name,
      Some(&format!("\"{}\"", display_path.display())),
      self.prompt,
    ) {
      Ok(always) => {
        if always {
          self.granted_list.insert(WriteDescriptor(resolved_path));
        }
        Ok(())
      }
      Err((always, e)) => {
        if always {
          self.denied_list.insert(WriteDescriptor(resolved_path));
          self.global_state = PermissionState::Denied;
        }
        Err(e)
      }
    }
  }
}

impl UnaryPermission<NetDescriptor> {
  pub fn query<T: AsRef<str>>(
    &self,
    host: Option<&(T, Option<u16>)>,
  ) -> PermissionState {
    if self.global_state == PermissionState::Denied
      && match host.as_ref() {
        None => true,
        Some(host) => match host.1 {
          None => self
            .denied_list
            .iter()
            .any(|host_| host.0.as_ref() == host_.0),
          Some(_) => self.denied_list.contains(&NetDescriptor::new(host)),
        },
      }
    {
      PermissionState::Denied
    } else if self.global_state == PermissionState::Granted
      || match host.as_ref() {
        None => false,
        Some(host) => {
          self.granted_list.contains(&NetDescriptor::new(&&(
            host.0.as_ref().to_string(),
            None,
          )))
            || self.granted_list.contains(&NetDescriptor::new(host))
        }
      }
    {
      PermissionState::Granted
    } else {
      PermissionState::Prompt
    }
  }

  pub fn request<T: AsRef<str>>(
    &mut self,
    host: Option<&(T, Option<u16>)>,
  ) -> PermissionState {
    if let Some(host) = host {
      let state = self.query(Some(host));
      if state == PermissionState::Prompt {
        let host = NetDescriptor::new(&host);
        match permission_prompt(&format!("network access to \"{}\"", host)) {
          PromptResult::AllowAlways => {
            if host.1.is_none() {
              self.granted_list.retain(|h| h.0 != host.0);
            }
            self.granted_list.insert(host);
            PermissionState::Granted
          }
          PromptResult::AllowOnce => PermissionState::Granted,
          PromptResult::DenyOnce => PermissionState::Denied,
          PromptResult::DenyAlways => {
            if host.1.is_some() {
              self.denied_list.remove(&host);
            }
            self.denied_list.insert(host);
            self.global_state = PermissionState::Denied;
            PermissionState::Denied
          }
        }
      } else {
        state
      }
    } else {
      let state = self.query::<&str>(None);
      if state == PermissionState::Prompt {
        match permission_prompt("network access") {
          PromptResult::AllowAlways => {
            self.granted_list.clear();
            self.global_state = PermissionState::Granted;
            PermissionState::Granted
          }
          PromptResult::AllowOnce => PermissionState::Granted,
          PromptResult::DenyOnce => PermissionState::Denied,
          PromptResult::DenyAlways => {
            self.global_state = PermissionState::Denied;
            PermissionState::Denied
          }
        }
      } else {
        state
      }
    }
  }

  pub fn revoke<T: AsRef<str>>(
    &mut self,
    host: Option<&(T, Option<u16>)>,
  ) -> PermissionState {
    if let Some(host) = host {
      self.granted_list.remove(&NetDescriptor::new(&host));
      if host.1.is_none() {
        self.granted_list.retain(|h| h.0 != host.0.as_ref());
      }
    } else {
      self.granted_list.clear();
      if self.global_state == PermissionState::Granted {
        self.global_state = PermissionState::Prompt;
      }
    }
    self.query(host)
  }

  fn base_check<T: AsRef<str>>(
    &mut self,
    host: &(T, Option<u16>),
    info: &str,
  ) -> Result<(), AnyError> {
    let new_host = NetDescriptor::new(&host);
    match self
      .query(Some(host))
      .check(self.name, Some(info), self.prompt)
    {
      Ok(always) => {
        if always {
          self.granted_list.insert(new_host);
        }
        Ok(())
      }
      Err((always, e)) => {
        if always {
          self.denied_list.insert(new_host);
          self.global_state = PermissionState::Denied;
        }
        Err(e)
      }
    }
  }

  pub fn check<T: AsRef<str>>(
    &mut self,
    host: &(T, Option<u16>),
  ) -> Result<(), AnyError> {
    self.base_check(host, &format!("\"{}\"", NetDescriptor::new(&host)))
  }

  pub fn check_url(&mut self, url: &url::Url) -> Result<(), AnyError> {
    let hostname = url
      .host_str()
      .ok_or_else(|| uri_error("Missing host"))?
      .to_string();
    let display_host = match url.port() {
      None => hostname.clone(),
      Some(port) => format!("{}:{}", hostname, port),
    };

    self.base_check(
      &(&hostname, url.port_or_known_default()),
      &format!("\"{}\"", display_host),
    )
  }
}

#[derive(Clone, Debug, Default, PartialEq)]
pub struct Permissions {
  pub read: UnaryPermission<ReadDescriptor>,
  pub write: UnaryPermission<WriteDescriptor>,
  pub net: UnaryPermission<NetDescriptor>,
  pub env: UnitPermission,
  pub run: UnitPermission,
  pub plugin: UnitPermission,
  pub hrtime: UnitPermission,
}

#[derive(Clone, Debug, PartialEq, Default, Serialize, Deserialize)]
pub struct PermissionsOptions {
  pub allow_env: bool,
  pub allow_hrtime: bool,
  pub allow_net: Option<Vec<String>>,
  pub allow_plugin: bool,
  pub allow_read: Option<Vec<PathBuf>>,
  pub allow_run: bool,
  pub allow_write: Option<Vec<PathBuf>>,
  pub prompt: bool,
}

impl Permissions {
  pub fn new_read(
    state: &Option<Vec<PathBuf>>,
    prompt: bool,
  ) -> UnaryPermission<ReadDescriptor> {
    UnaryPermission::<ReadDescriptor> {
      name: "read",
      description: "read the file system",
      global_state: global_state_from_option(state),
      granted_list: resolve_read_allowlist(&state),
      denied_list: Default::default(),
      prompt,
    }
  }

  pub fn new_write(
    state: &Option<Vec<PathBuf>>,
    prompt: bool,
  ) -> UnaryPermission<WriteDescriptor> {
    UnaryPermission::<WriteDescriptor> {
      name: "write",
      description: "write to the file system",
      global_state: global_state_from_option(state),
      granted_list: resolve_write_allowlist(&state),
      denied_list: Default::default(),
      prompt,
    }
  }

  pub fn new_net(
    state: &Option<Vec<String>>,
    prompt: bool,
  ) -> UnaryPermission<NetDescriptor> {
    UnaryPermission::<NetDescriptor> {
      name: "net",
      description: "network",
      global_state: global_state_from_option(state),
      granted_list: state
        .as_ref()
        .map(|v| {
          v.iter()
            .map(|x| NetDescriptor::from_string(x.clone()))
            .collect()
        })
        .unwrap_or_else(HashSet::new),
      denied_list: Default::default(),
      prompt,
    }
  }

  pub fn new_env(state: bool, prompt: bool) -> UnitPermission {
    boolean_permission_from_flag_bool(
      state,
      "env",
      "environment variables",
      prompt,
    )
  }

  pub fn new_run(state: bool, prompt: bool) -> UnitPermission {
    boolean_permission_from_flag_bool(state, "run", "run a subprocess", prompt)
  }

  pub fn new_plugin(state: bool, prompt: bool) -> UnitPermission {
    boolean_permission_from_flag_bool(state, "plugin", "open a plugin", prompt)
  }

  pub fn new_hrtime(state: bool, prompt: bool) -> UnitPermission {
    boolean_permission_from_flag_bool(
      state,
      "hrtime",
      "high precision time",
      prompt,
    )
  }

  pub fn from_options(opts: &PermissionsOptions) -> Self {
    Self {
      read: Permissions::new_read(&opts.allow_read, opts.prompt),
      write: Permissions::new_write(&opts.allow_write, opts.prompt),
      net: Permissions::new_net(&opts.allow_net, opts.prompt),
      env: Permissions::new_env(opts.allow_env, opts.prompt),
      run: Permissions::new_run(opts.allow_run, opts.prompt),
      plugin: Permissions::new_plugin(opts.allow_plugin, opts.prompt),
      hrtime: Permissions::new_hrtime(opts.allow_hrtime, opts.prompt),
    }
  }

  pub fn allow_all() -> Self {
    Self {
      read: Permissions::new_read(&Some(vec![]), false),
      write: Permissions::new_write(&Some(vec![]), false),
      net: Permissions::new_net(&Some(vec![]), false),
      env: Permissions::new_env(true, false),
      run: Permissions::new_run(true, false),
      plugin: Permissions::new_plugin(true, false),
      hrtime: Permissions::new_hrtime(true, false),
    }
  }

  pub fn prompt() -> Self {
    Self {
      read: Permissions::new_read(&None, true),
      write: Permissions::new_write(&None, true),
      net: Permissions::new_net(&None, true),
      env: Permissions::new_env(false, true),
      run: Permissions::new_run(false, true),
      plugin: Permissions::new_plugin(false, true),
      hrtime: Permissions::new_hrtime(false, true),
    }
  }

  /// A helper function that determines if the module specifier is a local or
  /// remote, and performs a read or net check for the specifier.
  pub fn check_specifier(
    &mut self,
    specifier: &ModuleSpecifier,
  ) -> Result<(), AnyError> {
    match specifier.scheme() {
      "file" => match specifier.to_file_path() {
        Ok(path) => self.read.check(&path),
        Err(_) => Err(uri_error(format!(
          "Invalid file path.\n  Specifier: {}",
          specifier
        ))),
      },
      "data" => Ok(()),
      _ => self.net.check_url(specifier),
    }
  }
}

impl deno_fetch::FetchPermissions for Permissions {
  fn check_net_url(&mut self, url: &url::Url) -> Result<(), AnyError> {
    self.net.check_url(url)
  }

  fn check_read(&mut self, path: &Path) -> Result<(), AnyError> {
    self.read.check(path)
  }
}

impl deno_websocket::WebSocketPermissions for Permissions {
  fn check_net_url(&mut self, url: &url::Url) -> Result<(), AnyError> {
    self.net.check_url(url)
  }
}

fn log_perm_access(message: &str) {
  debug!(
    "{}",
    colors::bold(&format!("{}️  Granted {}", PERMISSION_EMOJI, message))
  );
}

fn boolean_permission_from_flag_bool(
  flag: bool,
  name: &'static str,
  description: &'static str,
  prompt: bool,
) -> UnitPermission {
  UnitPermission {
    name,
    description,
    state: if flag {
      PermissionState::Granted
    } else {
      PermissionState::Prompt
    },
    prompt,
  }
}

fn global_state_from_option<T>(flag: &Option<Vec<T>>) -> PermissionState {
  if matches!(flag, Some(v) if v.is_empty()) {
    PermissionState::Granted
  } else {
    PermissionState::Prompt
  }
}

pub fn resolve_read_allowlist(
  allow: &Option<Vec<PathBuf>>,
) -> HashSet<ReadDescriptor> {
  if let Some(v) = allow {
    v.iter()
      .map(|raw_path| {
        ReadDescriptor(resolve_from_cwd(Path::new(&raw_path)).unwrap())
      })
      .collect()
  } else {
    HashSet::new()
  }
}

pub fn resolve_write_allowlist(
  allow: &Option<Vec<PathBuf>>,
) -> HashSet<WriteDescriptor> {
  if let Some(v) = allow {
    v.iter()
      .map(|raw_path| {
        WriteDescriptor(resolve_from_cwd(Path::new(&raw_path)).unwrap())
      })
      .collect()
  } else {
    HashSet::new()
  }
}

/// Arbitrary helper. Resolves the path from CWD, and also gets a path that
/// can be displayed without leaking the CWD when not allowed.
fn resolved_and_display_path(path: &Path) -> (PathBuf, PathBuf) {
  let resolved_path = resolve_from_cwd(path).unwrap();
  let display_path = path.to_path_buf();
  (resolved_path, display_path)
}

/// Shows the permission prompt and returns the answer according to the user input.
/// This loops until the user gives the proper input.
#[cfg(not(test))]
fn permission_prompt(message: &str) -> PromptResult {
  if !atty::is(atty::Stream::Stdin) || !atty::is(atty::Stream::Stderr) {
    return PromptResult::DenyAlways;
  };
  let opts = "[a/y/n/d (a = allow always, y = allow once, n = deny once, d = deny always)] ";
  let msg = format!(
    "{}  ️Deno requests {}. Grant? {}",
    PERMISSION_EMOJI, message, opts
  );
  // print to stderr so that if deno is > to a file this is still displayed.
  eprint!("{}", colors::bold(&msg));
  loop {
    let mut input = String::new();
    let stdin = io::stdin();
    let result = stdin.read_line(&mut input);
    if result.is_err() {
      return PromptResult::DenyOnce;
    };
    let ch = input.chars().next().unwrap();
    match ch.to_ascii_lowercase() {
      'a' => return PromptResult::AllowAlways,
      'y' => return PromptResult::AllowOnce,
      'n' => return PromptResult::DenyOnce,
      'd' => return PromptResult::DenyAlways,
      _ => {
        // If we don't get a recognized option try again.
        let msg_again = format!("Unrecognized option '{}' {}", ch, opts);
        eprint!("{}", colors::bold(&msg_again));
      }
    };
  }
}

// When testing, permission prompt returns the value of STUB_PROMPT_VALUE
// which we set from the test functions.
#[cfg(test)]
fn permission_prompt(_message: &str) -> PromptResult {
  (*STUB_PROMPT_VALUE).lock().unwrap().clone()
}

#[cfg(test)]
<<<<<<< HEAD
lazy_static! {
  static ref STUB_PROMPT_VALUE: Mutex<PromptResult> =
    Mutex::new(PromptResult::AllowAlways);
=======
lazy_static::lazy_static! {
  /// Lock this when you use `set_prompt_result` in a test case.
  static ref PERMISSION_PROMPT_GUARD: Mutex<()> = Mutex::new(());
>>>>>>> 269ea88e
}

#[cfg(test)]
fn set_prompt_result(value: PromptResult) {
  *(*STUB_PROMPT_VALUE).lock().unwrap() = value;
}

#[cfg(test)]
mod tests {
  use super::*;
  use deno_core::resolve_url_or_path;

  // Creates vector of strings, Vec<String>
  macro_rules! svec {
      ($($x:expr),*) => (vec![$($x.to_string()),*]);
  }

  #[test]
  fn check_paths() {
    let allowlist = vec![
      PathBuf::from("/a/specific/dir/name"),
      PathBuf::from("/a/specific"),
      PathBuf::from("/b/c"),
    ];

    let mut perms = Permissions::from_options(&PermissionsOptions {
      allow_read: Some(allowlist.clone()),
      allow_write: Some(allowlist),
      ..Default::default()
    });

    // Inside of /a/specific and /a/specific/dir/name
    assert!(perms.read.check(Path::new("/a/specific/dir/name")).is_ok());
    assert!(perms.write.check(Path::new("/a/specific/dir/name")).is_ok());

    // Inside of /a/specific but outside of /a/specific/dir/name
    assert!(perms.read.check(Path::new("/a/specific/dir")).is_ok());
    assert!(perms.write.check(Path::new("/a/specific/dir")).is_ok());

    // Inside of /a/specific and /a/specific/dir/name
    assert!(perms
      .read
      .check(Path::new("/a/specific/dir/name/inner"))
      .is_ok());
    assert!(perms
      .write
      .check(Path::new("/a/specific/dir/name/inner"))
      .is_ok());

    // Inside of /a/specific but outside of /a/specific/dir/name
    assert!(perms.read.check(Path::new("/a/specific/other/dir")).is_ok());
    assert!(perms
      .write
      .check(Path::new("/a/specific/other/dir"))
      .is_ok());

    // Exact match with /b/c
    assert!(perms.read.check(Path::new("/b/c")).is_ok());
    assert!(perms.write.check(Path::new("/b/c")).is_ok());

    // Sub path within /b/c
    assert!(perms.read.check(Path::new("/b/c/sub/path")).is_ok());
    assert!(perms.write.check(Path::new("/b/c/sub/path")).is_ok());

    // Sub path within /b/c, needs normalizing
    assert!(perms
      .read
      .check(Path::new("/b/c/sub/path/../path/."))
      .is_ok());
    assert!(perms
      .write
      .check(Path::new("/b/c/sub/path/../path/."))
      .is_ok());

    // Inside of /b but outside of /b/c
    assert!(perms.read.check(Path::new("/b/e")).is_err());
    assert!(perms.write.check(Path::new("/b/e")).is_err());

    // Inside of /a but outside of /a/specific
    assert!(perms.read.check(Path::new("/a/b")).is_err());
    assert!(perms.write.check(Path::new("/a/b")).is_err());
  }

  #[test]
  fn test_check_net_with_values() {
    let mut perms = Permissions::from_options(&PermissionsOptions {
      allow_net: Some(svec![
        "localhost",
        "deno.land",
        "github.com:3000",
        "127.0.0.1",
        "172.16.0.2:8000",
        "www.github.com:443"
      ]),
      ..Default::default()
    });

    let domain_tests = vec![
      ("localhost", 1234, true),
      ("deno.land", 0, true),
      ("deno.land", 3000, true),
      ("deno.lands", 0, false),
      ("deno.lands", 3000, false),
      ("github.com", 3000, true),
      ("github.com", 0, false),
      ("github.com", 2000, false),
      ("github.net", 3000, false),
      ("127.0.0.1", 0, true),
      ("127.0.0.1", 3000, true),
      ("127.0.0.2", 0, false),
      ("127.0.0.2", 3000, false),
      ("172.16.0.2", 8000, true),
      ("172.16.0.2", 0, false),
      ("172.16.0.2", 6000, false),
      ("172.16.0.1", 8000, false),
      // Just some random hosts that should err
      ("somedomain", 0, false),
      ("192.168.0.1", 0, false),
    ];

    for (host, port, is_ok) in domain_tests {
      assert_eq!(is_ok, perms.net.check(&(host, Some(port))).is_ok());
    }
  }

  #[test]
  fn test_check_net_only_flag() {
    let mut perms = Permissions::from_options(&PermissionsOptions {
      allow_net: Some(svec![]), // this means `--allow-net` is present without values following `=` sign
      ..Default::default()
    });

    let domain_tests = vec![
      ("localhost", 1234),
      ("deno.land", 0),
      ("deno.land", 3000),
      ("deno.lands", 0),
      ("deno.lands", 3000),
      ("github.com", 3000),
      ("github.com", 0),
      ("github.com", 2000),
      ("github.net", 3000),
      ("127.0.0.1", 0),
      ("127.0.0.1", 3000),
      ("127.0.0.2", 0),
      ("127.0.0.2", 3000),
      ("172.16.0.2", 8000),
      ("172.16.0.2", 0),
      ("172.16.0.2", 6000),
      ("172.16.0.1", 8000),
      ("somedomain", 0),
      ("192.168.0.1", 0),
    ];

    for (host, port) in domain_tests {
      assert!(perms.net.check(&(host, Some(port))).is_ok());
    }
  }

  #[test]
  fn test_check_net_no_flag() {
    let mut perms = Permissions::from_options(&PermissionsOptions {
      allow_net: None,
      ..Default::default()
    });

    let domain_tests = vec![
      ("localhost", 1234),
      ("deno.land", 0),
      ("deno.land", 3000),
      ("deno.lands", 0),
      ("deno.lands", 3000),
      ("github.com", 3000),
      ("github.com", 0),
      ("github.com", 2000),
      ("github.net", 3000),
      ("127.0.0.1", 0),
      ("127.0.0.1", 3000),
      ("127.0.0.2", 0),
      ("127.0.0.2", 3000),
      ("172.16.0.2", 8000),
      ("172.16.0.2", 0),
      ("172.16.0.2", 6000),
      ("172.16.0.1", 8000),
      ("somedomain", 0),
      ("192.168.0.1", 0),
    ];

    for (host, port) in domain_tests {
      assert!(!perms.net.check(&(host, Some(port))).is_ok());
    }
  }

  #[test]
  fn test_check_net_url() {
    let mut perms = Permissions::from_options(&PermissionsOptions {
      allow_net: Some(svec![
        "localhost",
        "deno.land",
        "github.com:3000",
        "127.0.0.1",
        "172.16.0.2:8000",
        "www.github.com:443"
      ]),
      ..Default::default()
    });

    let url_tests = vec![
      // Any protocol + port for localhost should be ok, since we don't specify
      ("http://localhost", true),
      ("https://localhost", true),
      ("https://localhost:4443", true),
      ("tcp://localhost:5000", true),
      ("udp://localhost:6000", true),
      // Correct domain + any port and protocol should be ok incorrect shouldn't
      ("https://deno.land/std/example/welcome.ts", true),
      ("https://deno.land:3000/std/example/welcome.ts", true),
      ("https://deno.lands/std/example/welcome.ts", false),
      ("https://deno.lands:3000/std/example/welcome.ts", false),
      // Correct domain + port should be ok all other combinations should err
      ("https://github.com:3000/denoland/deno", true),
      ("https://github.com/denoland/deno", false),
      ("https://github.com:2000/denoland/deno", false),
      ("https://github.net:3000/denoland/deno", false),
      // Correct ipv4 address + any port should be ok others should err
      ("tcp://127.0.0.1", true),
      ("https://127.0.0.1", true),
      ("tcp://127.0.0.1:3000", true),
      ("https://127.0.0.1:3000", true),
      ("tcp://127.0.0.2", false),
      ("https://127.0.0.2", false),
      ("tcp://127.0.0.2:3000", false),
      ("https://127.0.0.2:3000", false),
      // Correct address + port should be ok all other combinations should err
      ("tcp://172.16.0.2:8000", true),
      ("https://172.16.0.2:8000", true),
      ("tcp://172.16.0.2", false),
      ("https://172.16.0.2", false),
      ("tcp://172.16.0.2:6000", false),
      ("https://172.16.0.2:6000", false),
      ("tcp://172.16.0.1:8000", false),
      ("https://172.16.0.1:8000", false),
      // Testing issue #6531 (Network permissions check doesn't account for well-known default ports) so we dont regress
      ("https://www.github.com:443/robots.txt", true),
    ];

    for (url_str, is_ok) in url_tests {
      let u = url::Url::parse(url_str).unwrap();
      assert_eq!(is_ok, perms.net.check_url(&u).is_ok());
    }
  }

  #[test]
  fn check_specifiers() {
    let read_allowlist = if cfg!(target_os = "windows") {
      vec![PathBuf::from("C:\\a")]
    } else {
      vec![PathBuf::from("/a")]
    };
    let mut perms = Permissions::from_options(&PermissionsOptions {
      allow_read: Some(read_allowlist),
      allow_net: Some(svec!["localhost"]),
      ..Default::default()
    });

    let mut fixtures = vec![
      (
        resolve_url_or_path("http://localhost:4545/mod.ts").unwrap(),
        true,
      ),
      (
        resolve_url_or_path("http://deno.land/x/mod.ts").unwrap(),
        false,
      ),
      (
        resolve_url_or_path("data:text/plain,Hello%2C%20Deno!").unwrap(),
        true,
      ),
    ];

    if cfg!(target_os = "windows") {
      fixtures
        .push((resolve_url_or_path("file:///C:/a/mod.ts").unwrap(), true));
      fixtures
        .push((resolve_url_or_path("file:///C:/b/mod.ts").unwrap(), false));
    } else {
      fixtures.push((resolve_url_or_path("file:///a/mod.ts").unwrap(), true));
      fixtures.push((resolve_url_or_path("file:///b/mod.ts").unwrap(), false));
    }

    for (specifier, expected) in fixtures {
      assert_eq!(perms.check_specifier(&specifier).is_ok(), expected);
    }
  }

  #[test]
  fn check_invalid_specifiers() {
    let mut perms = Permissions::allow_all();

    let mut test_cases = vec![];

    if cfg!(target_os = "windows") {
      test_cases.push("file://");
      test_cases.push("file:///");
    } else {
      test_cases.push("file://remotehost/");
    }

    for url in test_cases {
      assert!(perms
        .check_specifier(&resolve_url_or_path(url).unwrap())
        .is_err());
    }
  }

  #[test]
  fn test_query() {
    let perms1 = Permissions::allow_all();
    let perms2 = Permissions {
      read: UnaryPermission {
        global_state: PermissionState::Prompt,
        ..Permissions::new_read(&Some(vec![PathBuf::from("/foo")]), false)
      },
      write: UnaryPermission {
        global_state: PermissionState::Prompt,
        ..Permissions::new_write(&Some(vec![PathBuf::from("/foo")]), false)
      },
      net: UnaryPermission {
        global_state: PermissionState::Prompt,
        ..Permissions::new_net(&Some(svec!["127.0.0.1:8000"]), false)
      },
      env: UnitPermission {
        state: PermissionState::Prompt,
        ..Default::default()
      },
      run: UnitPermission {
        state: PermissionState::Prompt,
        ..Default::default()
      },
      plugin: UnitPermission {
        state: PermissionState::Prompt,
        ..Default::default()
      },
      hrtime: UnitPermission {
        state: PermissionState::Prompt,
        ..Default::default()
      },
    };
    #[rustfmt::skip]
    {
      assert_eq!(perms1.read.query(None), PermissionState::Granted);
      assert_eq!(perms1.read.query(Some(&Path::new("/foo"))), PermissionState::Granted);
      assert_eq!(perms2.read.query(None), PermissionState::Prompt);
      assert_eq!(perms2.read.query(Some(&Path::new("/foo"))), PermissionState::Granted);
      assert_eq!(perms2.read.query(Some(&Path::new("/foo/bar"))), PermissionState::Granted);
      assert_eq!(perms1.write.query(None), PermissionState::Granted);
      assert_eq!(perms1.write.query(Some(&Path::new("/foo"))), PermissionState::Granted);
      assert_eq!(perms2.write.query(None), PermissionState::Prompt);
      assert_eq!(perms2.write.query(Some(&Path::new("/foo"))), PermissionState::Granted);
      assert_eq!(perms2.write.query(Some(&Path::new("/foo/bar"))), PermissionState::Granted);
      assert_eq!(perms1.net.query::<&str>(None), PermissionState::Granted);
      assert_eq!(perms1.net.query(Some(&("127.0.0.1", None))), PermissionState::Granted);
      assert_eq!(perms2.net.query::<&str>(None), PermissionState::Prompt);
      assert_eq!(perms2.net.query(Some(&("127.0.0.1", Some(8000)))), PermissionState::Granted);
      assert_eq!(perms1.env.query(), PermissionState::Granted);
      assert_eq!(perms2.env.query(), PermissionState::Prompt);
      assert_eq!(perms1.run.query(), PermissionState::Granted);
      assert_eq!(perms2.run.query(), PermissionState::Prompt);
      assert_eq!(perms1.plugin.query(), PermissionState::Granted);
      assert_eq!(perms2.plugin.query(), PermissionState::Prompt);
      assert_eq!(perms1.hrtime.query(), PermissionState::Granted);
      assert_eq!(perms2.hrtime.query(), PermissionState::Prompt);
    };
  }

  #[test]
  fn test_prompt_fallback() {
    let mut perms = Permissions::prompt();

    {
      set_prompt_result(PromptResult::DenyAlways);
      assert!(perms.read.check(&Path::new("/bar1")).is_err());
      set_prompt_result(PromptResult::AllowOnce); // doesnt prompt
      assert!(perms.read.check(&Path::new("/bar1")).is_err());
    }
    {
      set_prompt_result(PromptResult::AllowAlways);
      assert!(perms.read.check(&Path::new("/foo")).is_ok());
      set_prompt_result(PromptResult::DenyOnce); // doesnt prompt
      assert!(perms.read.check(&Path::new("/foo")).is_ok());
    }
    {
      set_prompt_result(PromptResult::AllowOnce);
      assert!(perms.read.check(&Path::new("/bar")).is_ok());
      set_prompt_result(PromptResult::DenyOnce);
      assert!(perms.read.check(&Path::new("/bar")).is_err());
    }
    {
      set_prompt_result(PromptResult::DenyOnce);
      assert!(perms.read.check(&Path::new("/foo1")).is_err());
      set_prompt_result(PromptResult::AllowOnce);
      assert!(perms.read.check(&Path::new("/foo1")).is_ok());
    }

    {
      set_prompt_result(PromptResult::DenyAlways);
      assert!(perms.write.check(&Path::new("/bar1")).is_err());
      set_prompt_result(PromptResult::AllowOnce); // doesnt prompt
      assert!(perms.write.check(&Path::new("/bar1")).is_err());
    }
    {
      set_prompt_result(PromptResult::AllowAlways);
      assert!(perms.write.check(&Path::new("/foo")).is_ok());
      set_prompt_result(PromptResult::DenyOnce); // doesnt prompt
      assert!(perms.write.check(&Path::new("/foo")).is_ok());
    }
    {
      set_prompt_result(PromptResult::AllowOnce);
      assert!(perms.write.check(&Path::new("/bar")).is_ok());
      set_prompt_result(PromptResult::DenyOnce);
      assert!(perms.write.check(&Path::new("/bar")).is_err());
    }
    {
      set_prompt_result(PromptResult::DenyOnce);
      assert!(perms.write.check(&Path::new("/foo1")).is_err());
      set_prompt_result(PromptResult::AllowOnce);
      assert!(perms.write.check(&Path::new("/foo1")).is_ok());
    }

    {
      set_prompt_result(PromptResult::DenyAlways);
      assert!(perms.net.check(&("bar", Some(1234))).is_err());
      set_prompt_result(PromptResult::AllowOnce); // doesnt prompt
      assert!(perms.net.check(&("bar", Some(1234))).is_err());
    }
    {
      set_prompt_result(PromptResult::AllowAlways);
      assert!(perms.net.check(&("localhost", Some(1234))).is_ok());
      set_prompt_result(PromptResult::DenyOnce); // doesnt prompt
      assert!(perms.net.check(&("localhost", Some(1234))).is_ok());
    }
    {
      set_prompt_result(PromptResult::AllowOnce);
      assert!(perms.net.check(&("deno.land", Some(1234))).is_ok());
      set_prompt_result(PromptResult::DenyOnce);
      assert!(perms.net.check(&("deno.land", Some(1234))).is_err());
    }
    {
      set_prompt_result(PromptResult::DenyOnce);
      assert!(perms.net.check(&("foo", Some(1234))).is_err());
      set_prompt_result(PromptResult::AllowOnce);
      assert!(perms.net.check(&("foo", Some(1234))).is_ok());
    }
  }

  #[test]
  fn test_prompt_fallback_unit_allow_always() {
    let mut perms = Permissions::prompt();
    set_prompt_result(PromptResult::AllowAlways);
    assert!(perms.env.check().is_ok());
    set_prompt_result(PromptResult::DenyOnce); // doesnt prompt
    assert!(perms.env.check().is_ok());
  }

  #[test]
  fn test_prompt_fallback_unit_allow_once() {
    let mut perms = Permissions::prompt();
    set_prompt_result(PromptResult::AllowOnce);
    assert!(perms.env.check().is_ok());
    set_prompt_result(PromptResult::DenyOnce);
    assert!(perms.env.check().is_err());
  }

  #[test]
  fn test_prompt_fallback_unit_deny_once() {
    let mut perms = Permissions::prompt();
    set_prompt_result(PromptResult::DenyOnce);
    assert!(perms.env.check().is_err());
    set_prompt_result(PromptResult::AllowOnce);
    assert!(perms.env.check().is_ok());
  }

  #[test]
  fn test_prompt_fallback_unit_deny_always() {
    let mut perms = Permissions::prompt();
    set_prompt_result(PromptResult::DenyAlways);
    assert!(perms.env.check().is_err());
    set_prompt_result(PromptResult::AllowOnce); // doesnt prompt
    assert!(perms.env.check().is_err());
  }

  #[test]
  fn test_request() {
    let mut perms: Permissions = Default::default();
    #[rustfmt::skip]
    {
      set_prompt_result(PromptResult::AllowAlways);
      assert_eq!(perms.read.request(Some(&Path::new("/foo"))), PermissionState::Granted);
      assert_eq!(perms.read.query(None), PermissionState::Prompt);
      set_prompt_result(PromptResult::DenyAlways);
      assert_eq!(perms.read.request(Some(&Path::new("/foo/bar"))), PermissionState::Granted);
      set_prompt_result(PromptResult::DenyAlways);
      assert_eq!(perms.write.request(Some(&Path::new("/foo"))), PermissionState::Denied);
      assert_eq!(perms.write.query(Some(&Path::new("/foo/bar"))), PermissionState::Prompt);
      set_prompt_result(PromptResult::AllowAlways);
      assert_eq!(perms.write.request(None), PermissionState::Denied);
      set_prompt_result(PromptResult::AllowAlways);
      assert_eq!(perms.net.request(Some(&("127.0.0.1", None))), PermissionState::Granted);
      set_prompt_result(PromptResult::DenyAlways);
      assert_eq!(perms.net.request(Some(&("127.0.0.1", Some(8000)))), PermissionState::Granted);
      set_prompt_result(PromptResult::AllowAlways);
      assert_eq!(perms.env.request(), PermissionState::Granted);
      set_prompt_result(PromptResult::DenyAlways);
      assert_eq!(perms.env.request(), PermissionState::Granted);
      set_prompt_result(PromptResult::DenyAlways);
      assert_eq!(perms.run.request(), PermissionState::Denied);
      set_prompt_result(PromptResult::AllowAlways);
      assert_eq!(perms.run.request(), PermissionState::Denied);
      set_prompt_result(PromptResult::AllowAlways);
      assert_eq!(perms.plugin.request(), PermissionState::Granted);
      set_prompt_result(PromptResult::DenyAlways);
      assert_eq!(perms.plugin.request(), PermissionState::Granted);
      set_prompt_result(PromptResult::DenyAlways);
      assert_eq!(perms.hrtime.request(), PermissionState::Denied);
      set_prompt_result(PromptResult::AllowAlways);
      assert_eq!(perms.hrtime.request(), PermissionState::Denied);
    };
  }

  #[test]
  fn test_revoke() {
    let mut perms = Permissions {
      read: UnaryPermission {
        global_state: PermissionState::Prompt,
        ..Permissions::new_read(&Some(vec![PathBuf::from("/foo")]), false)
      },
      write: UnaryPermission {
        global_state: PermissionState::Prompt,
        ..Permissions::new_write(&Some(vec![PathBuf::from("/foo")]), false)
      },
      net: UnaryPermission {
        global_state: PermissionState::Prompt,
        ..Permissions::new_net(&Some(svec!["127.0.0.1"]), false)
      },
      env: UnitPermission {
        state: PermissionState::Granted,
        ..Default::default()
      },
      run: UnitPermission {
        state: PermissionState::Granted,
        ..Default::default()
      },
      plugin: UnitPermission {
        state: PermissionState::Prompt,
        ..Default::default()
      },
      hrtime: UnitPermission {
        state: PermissionState::Denied,
        ..Default::default()
      },
    };
    #[rustfmt::skip]
    {
      assert_eq!(perms.read.revoke(Some(&Path::new("/foo/bar"))), PermissionState::Granted);
      assert_eq!(perms.read.revoke(Some(&Path::new("/foo"))), PermissionState::Prompt);
      assert_eq!(perms.read.query(Some(&Path::new("/foo/bar"))), PermissionState::Prompt);
      assert_eq!(perms.write.revoke(Some(&Path::new("/foo/bar"))), PermissionState::Granted);
      assert_eq!(perms.write.revoke(None), PermissionState::Prompt);
      assert_eq!(perms.write.query(Some(&Path::new("/foo/bar"))), PermissionState::Prompt);
      assert_eq!(perms.net.revoke(Some(&("127.0.0.1", Some(8000)))), PermissionState::Granted);
      assert_eq!(perms.net.revoke(Some(&("127.0.0.1", None))), PermissionState::Prompt);
      assert_eq!(perms.env.revoke(), PermissionState::Prompt);
      assert_eq!(perms.run.revoke(), PermissionState::Prompt);
      assert_eq!(perms.plugin.revoke(), PermissionState::Prompt);
      assert_eq!(perms.hrtime.revoke(), PermissionState::Denied);
    };
  }
}<|MERGE_RESOLUTION|>--- conflicted
+++ resolved
@@ -1,4 +1,5 @@
 // Copyright 2018-2021 the Deno authors. All rights reserved. MIT license.
+
 use crate::colors;
 use crate::fs_util::resolve_from_cwd;
 use deno_core::error::custom_error;
@@ -882,15 +883,9 @@
 }
 
 #[cfg(test)]
-<<<<<<< HEAD
-lazy_static! {
+lazy_static::lazy_static! {
   static ref STUB_PROMPT_VALUE: Mutex<PromptResult> =
     Mutex::new(PromptResult::AllowAlways);
-=======
-lazy_static::lazy_static! {
-  /// Lock this when you use `set_prompt_result` in a test case.
-  static ref PERMISSION_PROMPT_GUARD: Mutex<()> = Mutex::new(());
->>>>>>> 269ea88e
 }
 
 #[cfg(test)]
