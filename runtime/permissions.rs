// Copyright 2018-2020 the Deno authors. All rights reserved. MIT license.

use crate::colors;
use crate::fs_util::resolve_from_cwd;
use deno_core::error::custom_error;
use deno_core::error::uri_error;
use deno_core::error::AnyError;
use deno_core::url;
use deno_core::ModuleSpecifier;
use serde::Deserialize;
use std::collections::HashSet;
use std::env::current_dir;
use std::fmt;
use std::hash::Hash;
#[cfg(not(test))]
use std::io;
use std::path::{Path, PathBuf};
#[cfg(test)]
use std::sync::atomic::AtomicBool;
#[cfg(test)]
use std::sync::atomic::Ordering;
#[cfg(test)]
use std::sync::Mutex;

const PERMISSION_EMOJI: &str = "⚠️";

/// Tri-state value for storing permission state
#[derive(PartialEq, Debug, Clone, Copy, Deserialize)]
pub enum PermissionState {
  Granted = 0,
  Prompt = 1,
  Denied = 2,
}

impl PermissionState {
  /// Check the permission state.
  fn check(self, msg: &str, flag_name: &str) -> Result<(), AnyError> {
    if self == PermissionState::Granted {
      log_perm_access(msg);
      return Ok(());
    }
    let message = format!("{}, run again with the {} flag", msg, flag_name);
    Err(custom_error("PermissionDenied", message))
  }
}

impl fmt::Display for PermissionState {
  fn fmt(&self, f: &mut fmt::Formatter<'_>) -> fmt::Result {
    match self {
      PermissionState::Granted => f.pad("granted"),
      PermissionState::Prompt => f.pad("prompt"),
      PermissionState::Denied => f.pad("denied"),
    }
  }
}

impl Default for PermissionState {
  fn default() -> Self {
    PermissionState::Prompt
  }
}

#[derive(Clone, Debug, Default, Deserialize, PartialEq)]
pub struct UnaryPermission<T: Eq + Hash> {
  pub global_state: PermissionState,
  pub granted_list: HashSet<T>,
  pub denied_list: HashSet<T>,
}

#[derive(Clone, Debug, Default, Deserialize, PartialEq)]
pub struct Permissions {
  pub read: UnaryPermission<PathBuf>,
  pub write: UnaryPermission<PathBuf>,
  pub net: UnaryPermission<String>,
  pub env: PermissionState,
  pub run: PermissionState,
  pub plugin: PermissionState,
  pub hrtime: PermissionState,
}

<<<<<<< HEAD
pub fn resolve_fs_allowlist(allowlist: &[PathBuf]) -> HashSet<PathBuf> {
  allowlist
    .iter()
    .map(|raw_path| resolve_from_cwd(Path::new(&raw_path)).unwrap())
    .collect()
=======
fn resolve_fs_allowlist(allow: &Option<Vec<PathBuf>>) -> HashSet<PathBuf> {
  if let Some(v) = allow {
    v.iter()
      .map(|raw_path| resolve_from_cwd(Path::new(&raw_path)).unwrap())
      .collect()
  } else {
    HashSet::new()
  }
>>>>>>> 60c9c857
}

#[derive(Clone, Debug, PartialEq, Default)]
pub struct PermissionsOptions {
  pub allow_env: bool,
  pub allow_hrtime: bool,
  pub allow_net: Option<Vec<String>>,
  pub allow_plugin: bool,
  pub allow_read: Option<Vec<PathBuf>>,
  pub allow_run: bool,
  pub allow_write: Option<Vec<PathBuf>>,
}

impl Permissions {
  pub fn from_options(opts: &PermissionsOptions) -> Self {
    fn global_state_from_flag_bool(flag: bool) -> PermissionState {
      if flag {
        PermissionState::Granted
      } else {
        PermissionState::Prompt
      }
    }
    fn global_state_from_option<T>(flag: &Option<Vec<T>>) -> PermissionState {
      if matches!(flag, Some(v) if v.is_empty()) {
        PermissionState::Granted
      } else {
        PermissionState::Prompt
      }
    }
    Self {
      read: UnaryPermission::<PathBuf> {
        global_state: global_state_from_option(&opts.allow_read),
        granted_list: resolve_fs_allowlist(&opts.allow_read),
        ..Default::default()
      },
      write: UnaryPermission::<PathBuf> {
        global_state: global_state_from_option(&opts.allow_write),
        granted_list: resolve_fs_allowlist(&opts.allow_write),
        ..Default::default()
      },
      net: UnaryPermission::<String> {
        global_state: global_state_from_option(&opts.allow_net),
        granted_list: opts
          .allow_net
          .as_ref()
          .map(|v| v.iter().cloned().collect())
          .unwrap_or_else(HashSet::new),
        ..Default::default()
      },
      env: global_state_from_flag_bool(opts.allow_env),
      run: global_state_from_flag_bool(opts.allow_run),
      plugin: global_state_from_flag_bool(opts.allow_plugin),
      hrtime: global_state_from_flag_bool(opts.allow_hrtime),
    }
  }

  /// Arbitrary helper. Resolves the path from CWD, and also gets a path that
  /// can be displayed without leaking the CWD when not allowed.
  fn resolved_and_display_path(&self, path: &Path) -> (PathBuf, PathBuf) {
    let resolved_path = resolve_from_cwd(path).unwrap();
    let display_path = if path.is_absolute() {
      path.to_path_buf()
    } else {
      match self
        .query_read(&Some(&current_dir().unwrap()))
        .check("", "")
      {
        Ok(_) => resolved_path.clone(),
        Err(_) => path.to_path_buf(),
      }
    };
    (resolved_path, display_path)
  }

  pub fn allow_all() -> Self {
    Self {
      read: UnaryPermission {
        global_state: PermissionState::Granted,
        ..Default::default()
      },
      write: UnaryPermission {
        global_state: PermissionState::Granted,
        ..Default::default()
      },
      net: UnaryPermission {
        global_state: PermissionState::Granted,
        ..Default::default()
      },
      env: PermissionState::Granted,
      run: PermissionState::Granted,
      plugin: PermissionState::Granted,
      hrtime: PermissionState::Granted,
    }
  }

  pub fn query_read(&self, path: &Option<&Path>) -> PermissionState {
    let path = path.map(|p| resolve_from_cwd(p).unwrap());
    if self.read.global_state == PermissionState::Denied
      && match path.as_ref() {
        None => true,
        Some(path) => check_path_blocklist(path, &self.read.denied_list),
      }
    {
      return PermissionState::Denied;
    }
    if self.read.global_state == PermissionState::Granted
      || match path.as_ref() {
        None => false,
        Some(path) => check_path_allowlist(path, &self.read.granted_list),
      }
    {
      return PermissionState::Granted;
    }
    PermissionState::Prompt
  }

  pub fn query_write(&self, path: &Option<&Path>) -> PermissionState {
    let path = path.map(|p| resolve_from_cwd(p).unwrap());
    if self.write.global_state == PermissionState::Denied
      && match path.as_ref() {
        None => true,
        Some(path) => check_path_blocklist(path, &self.write.denied_list),
      }
    {
      return PermissionState::Denied;
    }
    if self.write.global_state == PermissionState::Granted
      || match path.as_ref() {
        None => false,
        Some(path) => check_path_allowlist(path, &self.write.granted_list),
      }
    {
      return PermissionState::Granted;
    }
    PermissionState::Prompt
  }

  pub fn query_net<T: AsRef<str>>(
    &self,
    host: &Option<&(T, Option<u16>)>,
  ) -> PermissionState {
    if self.net.global_state == PermissionState::Denied
      && match host.as_ref() {
        None => true,
        Some(host) => check_host_blocklist(host, &self.net.denied_list),
      }
    {
      return PermissionState::Denied;
    }
    if self.net.global_state == PermissionState::Granted
      || match host.as_ref() {
        None => false,
        Some(host) => check_host_allowlist(host, &self.net.granted_list),
      }
    {
      return PermissionState::Granted;
    }
    PermissionState::Prompt
  }

  pub fn query_env(&self) -> PermissionState {
    self.env
  }

  pub fn query_run(&self) -> PermissionState {
    self.run
  }

  pub fn query_plugin(&self) -> PermissionState {
    self.plugin
  }

  pub fn query_hrtime(&self) -> PermissionState {
    self.hrtime
  }

  pub fn request_read(&mut self, path: &Option<&Path>) -> PermissionState {
    if let Some(path) = path {
      let (resolved_path, display_path) = self.resolved_and_display_path(path);
      let state = self.query_read(&Some(&resolved_path));
      if state == PermissionState::Prompt {
        if permission_prompt(&format!(
          "Deno requests read access to \"{}\"",
          display_path.display()
        )) {
          self
            .read
            .granted_list
            .retain(|path| !path.starts_with(&resolved_path));
          self.read.granted_list.insert(resolved_path);
          return PermissionState::Granted;
        } else {
          self
            .read
            .denied_list
            .retain(|path| !resolved_path.starts_with(path));
          self.read.denied_list.insert(resolved_path);
          self.read.global_state = PermissionState::Denied;
          return PermissionState::Denied;
        }
      }
      state
    } else {
      let state = self.query_read(&None);
      if state == PermissionState::Prompt {
        if permission_prompt("Deno requests read access") {
          self.read.granted_list.clear();
          self.read.global_state = PermissionState::Granted;
          return PermissionState::Granted;
        } else {
          self.read.global_state = PermissionState::Denied;
          return PermissionState::Denied;
        }
      }
      state
    }
  }

  pub fn request_write(&mut self, path: &Option<&Path>) -> PermissionState {
    if let Some(path) = path {
      let (resolved_path, display_path) = self.resolved_and_display_path(path);
      let state = self.query_write(&Some(&resolved_path));
      if state == PermissionState::Prompt {
        if permission_prompt(&format!(
          "Deno requests write access to \"{}\"",
          display_path.display()
        )) {
          self
            .write
            .granted_list
            .retain(|path| !path.starts_with(&resolved_path));
          self.write.granted_list.insert(resolved_path);
          return PermissionState::Granted;
        } else {
          self
            .write
            .denied_list
            .retain(|path| !resolved_path.starts_with(path));
          self.write.denied_list.insert(resolved_path);
          self.write.global_state = PermissionState::Denied;
          return PermissionState::Denied;
        }
      }
      state
    } else {
      let state = self.query_write(&None);
      if state == PermissionState::Prompt {
        if permission_prompt("Deno requests write access") {
          self.write.granted_list.clear();
          self.write.global_state = PermissionState::Granted;
          return PermissionState::Granted;
        } else {
          self.write.global_state = PermissionState::Denied;
          return PermissionState::Denied;
        }
      }
      state
    }
  }

  pub fn request_net<T: AsRef<str>>(
    &mut self,
    host: &Option<&(T, Option<u16>)>,
  ) -> PermissionState {
    if let Some(host) = host {
      let state = self.query_net(&Some(host));
      if state == PermissionState::Prompt {
        let host_string = format_host(host);
        if permission_prompt(&format!(
          "Deno requests network access to \"{}\"",
          host_string,
        )) {
          if host.1.is_none() {
            self
              .net
              .granted_list
              .retain(|h| !h.starts_with(&format!("{}:", host.0.as_ref())));
          }
          self.net.granted_list.insert(host_string);
          return PermissionState::Granted;
        } else {
          if host.1.is_some() {
            self.net.denied_list.remove(host.0.as_ref());
          }
          self.net.denied_list.insert(host_string);
          self.net.global_state = PermissionState::Denied;
          return PermissionState::Denied;
        }
      }
      state
    } else {
      let state = self.query_net::<&str>(&None);
      if state == PermissionState::Prompt {
        if permission_prompt("Deno requests network access") {
          self.net.granted_list.clear();
          self.net.global_state = PermissionState::Granted;
          return PermissionState::Granted;
        } else {
          self.net.global_state = PermissionState::Denied;
          return PermissionState::Denied;
        }
      }
      state
    }
  }

  pub fn request_env(&mut self) -> PermissionState {
    if self.env == PermissionState::Prompt {
      if permission_prompt("Deno requests access to environment variables") {
        self.env = PermissionState::Granted;
      } else {
        self.env = PermissionState::Denied;
      }
    }
    self.env
  }

  pub fn request_run(&mut self) -> PermissionState {
    if self.run == PermissionState::Prompt {
      if permission_prompt("Deno requests to access to run a subprocess") {
        self.run = PermissionState::Granted;
      } else {
        self.run = PermissionState::Denied;
      }
    }
    self.run
  }

  pub fn request_plugin(&mut self) -> PermissionState {
    if self.plugin == PermissionState::Prompt {
      if permission_prompt("Deno requests to open plugins") {
        self.plugin = PermissionState::Granted;
      } else {
        self.plugin = PermissionState::Denied;
      }
    }
    self.plugin
  }

  pub fn request_hrtime(&mut self) -> PermissionState {
    if self.hrtime == PermissionState::Prompt {
      if permission_prompt("Deno requests access to high precision time") {
        self.hrtime = PermissionState::Granted;
      } else {
        self.hrtime = PermissionState::Denied;
      }
    }
    self.hrtime
  }

  pub fn revoke_read(&mut self, path: &Option<&Path>) -> PermissionState {
    if let Some(path) = path {
      let path = resolve_from_cwd(path).unwrap();
      self
        .read
        .granted_list
        .retain(|path_| !path_.starts_with(&path));
    } else {
      self.read.granted_list.clear();
      if self.read.global_state == PermissionState::Granted {
        self.read.global_state = PermissionState::Prompt;
      }
    }
    self.query_read(path)
  }

  pub fn revoke_write(&mut self, path: &Option<&Path>) -> PermissionState {
    if let Some(path) = path {
      let path = resolve_from_cwd(path).unwrap();
      self
        .write
        .granted_list
        .retain(|path_| !path_.starts_with(&path));
    } else {
      self.write.granted_list.clear();
      if self.write.global_state == PermissionState::Granted {
        self.write.global_state = PermissionState::Prompt;
      }
    }
    self.query_write(path)
  }

  pub fn revoke_net<T: AsRef<str>>(
    &mut self,
    host: &Option<&(T, Option<u16>)>,
  ) -> PermissionState {
    if let Some(host) = host {
      self.net.granted_list.remove(&format_host(host));
      if host.1.is_none() {
        self
          .net
          .granted_list
          .retain(|h| !h.starts_with(&format!("{}:", host.0.as_ref())));
      }
    } else {
      self.net.granted_list.clear();
      if self.net.global_state == PermissionState::Granted {
        self.net.global_state = PermissionState::Prompt;
      }
    }
    self.query_net(host)
  }

  pub fn revoke_env(&mut self) -> PermissionState {
    if self.env == PermissionState::Granted {
      self.env = PermissionState::Prompt;
    }
    self.env
  }

  pub fn revoke_run(&mut self) -> PermissionState {
    if self.run == PermissionState::Granted {
      self.run = PermissionState::Prompt;
    }
    self.run
  }

  pub fn revoke_plugin(&mut self) -> PermissionState {
    if self.plugin == PermissionState::Granted {
      self.plugin = PermissionState::Prompt;
    }
    self.plugin
  }

  pub fn revoke_hrtime(&mut self) -> PermissionState {
    if self.hrtime == PermissionState::Granted {
      self.hrtime = PermissionState::Prompt;
    }
    self.hrtime
  }

  pub fn check_read(&self, path: &Path) -> Result<(), AnyError> {
    let (resolved_path, display_path) = self.resolved_and_display_path(path);
    self.query_read(&Some(&resolved_path)).check(
      &format!("read access to \"{}\"", display_path.display()),
      "--allow-read",
    )
  }

  /// As `check_read()`, but permission error messages will anonymize the path
  /// by replacing it with the given `display`.
  pub fn check_read_blind(
    &self,
    path: &Path,
    display: &str,
  ) -> Result<(), AnyError> {
    let resolved_path = resolve_from_cwd(path).unwrap();
    self
      .query_read(&Some(&resolved_path))
      .check(&format!("read access to <{}>", display), "--allow-read")
  }

  pub fn check_write(&self, path: &Path) -> Result<(), AnyError> {
    let (resolved_path, display_path) = self.resolved_and_display_path(path);
    self.query_write(&Some(&resolved_path)).check(
      &format!("write access to \"{}\"", display_path.display()),
      "--allow-write",
    )
  }

  pub fn check_net<T: AsRef<str>>(
    &self,
    host: &(T, Option<u16>),
  ) -> Result<(), AnyError> {
    self.query_net(&Some(host)).check(
      &format!("network access to \"{}\"", format_host(host)),
      "--allow-net",
    )
  }

  pub fn check_net_url(&self, url: &url::Url) -> Result<(), AnyError> {
    let hostname = url
      .host_str()
      .ok_or_else(|| uri_error("Missing host"))?
      .to_string();
    let display_host = match url.port() {
      None => hostname.clone(),
      Some(port) => format!("{}:{}", hostname, port),
    };
    self
      .query_net(&Some(&(hostname, url.port_or_known_default())))
      .check(
        &format!("network access to \"{}\"", display_host),
        "--allow-net",
      )
  }

  /// A helper function that determines if the module specifier is a local or
  /// remote, and performs a read or net check for the specifier.
  pub fn check_specifier(
    &self,
    specifier: &ModuleSpecifier,
  ) -> Result<(), AnyError> {
    let url = specifier.as_url();
    if url.scheme() == "file" {
      match url.to_file_path() {
        Ok(path) => self.check_read(&path),
        Err(_) => Err(uri_error(format!(
          "Invalid file path.\n  Specifier: {}",
          specifier
        ))),
      }
    } else {
      self.check_net_url(url)
    }
  }

  pub fn check_env(&self) -> Result<(), AnyError> {
    self
      .env
      .check("access to environment variables", "--allow-env")
  }

  pub fn check_run(&self) -> Result<(), AnyError> {
    self.run.check("access to run a subprocess", "--allow-run")
  }

  pub fn check_plugin(&self, path: &Path) -> Result<(), AnyError> {
    let (_, display_path) = self.resolved_and_display_path(path);
    self.plugin.check(
      &format!("access to open a plugin: {}", display_path.display()),
      "--allow-plugin",
    )
  }

  pub fn check_hrtime(&self) -> Result<(), AnyError> {
    self
      .hrtime
      .check("access to high precision time", "--allow-hrtime")
  }
}

impl deno_fetch::FetchPermissions for Permissions {
  fn check_net_url(&self, url: &url::Url) -> Result<(), AnyError> {
    Permissions::check_net_url(self, url)
  }

  fn check_read(&self, p: &PathBuf) -> Result<(), AnyError> {
    Permissions::check_read(self, p)
  }
}

/// Shows the permission prompt and returns the answer according to the user input.
/// This loops until the user gives the proper input.
#[cfg(not(test))]
fn permission_prompt(message: &str) -> bool {
  if !atty::is(atty::Stream::Stdin) || !atty::is(atty::Stream::Stderr) {
    return false;
  };
  let msg = format!(
    "️{}  {}. Grant? [g/d (g = grant, d = deny)] ",
    PERMISSION_EMOJI, message
  );
  // print to stderr so that if deno is > to a file this is still displayed.
  eprint!("{}", colors::bold(&msg));
  loop {
    let mut input = String::new();
    let stdin = io::stdin();
    let result = stdin.read_line(&mut input);
    if result.is_err() {
      return false;
    };
    let ch = input.chars().next().unwrap();
    match ch.to_ascii_lowercase() {
      'g' => return true,
      'd' => return false,
      _ => {
        // If we don't get a recognized option try again.
        let msg_again =
          format!("Unrecognized option '{}' [g/d (g = grant, d = deny)] ", ch);
        eprint!("{}", colors::bold(&msg_again));
      }
    };
  }
}

#[cfg(test)]
lazy_static! {
  /// Lock this when you use `set_prompt_result` in a test case.
  static ref PERMISSION_PROMPT_GUARD: Mutex<()> = Mutex::new(());
}

#[cfg(test)]
static STUB_PROMPT_VALUE: AtomicBool = AtomicBool::new(true);

#[cfg(test)]
fn set_prompt_result(value: bool) {
  STUB_PROMPT_VALUE.store(value, Ordering::SeqCst);
}

// When testing, permission prompt returns the value of STUB_PROMPT_VALUE
// which we set from the test functions.
#[cfg(test)]
fn permission_prompt(_message: &str) -> bool {
  STUB_PROMPT_VALUE.load(Ordering::SeqCst)
}

fn log_perm_access(message: &str) {
  debug!(
    "{}",
    colors::bold(&format!("{}️  Granted {}", PERMISSION_EMOJI, message))
  );
}

fn check_path_allowlist(path: &Path, allowlist: &HashSet<PathBuf>) -> bool {
  for path_ in allowlist {
    if path.starts_with(path_) {
      return true;
    }
  }
  false
}

fn check_path_blocklist(path: &Path, blocklist: &HashSet<PathBuf>) -> bool {
  for path_ in blocklist {
    if path_.starts_with(path) {
      return true;
    }
  }
  false
}

fn check_host_allowlist<T: AsRef<str>>(
  host: &(T, Option<u16>),
  allowlist: &HashSet<String>,
) -> bool {
  let (hostname, port) = host;
  allowlist.contains(hostname.as_ref())
    || (port.is_some() && allowlist.contains(&format_host(host)))
}

fn check_host_blocklist<T: AsRef<str>>(
  host: &(T, Option<u16>),
  blocklist: &HashSet<String>,
) -> bool {
  let (hostname, port) = host;
  match port {
    None => blocklist.iter().any(|host| {
      host == hostname.as_ref()
        || host.starts_with(&format!("{}:", hostname.as_ref()))
    }),
    Some(_) => blocklist.contains(&format_host(host)),
  }
}

fn format_host<T: AsRef<str>>(host: &(T, Option<u16>)) -> String {
  let (hostname, port) = host;
  match port {
    None => hostname.as_ref().to_string(),
    Some(port) => format!("{}:{}", hostname.as_ref(), port),
  }
}

#[cfg(test)]
mod tests {
  use super::*;
  use deno_core::serde_json;

  // Creates vector of strings, Vec<String>
  macro_rules! svec {
      ($($x:expr),*) => (vec![$($x.to_string()),*]);
  }

  #[test]
  fn check_paths() {
    let allowlist = vec![
      PathBuf::from("/a/specific/dir/name"),
      PathBuf::from("/a/specific"),
      PathBuf::from("/b/c"),
    ];

    let perms = Permissions::from_options(&PermissionsOptions {
      allow_read: Some(allowlist.clone()),
      allow_write: Some(allowlist),
      ..Default::default()
    });

    // Inside of /a/specific and /a/specific/dir/name
    assert!(perms.check_read(Path::new("/a/specific/dir/name")).is_ok());
    assert!(perms.check_write(Path::new("/a/specific/dir/name")).is_ok());

    // Inside of /a/specific but outside of /a/specific/dir/name
    assert!(perms.check_read(Path::new("/a/specific/dir")).is_ok());
    assert!(perms.check_write(Path::new("/a/specific/dir")).is_ok());

    // Inside of /a/specific and /a/specific/dir/name
    assert!(perms
      .check_read(Path::new("/a/specific/dir/name/inner"))
      .is_ok());
    assert!(perms
      .check_write(Path::new("/a/specific/dir/name/inner"))
      .is_ok());

    // Inside of /a/specific but outside of /a/specific/dir/name
    assert!(perms.check_read(Path::new("/a/specific/other/dir")).is_ok());
    assert!(perms
      .check_write(Path::new("/a/specific/other/dir"))
      .is_ok());

    // Exact match with /b/c
    assert!(perms.check_read(Path::new("/b/c")).is_ok());
    assert!(perms.check_write(Path::new("/b/c")).is_ok());

    // Sub path within /b/c
    assert!(perms.check_read(Path::new("/b/c/sub/path")).is_ok());
    assert!(perms.check_write(Path::new("/b/c/sub/path")).is_ok());

    // Sub path within /b/c, needs normalizing
    assert!(perms
      .check_read(Path::new("/b/c/sub/path/../path/."))
      .is_ok());
    assert!(perms
      .check_write(Path::new("/b/c/sub/path/../path/."))
      .is_ok());

    // Inside of /b but outside of /b/c
    assert!(perms.check_read(Path::new("/b/e")).is_err());
    assert!(perms.check_write(Path::new("/b/e")).is_err());

    // Inside of /a but outside of /a/specific
    assert!(perms.check_read(Path::new("/a/b")).is_err());
    assert!(perms.check_write(Path::new("/a/b")).is_err());
  }

  #[test]
  fn test_check_net() {
    let perms = Permissions::from_options(&PermissionsOptions {
      allow_net: Some(svec![
        "localhost",
        "deno.land",
        "github.com:3000",
        "127.0.0.1",
        "172.16.0.2:8000",
        "www.github.com:443"
      ]),
      ..Default::default()
    });

    let domain_tests = vec![
      ("localhost", 1234, true),
      ("deno.land", 0, true),
      ("deno.land", 3000, true),
      ("deno.lands", 0, false),
      ("deno.lands", 3000, false),
      ("github.com", 3000, true),
      ("github.com", 0, false),
      ("github.com", 2000, false),
      ("github.net", 3000, false),
      ("127.0.0.1", 0, true),
      ("127.0.0.1", 3000, true),
      ("127.0.0.2", 0, false),
      ("127.0.0.2", 3000, false),
      ("172.16.0.2", 8000, true),
      ("172.16.0.2", 0, false),
      ("172.16.0.2", 6000, false),
      ("172.16.0.1", 8000, false),
      // Just some random hosts that should err
      ("somedomain", 0, false),
      ("192.168.0.1", 0, false),
    ];

    let url_tests = vec![
      // Any protocol + port for localhost should be ok, since we don't specify
      ("http://localhost", true),
      ("https://localhost", true),
      ("https://localhost:4443", true),
      ("tcp://localhost:5000", true),
      ("udp://localhost:6000", true),
      // Correct domain + any port and protocol should be ok incorrect shouldn't
      ("https://deno.land/std/example/welcome.ts", true),
      ("https://deno.land:3000/std/example/welcome.ts", true),
      ("https://deno.lands/std/example/welcome.ts", false),
      ("https://deno.lands:3000/std/example/welcome.ts", false),
      // Correct domain + port should be ok all other combinations should err
      ("https://github.com:3000/denoland/deno", true),
      ("https://github.com/denoland/deno", false),
      ("https://github.com:2000/denoland/deno", false),
      ("https://github.net:3000/denoland/deno", false),
      // Correct ipv4 address + any port should be ok others should err
      ("tcp://127.0.0.1", true),
      ("https://127.0.0.1", true),
      ("tcp://127.0.0.1:3000", true),
      ("https://127.0.0.1:3000", true),
      ("tcp://127.0.0.2", false),
      ("https://127.0.0.2", false),
      ("tcp://127.0.0.2:3000", false),
      ("https://127.0.0.2:3000", false),
      // Correct address + port should be ok all other combinations should err
      ("tcp://172.16.0.2:8000", true),
      ("https://172.16.0.2:8000", true),
      ("tcp://172.16.0.2", false),
      ("https://172.16.0.2", false),
      ("tcp://172.16.0.2:6000", false),
      ("https://172.16.0.2:6000", false),
      ("tcp://172.16.0.1:8000", false),
      ("https://172.16.0.1:8000", false),
      // Testing issue #6531 (Network permissions check doesn't account for well-known default ports) so we dont regress
      ("https://www.github.com:443/robots.txt", true),
    ];

    for (url_str, is_ok) in url_tests.iter() {
      let u = url::Url::parse(url_str).unwrap();
      assert_eq!(*is_ok, perms.check_net_url(&u).is_ok());
    }

    for (hostname, port, is_ok) in domain_tests.iter() {
      assert_eq!(*is_ok, perms.check_net(&(hostname, Some(*port))).is_ok());
    }
  }

  #[test]
  fn check_specifiers() {
    let read_allowlist = if cfg!(target_os = "windows") {
      vec![PathBuf::from("C:\\a")]
    } else {
      vec![PathBuf::from("/a")]
    };
    let perms = Permissions::from_options(&PermissionsOptions {
      allow_read: Some(read_allowlist),
      allow_net: Some(svec!["localhost"]),
      ..Default::default()
    });

    let mut fixtures = vec![
      (
        ModuleSpecifier::resolve_url_or_path("http://localhost:4545/mod.ts")
          .unwrap(),
        true,
      ),
      (
        ModuleSpecifier::resolve_url_or_path("http://deno.land/x/mod.ts")
          .unwrap(),
        false,
      ),
    ];

    if cfg!(target_os = "windows") {
      fixtures.push((
        ModuleSpecifier::resolve_url_or_path("file:///C:/a/mod.ts").unwrap(),
        true,
      ));
      fixtures.push((
        ModuleSpecifier::resolve_url_or_path("file:///C:/b/mod.ts").unwrap(),
        false,
      ));
    } else {
      fixtures.push((
        ModuleSpecifier::resolve_url_or_path("file:///a/mod.ts").unwrap(),
        true,
      ));
      fixtures.push((
        ModuleSpecifier::resolve_url_or_path("file:///b/mod.ts").unwrap(),
        false,
      ));
    }

    for (specifier, expected) in fixtures {
      assert_eq!(perms.check_specifier(&specifier).is_ok(), expected);
    }
  }

  #[test]
  fn check_invalid_specifiers() {
    let perms = Permissions::allow_all();

    let mut test_cases = vec![];

    if cfg!(target_os = "windows") {
      test_cases.push("file://");
      test_cases.push("file:///");
    } else {
      test_cases.push("file://remotehost/");
    }

    for url in test_cases {
      assert!(perms
        .check_specifier(&ModuleSpecifier::resolve_url_or_path(url).unwrap())
        .is_err());
    }
  }

  #[test]
  fn test_deserialize_perms() {
    let json_perms = r#"
    {
      "read": {
        "global_state": "Granted",
        "granted_list": [],
        "denied_list": []
      },
      "write": {
        "global_state": "Granted",
        "granted_list": [],
        "denied_list": []
      },
      "net": {
        "global_state": "Granted",
        "granted_list": [],
        "denied_list": []
      },
      "env": "Granted",
      "run": "Granted",
      "plugin": "Granted",
      "hrtime": "Granted"
    }
    "#;
    let perms0 = Permissions {
      read: UnaryPermission {
        global_state: PermissionState::Granted,
        ..Default::default()
      },
      write: UnaryPermission {
        global_state: PermissionState::Granted,
        ..Default::default()
      },
      net: UnaryPermission {
        global_state: PermissionState::Granted,
        ..Default::default()
      },
      env: PermissionState::Granted,
      run: PermissionState::Granted,
      hrtime: PermissionState::Granted,
      plugin: PermissionState::Granted,
    };
    let deserialized_perms: Permissions =
      serde_json::from_str(json_perms).unwrap();
    assert_eq!(perms0, deserialized_perms);
  }

  #[test]
  fn test_query() {
    let perms1 = Permissions {
      read: UnaryPermission {
        global_state: PermissionState::Granted,
        ..Default::default()
      },
      write: UnaryPermission {
        global_state: PermissionState::Granted,
        ..Default::default()
      },
      net: UnaryPermission {
        global_state: PermissionState::Granted,
        ..Default::default()
      },
      env: PermissionState::Granted,
      run: PermissionState::Granted,
      plugin: PermissionState::Granted,
      hrtime: PermissionState::Granted,
    };
    let perms2 = Permissions {
      read: UnaryPermission {
        global_state: PermissionState::Prompt,
        granted_list: resolve_fs_allowlist(&Some(vec![PathBuf::from("/foo")])),
        ..Default::default()
      },
      write: UnaryPermission {
        global_state: PermissionState::Prompt,
        granted_list: resolve_fs_allowlist(&Some(vec![PathBuf::from("/foo")])),
        ..Default::default()
      },
      net: UnaryPermission {
        global_state: PermissionState::Prompt,
        granted_list: ["127.0.0.1:8000".to_string()].iter().cloned().collect(),
        ..Default::default()
      },
      env: PermissionState::Prompt,
      run: PermissionState::Prompt,
      plugin: PermissionState::Prompt,
      hrtime: PermissionState::Prompt,
    };
    #[rustfmt::skip]
    {
      assert_eq!(perms1.query_read(&None), PermissionState::Granted);
      assert_eq!(perms1.query_read(&Some(&Path::new("/foo"))), PermissionState::Granted);
      assert_eq!(perms2.query_read(&None), PermissionState::Prompt);
      assert_eq!(perms2.query_read(&Some(&Path::new("/foo"))), PermissionState::Granted);
      assert_eq!(perms2.query_read(&Some(&Path::new("/foo/bar"))), PermissionState::Granted);
      assert_eq!(perms1.query_write(&None), PermissionState::Granted);
      assert_eq!(perms1.query_write(&Some(&Path::new("/foo"))), PermissionState::Granted);
      assert_eq!(perms2.query_write(&None), PermissionState::Prompt);
      assert_eq!(perms2.query_write(&Some(&Path::new("/foo"))), PermissionState::Granted);
      assert_eq!(perms2.query_write(&Some(&Path::new("/foo/bar"))), PermissionState::Granted);
      assert_eq!(perms1.query_net::<&str>(&None), PermissionState::Granted);
      assert_eq!(perms1.query_net(&Some(&("127.0.0.1", None))), PermissionState::Granted);
      assert_eq!(perms2.query_net::<&str>(&None), PermissionState::Prompt);
      assert_eq!(perms2.query_net(&Some(&("127.0.0.1", Some(8000)))), PermissionState::Granted);
      assert_eq!(perms1.query_env(), PermissionState::Granted);
      assert_eq!(perms2.query_env(), PermissionState::Prompt);
      assert_eq!(perms1.query_run(), PermissionState::Granted);
      assert_eq!(perms2.query_run(), PermissionState::Prompt);
      assert_eq!(perms1.query_plugin(), PermissionState::Granted);
      assert_eq!(perms2.query_plugin(), PermissionState::Prompt);
      assert_eq!(perms1.query_hrtime(), PermissionState::Granted);
      assert_eq!(perms2.query_hrtime(), PermissionState::Prompt);
    };
  }

  #[test]
  fn test_request() {
    let mut perms = Permissions {
      read: UnaryPermission {
        global_state: PermissionState::Prompt,
        ..Default::default()
      },
      write: UnaryPermission {
        global_state: PermissionState::Prompt,
        ..Default::default()
      },
      net: UnaryPermission {
        global_state: PermissionState::Prompt,
        ..Default::default()
      },
      env: PermissionState::Prompt,
      run: PermissionState::Prompt,
      plugin: PermissionState::Prompt,
      hrtime: PermissionState::Prompt,
    };
    #[rustfmt::skip]
    {
      let _guard = PERMISSION_PROMPT_GUARD.lock().unwrap();
      set_prompt_result(true);
      assert_eq!(perms.request_read(&Some(&Path::new("/foo"))), PermissionState::Granted);
      assert_eq!(perms.query_read(&None), PermissionState::Prompt);
      set_prompt_result(false);
      assert_eq!(perms.request_read(&Some(&Path::new("/foo/bar"))), PermissionState::Granted);
      set_prompt_result(false);
      assert_eq!(perms.request_write(&Some(&Path::new("/foo"))), PermissionState::Denied);
      assert_eq!(perms.query_write(&Some(&Path::new("/foo/bar"))), PermissionState::Prompt);
      set_prompt_result(true);
      assert_eq!(perms.request_write(&None), PermissionState::Denied);
      set_prompt_result(true);
      assert_eq!(perms.request_net(&Some(&("127.0.0.1", None))), PermissionState::Granted);
      set_prompt_result(false);
      assert_eq!(perms.request_net(&Some(&("127.0.0.1", Some(8000)))), PermissionState::Granted);
      set_prompt_result(true);
      assert_eq!(perms.request_env(), PermissionState::Granted);
      set_prompt_result(false);
      assert_eq!(perms.request_env(), PermissionState::Granted);
      set_prompt_result(false);
      assert_eq!(perms.request_run(), PermissionState::Denied);
      set_prompt_result(true);
      assert_eq!(perms.request_run(), PermissionState::Denied);
      set_prompt_result(true);
      assert_eq!(perms.request_plugin(), PermissionState::Granted);
      set_prompt_result(false);
      assert_eq!(perms.request_plugin(), PermissionState::Granted);
      set_prompt_result(false);
      assert_eq!(perms.request_hrtime(), PermissionState::Denied);
      set_prompt_result(true);
      assert_eq!(perms.request_hrtime(), PermissionState::Denied);
    };
  }

  #[test]
  fn test_revoke() {
    let mut perms = Permissions {
      read: UnaryPermission {
        global_state: PermissionState::Prompt,
        granted_list: resolve_fs_allowlist(&Some(vec![PathBuf::from("/foo")])),
        ..Default::default()
      },
      write: UnaryPermission {
        global_state: PermissionState::Prompt,
        granted_list: resolve_fs_allowlist(&Some(vec![PathBuf::from("/foo")])),
        ..Default::default()
      },
      net: UnaryPermission {
        global_state: PermissionState::Prompt,
        granted_list: svec!["127.0.0.1"].iter().cloned().collect(),
        ..Default::default()
      },
      env: PermissionState::Granted,
      run: PermissionState::Granted,
      plugin: PermissionState::Prompt,
      hrtime: PermissionState::Denied,
    };
    #[rustfmt::skip]
    {
      assert_eq!(perms.revoke_read(&Some(&Path::new("/foo/bar"))), PermissionState::Granted);
      assert_eq!(perms.revoke_read(&Some(&Path::new("/foo"))), PermissionState::Prompt);
      assert_eq!(perms.query_read(&Some(&Path::new("/foo/bar"))), PermissionState::Prompt);
      assert_eq!(perms.revoke_write(&Some(&Path::new("/foo/bar"))), PermissionState::Granted);
      assert_eq!(perms.revoke_write(&None), PermissionState::Prompt);
      assert_eq!(perms.query_write(&Some(&Path::new("/foo/bar"))), PermissionState::Prompt);
      assert_eq!(perms.revoke_net(&Some(&("127.0.0.1", Some(8000)))), PermissionState::Granted);
      assert_eq!(perms.revoke_net(&Some(&("127.0.0.1", None))), PermissionState::Prompt);
      assert_eq!(perms.revoke_env(), PermissionState::Prompt);
      assert_eq!(perms.revoke_run(), PermissionState::Prompt);
      assert_eq!(perms.revoke_plugin(), PermissionState::Prompt);
      assert_eq!(perms.revoke_hrtime(), PermissionState::Denied);
    };
  }
}<|MERGE_RESOLUTION|>--- conflicted
+++ resolved
@@ -78,14 +78,7 @@
   pub hrtime: PermissionState,
 }
 
-<<<<<<< HEAD
-pub fn resolve_fs_allowlist(allowlist: &[PathBuf]) -> HashSet<PathBuf> {
-  allowlist
-    .iter()
-    .map(|raw_path| resolve_from_cwd(Path::new(&raw_path)).unwrap())
-    .collect()
-=======
-fn resolve_fs_allowlist(allow: &Option<Vec<PathBuf>>) -> HashSet<PathBuf> {
+pub fn resolve_fs_allowlist(allow: &Option<Vec<PathBuf>>) -> HashSet<PathBuf> {
   if let Some(v) = allow {
     v.iter()
       .map(|raw_path| resolve_from_cwd(Path::new(&raw_path)).unwrap())
@@ -93,7 +86,6 @@
   } else {
     HashSet::new()
   }
->>>>>>> 60c9c857
 }
 
 #[derive(Clone, Debug, PartialEq, Default)]
