--- conflicted
+++ resolved
@@ -473,16 +473,16 @@
   pub fn query(&self, env: Option<&str>) -> PermissionState {
     if self.global_state == PermissionState::Denied
       && match env {
-        None => true,
-        Some(env) => self.denied_list.iter().any(|env_| env_.0 == env),
-      }
+      None => true,
+      Some(env) => self.denied_list.iter().any(|env_| env_.0 == env),
+    }
     {
       PermissionState::Denied
     } else if self.global_state == PermissionState::Granted
       || match env {
-        None => false,
-        Some(env) => self.granted_list.iter().any(|env_| env_.0 == env),
-      }
+      None => false,
+      Some(env) => self.granted_list.iter().any(|env_| env_.0 == env),
+    }
     {
       PermissionState::Granted
     } else {
@@ -549,23 +549,13 @@
 
 #[derive(Clone, Debug, Default, PartialEq)]
 pub struct Permissions {
-<<<<<<< HEAD
-  pub read: UnaryPermission<ReadPermission>,
-  pub write: UnaryPermission<WritePermission>,
-  pub net: UnaryPermission<NetPermission>,
-  pub env: UnaryPermission<EnvPermission>,
-  pub run: BooleanPermission,
-  pub plugin: BooleanPermission,
-  pub hrtime: BooleanPermission,
-=======
   pub read: UnaryPermission<ReadDescriptor>,
   pub write: UnaryPermission<WriteDescriptor>,
   pub net: UnaryPermission<NetDescriptor>,
-  pub env: UnitPermission,
+  pub env: UnaryPermission<EnvDescriptor>,
   pub run: UnitPermission,
   pub plugin: UnitPermission,
   pub hrtime: UnitPermission,
->>>>>>> 26f7a3f1
 }
 
 #[derive(Clone, Debug, PartialEq, Default, Serialize, Deserialize)]
@@ -623,24 +613,19 @@
     }
   }
 
-<<<<<<< HEAD
   pub fn new_env(
     state: &Option<Vec<String>>,
-  ) -> UnaryPermission<EnvPermission> {
-    UnaryPermission::<EnvPermission> {
+  ) -> UnaryPermission<EnvDescriptor> {
+    UnaryPermission::<EnvDescriptor> {
       name: "env",
       description: "environment variables",
       global_state: global_state_from_option(state),
       granted_list: state
         .as_ref()
-        .map(|v| v.iter().map(|x| EnvPermission(x.clone())).collect())
+        .map(|v| v.iter().map(|x| EnvDescriptor(x.clone())).collect())
         .unwrap_or_else(HashSet::new),
       denied_list: Default::default(),
     }
-=======
-  pub fn new_env(state: bool) -> UnitPermission {
-    boolean_permission_from_flag_bool(state, "env", "environment variables")
->>>>>>> 26f7a3f1
   }
 
   pub fn new_run(state: bool) -> UnitPermission {
@@ -1161,15 +1146,9 @@
         global_state: PermissionState::Prompt,
         ..Permissions::new_net(&Some(svec!["127.0.0.1:8000"]))
       },
-<<<<<<< HEAD
       env: UnaryPermission {
         global_state: PermissionState::Prompt,
         ..Permissions::new_env(&Some(svec!["HOME"]))
-=======
-      env: UnitPermission {
-        state: PermissionState::Prompt,
-        ..Default::default()
->>>>>>> 26f7a3f1
       },
       run: UnitPermission {
         state: PermissionState::Prompt,
@@ -1268,15 +1247,9 @@
         global_state: PermissionState::Prompt,
         ..Permissions::new_net(&Some(svec!["127.0.0.1"]))
       },
-<<<<<<< HEAD
       env: UnaryPermission {
         global_state: PermissionState::Prompt,
         ..Permissions::new_env(&Some(svec!["HOME"]))
-=======
-      env: UnitPermission {
-        state: PermissionState::Granted,
-        ..Default::default()
->>>>>>> 26f7a3f1
       },
       run: UnitPermission {
         state: PermissionState::Granted,
