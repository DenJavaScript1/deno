// Copyright 2018-2024 the Deno authors. All rights reserved. MIT license.

//! There are many types of errors in Deno:
//! - AnyError: a generic wrapper that can encapsulate any type of error.
//! - JsError: a container for the error message and stack trace for exceptions
//!   thrown in JavaScript code. We use this to pretty-print stack traces.
//! - Diagnostic: these are errors that originate in TypeScript's compiler.
//!   They're similar to JsError, in that they have line numbers. But
//!   Diagnostics are compile-time type errors, whereas JsErrors are runtime
//!   exceptions.

use deno_broadcast_channel::BroadcastChannelError;
use deno_cache::CacheError;
use deno_canvas::CanvasError;
use deno_core::error::AnyError;
use deno_core::serde_json;
use deno_core::url;
use deno_core::ModuleResolutionError;
use deno_cron::CronError;
use deno_ffi::CallError;
use deno_ffi::CallbackError;
use deno_ffi::DlfcnError;
use deno_ffi::IRError;
use deno_ffi::ReprError;
use deno_ffi::StaticError;
use deno_kv::KvCheckError;
use deno_kv::KvError;
use deno_kv::KvMutationError;
use deno_net::ops::NetError;
use deno_tls::TlsError;
<<<<<<< HEAD
use deno_web::BlobError;
use deno_web::CompressionError;
use deno_web::MessagePortError;
use deno_web::StreamResourceError;
use deno_web::WebError;
=======
use deno_webstorage::WebStorageError;
>>>>>>> 7c790da8
use std::env;
use std::error::Error;
use std::io;
use std::sync::Arc;

fn get_dlopen_error_class(error: &dlopen2::Error) -> &'static str {
  use dlopen2::Error::*;
  match error {
    NullCharacter(_) => "InvalidData",
    OpeningLibraryError(ref e) => get_io_error_class(e),
    SymbolGettingError(ref e) => get_io_error_class(e),
    AddrNotMatchingDll(ref e) => get_io_error_class(e),
    NullSymbol => "NotFound",
  }
}

fn get_env_var_error_class(error: &env::VarError) -> &'static str {
  use env::VarError::*;
  match error {
    NotPresent => "NotFound",
    NotUnicode(..) => "InvalidData",
  }
}

fn get_io_error_class(error: &io::Error) -> &'static str {
  use io::ErrorKind::*;
  match error.kind() {
    NotFound => "NotFound",
    PermissionDenied => "PermissionDenied",
    ConnectionRefused => "ConnectionRefused",
    ConnectionReset => "ConnectionReset",
    ConnectionAborted => "ConnectionAborted",
    NotConnected => "NotConnected",
    AddrInUse => "AddrInUse",
    AddrNotAvailable => "AddrNotAvailable",
    BrokenPipe => "BrokenPipe",
    AlreadyExists => "AlreadyExists",
    InvalidInput => "TypeError",
    InvalidData => "InvalidData",
    TimedOut => "TimedOut",
    Interrupted => "Interrupted",
    WriteZero => "WriteZero",
    UnexpectedEof => "UnexpectedEof",
    Other => "Error",
    WouldBlock => "WouldBlock",
    // Non-exhaustive enum - might add new variants
    // in the future
    kind => {
      let kind_str = kind.to_string();
      match kind_str.as_str() {
        "FilesystemLoop" => "FilesystemLoop",
        "IsADirectory" => "IsADirectory",
        "NetworkUnreachable" => "NetworkUnreachable",
        "NotADirectory" => "NotADirectory",
        _ => "Error",
      }
    }
  }
}

fn get_module_resolution_error_class(
  _: &ModuleResolutionError,
) -> &'static str {
  "URIError"
}

fn get_notify_error_class(error: &notify::Error) -> &'static str {
  use notify::ErrorKind::*;
  match error.kind {
    Generic(_) => "Error",
    Io(ref e) => get_io_error_class(e),
    PathNotFound => "NotFound",
    WatchNotFound => "NotFound",
    InvalidConfig(_) => "InvalidData",
    MaxFilesWatch => "Error",
  }
}

fn get_regex_error_class(error: &regex::Error) -> &'static str {
  use regex::Error::*;
  match error {
    Syntax(_) => "SyntaxError",
    CompiledTooBig(_) => "RangeError",
    _ => "Error",
  }
}

fn get_serde_json_error_class(
  error: &serde_json::error::Error,
) -> &'static str {
  use deno_core::serde_json::error::*;
  match error.classify() {
    Category::Io => error
      .source()
      .and_then(|e| e.downcast_ref::<io::Error>())
      .map(get_io_error_class)
      .unwrap(),
    Category::Syntax => "SyntaxError",
    Category::Data => "InvalidData",
    Category::Eof => "UnexpectedEof",
  }
}

fn get_url_parse_error_class(_error: &url::ParseError) -> &'static str {
  "URIError"
}

fn get_hyper_error_class(_error: &hyper::Error) -> &'static str {
  "Http"
}

fn get_hyper_util_error_class(
  _error: &hyper_util::client::legacy::Error,
) -> &'static str {
  "Http"
}

fn get_hyper_v014_error_class(_error: &hyper_v014::Error) -> &'static str {
  "Http"
}

#[cfg(unix)]
pub fn get_nix_error_class(error: &nix::Error) -> &'static str {
  match error {
    nix::Error::ECHILD => "NotFound",
    nix::Error::EINVAL => "TypeError",
    nix::Error::ENOENT => "NotFound",
    nix::Error::ENOTTY => "BadResource",
    nix::Error::EPERM => "PermissionDenied",
    nix::Error::ESRCH => "NotFound",
    nix::Error::ELOOP => "FilesystemLoop",
    nix::Error::ENOTDIR => "NotADirectory",
    nix::Error::ENETUNREACH => "NetworkUnreachable",
    nix::Error::EISDIR => "IsADirectory",
    nix::Error::UnknownErrno => "Error",
    &nix::Error::ENOTSUP => unreachable!(),
    _ => "Error",
  }
}

<<<<<<< HEAD
fn get_web_error_class(e: &WebError) -> &'static str {
  match e {
    WebError::Base64Decode => "DOMExceptionInvalidCharacterError",
    WebError::InvalidEncodingLabel(_) => "RangeError",
    WebError::BufferTooLong => "TypeError",
    WebError::ValueTooLarge => "RangeError",
    WebError::BufferTooSmall => "RangeError",
    WebError::DataInvalid => "TypeError",
    WebError::DataError(_) => "Error",
  }
}

fn get_web_compression_error_class(e: &CompressionError) -> &'static str {
  match e {
    CompressionError::UnsupportedFormat => "TypeError",
    CompressionError::ResourceClosed => "TypeError",
    CompressionError::IoTypeError(_) => "TypeError",
    CompressionError::Io(e) => get_io_error_class(e),
  }
}

fn get_web_message_port_error_class(e: &MessagePortError) -> &'static str {
  match e {
    MessagePortError::InvalidTransfer => "TypeError",
    MessagePortError::NotReady => "TypeError",
    MessagePortError::TransferSelf => "TypeError",
    MessagePortError::Canceled(e) => {
      let io_err: io::Error = e.to_owned().into();
      get_io_error_class(&io_err)
    }
    MessagePortError::Resource(e) => get_error_class_name(e).unwrap_or("Error"),
  }
}

fn get_web_stream_resource_error_class(
  e: &StreamResourceError,
) -> &'static str {
  match e {
    StreamResourceError::Canceled(e) => {
      let io_err: io::Error = e.to_owned().into();
      get_io_error_class(&io_err)
    }
    StreamResourceError::Js(_) => "TypeError",
  }
}

fn get_web_blob_error_class(e: &BlobError) -> &'static str {
  match e {
    BlobError::BlobPartNotFound => "TypeError",
    BlobError::SizeLargerThanBlobPart => "TypeError",
    BlobError::BlobURLsNotSupported => "TypeError",
    BlobError::Url(_) => "Error",
=======
fn get_ffi_repr_error_class(e: &ReprError) -> &'static str {
  match e {
    ReprError::InvalidOffset => "TypeError",
    ReprError::InvalidArrayBuffer => "TypeError",
    ReprError::DestinationLengthTooShort => "RangeError",
    ReprError::InvalidCString => "TypeError",
    ReprError::CStringTooLong => "TypeError",
    ReprError::InvalidBool => "TypeError",
    ReprError::InvalidU8 => "TypeError",
    ReprError::InvalidI8 => "TypeError",
    ReprError::InvalidU16 => "TypeError",
    ReprError::InvalidI16 => "TypeError",
    ReprError::InvalidU32 => "TypeError",
    ReprError::InvalidI32 => "TypeError",
    ReprError::InvalidU64 => "TypeError",
    ReprError::InvalidI64 => "TypeError",
    ReprError::InvalidF32 => "TypeError",
    ReprError::InvalidF64 => "TypeError",
    ReprError::InvalidPointer => "TypeError",
    ReprError::Permission(e) => get_error_class_name(e).unwrap_or("Error"),
  }
}

fn get_ffi_dlfcn_error_class(e: &DlfcnError) -> &'static str {
  match e {
    DlfcnError::RegisterSymbol { .. } => "Error",
    DlfcnError::Dlopen(_) => "Error",
    DlfcnError::Permission(e) => get_error_class_name(e).unwrap_or("Error"),
    DlfcnError::Other(e) => get_error_class_name(e).unwrap_or("Error"),
  }
}

fn get_ffi_static_error_class(e: &StaticError) -> &'static str {
  match e {
    StaticError::Dlfcn(e) => get_ffi_dlfcn_error_class(e),
    StaticError::InvalidTypeVoid => "TypeError",
    StaticError::InvalidTypeStruct => "TypeError",
    StaticError::Resource(e) => get_error_class_name(e).unwrap_or("Error"),
  }
}

fn get_ffi_callback_error_class(e: &CallbackError) -> &'static str {
  match e {
    CallbackError::Resource(e) => get_error_class_name(e).unwrap_or("Error"),
    CallbackError::Other(e) => get_error_class_name(e).unwrap_or("Error"),
    CallbackError::Permission(e) => get_error_class_name(e).unwrap_or("Error"),
  }
}

fn get_ffi_call_error_class(e: &CallError) -> &'static str {
  match e {
    CallError::IR(_) => "TypeError",
    CallError::NonblockingCallFailure(_) => "Error",
    CallError::InvalidSymbol(_) => "TypeError",
    CallError::Permission(e) => get_error_class_name(e).unwrap_or("Error"),
    CallError::Callback(e) => get_ffi_callback_error_class(e),
  }
}

fn get_webstorage_class_name(e: &WebStorageError) -> &'static str {
  match e {
    WebStorageError::ContextNotSupported => "DOMExceptionNotSupportedError",
    WebStorageError::Sqlite(_) => todo!(),
    WebStorageError::Io(e) => get_io_error_class(e),
    WebStorageError::StorageExceeded => "DOMExceptionQuotaExceededError",
>>>>>>> 7c790da8
  }
}

fn get_tls_error_class(e: &TlsError) -> &'static str {
  match e {
    TlsError::Rustls(_) => "Error",
    TlsError::UnableAddPemFileToCert(e) => get_io_error_class(e),
    TlsError::CertInvalid
    | TlsError::CertsNotFound
    | TlsError::KeysNotFound
    | TlsError::KeyDecode => "InvalidData",
  }
}

pub fn get_cron_error_class(e: &CronError) -> &'static str {
  match e {
    CronError::Resource(e) => {
      deno_core::error::get_custom_error_class(e).unwrap_or("Error")
    }
    CronError::NameExceeded(_) => "TypeError",
    CronError::NameInvalid => "TypeError",
    CronError::AlreadyExists => "TypeError",
    CronError::TooManyCrons => "TypeError",
    CronError::InvalidCron => "TypeError",
    CronError::InvalidBackoff => "TypeError",
    CronError::AcquireError(_) => "Error",
    CronError::Other(e) => get_error_class_name(e).unwrap_or("Error"),
  }
}

fn get_canvas_error(e: &CanvasError) -> &'static str {
  match e {
    CanvasError::UnsupportedColorType(_) => "TypeError",
    CanvasError::Image(_) => "Error",
  }
}

pub fn get_cache_error(error: &CacheError) -> &'static str {
  match error {
    CacheError::Sqlite(_) => "Error",
    CacheError::JoinError(_) => "Error",
    CacheError::Resource(err) => {
      deno_core::error::get_custom_error_class(err).unwrap_or("Error")
    }
    CacheError::Other(e) => get_error_class_name(e).unwrap_or("Error"),
    CacheError::Io(err) => get_io_error_class(err),
  }
}

fn get_broadcast_channel_error(error: &BroadcastChannelError) -> &'static str {
  match error {
    BroadcastChannelError::Resource(err) => {
      deno_core::error::get_custom_error_class(err).unwrap()
    }
    BroadcastChannelError::MPSCSendError(_) => "Error",
    BroadcastChannelError::BroadcastSendError(_) => "Error",
    BroadcastChannelError::Other(err) => {
      get_error_class_name(err).unwrap_or("Error")
    }
  }
}

fn get_kv_error(error: &KvError) -> &'static str {
  match error {
    KvError::DatabaseHandler(e) | KvError::Resource(e) | KvError::Kv(e) => {
      get_error_class_name(e).unwrap_or("Error")
    }
    KvError::TooManyRanges(_) => "TypeError",
    KvError::TooManyEntries(_) => "TypeError",
    KvError::TooManyChecks(_) => "TypeError",
    KvError::TooManyMutations(_) => "TypeError",
    KvError::TooManyKeys(_) => "TypeError",
    KvError::InvalidLimit => "TypeError",
    KvError::InvalidBoundaryKey => "TypeError",
    KvError::KeyTooLargeToRead(_) => "TypeError",
    KvError::KeyTooLargeToWrite(_) => "TypeError",
    KvError::TotalMutationTooLarge(_) => "TypeError",
    KvError::TotalKeyTooLarge(_) => "TypeError",
    KvError::Io(e) => get_io_error_class(e),
    KvError::QueueMessageNotFound => "TypeError",
    KvError::StartKeyNotInKeyspace => "TypeError",
    KvError::EndKeyNotInKeyspace => "TypeError",
    KvError::StartKeyGreaterThanEndKey => "TypeError",
    KvError::InvalidCheck(e) => match e {
      KvCheckError::InvalidVersionstamp => "TypeError",
      KvCheckError::Io(e) => get_io_error_class(e),
    },
    KvError::InvalidMutation(e) => match e {
      KvMutationError::BigInt(_) => "Error",
      KvMutationError::Io(e) => get_io_error_class(e),
      KvMutationError::InvalidMutationWithValue(_) => "TypeError",
      KvMutationError::InvalidMutationWithoutValue(_) => "TypeError",
    },
    KvError::InvalidEnqueue(e) => get_io_error_class(e),
    KvError::EmptyKey => "TypeError",
    KvError::ValueTooLarge(_) => "TypeError",
    KvError::EnqueuePayloadTooLarge(_) => "TypeError",
    KvError::InvalidCursor => "TypeError",
    KvError::CursorOutOfBounds => "TypeError",
    KvError::InvalidRange => "TypeError",
  }
}

fn get_net_error(error: &NetError) -> &'static str {
  match error {
    NetError::ListenerClosed => "BadResource",
    NetError::ListenerBusy => "Busy",
    NetError::SocketClosed => "BadResource",
    NetError::SocketClosedNotConnected => "NotConnected",
    NetError::SocketBusy => "Busy",
    NetError::Io(e) => get_io_error_class(e),
    NetError::AcceptTaskOngoing => "Busy",
    NetError::RootCertStore(e)
    | NetError::Permission(e)
    | NetError::Resource(e) => get_error_class_name(e).unwrap_or("Error"),
    NetError::NoResolvedAddress => "Error",
    NetError::AddrParse(_) => "Error",
    NetError::Map(e) => get_net_map_error(e),
    NetError::Canceled(e) => {
      let io_err: io::Error = e.to_owned().into();
      get_io_error_class(&io_err)
    }
    NetError::DnsNotFound(_) => "NotFound",
    NetError::DnsNotConnected(_) => "NotConnected",
    NetError::DnsTimedOut(_) => "TimedOut",
    NetError::Dns(_) => "Error",
    NetError::UnsupportedRecordType => "NotSupported",
    NetError::InvalidUtf8(_) => "InvalidData",
    NetError::UnexpectedKeyType => "Error",
    NetError::InvalidHostname(_) => "TypeError",
    NetError::TcpStreamBusy => "Busy",
    NetError::Rustls(_) => "Error",
    NetError::Tls(e) => get_tls_error_class(e),
    NetError::ListenTlsRequiresKey => "InvalidData",
    NetError::Reunite(_) => "Error",
  }
}

fn get_net_map_error(error: &deno_net::io::MapError) -> &'static str {
  match error {
    deno_net::io::MapError::Io(e) => get_io_error_class(e),
    deno_net::io::MapError::NoResources => "Error",
  }
}

pub fn get_error_class_name(e: &AnyError) -> Option<&'static str> {
  deno_core::error::get_custom_error_class(e)
    .or_else(|| deno_webgpu::error::get_error_class_name(e))
<<<<<<< HEAD
    .or_else(|| deno_webstorage::get_not_supported_error_class_name(e))
    .or_else(|| deno_websocket::get_network_error_class_name(e))
    .or_else(|| e.downcast_ref::<WebError>().map(get_web_error_class))
    .or_else(|| {
      e.downcast_ref::<CompressionError>()
        .map(get_web_compression_error_class)
    })
    .or_else(|| {
      e.downcast_ref::<MessagePortError>()
        .map(get_web_message_port_error_class)
    })
    .or_else(|| {
      e.downcast_ref::<StreamResourceError>()
        .map(get_web_stream_resource_error_class)
    })
    .or_else(|| e.downcast_ref::<BlobError>().map(get_web_blob_error_class))
=======
    .or_else(|| deno_web::get_error_class_name(e))
    .or_else(|| deno_websocket::get_network_error_class_name(e))
    .or_else(|| e.downcast_ref::<IRError>().map(|_| "TypeError"))
    .or_else(|| e.downcast_ref::<ReprError>().map(get_ffi_repr_error_class))
    .or_else(|| {
      e.downcast_ref::<DlfcnError>()
        .map(get_ffi_dlfcn_error_class)
    })
    .or_else(|| {
      e.downcast_ref::<StaticError>()
        .map(get_ffi_static_error_class)
    })
    .or_else(|| {
      e.downcast_ref::<CallbackError>()
        .map(get_ffi_callback_error_class)
    })
    .or_else(|| e.downcast_ref::<CallError>().map(get_ffi_call_error_class))
>>>>>>> 7c790da8
    .or_else(|| e.downcast_ref::<TlsError>().map(get_tls_error_class))
    .or_else(|| e.downcast_ref::<CronError>().map(get_cron_error_class))
    .or_else(|| e.downcast_ref::<CanvasError>().map(get_canvas_error))
    .or_else(|| e.downcast_ref::<CacheError>().map(get_cache_error))
    .or_else(|| e.downcast_ref::<KvError>().map(get_kv_error))
    .or_else(|| e.downcast_ref::<NetError>().map(get_net_error))
    .or_else(|| {
      e.downcast_ref::<deno_net::io::MapError>()
        .map(get_net_map_error)
    })
    .or_else(|| {
      e.downcast_ref::<BroadcastChannelError>()
        .map(get_broadcast_channel_error)
    })
    .or_else(|| {
      e.downcast_ref::<WebStorageError>()
        .map(get_webstorage_class_name)
    })
    .or_else(|| {
      e.downcast_ref::<deno_url::UrlPatternError>()
        .map(|_| "TypeError")
    })
    .or_else(|| {
      e.downcast_ref::<dlopen2::Error>()
        .map(get_dlopen_error_class)
    })
    .or_else(|| e.downcast_ref::<hyper::Error>().map(get_hyper_error_class))
    .or_else(|| {
      e.downcast_ref::<hyper_util::client::legacy::Error>()
        .map(get_hyper_util_error_class)
    })
    .or_else(|| {
      e.downcast_ref::<hyper_v014::Error>()
        .map(get_hyper_v014_error_class)
    })
    .or_else(|| {
      e.downcast_ref::<Arc<hyper_v014::Error>>()
        .map(|e| get_hyper_v014_error_class(e))
    })
    .or_else(|| {
      e.downcast_ref::<deno_core::Canceled>().map(|e| {
        let io_err: io::Error = e.to_owned().into();
        get_io_error_class(&io_err)
      })
    })
    .or_else(|| {
      e.downcast_ref::<env::VarError>()
        .map(get_env_var_error_class)
    })
    .or_else(|| e.downcast_ref::<io::Error>().map(get_io_error_class))
    .or_else(|| {
      e.downcast_ref::<ModuleResolutionError>()
        .map(get_module_resolution_error_class)
    })
    .or_else(|| {
      e.downcast_ref::<notify::Error>()
        .map(get_notify_error_class)
    })
    .or_else(|| e.downcast_ref::<regex::Error>().map(get_regex_error_class))
    .or_else(|| {
      e.downcast_ref::<serde_json::error::Error>()
        .map(get_serde_json_error_class)
    })
    .or_else(|| {
      e.downcast_ref::<url::ParseError>()
        .map(get_url_parse_error_class)
    })
    .or_else(|| {
      e.downcast_ref::<deno_kv::sqlite::SqliteBackendError>()
        .map(|_| "TypeError")
    })
    .or_else(|| {
      #[cfg(unix)]
      let maybe_get_nix_error_class =
        || e.downcast_ref::<nix::Error>().map(get_nix_error_class);
      #[cfg(not(unix))]
      let maybe_get_nix_error_class = || Option::<&'static str>::None;
      (maybe_get_nix_error_class)()
    })
}<|MERGE_RESOLUTION|>--- conflicted
+++ resolved
@@ -28,15 +28,12 @@
 use deno_kv::KvMutationError;
 use deno_net::ops::NetError;
 use deno_tls::TlsError;
-<<<<<<< HEAD
 use deno_web::BlobError;
 use deno_web::CompressionError;
 use deno_web::MessagePortError;
 use deno_web::StreamResourceError;
 use deno_web::WebError;
-=======
 use deno_webstorage::WebStorageError;
->>>>>>> 7c790da8
 use std::env;
 use std::error::Error;
 use std::io;
@@ -177,7 +174,6 @@
   }
 }
 
-<<<<<<< HEAD
 fn get_web_error_class(e: &WebError) -> &'static str {
   match e {
     WebError::Base64Decode => "DOMExceptionInvalidCharacterError",
@@ -230,7 +226,9 @@
     BlobError::SizeLargerThanBlobPart => "TypeError",
     BlobError::BlobURLsNotSupported => "TypeError",
     BlobError::Url(_) => "Error",
-=======
+  }
+}
+
 fn get_ffi_repr_error_class(e: &ReprError) -> &'static str {
   match e {
     ReprError::InvalidOffset => "TypeError",
@@ -296,7 +294,6 @@
     WebStorageError::Sqlite(_) => todo!(),
     WebStorageError::Io(e) => get_io_error_class(e),
     WebStorageError::StorageExceeded => "DOMExceptionQuotaExceededError",
->>>>>>> 7c790da8
   }
 }
 
@@ -445,8 +442,6 @@
 pub fn get_error_class_name(e: &AnyError) -> Option<&'static str> {
   deno_core::error::get_custom_error_class(e)
     .or_else(|| deno_webgpu::error::get_error_class_name(e))
-<<<<<<< HEAD
-    .or_else(|| deno_webstorage::get_not_supported_error_class_name(e))
     .or_else(|| deno_websocket::get_network_error_class_name(e))
     .or_else(|| e.downcast_ref::<WebError>().map(get_web_error_class))
     .or_else(|| {
@@ -462,9 +457,6 @@
         .map(get_web_stream_resource_error_class)
     })
     .or_else(|| e.downcast_ref::<BlobError>().map(get_web_blob_error_class))
-=======
-    .or_else(|| deno_web::get_error_class_name(e))
-    .or_else(|| deno_websocket::get_network_error_class_name(e))
     .or_else(|| e.downcast_ref::<IRError>().map(|_| "TypeError"))
     .or_else(|| e.downcast_ref::<ReprError>().map(get_ffi_repr_error_class))
     .or_else(|| {
@@ -480,7 +472,6 @@
         .map(get_ffi_callback_error_class)
     })
     .or_else(|| e.downcast_ref::<CallError>().map(get_ffi_call_error_class))
->>>>>>> 7c790da8
     .or_else(|| e.downcast_ref::<TlsError>().map(get_tls_error_class))
     .or_else(|| e.downcast_ref::<CronError>().map(get_cron_error_class))
     .or_else(|| e.downcast_ref::<CanvasError>().map(get_canvas_error))
