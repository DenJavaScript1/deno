// Copyright 2018-2024 the Deno authors. All rights reserved. MIT license.

//! There are many types of errors in Deno:
//! - AnyError: a generic wrapper that can encapsulate any type of error.
//! - JsError: a container for the error message and stack trace for exceptions
//!   thrown in JavaScript code. We use this to pretty-print stack traces.
//! - Diagnostic: these are errors that originate in TypeScript's compiler.
//!   They're similar to JsError, in that they have line numbers. But
//!   Diagnostics are compile-time type errors, whereas JsErrors are runtime
//!   exceptions.

use deno_broadcast_channel::BroadcastChannelError;
use deno_cache::CacheError;
use deno_canvas::CanvasError;
use deno_core::error::AnyError;
use deno_core::serde_json;
use deno_core::url;
use deno_core::ModuleResolutionError;
use deno_cron::CronError;
use deno_ffi::CallError;
use deno_ffi::CallbackError;
use deno_ffi::DlfcnError;
use deno_ffi::IRError;
use deno_ffi::ReprError;
use deno_ffi::StaticError;
use deno_kv::KvCheckError;
use deno_kv::KvError;
use deno_kv::KvMutationError;
use deno_net::ops::NetError;
use deno_tls::TlsError;
use deno_websocket::HandshakeError;
use deno_websocket::WebsocketError;
use deno_webstorage::WebStorageError;
use std::env;
use std::error::Error;
use std::io;
use std::sync::Arc;

fn get_dlopen_error_class(error: &dlopen2::Error) -> &'static str {
  use dlopen2::Error::*;
  match error {
    NullCharacter(_) => "InvalidData",
    OpeningLibraryError(ref e) => get_io_error_class(e),
    SymbolGettingError(ref e) => get_io_error_class(e),
    AddrNotMatchingDll(ref e) => get_io_error_class(e),
    NullSymbol => "NotFound",
  }
}

fn get_env_var_error_class(error: &env::VarError) -> &'static str {
  use env::VarError::*;
  match error {
    NotPresent => "NotFound",
    NotUnicode(..) => "InvalidData",
  }
}

fn get_io_error_class(error: &io::Error) -> &'static str {
  use io::ErrorKind::*;
  match error.kind() {
    NotFound => "NotFound",
    PermissionDenied => "PermissionDenied",
    ConnectionRefused => "ConnectionRefused",
    ConnectionReset => "ConnectionReset",
    ConnectionAborted => "ConnectionAborted",
    NotConnected => "NotConnected",
    AddrInUse => "AddrInUse",
    AddrNotAvailable => "AddrNotAvailable",
    BrokenPipe => "BrokenPipe",
    AlreadyExists => "AlreadyExists",
    InvalidInput => "TypeError",
    InvalidData => "InvalidData",
    TimedOut => "TimedOut",
    Interrupted => "Interrupted",
    WriteZero => "WriteZero",
    UnexpectedEof => "UnexpectedEof",
    Other => "Error",
    WouldBlock => "WouldBlock",
    // Non-exhaustive enum - might add new variants
    // in the future
    kind => {
      let kind_str = kind.to_string();
      match kind_str.as_str() {
        "FilesystemLoop" => "FilesystemLoop",
        "IsADirectory" => "IsADirectory",
        "NetworkUnreachable" => "NetworkUnreachable",
        "NotADirectory" => "NotADirectory",
        _ => "Error",
      }
    }
  }
}

fn get_module_resolution_error_class(
  _: &ModuleResolutionError,
) -> &'static str {
  "URIError"
}

fn get_notify_error_class(error: &notify::Error) -> &'static str {
  use notify::ErrorKind::*;
  match error.kind {
    Generic(_) => "Error",
    Io(ref e) => get_io_error_class(e),
    PathNotFound => "NotFound",
    WatchNotFound => "NotFound",
    InvalidConfig(_) => "InvalidData",
    MaxFilesWatch => "Error",
  }
}

fn get_regex_error_class(error: &regex::Error) -> &'static str {
  use regex::Error::*;
  match error {
    Syntax(_) => "SyntaxError",
    CompiledTooBig(_) => "RangeError",
    _ => "Error",
  }
}

fn get_serde_json_error_class(
  error: &serde_json::error::Error,
) -> &'static str {
  use deno_core::serde_json::error::*;
  match error.classify() {
    Category::Io => error
      .source()
      .and_then(|e| e.downcast_ref::<io::Error>())
      .map(get_io_error_class)
      .unwrap(),
    Category::Syntax => "SyntaxError",
    Category::Data => "InvalidData",
    Category::Eof => "UnexpectedEof",
  }
}

fn get_url_parse_error_class(_error: &url::ParseError) -> &'static str {
  "URIError"
}

fn get_hyper_error_class(_error: &hyper::Error) -> &'static str {
  "Http"
}

fn get_hyper_util_error_class(
  _error: &hyper_util::client::legacy::Error,
) -> &'static str {
  "Http"
}

fn get_hyper_v014_error_class(_error: &hyper_v014::Error) -> &'static str {
  "Http"
}

#[cfg(unix)]
pub fn get_nix_error_class(error: &nix::Error) -> &'static str {
  match error {
    nix::Error::ECHILD => "NotFound",
    nix::Error::EINVAL => "TypeError",
    nix::Error::ENOENT => "NotFound",
    nix::Error::ENOTTY => "BadResource",
    nix::Error::EPERM => "PermissionDenied",
    nix::Error::ESRCH => "NotFound",
    nix::Error::ELOOP => "FilesystemLoop",
    nix::Error::ENOTDIR => "NotADirectory",
    nix::Error::ENETUNREACH => "NetworkUnreachable",
    nix::Error::EISDIR => "IsADirectory",
    nix::Error::UnknownErrno => "Error",
    &nix::Error::ENOTSUP => unreachable!(),
    _ => "Error",
  }
}

fn get_ffi_repr_error_class(e: &ReprError) -> &'static str {
  match e {
    ReprError::InvalidOffset => "TypeError",
    ReprError::InvalidArrayBuffer => "TypeError",
    ReprError::DestinationLengthTooShort => "RangeError",
    ReprError::InvalidCString => "TypeError",
    ReprError::CStringTooLong => "TypeError",
    ReprError::InvalidBool => "TypeError",
    ReprError::InvalidU8 => "TypeError",
    ReprError::InvalidI8 => "TypeError",
    ReprError::InvalidU16 => "TypeError",
    ReprError::InvalidI16 => "TypeError",
    ReprError::InvalidU32 => "TypeError",
    ReprError::InvalidI32 => "TypeError",
    ReprError::InvalidU64 => "TypeError",
    ReprError::InvalidI64 => "TypeError",
    ReprError::InvalidF32 => "TypeError",
    ReprError::InvalidF64 => "TypeError",
    ReprError::InvalidPointer => "TypeError",
    ReprError::Permission(e) => get_error_class_name(e).unwrap_or("Error"),
  }
}

fn get_ffi_dlfcn_error_class(e: &DlfcnError) -> &'static str {
  match e {
    DlfcnError::RegisterSymbol { .. } => "Error",
    DlfcnError::Dlopen(_) => "Error",
    DlfcnError::Permission(e) => get_error_class_name(e).unwrap_or("Error"),
    DlfcnError::Other(e) => get_error_class_name(e).unwrap_or("Error"),
  }
}

fn get_ffi_static_error_class(e: &StaticError) -> &'static str {
  match e {
    StaticError::Dlfcn(e) => get_ffi_dlfcn_error_class(e),
    StaticError::InvalidTypeVoid => "TypeError",
    StaticError::InvalidTypeStruct => "TypeError",
    StaticError::Resource(e) => get_error_class_name(e).unwrap_or("Error"),
  }
}

fn get_ffi_callback_error_class(e: &CallbackError) -> &'static str {
  match e {
    CallbackError::Resource(e) => get_error_class_name(e).unwrap_or("Error"),
    CallbackError::Other(e) => get_error_class_name(e).unwrap_or("Error"),
    CallbackError::Permission(e) => get_error_class_name(e).unwrap_or("Error"),
  }
}

fn get_ffi_call_error_class(e: &CallError) -> &'static str {
  match e {
    CallError::IR(_) => "TypeError",
    CallError::NonblockingCallFailure(_) => "Error",
    CallError::InvalidSymbol(_) => "TypeError",
    CallError::Permission(e) => get_error_class_name(e).unwrap_or("Error"),
    CallError::Callback(e) => get_ffi_callback_error_class(e),
  }
}

fn get_webstorage_class_name(e: &WebStorageError) -> &'static str {
  match e {
    WebStorageError::ContextNotSupported => "DOMExceptionNotSupportedError",
    WebStorageError::Sqlite(_) => todo!(),
    WebStorageError::Io(e) => get_io_error_class(e),
    WebStorageError::StorageExceeded => "DOMExceptionQuotaExceededError",
  }
}

fn get_tls_error_class(e: &TlsError) -> &'static str {
  match e {
    TlsError::Rustls(_) => "Error",
    TlsError::UnableAddPemFileToCert(e) => get_io_error_class(e),
    TlsError::CertInvalid
    | TlsError::CertsNotFound
    | TlsError::KeysNotFound
    | TlsError::KeyDecode => "InvalidData",
  }
}

pub fn get_cron_error_class(e: &CronError) -> &'static str {
  match e {
    CronError::Resource(e) => {
      deno_core::error::get_custom_error_class(e).unwrap_or("Error")
    }
    CronError::NameExceeded(_) => "TypeError",
    CronError::NameInvalid => "TypeError",
    CronError::AlreadyExists => "TypeError",
    CronError::TooManyCrons => "TypeError",
    CronError::InvalidCron => "TypeError",
    CronError::InvalidBackoff => "TypeError",
    CronError::AcquireError(_) => "Error",
    CronError::Other(e) => get_error_class_name(e).unwrap_or("Error"),
  }
}

fn get_canvas_error(e: &CanvasError) -> &'static str {
  match e {
    CanvasError::UnsupportedColorType(_) => "TypeError",
    CanvasError::Image(_) => "Error",
  }
}

pub fn get_cache_error(error: &CacheError) -> &'static str {
  match error {
    CacheError::Sqlite(_) => "Error",
    CacheError::JoinError(_) => "Error",
    CacheError::Resource(err) => {
      deno_core::error::get_custom_error_class(err).unwrap_or("Error")
    }
    CacheError::Other(e) => get_error_class_name(e).unwrap_or("Error"),
    CacheError::Io(err) => get_io_error_class(err),
  }
}

fn get_broadcast_channel_error(error: &BroadcastChannelError) -> &'static str {
  match error {
    BroadcastChannelError::Resource(err) => {
      deno_core::error::get_custom_error_class(err).unwrap()
    }
    BroadcastChannelError::MPSCSendError(_) => "Error",
    BroadcastChannelError::BroadcastSendError(_) => "Error",
    BroadcastChannelError::Other(err) => {
      get_error_class_name(err).unwrap_or("Error")
    }
  }
}

<<<<<<< HEAD
fn get_websocket_error(error: &WebsocketError) -> &'static str {
  match error {
    WebsocketError::Permission(e) | WebsocketError::Resource(e) => {
      get_error_class_name(e).unwrap_or("Error")
    }
    WebsocketError::Url(e) => get_url_parse_error_class(e),
    WebsocketError::Io(e) => get_io_error_class(e),
    WebsocketError::WebSocket(_) => "TypeError",
    WebsocketError::ConnectionFailed(_) => "DOMExceptionNetworkError",
    WebsocketError::Uri(_) => "Error",
  }
}

fn get_websocket_handshake_error(error: &HandshakeError) -> &'static str {
  match error {
    HandshakeError::RootStoreError(e) => {
      get_error_class_name(e).unwrap_or("Error")
    }
    HandshakeError::Tls(e) => get_tls_error_class(e),
    HandshakeError::MissingPath => "TypeError",
    HandshakeError::Http(_) => "Error",
    HandshakeError::InvalidHostname(_) => "TypeError",
    HandshakeError::Io(e) => get_io_error_class(e),
    HandshakeError::Rustls(_) => "Error",
    HandshakeError::H2(_) => "Error",
    HandshakeError::NoH2Alpn => "Error",
    HandshakeError::InvalidStatusCode(_) => "Error",
    HandshakeError::WebSocket(_) => "TypeError",
    HandshakeError::HeaderName(_) => "TypeError",
    HandshakeError::HeaderValue(_) => "TypeError",
    HandshakeError::Canceled(_) => "Error",
=======
fn get_kv_error(error: &KvError) -> &'static str {
  match error {
    KvError::DatabaseHandler(e) | KvError::Resource(e) | KvError::Kv(e) => {
      get_error_class_name(e).unwrap_or("Error")
    }
    KvError::TooManyRanges(_) => "TypeError",
    KvError::TooManyEntries(_) => "TypeError",
    KvError::TooManyChecks(_) => "TypeError",
    KvError::TooManyMutations(_) => "TypeError",
    KvError::TooManyKeys(_) => "TypeError",
    KvError::InvalidLimit => "TypeError",
    KvError::InvalidBoundaryKey => "TypeError",
    KvError::KeyTooLargeToRead(_) => "TypeError",
    KvError::KeyTooLargeToWrite(_) => "TypeError",
    KvError::TotalMutationTooLarge(_) => "TypeError",
    KvError::TotalKeyTooLarge(_) => "TypeError",
    KvError::Io(e) => get_io_error_class(e),
    KvError::QueueMessageNotFound => "TypeError",
    KvError::StartKeyNotInKeyspace => "TypeError",
    KvError::EndKeyNotInKeyspace => "TypeError",
    KvError::StartKeyGreaterThanEndKey => "TypeError",
    KvError::InvalidCheck(e) => match e {
      KvCheckError::InvalidVersionstamp => "TypeError",
      KvCheckError::Io(e) => get_io_error_class(e),
    },
    KvError::InvalidMutation(e) => match e {
      KvMutationError::BigInt(_) => "Error",
      KvMutationError::Io(e) => get_io_error_class(e),
      KvMutationError::InvalidMutationWithValue(_) => "TypeError",
      KvMutationError::InvalidMutationWithoutValue(_) => "TypeError",
    },
    KvError::InvalidEnqueue(e) => get_io_error_class(e),
    KvError::EmptyKey => "TypeError",
    KvError::ValueTooLarge(_) => "TypeError",
    KvError::EnqueuePayloadTooLarge(_) => "TypeError",
    KvError::InvalidCursor => "TypeError",
    KvError::CursorOutOfBounds => "TypeError",
    KvError::InvalidRange => "TypeError",
  }
}

fn get_net_error(error: &NetError) -> &'static str {
  match error {
    NetError::ListenerClosed => "BadResource",
    NetError::ListenerBusy => "Busy",
    NetError::SocketClosed => "BadResource",
    NetError::SocketClosedNotConnected => "NotConnected",
    NetError::SocketBusy => "Busy",
    NetError::Io(e) => get_io_error_class(e),
    NetError::AcceptTaskOngoing => "Busy",
    NetError::RootCertStore(e)
    | NetError::Permission(e)
    | NetError::Resource(e) => get_error_class_name(e).unwrap_or("Error"),
    NetError::NoResolvedAddress => "Error",
    NetError::AddrParse(_) => "Error",
    NetError::Map(e) => get_net_map_error(e),
    NetError::Canceled(e) => {
      let io_err: io::Error = e.to_owned().into();
      get_io_error_class(&io_err)
    }
    NetError::DnsNotFound(_) => "NotFound",
    NetError::DnsNotConnected(_) => "NotConnected",
    NetError::DnsTimedOut(_) => "TimedOut",
    NetError::Dns(_) => "Error",
    NetError::UnsupportedRecordType => "NotSupported",
    NetError::InvalidUtf8(_) => "InvalidData",
    NetError::UnexpectedKeyType => "Error",
    NetError::InvalidHostname(_) => "TypeError",
    NetError::TcpStreamBusy => "Busy",
    NetError::Rustls(_) => "Error",
    NetError::Tls(e) => get_tls_error_class(e),
    NetError::ListenTlsRequiresKey => "InvalidData",
    NetError::Reunite(_) => "Error",
  }
}

fn get_net_map_error(error: &deno_net::io::MapError) -> &'static str {
  match error {
    deno_net::io::MapError::Io(e) => get_io_error_class(e),
    deno_net::io::MapError::NoResources => "Error",
>>>>>>> 7c790da8
  }
}

pub fn get_error_class_name(e: &AnyError) -> Option<&'static str> {
  deno_core::error::get_custom_error_class(e)
    .or_else(|| deno_webgpu::error::get_error_class_name(e))
    .or_else(|| deno_web::get_error_class_name(e))
    .or_else(|| e.downcast_ref::<IRError>().map(|_| "TypeError"))
    .or_else(|| e.downcast_ref::<ReprError>().map(get_ffi_repr_error_class))
    .or_else(|| {
      e.downcast_ref::<DlfcnError>()
        .map(get_ffi_dlfcn_error_class)
    })
    .or_else(|| {
      e.downcast_ref::<StaticError>()
        .map(get_ffi_static_error_class)
    })
    .or_else(|| {
      e.downcast_ref::<CallbackError>()
        .map(get_ffi_callback_error_class)
    })
    .or_else(|| e.downcast_ref::<CallError>().map(get_ffi_call_error_class))
    .or_else(|| e.downcast_ref::<TlsError>().map(get_tls_error_class))
    .or_else(|| e.downcast_ref::<CronError>().map(get_cron_error_class))
    .or_else(|| e.downcast_ref::<CanvasError>().map(get_canvas_error))
    .or_else(|| e.downcast_ref::<CacheError>().map(get_cache_error))
<<<<<<< HEAD
    .or_else(|| e.downcast_ref::<WebsocketError>().map(get_websocket_error))
    .or_else(|| {
      e.downcast_ref::<HandshakeError>()
        .map(get_websocket_handshake_error)
=======
    .or_else(|| e.downcast_ref::<KvError>().map(get_kv_error))
    .or_else(|| e.downcast_ref::<NetError>().map(get_net_error))
    .or_else(|| {
      e.downcast_ref::<deno_net::io::MapError>()
        .map(get_net_map_error)
>>>>>>> 7c790da8
    })
    .or_else(|| {
      e.downcast_ref::<BroadcastChannelError>()
        .map(get_broadcast_channel_error)
    })
    .or_else(|| {
      e.downcast_ref::<WebStorageError>()
        .map(get_webstorage_class_name)
    })
    .or_else(|| {
      e.downcast_ref::<deno_url::UrlPatternError>()
        .map(|_| "TypeError")
    })
    .or_else(|| {
      e.downcast_ref::<dlopen2::Error>()
        .map(get_dlopen_error_class)
    })
    .or_else(|| e.downcast_ref::<hyper::Error>().map(get_hyper_error_class))
    .or_else(|| {
      e.downcast_ref::<hyper_util::client::legacy::Error>()
        .map(get_hyper_util_error_class)
    })
    .or_else(|| {
      e.downcast_ref::<hyper_v014::Error>()
        .map(get_hyper_v014_error_class)
    })
    .or_else(|| {
      e.downcast_ref::<Arc<hyper_v014::Error>>()
        .map(|e| get_hyper_v014_error_class(e))
    })
    .or_else(|| {
      e.downcast_ref::<deno_core::Canceled>().map(|e| {
        let io_err: io::Error = e.to_owned().into();
        get_io_error_class(&io_err)
      })
    })
    .or_else(|| {
      e.downcast_ref::<env::VarError>()
        .map(get_env_var_error_class)
    })
    .or_else(|| e.downcast_ref::<io::Error>().map(get_io_error_class))
    .or_else(|| {
      e.downcast_ref::<ModuleResolutionError>()
        .map(get_module_resolution_error_class)
    })
    .or_else(|| {
      e.downcast_ref::<notify::Error>()
        .map(get_notify_error_class)
    })
    .or_else(|| e.downcast_ref::<regex::Error>().map(get_regex_error_class))
    .or_else(|| {
      e.downcast_ref::<serde_json::error::Error>()
        .map(get_serde_json_error_class)
    })
    .or_else(|| {
      e.downcast_ref::<url::ParseError>()
        .map(get_url_parse_error_class)
    })
    .or_else(|| {
      e.downcast_ref::<deno_kv::sqlite::SqliteBackendError>()
        .map(|_| "TypeError")
    })
    .or_else(|| {
      #[cfg(unix)]
      let maybe_get_nix_error_class =
        || e.downcast_ref::<nix::Error>().map(get_nix_error_class);
      #[cfg(not(unix))]
      let maybe_get_nix_error_class = || Option::<&'static str>::None;
      (maybe_get_nix_error_class)()
    })
}<|MERGE_RESOLUTION|>--- conflicted
+++ resolved
@@ -298,7 +298,6 @@
   }
 }
 
-<<<<<<< HEAD
 fn get_websocket_error(error: &WebsocketError) -> &'static str {
   match error {
     WebsocketError::Permission(e) | WebsocketError::Resource(e) => {
@@ -330,7 +329,9 @@
     HandshakeError::HeaderName(_) => "TypeError",
     HandshakeError::HeaderValue(_) => "TypeError",
     HandshakeError::Canceled(_) => "Error",
-=======
+  }
+}
+
 fn get_kv_error(error: &KvError) -> &'static str {
   match error {
     KvError::DatabaseHandler(e) | KvError::Resource(e) | KvError::Kv(e) => {
@@ -411,7 +412,6 @@
   match error {
     deno_net::io::MapError::Io(e) => get_io_error_class(e),
     deno_net::io::MapError::NoResources => "Error",
->>>>>>> 7c790da8
   }
 }
 
@@ -438,18 +438,16 @@
     .or_else(|| e.downcast_ref::<CronError>().map(get_cron_error_class))
     .or_else(|| e.downcast_ref::<CanvasError>().map(get_canvas_error))
     .or_else(|| e.downcast_ref::<CacheError>().map(get_cache_error))
-<<<<<<< HEAD
     .or_else(|| e.downcast_ref::<WebsocketError>().map(get_websocket_error))
     .or_else(|| {
       e.downcast_ref::<HandshakeError>()
         .map(get_websocket_handshake_error)
-=======
+    })
     .or_else(|| e.downcast_ref::<KvError>().map(get_kv_error))
     .or_else(|| e.downcast_ref::<NetError>().map(get_net_error))
     .or_else(|| {
       e.downcast_ref::<deno_net::io::MapError>()
         .map(get_net_map_error)
->>>>>>> 7c790da8
     })
     .or_else(|| {
       e.downcast_ref::<BroadcastChannelError>()
