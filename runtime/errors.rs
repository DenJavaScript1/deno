--- conflicted
+++ resolved
@@ -994,13 +994,6 @@
 
 pub fn get_error_class_name(e: &AnyError) -> Option<&'static str> {
   deno_core::error::get_custom_error_class(e)
-<<<<<<< HEAD
-    .or_else(|| deno_webgpu::error::get_error_class_name(e))
-    .or_else(|| deno_web::get_error_class_name(e))
-    .or_else(|| deno_webstorage::get_not_supported_error_class_name(e))
-    .or_else(|| deno_websocket::get_network_error_class_name(e))
-    .or_else(|| deno_canvas::error::get_error_class_name(e))
-=======
     .or_else(|| e.downcast_ref::<NApiError>().map(get_napi_error_class))
     .or_else(|| e.downcast_ref::<WebError>().map(get_web_error_class))
     .or_else(|| {
@@ -1146,7 +1139,6 @@
       e.downcast_ref::<deno_url::UrlPatternError>()
         .map(|_| "TypeError")
     })
->>>>>>> 27df42f6
     .or_else(|| {
       e.downcast_ref::<dlopen2::Error>()
         .map(get_dlopen_error_class)
