--- conflicted
+++ resolved
@@ -29,16 +29,13 @@
 use deno_napi::NApiError;
 use deno_net::ops::NetError;
 use deno_tls::TlsError;
-<<<<<<< HEAD
 use deno_websocket::HandshakeError;
 use deno_websocket::WebsocketError;
-=======
 use deno_web::BlobError;
 use deno_web::CompressionError;
 use deno_web::MessagePortError;
 use deno_web::StreamResourceError;
 use deno_web::WebError;
->>>>>>> 3ae10a01
 use deno_webstorage::WebStorageError;
 use std::env;
 use std::error::Error;
@@ -491,10 +488,6 @@
 pub fn get_error_class_name(e: &AnyError) -> Option<&'static str> {
   deno_core::error::get_custom_error_class(e)
     .or_else(|| deno_webgpu::error::get_error_class_name(e))
-<<<<<<< HEAD
-    .or_else(|| deno_web::get_error_class_name(e))
-=======
-    .or_else(|| deno_websocket::get_network_error_class_name(e))
     .or_else(|| e.downcast_ref::<NApiError>().map(get_napi_error_class))
     .or_else(|| e.downcast_ref::<WebError>().map(get_web_error_class))
     .or_else(|| {
@@ -510,7 +503,6 @@
         .map(get_web_stream_resource_error_class)
     })
     .or_else(|| e.downcast_ref::<BlobError>().map(get_web_blob_error_class))
->>>>>>> 3ae10a01
     .or_else(|| e.downcast_ref::<IRError>().map(|_| "TypeError"))
     .or_else(|| e.downcast_ref::<ReprError>().map(get_ffi_repr_error_class))
     .or_else(|| {
