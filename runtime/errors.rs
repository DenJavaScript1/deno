--- conflicted
+++ resolved
@@ -16,17 +16,14 @@
 use deno_core::serde_json;
 use deno_core::url;
 use deno_core::ModuleResolutionError;
-<<<<<<< HEAD
+use deno_cron::CronError;
+use deno_tls::TlsError;
 use deno_ffi::CallError;
 use deno_ffi::CallbackError;
 use deno_ffi::DlfcnError;
 use deno_ffi::IRError;
 use deno_ffi::ReprError;
 use deno_ffi::StaticError;
-=======
-use deno_cron::CronError;
-use deno_tls::TlsError;
->>>>>>> f3530c85
 use std::env;
 use std::error::Error;
 use std::io;
@@ -167,7 +164,6 @@
   }
 }
 
-<<<<<<< HEAD
 fn get_ffi_repr_error_class(e: &ReprError) -> &'static str {
   match e {
     ReprError::InvalidOffset => "TypeError",
@@ -224,7 +220,9 @@
     CallError::InvalidSymbol(_) => "TypeError",
     CallError::Permission(e) => get_error_class_name(e).unwrap_or("Error"),
     CallError::Callback(e) => get_ffi_callback_error_class(e),
-=======
+  }
+}
+
 fn get_tls_error_class(e: &TlsError) -> &'static str {
   match e {
     TlsError::Rustls(_) => "Error",
@@ -281,7 +279,6 @@
     BroadcastChannelError::Other(err) => {
       get_error_class_name(err).unwrap_or("Error")
     }
->>>>>>> f3530c85
   }
 }
 
@@ -291,7 +288,6 @@
     .or_else(|| deno_web::get_error_class_name(e))
     .or_else(|| deno_webstorage::get_not_supported_error_class_name(e))
     .or_else(|| deno_websocket::get_network_error_class_name(e))
-<<<<<<< HEAD
     .or_else(|| e.downcast_ref::<IRError>().map(|_| "TypeError"))
     .or_else(|| e.downcast_ref::<ReprError>().map(get_ffi_repr_error_class))
     .or_else(|| {
@@ -307,7 +303,6 @@
         .map(get_ffi_callback_error_class)
     })
     .or_else(|| e.downcast_ref::<CallError>().map(get_ffi_call_error_class))
-=======
     .or_else(|| e.downcast_ref::<TlsError>().map(get_tls_error_class))
     .or_else(|| e.downcast_ref::<CronError>().map(get_cron_error_class))
     .or_else(|| e.downcast_ref::<CanvasError>().map(get_canvas_error))
@@ -316,7 +311,6 @@
       e.downcast_ref::<BroadcastChannelError>()
         .map(get_broadcast_channel_error)
     })
->>>>>>> f3530c85
     .or_else(|| {
       e.downcast_ref::<dlopen2::Error>()
         .map(get_dlopen_error_class)
