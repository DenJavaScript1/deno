// Copyright 2018-2024 the Deno authors. All rights reserved. MIT license.

//! There are many types of errors in Deno:
//! - AnyError: a generic wrapper that can encapsulate any type of error.
//! - JsError: a container for the error message and stack trace for exceptions
//!   thrown in JavaScript code. We use this to pretty-print stack traces.
//! - Diagnostic: these are errors that originate in TypeScript's compiler.
//!   They're similar to JsError, in that they have line numbers. But
//!   Diagnostics are compile-time type errors, whereas JsErrors are runtime
//!   exceptions.

use deno_broadcast_channel::BroadcastChannelError;
use deno_cache::CacheError;
use deno_canvas::CanvasError;
use deno_core::error::AnyError;
use deno_core::serde_json;
use deno_core::url;
use deno_core::ModuleResolutionError;
use deno_cron::CronError;
use deno_ffi::CallError;
use deno_ffi::CallbackError;
use deno_ffi::DlfcnError;
use deno_ffi::IRError;
use deno_ffi::ReprError;
use deno_ffi::StaticError;
use deno_tls::TlsError;
use deno_webstorage::WebStorageError;
use std::env;
use std::error::Error;
use std::io;
use std::sync::Arc;

fn get_dlopen_error_class(error: &dlopen2::Error) -> &'static str {
  use dlopen2::Error::*;
  match error {
    NullCharacter(_) => "InvalidData",
    OpeningLibraryError(ref e) => get_io_error_class(e),
    SymbolGettingError(ref e) => get_io_error_class(e),
    AddrNotMatchingDll(ref e) => get_io_error_class(e),
    NullSymbol => "NotFound",
  }
}

fn get_env_var_error_class(error: &env::VarError) -> &'static str {
  use env::VarError::*;
  match error {
    NotPresent => "NotFound",
    NotUnicode(..) => "InvalidData",
  }
}

fn get_io_error_class(error: &io::Error) -> &'static str {
  use io::ErrorKind::*;
  match error.kind() {
    NotFound => "NotFound",
    PermissionDenied => "PermissionDenied",
    ConnectionRefused => "ConnectionRefused",
    ConnectionReset => "ConnectionReset",
    ConnectionAborted => "ConnectionAborted",
    NotConnected => "NotConnected",
    AddrInUse => "AddrInUse",
    AddrNotAvailable => "AddrNotAvailable",
    BrokenPipe => "BrokenPipe",
    AlreadyExists => "AlreadyExists",
    InvalidInput => "TypeError",
    InvalidData => "InvalidData",
    TimedOut => "TimedOut",
    Interrupted => "Interrupted",
    WriteZero => "WriteZero",
    UnexpectedEof => "UnexpectedEof",
    Other => "Error",
    WouldBlock => "WouldBlock",
    // Non-exhaustive enum - might add new variants
    // in the future
    kind => {
      let kind_str = kind.to_string();
      match kind_str.as_str() {
        "FilesystemLoop" => "FilesystemLoop",
        "IsADirectory" => "IsADirectory",
        "NetworkUnreachable" => "NetworkUnreachable",
        "NotADirectory" => "NotADirectory",
        _ => "Error",
      }
    }
  }
}

fn get_module_resolution_error_class(
  _: &ModuleResolutionError,
) -> &'static str {
  "URIError"
}

fn get_notify_error_class(error: &notify::Error) -> &'static str {
  use notify::ErrorKind::*;
  match error.kind {
    Generic(_) => "Error",
    Io(ref e) => get_io_error_class(e),
    PathNotFound => "NotFound",
    WatchNotFound => "NotFound",
    InvalidConfig(_) => "InvalidData",
    MaxFilesWatch => "Error",
  }
}

fn get_regex_error_class(error: &regex::Error) -> &'static str {
  use regex::Error::*;
  match error {
    Syntax(_) => "SyntaxError",
    CompiledTooBig(_) => "RangeError",
    _ => "Error",
  }
}

fn get_serde_json_error_class(
  error: &serde_json::error::Error,
) -> &'static str {
  use deno_core::serde_json::error::*;
  match error.classify() {
    Category::Io => error
      .source()
      .and_then(|e| e.downcast_ref::<io::Error>())
      .map(get_io_error_class)
      .unwrap(),
    Category::Syntax => "SyntaxError",
    Category::Data => "InvalidData",
    Category::Eof => "UnexpectedEof",
  }
}

fn get_url_parse_error_class(_error: &url::ParseError) -> &'static str {
  "URIError"
}

fn get_hyper_error_class(_error: &hyper::Error) -> &'static str {
  "Http"
}

fn get_hyper_util_error_class(
  _error: &hyper_util::client::legacy::Error,
) -> &'static str {
  "Http"
}

fn get_hyper_v014_error_class(_error: &hyper_v014::Error) -> &'static str {
  "Http"
}

#[cfg(unix)]
pub fn get_nix_error_class(error: &nix::Error) -> &'static str {
  match error {
    nix::Error::ECHILD => "NotFound",
    nix::Error::EINVAL => "TypeError",
    nix::Error::ENOENT => "NotFound",
    nix::Error::ENOTTY => "BadResource",
    nix::Error::EPERM => "PermissionDenied",
    nix::Error::ESRCH => "NotFound",
    nix::Error::ELOOP => "FilesystemLoop",
    nix::Error::ENOTDIR => "NotADirectory",
    nix::Error::ENETUNREACH => "NetworkUnreachable",
    nix::Error::EISDIR => "IsADirectory",
    nix::Error::UnknownErrno => "Error",
    &nix::Error::ENOTSUP => unreachable!(),
    _ => "Error",
  }
}

<<<<<<< HEAD
fn get_webgpu_error_class(e: &deno_webgpu::InitError) -> &'static str {
  match e {
    deno_webgpu::InitError::Resource(e) => {
      get_error_class_name(e).unwrap_or("Error")
    }
    deno_webgpu::InitError::InvalidAdapter(_) => "Error",
    deno_webgpu::InitError::RequestDevice(_) => "DOMExceptionOperationError",
    deno_webgpu::InitError::InvalidDevice(_) => "Error",
  }
}

fn get_webgpu_buffer_error_class(
  e: &deno_webgpu::buffer::BufferError,
) -> &'static str {
  match e {
    deno_webgpu::buffer::BufferError::Resource(e) => {
      get_error_class_name(e).unwrap_or("Error")
    }
    deno_webgpu::buffer::BufferError::InvalidUsage => "TypeError",
    deno_webgpu::buffer::BufferError::Access(_) => "DOMExceptionOperationError",
  }
}

fn get_webgpu_bundle_error_class(
  e: &deno_webgpu::bundle::BundleError,
) -> &'static str {
  match e {
    deno_webgpu::bundle::BundleError::Resource(e) => {
      get_error_class_name(e).unwrap_or("Error")
    }
    deno_webgpu::bundle::BundleError::InvalidSize => "TypeError",
  }
}

fn get_webgpu_byow_error_class(
  e: &deno_webgpu::byow::ByowError,
) -> &'static str {
  match e {
    deno_webgpu::byow::ByowError::WebGPUNotInitiated => "TypeError",
    deno_webgpu::byow::ByowError::InvalidParameters => "TypeError",
    deno_webgpu::byow::ByowError::CreateSurface(_) => "Error",
    deno_webgpu::byow::ByowError::InvalidSystem => "TypeError",
    #[cfg(any(
      target_os = "windows",
      target_os = "linux",
      target_os = "freebsd",
      target_os = "openbsd"
    ))]
    deno_webgpu::byow::ByowError::NullWindow => "TypeError",
    #[cfg(any(
      target_os = "linux",
      target_os = "freebsd",
      target_os = "openbsd"
    ))]
    deno_webgpu::byow::ByowError::NullDisplay => "TypeError",
    #[cfg(target_os = "macos")]
    deno_webgpu::byow::ByowError::NSViewDisplay => "TypeError",
  }
}

fn get_webgpu_render_pass_error_class(
  e: &deno_webgpu::render_pass::RenderPassError,
) -> &'static str {
  match e {
    deno_webgpu::render_pass::RenderPassError::Resource(e) => {
      get_error_class_name(e).unwrap_or("Error")
    }
    deno_webgpu::render_pass::RenderPassError::InvalidSize => "TypeError",
  }
}

fn get_webgpu_surface_error_class(
  e: &deno_webgpu::surface::SurfaceError,
) -> &'static str {
  match e {
    deno_webgpu::surface::SurfaceError::Resource(e) => {
      get_error_class_name(e).unwrap_or("Error")
    }
    deno_webgpu::surface::SurfaceError::Surface(_) => "Error",
    deno_webgpu::surface::SurfaceError::InvalidStatus => "Error",
=======
fn get_ffi_repr_error_class(e: &ReprError) -> &'static str {
  match e {
    ReprError::InvalidOffset => "TypeError",
    ReprError::InvalidArrayBuffer => "TypeError",
    ReprError::DestinationLengthTooShort => "RangeError",
    ReprError::InvalidCString => "TypeError",
    ReprError::CStringTooLong => "TypeError",
    ReprError::InvalidBool => "TypeError",
    ReprError::InvalidU8 => "TypeError",
    ReprError::InvalidI8 => "TypeError",
    ReprError::InvalidU16 => "TypeError",
    ReprError::InvalidI16 => "TypeError",
    ReprError::InvalidU32 => "TypeError",
    ReprError::InvalidI32 => "TypeError",
    ReprError::InvalidU64 => "TypeError",
    ReprError::InvalidI64 => "TypeError",
    ReprError::InvalidF32 => "TypeError",
    ReprError::InvalidF64 => "TypeError",
    ReprError::InvalidPointer => "TypeError",
    ReprError::Permission(e) => get_error_class_name(e).unwrap_or("Error"),
  }
}

fn get_ffi_dlfcn_error_class(e: &DlfcnError) -> &'static str {
  match e {
    DlfcnError::RegisterSymbol { .. } => "Error",
    DlfcnError::Dlopen(_) => "Error",
    DlfcnError::Permission(e) => get_error_class_name(e).unwrap_or("Error"),
    DlfcnError::Other(e) => get_error_class_name(e).unwrap_or("Error"),
  }
}

fn get_ffi_static_error_class(e: &StaticError) -> &'static str {
  match e {
    StaticError::Dlfcn(e) => get_ffi_dlfcn_error_class(e),
    StaticError::InvalidTypeVoid => "TypeError",
    StaticError::InvalidTypeStruct => "TypeError",
    StaticError::Resource(e) => get_error_class_name(e).unwrap_or("Error"),
  }
}

fn get_ffi_callback_error_class(e: &CallbackError) -> &'static str {
  match e {
    CallbackError::Resource(e) => get_error_class_name(e).unwrap_or("Error"),
    CallbackError::Other(e) => get_error_class_name(e).unwrap_or("Error"),
    CallbackError::Permission(e) => get_error_class_name(e).unwrap_or("Error"),
  }
}

fn get_ffi_call_error_class(e: &CallError) -> &'static str {
  match e {
    CallError::IR(_) => "TypeError",
    CallError::NonblockingCallFailure(_) => "Error",
    CallError::InvalidSymbol(_) => "TypeError",
    CallError::Permission(e) => get_error_class_name(e).unwrap_or("Error"),
    CallError::Callback(e) => get_ffi_callback_error_class(e),
  }
}

fn get_webstorage_class_name(e: &WebStorageError) -> &'static str {
  match e {
    WebStorageError::ContextNotSupported => "DOMExceptionNotSupportedError",
    WebStorageError::Sqlite(_) => todo!(),
    WebStorageError::Io(e) => get_io_error_class(e),
    WebStorageError::StorageExceeded => "DOMExceptionQuotaExceededError",
>>>>>>> 403da30c
  }
}

fn get_tls_error_class(e: &TlsError) -> &'static str {
  match e {
    TlsError::Rustls(_) => "Error",
    TlsError::UnableAddPemFileToCert(e) => get_io_error_class(e),
    TlsError::CertInvalid
    | TlsError::CertsNotFound
    | TlsError::KeysNotFound
    | TlsError::KeyDecode => "InvalidData",
  }
}

pub fn get_cron_error_class(e: &CronError) -> &'static str {
  match e {
    CronError::Resource(e) => {
      deno_core::error::get_custom_error_class(e).unwrap_or("Error")
    }
    CronError::NameExceeded(_) => "TypeError",
    CronError::NameInvalid => "TypeError",
    CronError::AlreadyExists => "TypeError",
    CronError::TooManyCrons => "TypeError",
    CronError::InvalidCron => "TypeError",
    CronError::InvalidBackoff => "TypeError",
    CronError::AcquireError(_) => "Error",
    CronError::Other(e) => get_error_class_name(e).unwrap_or("Error"),
  }
}

fn get_canvas_error(e: &CanvasError) -> &'static str {
  match e {
    CanvasError::UnsupportedColorType(_) => "TypeError",
    CanvasError::Image(_) => "Error",
  }
}

pub fn get_cache_error(error: &CacheError) -> &'static str {
  match error {
    CacheError::Sqlite(_) => "Error",
    CacheError::JoinError(_) => "Error",
    CacheError::Resource(err) => {
      deno_core::error::get_custom_error_class(err).unwrap_or("Error")
    }
    CacheError::Other(e) => get_error_class_name(e).unwrap_or("Error"),
    CacheError::Io(err) => get_io_error_class(err),
  }
}

fn get_broadcast_channel_error(error: &BroadcastChannelError) -> &'static str {
  match error {
    BroadcastChannelError::Resource(err) => {
      deno_core::error::get_custom_error_class(err).unwrap()
    }
    BroadcastChannelError::MPSCSendError(_) => "Error",
    BroadcastChannelError::BroadcastSendError(_) => "Error",
    BroadcastChannelError::Other(err) => {
      get_error_class_name(err).unwrap_or("Error")
    }
  }
}

pub fn get_error_class_name(e: &AnyError) -> Option<&'static str> {
  deno_core::error::get_custom_error_class(e)
    .or_else(|| deno_web::get_error_class_name(e))
    .or_else(|| deno_websocket::get_network_error_class_name(e))
    .or_else(|| e.downcast_ref::<IRError>().map(|_| "TypeError"))
    .or_else(|| e.downcast_ref::<ReprError>().map(get_ffi_repr_error_class))
    .or_else(|| {
      e.downcast_ref::<DlfcnError>()
        .map(get_ffi_dlfcn_error_class)
    })
    .or_else(|| {
      e.downcast_ref::<StaticError>()
        .map(get_ffi_static_error_class)
    })
    .or_else(|| {
      e.downcast_ref::<CallbackError>()
        .map(get_ffi_callback_error_class)
    })
    .or_else(|| e.downcast_ref::<CallError>().map(get_ffi_call_error_class))
    .or_else(|| e.downcast_ref::<TlsError>().map(get_tls_error_class))
    .or_else(|| e.downcast_ref::<CronError>().map(get_cron_error_class))
    .or_else(|| e.downcast_ref::<CanvasError>().map(get_canvas_error))
    .or_else(|| e.downcast_ref::<CacheError>().map(get_cache_error))
    .or_else(|| {
      e.downcast_ref::<BroadcastChannelError>()
        .map(get_broadcast_channel_error)
    })
    .or_else(|| {
<<<<<<< HEAD
      e.downcast_ref::<deno_webgpu::InitError>()
        .map(get_webgpu_error_class)
    })
    .or_else(|| {
      e.downcast_ref::<deno_webgpu::buffer::BufferError>()
        .map(get_webgpu_buffer_error_class)
    })
    .or_else(|| {
      e.downcast_ref::<deno_webgpu::bundle::BundleError>()
        .map(get_webgpu_bundle_error_class)
    })
    .or_else(|| {
      e.downcast_ref::<deno_webgpu::byow::ByowError>()
        .map(get_webgpu_byow_error_class)
    })
    .or_else(|| {
      e.downcast_ref::<deno_webgpu::render_pass::RenderPassError>()
        .map(get_webgpu_render_pass_error_class)
    })
    .or_else(|| {
      e.downcast_ref::<deno_webgpu::surface::SurfaceError>()
        .map(get_webgpu_surface_error_class)
=======
      e.downcast_ref::<WebStorageError>()
        .map(get_webstorage_class_name)
    })
    .or_else(|| {
      e.downcast_ref::<deno_url::UrlPatternError>()
        .map(|_| "TypeError")
>>>>>>> 403da30c
    })
    .or_else(|| {
      e.downcast_ref::<dlopen2::Error>()
        .map(get_dlopen_error_class)
    })
    .or_else(|| e.downcast_ref::<hyper::Error>().map(get_hyper_error_class))
    .or_else(|| {
      e.downcast_ref::<hyper_util::client::legacy::Error>()
        .map(get_hyper_util_error_class)
    })
    .or_else(|| {
      e.downcast_ref::<hyper_v014::Error>()
        .map(get_hyper_v014_error_class)
    })
    .or_else(|| {
      e.downcast_ref::<Arc<hyper_v014::Error>>()
        .map(|e| get_hyper_v014_error_class(e))
    })
    .or_else(|| {
      e.downcast_ref::<deno_core::Canceled>().map(|e| {
        let io_err: io::Error = e.to_owned().into();
        get_io_error_class(&io_err)
      })
    })
    .or_else(|| {
      e.downcast_ref::<env::VarError>()
        .map(get_env_var_error_class)
    })
    .or_else(|| e.downcast_ref::<io::Error>().map(get_io_error_class))
    .or_else(|| {
      e.downcast_ref::<ModuleResolutionError>()
        .map(get_module_resolution_error_class)
    })
    .or_else(|| {
      e.downcast_ref::<notify::Error>()
        .map(get_notify_error_class)
    })
    .or_else(|| e.downcast_ref::<regex::Error>().map(get_regex_error_class))
    .or_else(|| {
      e.downcast_ref::<serde_json::error::Error>()
        .map(get_serde_json_error_class)
    })
    .or_else(|| {
      e.downcast_ref::<url::ParseError>()
        .map(get_url_parse_error_class)
    })
    .or_else(|| {
      e.downcast_ref::<deno_kv::sqlite::SqliteBackendError>()
        .map(|_| "TypeError")
    })
    .or_else(|| {
      #[cfg(unix)]
      let maybe_get_nix_error_class =
        || e.downcast_ref::<nix::Error>().map(get_nix_error_class);
      #[cfg(not(unix))]
      let maybe_get_nix_error_class = || Option::<&'static str>::None;
      (maybe_get_nix_error_class)()
    })
}<|MERGE_RESOLUTION|>--- conflicted
+++ resolved
@@ -165,7 +165,6 @@
   }
 }
 
-<<<<<<< HEAD
 fn get_webgpu_error_class(e: &deno_webgpu::InitError) -> &'static str {
   match e {
     deno_webgpu::InitError::Resource(e) => {
@@ -246,7 +245,9 @@
     }
     deno_webgpu::surface::SurfaceError::Surface(_) => "Error",
     deno_webgpu::surface::SurfaceError::InvalidStatus => "Error",
-=======
+  }
+}
+
 fn get_ffi_repr_error_class(e: &ReprError) -> &'static str {
   match e {
     ReprError::InvalidOffset => "TypeError",
@@ -312,7 +313,6 @@
     WebStorageError::Sqlite(_) => todo!(),
     WebStorageError::Io(e) => get_io_error_class(e),
     WebStorageError::StorageExceeded => "DOMExceptionQuotaExceededError",
->>>>>>> 403da30c
   }
 }
 
@@ -403,7 +403,6 @@
         .map(get_broadcast_channel_error)
     })
     .or_else(|| {
-<<<<<<< HEAD
       e.downcast_ref::<deno_webgpu::InitError>()
         .map(get_webgpu_error_class)
     })
@@ -426,14 +425,14 @@
     .or_else(|| {
       e.downcast_ref::<deno_webgpu::surface::SurfaceError>()
         .map(get_webgpu_surface_error_class)
-=======
+    })
+    .or_else(|| {
       e.downcast_ref::<WebStorageError>()
         .map(get_webstorage_class_name)
     })
     .or_else(|| {
       e.downcast_ref::<deno_url::UrlPatternError>()
         .map(|_| "TypeError")
->>>>>>> 403da30c
     })
     .or_else(|| {
       e.downcast_ref::<dlopen2::Error>()
