// Copyright 2018-2024 the Deno authors. All rights reserved. MIT license.
use crate::inspector_server::InspectorServer;
use crate::ops;
use crate::permissions::PermissionsContainer;
use crate::shared::maybe_transpile_source;
use crate::shared::runtime;
use crate::tokio_util::create_and_run_current_thread;
use crate::worker::create_op_metrics;
use crate::worker::import_meta_resolve_callback;
use crate::worker::validate_import_attributes_callback;
use crate::worker::FormatJsErrorFn;
use crate::BootstrapOptions;
use deno_broadcast_channel::InMemoryBroadcastChannel;
use deno_cache::CreateCache;
use deno_cache::SqliteBackedCache;
use deno_core::ascii_str;
use deno_core::error::AnyError;
use deno_core::error::JsError;
use deno_core::futures::channel::mpsc;
use deno_core::futures::future::poll_fn;
use deno_core::futures::stream::StreamExt;
use deno_core::futures::task::AtomicWaker;
use deno_core::located_script_name;
use deno_core::serde::Deserialize;
use deno_core::serde::Serialize;
use deno_core::serde_json::json;
use deno_core::v8;
use deno_core::CancelHandle;
use deno_core::CompiledWasmModuleStore;
use deno_core::Extension;
use deno_core::FeatureChecker;
use deno_core::GetErrorClassFn;
use deno_core::JsRuntime;
use deno_core::ModuleCodeString;
use deno_core::ModuleId;
use deno_core::ModuleLoader;
use deno_core::ModuleSpecifier;
use deno_core::PollEventLoopOptions;
use deno_core::RuntimeOptions;
use deno_core::SharedArrayBufferStore;
use deno_core::SourceMapGetter;
use deno_cron::local::LocalCronHandler;
use deno_fs::FileSystem;
use deno_http::DefaultHttpPropertyExtractor;
use deno_io::Stdio;
use deno_kv::dynamic::MultiBackendDbHandler;
use deno_terminal::colors;
use deno_tls::RootCertStoreProvider;
use deno_web::create_entangled_message_port;
use deno_web::BlobStore;
use deno_web::JsMessageData;
use deno_web::MessagePort;
use log::debug;
use std::cell::RefCell;
use std::fmt;
use std::rc::Rc;
use std::sync::atomic::AtomicBool;
use std::sync::atomic::Ordering;
use std::sync::Arc;
use std::task::Context;
use std::task::Poll;

#[derive(Debug, Copy, Clone, PartialEq, Eq, Serialize, Deserialize)]
#[serde(rename_all = "lowercase")]
pub enum WebWorkerType {
  Classic,
  Module,
}

#[derive(
  Debug, Default, Copy, Clone, PartialEq, Eq, Hash, Serialize, Deserialize,
)]
pub struct WorkerId(u32);
impl fmt::Display for WorkerId {
  fn fmt(&self, f: &mut fmt::Formatter<'_>) -> fmt::Result {
    write!(f, "worker-{}", self.0)
  }
}
impl WorkerId {
  pub fn next(&self) -> Option<WorkerId> {
    self.0.checked_add(1).map(WorkerId)
  }
}

/// Events that are sent to host from child
/// worker.
pub enum WorkerControlEvent {
  Error(AnyError),
  TerminalError(AnyError),
  Close,
}

use deno_core::serde::Serializer;

impl Serialize for WorkerControlEvent {
  fn serialize<S>(&self, serializer: S) -> Result<S::Ok, S::Error>
  where
    S: Serializer,
  {
    let type_id = match &self {
      WorkerControlEvent::TerminalError(_) => 1_i32,
      WorkerControlEvent::Error(_) => 2_i32,
      WorkerControlEvent::Close => 3_i32,
    };

    match self {
      WorkerControlEvent::TerminalError(error)
      | WorkerControlEvent::Error(error) => {
        let value = match error.downcast_ref::<JsError>() {
          Some(js_error) => {
            let frame = js_error.frames.iter().find(|f| match &f.file_name {
              Some(s) => !s.trim_start_matches('[').starts_with("ext:"),
              None => false,
            });
            json!({
              "message": js_error.exception_message,
              "fileName": frame.map(|f| f.file_name.as_ref()),
              "lineNumber": frame.map(|f| f.line_number.as_ref()),
              "columnNumber": frame.map(|f| f.column_number.as_ref()),
            })
          }
          None => json!({
            "message": error.to_string(),
          }),
        };

        Serialize::serialize(&(type_id, value), serializer)
      }
      _ => Serialize::serialize(&(type_id, ()), serializer),
    }
  }
}

// Channels used for communication with worker's parent
#[derive(Clone)]
pub struct WebWorkerInternalHandle {
  sender: mpsc::Sender<WorkerControlEvent>,
  pub port: Rc<MessagePort>,
  pub cancel: Rc<CancelHandle>,
  termination_signal: Arc<AtomicBool>,
  has_terminated: Arc<AtomicBool>,
  terminate_waker: Arc<AtomicWaker>,
  isolate_handle: v8::IsolateHandle,
  pub name: String,
  pub worker_type: WebWorkerType,
}

impl WebWorkerInternalHandle {
  /// Post WorkerEvent to parent as a worker
  pub fn post_event(&self, event: WorkerControlEvent) -> Result<(), AnyError> {
    let mut sender = self.sender.clone();
    // If the channel is closed,
    // the worker must have terminated but the termination message has not yet been received.
    //
    // Therefore just treat it as if the worker has terminated and return.
    if sender.is_closed() {
      self.has_terminated.store(true, Ordering::SeqCst);
      return Ok(());
    }
    sender.try_send(event)?;
    Ok(())
  }

  /// Check if this worker is terminated or being terminated
  pub fn is_terminated(&self) -> bool {
    self.has_terminated.load(Ordering::SeqCst)
  }

  /// Check if this worker must terminate (because the termination signal is
  /// set), and terminates it if so. Returns whether the worker is terminated or
  /// being terminated, as with [`Self::is_terminated()`].
  pub fn terminate_if_needed(&mut self) -> bool {
    let has_terminated = self.is_terminated();

    if !has_terminated && self.termination_signal.load(Ordering::SeqCst) {
      self.terminate();
      return true;
    }

    has_terminated
  }

  /// Terminate the worker
  /// This function will set terminated to true, terminate the isolate and close the message channel
  pub fn terminate(&mut self) {
    self.cancel.cancel();
    self.terminate_waker.wake();

    // This function can be called multiple times by whomever holds
    // the handle. However only a single "termination" should occur so
    // we need a guard here.
    let already_terminated = self.has_terminated.swap(true, Ordering::SeqCst);

    if !already_terminated {
      // Stop javascript execution
      self.isolate_handle.terminate_execution();
    }

    // Wake parent by closing the channel
    self.sender.close_channel();
  }
}

pub struct SendableWebWorkerHandle {
  port: MessagePort,
  receiver: mpsc::Receiver<WorkerControlEvent>,
  termination_signal: Arc<AtomicBool>,
  has_terminated: Arc<AtomicBool>,
  terminate_waker: Arc<AtomicWaker>,
  isolate_handle: v8::IsolateHandle,
}

impl From<SendableWebWorkerHandle> for WebWorkerHandle {
  fn from(handle: SendableWebWorkerHandle) -> Self {
    WebWorkerHandle {
      receiver: Rc::new(RefCell::new(handle.receiver)),
      port: Rc::new(handle.port),
      termination_signal: handle.termination_signal,
      has_terminated: handle.has_terminated,
      terminate_waker: handle.terminate_waker,
      isolate_handle: handle.isolate_handle,
    }
  }
}

/// This is the handle to the web worker that the parent thread uses to
/// communicate with the worker. It is created from a `SendableWebWorkerHandle`
/// which is sent to the parent thread from the worker thread where it is
/// created. The reason for this separation is that the handle first needs to be
/// `Send` when transferring between threads, and then must be `Clone` when it
/// has arrived on the parent thread. It can not be both at once without large
/// amounts of Arc<Mutex> and other fun stuff.
#[derive(Clone)]
pub struct WebWorkerHandle {
  pub port: Rc<MessagePort>,
  receiver: Rc<RefCell<mpsc::Receiver<WorkerControlEvent>>>,
  termination_signal: Arc<AtomicBool>,
  has_terminated: Arc<AtomicBool>,
  terminate_waker: Arc<AtomicWaker>,
  isolate_handle: v8::IsolateHandle,
}

impl WebWorkerHandle {
  /// Get the WorkerEvent with lock
  /// Return error if more than one listener tries to get event
  #[allow(clippy::await_holding_refcell_ref)] // TODO(ry) remove!
  pub async fn get_control_event(
    &self,
  ) -> Result<Option<WorkerControlEvent>, AnyError> {
    let mut receiver = self.receiver.borrow_mut();
    Ok(receiver.next().await)
  }

  /// Terminate the worker
  /// This function will set the termination signal, close the message channel,
  /// and schedule to terminate the isolate after two seconds.
  pub fn terminate(self) {
    use std::thread::sleep;
    use std::thread::spawn;
    use std::time::Duration;

    let schedule_termination =
      !self.termination_signal.swap(true, Ordering::SeqCst);

    self.port.disentangle();

    if schedule_termination && !self.has_terminated.load(Ordering::SeqCst) {
      // Wake up the worker's event loop so it can terminate.
      self.terminate_waker.wake();

      let has_terminated = self.has_terminated.clone();

      // Schedule to terminate the isolate's execution.
      spawn(move || {
        sleep(Duration::from_secs(2));

        // A worker's isolate can only be terminated once, so we need a guard
        // here.
        let already_terminated = has_terminated.swap(true, Ordering::SeqCst);

        if !already_terminated {
          // Stop javascript execution
          self.isolate_handle.terminate_execution();
        }
      });
    }
  }
}

fn create_handles(
  isolate_handle: v8::IsolateHandle,
  name: String,
  worker_type: WebWorkerType,
) -> (WebWorkerInternalHandle, SendableWebWorkerHandle) {
  let (parent_port, worker_port) = create_entangled_message_port();
  let (ctrl_tx, ctrl_rx) = mpsc::channel::<WorkerControlEvent>(1);
  let termination_signal = Arc::new(AtomicBool::new(false));
  let has_terminated = Arc::new(AtomicBool::new(false));
  let terminate_waker = Arc::new(AtomicWaker::new());
  let internal_handle = WebWorkerInternalHandle {
    name,
    port: Rc::new(parent_port),
    termination_signal: termination_signal.clone(),
    has_terminated: has_terminated.clone(),
    terminate_waker: terminate_waker.clone(),
    isolate_handle: isolate_handle.clone(),
    cancel: CancelHandle::new_rc(),
    sender: ctrl_tx,
    worker_type,
  };
  let external_handle = SendableWebWorkerHandle {
    receiver: ctrl_rx,
    port: worker_port,
    termination_signal,
    has_terminated,
    terminate_waker,
    isolate_handle,
  };
  (internal_handle, external_handle)
}

/// This struct is an implementation of `Worker` Web API
///
/// Each `WebWorker` is either a child of `MainWorker` or other
/// `WebWorker`.
pub struct WebWorker {
  id: WorkerId,
  pub js_runtime: JsRuntime,
  pub name: String,
  close_on_idle: bool,
  internal_handle: WebWorkerInternalHandle,
  pub worker_type: WebWorkerType,
  pub main_module: ModuleSpecifier,
  poll_for_messages_fn: Option<v8::Global<v8::Value>>,
  bootstrap_fn_global: Option<v8::Global<v8::Function>>,
  // Consumed when `bootstrap_fn` is called
  maybe_worker_metadata: Option<JsMessageData>,
}

pub struct WebWorkerOptions {
  pub bootstrap: BootstrapOptions,
  pub extensions: Vec<Extension>,
  pub startup_snapshot: Option<&'static [u8]>,
  pub unsafely_ignore_certificate_errors: Option<Vec<String>>,
  pub root_cert_store_provider: Option<Arc<dyn RootCertStoreProvider>>,
  pub seed: Option<u64>,
  pub fs: Arc<dyn FileSystem>,
  pub module_loader: Rc<dyn ModuleLoader>,
  pub npm_resolver: Option<Arc<dyn deno_node::NpmResolver>>,
  pub create_web_worker_cb: Arc<ops::worker_host::CreateWebWorkerCb>,
  pub format_js_error_fn: Option<Arc<FormatJsErrorFn>>,
  pub source_map_getter: Option<Rc<dyn SourceMapGetter>>,
  pub worker_type: WebWorkerType,
  pub maybe_inspector_server: Option<Arc<InspectorServer>>,
  pub get_error_class_fn: Option<GetErrorClassFn>,
  pub blob_store: Arc<BlobStore>,
  pub broadcast_channel: InMemoryBroadcastChannel,
  pub shared_array_buffer_store: Option<SharedArrayBufferStore>,
  pub compiled_wasm_module_store: Option<CompiledWasmModuleStore>,
  pub cache_storage_dir: Option<std::path::PathBuf>,
  pub stdio: Stdio,
  pub feature_checker: Arc<FeatureChecker>,
<<<<<<< HEAD
  pub strace_ops: Option<Vec<String>>,
  pub close_on_idle: bool,
=======
  pub maybe_worker_metadata: Option<JsMessageData>,
>>>>>>> ad6b00a2
}

impl WebWorker {
  pub fn bootstrap_from_options(
    name: String,
    permissions: PermissionsContainer,
    main_module: ModuleSpecifier,
    worker_id: WorkerId,
    options: WebWorkerOptions,
  ) -> (Self, SendableWebWorkerHandle) {
    let bootstrap_options = options.bootstrap.clone();
    let (mut worker, handle) =
      Self::from_options(name, permissions, main_module, worker_id, options);
    worker.bootstrap(&bootstrap_options);
    (worker, handle)
  }

  pub fn from_options(
    name: String,
    permissions: PermissionsContainer,
    main_module: ModuleSpecifier,
    worker_id: WorkerId,
    mut options: WebWorkerOptions,
  ) -> (Self, SendableWebWorkerHandle) {
    deno_core::extension!(deno_permissions_web_worker,
      options = {
        permissions: PermissionsContainer,
        enable_testing_features: bool,
      },
      state = |state, options| {
        state.put::<PermissionsContainer>(options.permissions);
        state.put(ops::TestingFeaturesEnabled(options.enable_testing_features));
      },
    );

    // Permissions: many ops depend on this
    let enable_testing_features = options.bootstrap.enable_testing_features;
    let create_cache = options.cache_storage_dir.map(|storage_dir| {
      let create_cache_fn = move || SqliteBackedCache::new(storage_dir.clone());
      CreateCache(Arc::new(create_cache_fn))
    });

    // NOTE(bartlomieju): ordering is important here, keep it in sync with
    // `runtime/worker.rs` and `runtime/snapshot.rs`!

    let mut extensions = vec![
      // Web APIs
      deno_webidl::deno_webidl::init_ops_and_esm(),
      deno_console::deno_console::init_ops_and_esm(),
      deno_url::deno_url::init_ops_and_esm(),
      deno_web::deno_web::init_ops_and_esm::<PermissionsContainer>(
        options.blob_store.clone(),
        Some(main_module.clone()),
      ),
      deno_webgpu::deno_webgpu::init_ops_and_esm(),
      deno_canvas::deno_canvas::init_ops_and_esm(),
      deno_fetch::deno_fetch::init_ops_and_esm::<PermissionsContainer>(
        deno_fetch::Options {
          user_agent: options.bootstrap.user_agent.clone(),
          root_cert_store_provider: options.root_cert_store_provider.clone(),
          unsafely_ignore_certificate_errors: options
            .unsafely_ignore_certificate_errors
            .clone(),
          file_fetch_handler: Rc::new(deno_fetch::FsFetchHandler),
          ..Default::default()
        },
      ),
      deno_cache::deno_cache::init_ops_and_esm::<SqliteBackedCache>(
        create_cache,
      ),
      deno_websocket::deno_websocket::init_ops_and_esm::<PermissionsContainer>(
        options.bootstrap.user_agent.clone(),
        options.root_cert_store_provider.clone(),
        options.unsafely_ignore_certificate_errors.clone(),
      ),
      deno_webstorage::deno_webstorage::init_ops_and_esm(None).disable(),
      deno_crypto::deno_crypto::init_ops_and_esm(options.seed),
      deno_broadcast_channel::deno_broadcast_channel::init_ops_and_esm(
        options.broadcast_channel.clone(),
      ),
      deno_ffi::deno_ffi::init_ops_and_esm::<PermissionsContainer>(),
      deno_net::deno_net::init_ops_and_esm::<PermissionsContainer>(
        options.root_cert_store_provider.clone(),
        options.unsafely_ignore_certificate_errors.clone(),
      ),
      deno_tls::deno_tls::init_ops_and_esm(),
      deno_kv::deno_kv::init_ops_and_esm(
        MultiBackendDbHandler::remote_or_sqlite::<PermissionsContainer>(
          None,
          options.seed,
          deno_kv::remote::HttpOptions {
            user_agent: options.bootstrap.user_agent.clone(),
            root_cert_store_provider: options.root_cert_store_provider.clone(),
            unsafely_ignore_certificate_errors: options
              .unsafely_ignore_certificate_errors
              .clone(),
            client_cert_chain_and_key: None,
            proxy: None,
          },
        ),
      ),
      deno_cron::deno_cron::init_ops_and_esm(LocalCronHandler::new()),
      deno_napi::deno_napi::init_ops_and_esm::<PermissionsContainer>(),
      deno_http::deno_http::init_ops_and_esm::<DefaultHttpPropertyExtractor>(),
      deno_io::deno_io::init_ops_and_esm(Some(options.stdio)),
      deno_fs::deno_fs::init_ops_and_esm::<PermissionsContainer>(
        options.fs.clone(),
      ),
      deno_node::deno_node::init_ops_and_esm::<PermissionsContainer>(
        options.npm_resolver,
        options.fs,
      ),
      // Runtime ops that are always initialized for WebWorkers
      ops::runtime::deno_runtime::init_ops_and_esm(main_module.clone()),
      ops::worker_host::deno_worker_host::init_ops_and_esm(
        options.create_web_worker_cb.clone(),
        options.format_js_error_fn.clone(),
      ),
      ops::fs_events::deno_fs_events::init_ops_and_esm(),
      ops::os::deno_os_worker::init_ops_and_esm(),
      ops::permissions::deno_permissions::init_ops_and_esm(),
      ops::process::deno_process::init_ops_and_esm(),
      ops::signal::deno_signal::init_ops_and_esm(),
      ops::tty::deno_tty::init_ops_and_esm(),
      ops::http::deno_http_runtime::init_ops_and_esm(),
      ops::bootstrap::deno_bootstrap::init_ops_and_esm(None),
      deno_permissions_web_worker::init_ops_and_esm(
        permissions,
        enable_testing_features,
      ),
      runtime::init_ops_and_esm(),
      ops::web_worker::deno_web_worker::init_ops_and_esm(),
    ];

    #[cfg(__runtime_js_sources)]
    assert!(cfg!(not(feature = "only_snapshotted_js_sources")), "'__runtime_js_sources' is incompatible with 'only_snapshotted_js_sources'.");

    for extension in &mut extensions {
      if options.startup_snapshot.is_some() {
        extension.js_files = std::borrow::Cow::Borrowed(&[]);
        extension.esm_files = std::borrow::Cow::Borrowed(&[]);
        extension.esm_entry_point = None;
      }
    }

    extensions.extend(std::mem::take(&mut options.extensions));

    #[cfg(feature = "only_snapshotted_js_sources")]
    options.startup_snapshot.as_ref().expect("A user snapshot was not provided, even though 'only_snapshotted_js_sources' is used.");

    // Get our op metrics
    let (op_summary_metrics, op_metrics_factory_fn) = create_op_metrics(
      options.bootstrap.enable_op_summary_metrics,
      options.strace_ops,
    );

    // // Hook up the summary metrics if the user or subcommand requested them
    // let (op_summary_metrics, op_metrics_factory_fn) =
    //   if options.bootstrap.enable_op_summary_metrics {
    //     let op_summary_metrics = Rc::new(OpMetricsSummaryTracker::default());
    //     (
    //       Some(op_summary_metrics.clone()),
    //       Some(op_summary_metrics.op_metrics_factory_fn(|_| true)),
    //     )
    //   } else {
    //     (None, None)
    //   };

    let mut js_runtime = JsRuntime::new(RuntimeOptions {
      module_loader: Some(options.module_loader.clone()),
      startup_snapshot: options.startup_snapshot,
      source_map_getter: options.source_map_getter,
      get_error_class_fn: options.get_error_class_fn,
      shared_array_buffer_store: options.shared_array_buffer_store.clone(),
      compiled_wasm_module_store: options.compiled_wasm_module_store.clone(),
      extensions,
      extension_transpiler: Some(Rc::new(|specifier, source| {
        maybe_transpile_source(specifier, source)
      })),
      inspector: options.maybe_inspector_server.is_some(),
      feature_checker: Some(options.feature_checker.clone()),
      op_metrics_factory_fn,
      import_meta_resolve_callback: Some(Box::new(
        import_meta_resolve_callback,
      )),
      validate_import_attributes_cb: Some(Box::new(
        validate_import_attributes_callback,
      )),
      ..Default::default()
    });

    if let Some(op_summary_metrics) = op_summary_metrics {
      js_runtime.op_state().borrow_mut().put(op_summary_metrics);
    }

    if let Some(server) = options.maybe_inspector_server.clone() {
      server.register_inspector(
        main_module.to_string(),
        &mut js_runtime,
        false,
      );

      // Put inspector handle into the op state so we can put a breakpoint when
      // executing a CJS entrypoint.
      let op_state = js_runtime.op_state();
      let inspector = js_runtime.inspector();
      op_state.borrow_mut().put(inspector);
    }

    let (internal_handle, external_handle) = {
      let handle = js_runtime.v8_isolate().thread_safe_handle();
      let (internal_handle, external_handle) =
        create_handles(handle, name.clone(), options.worker_type);
      let op_state = js_runtime.op_state();
      let mut op_state = op_state.borrow_mut();
      op_state.put(internal_handle.clone());
      (internal_handle, external_handle)
    };

    let bootstrap_fn_global = {
      let context = js_runtime.main_context();
      let scope = &mut js_runtime.handle_scope();
      let context_local = v8::Local::new(scope, context);
      let global_obj = context_local.global(scope);
      let bootstrap_str =
        v8::String::new_external_onebyte_static(scope, b"bootstrap").unwrap();
      let bootstrap_ns: v8::Local<v8::Object> = global_obj
        .get(scope, bootstrap_str.into())
        .unwrap()
        .try_into()
        .unwrap();
      let main_runtime_str =
        v8::String::new_external_onebyte_static(scope, b"workerRuntime")
          .unwrap();
      let bootstrap_fn =
        bootstrap_ns.get(scope, main_runtime_str.into()).unwrap();
      let bootstrap_fn =
        v8::Local::<v8::Function>::try_from(bootstrap_fn).unwrap();
      v8::Global::new(scope, bootstrap_fn)
    };

    (
      Self {
        id: worker_id,
        js_runtime,
        name,
        internal_handle,
        worker_type: options.worker_type,
        main_module,
        poll_for_messages_fn: None,
        bootstrap_fn_global: Some(bootstrap_fn_global),
<<<<<<< HEAD
        close_on_idle: options.close_on_idle,
=======
        maybe_worker_metadata: options.maybe_worker_metadata,
>>>>>>> ad6b00a2
      },
      external_handle,
    )
  }

  pub fn bootstrap(&mut self, options: &BootstrapOptions) {
    self.js_runtime.op_state().borrow_mut().put(options.clone());
    // Instead of using name for log we use `worker-${id}` because
    // WebWorkers can have empty string as name.
    {
      let scope = &mut self.js_runtime.handle_scope();
      let args = options.as_v8(scope);
      let bootstrap_fn = self.bootstrap_fn_global.take().unwrap();
      let bootstrap_fn = v8::Local::new(scope, bootstrap_fn);
      let undefined = v8::undefined(scope);
      let mut worker_data: v8::Local<v8::Value> = v8::undefined(scope).into();
      if let Some(data) = self.maybe_worker_metadata.take() {
        worker_data = deno_core::serde_v8::to_v8(scope, data).unwrap();
      }
      let name_str: v8::Local<v8::Value> =
        v8::String::new(scope, &self.name).unwrap().into();
      let id_str: v8::Local<v8::Value> =
        v8::String::new(scope, &format!("{}", self.id))
          .unwrap()
          .into();
      bootstrap_fn
        .call(
          scope,
          undefined.into(),
          &[args, name_str, id_str, worker_data],
        )
        .unwrap();
    }
    // TODO(bartlomieju): this could be done using V8 API, without calling `execute_script`.
    // Save a reference to function that will start polling for messages
    // from a worker host; it will be called after the user code is loaded.
    let script = ascii_str!(
      r#"
    const pollForMessages = globalThis.pollForMessages;
    delete globalThis.pollForMessages;
    pollForMessages
    "#
    );
    let poll_for_messages_fn = self
      .js_runtime
      .execute_script(located_script_name!(), script)
      .expect("Failed to execute worker bootstrap script");
    self.poll_for_messages_fn = Some(poll_for_messages_fn);
  }

  /// See [JsRuntime::execute_script](deno_core::JsRuntime::execute_script)
  pub fn execute_script(
    &mut self,
    name: &'static str,
    source_code: ModuleCodeString,
  ) -> Result<(), AnyError> {
    self.js_runtime.execute_script(name, source_code)?;
    Ok(())
  }

  /// Loads and instantiates specified JavaScript module as "main" module.
  pub async fn preload_main_module(
    &mut self,
    module_specifier: &ModuleSpecifier,
  ) -> Result<ModuleId, AnyError> {
    self.js_runtime.load_main_es_module(module_specifier).await
  }

  /// Loads and instantiates specified JavaScript module as "side" module.
  pub async fn preload_side_module(
    &mut self,
    module_specifier: &ModuleSpecifier,
  ) -> Result<ModuleId, AnyError> {
    self.js_runtime.load_side_es_module(module_specifier).await
  }

  /// Loads, instantiates and executes specified JavaScript module.
  ///
  /// This method assumes that worker can't be terminated when executing
  /// side module code.
  pub async fn execute_side_module(
    &mut self,
    module_specifier: &ModuleSpecifier,
  ) -> Result<(), AnyError> {
    let id = self.preload_side_module(module_specifier).await?;
    let mut receiver = self.js_runtime.mod_evaluate(id);
    tokio::select! {
      biased;

      maybe_result = &mut receiver => {
        debug!("received module evaluate {:#?}", maybe_result);
        maybe_result
      }

      event_loop_result = self.js_runtime.run_event_loop(PollEventLoopOptions::default()) => {
        event_loop_result?;
        receiver.await
      }
    }
  }

  /// Loads, instantiates and executes specified JavaScript module.
  ///
  /// This module will have "import.meta.main" equal to true.
  pub async fn execute_main_module(
    &mut self,
    id: ModuleId,
  ) -> Result<(), AnyError> {
    let mut receiver = self.js_runtime.mod_evaluate(id);
    let poll_options = PollEventLoopOptions::default();

    tokio::select! {
      biased;

      maybe_result = &mut receiver => {
        debug!("received worker module evaluate {:#?}", maybe_result);
        maybe_result
      }

      event_loop_result = self.run_event_loop(poll_options) => {
        if self.internal_handle.is_terminated() {
           return Ok(());
        }
        event_loop_result?;
        receiver.await
      }
    }
  }

  fn poll_event_loop(
    &mut self,
    cx: &mut Context,
    poll_options: PollEventLoopOptions,
  ) -> Poll<Result<(), AnyError>> {
    // If awakened because we are terminating, just return Ok
    if self.internal_handle.terminate_if_needed() {
      return Poll::Ready(Ok(()));
    }

    self.internal_handle.terminate_waker.register(cx.waker());

    match self.js_runtime.poll_event_loop(cx, poll_options) {
      Poll::Ready(r) => {
        // If js ended because we are terminating, just return Ok
        if self.internal_handle.terminate_if_needed() {
          return Poll::Ready(Ok(()));
        }

        if let Err(e) = r {
          return Poll::Ready(Err(e));
        }

        if self.close_on_idle {
          return Poll::Ready(Ok(()));
        }

        // TODO(mmastrac): we don't want to test this w/classic workers because
        // WPT triggers a failure here. This is only exposed via --enable-testing-features-do-not-use.
        if self.worker_type == WebWorkerType::Module {
          panic!(
            "coding error: either js is polling or the worker is terminated"
          );
        } else {
          eprintln!("classic worker terminated unexpectedly");
          Poll::Ready(Ok(()))
        }
      }
      Poll::Pending => Poll::Pending,
    }
  }

  pub async fn run_event_loop(
    &mut self,
    poll_options: PollEventLoopOptions,
  ) -> Result<(), AnyError> {
    poll_fn(|cx| self.poll_event_loop(cx, poll_options)).await
  }

  // Starts polling for messages from worker host from JavaScript.
  fn start_polling_for_messages(&mut self) {
    let poll_for_messages_fn = self.poll_for_messages_fn.take().unwrap();
    let scope = &mut self.js_runtime.handle_scope();
    let poll_for_messages =
      v8::Local::<v8::Value>::new(scope, poll_for_messages_fn);
    let fn_ = v8::Local::<v8::Function>::try_from(poll_for_messages).unwrap();
    let undefined = v8::undefined(scope);
    // This call may return `None` if worker is terminated.
    fn_.call(scope, undefined.into(), &[]);
  }
}

fn print_worker_error(
  error: &AnyError,
  name: &str,
  format_js_error_fn: Option<&FormatJsErrorFn>,
) {
  let error_str = match format_js_error_fn {
    Some(format_js_error_fn) => match error.downcast_ref::<JsError>() {
      Some(js_error) => format_js_error_fn(js_error),
      None => error.to_string(),
    },
    None => error.to_string(),
  };
  eprintln!(
    "{}: Uncaught (in worker \"{}\") {}",
    colors::red_bold("error"),
    name,
    error_str.trim_start_matches("Uncaught "),
  );
}

/// This function should be called from a thread dedicated to this worker.
// TODO(bartlomieju): check if order of actions is aligned to Worker spec
pub fn run_web_worker(
  mut worker: WebWorker,
  specifier: ModuleSpecifier,
  mut maybe_source_code: Option<String>,
  format_js_error_fn: Option<Arc<FormatJsErrorFn>>,
) -> Result<(), AnyError> {
  let name = worker.name.to_string();

  // TODO(bartlomieju): run following block using "select!"
  // with terminate

  let fut = async move {
    let internal_handle = worker.internal_handle.clone();

    // Execute provided source code immediately
    let result = if let Some(source_code) = maybe_source_code.take() {
      let r = worker.execute_script(located_script_name!(), source_code.into());
      worker.start_polling_for_messages();
      r
    } else {
      // TODO(bartlomieju): add "type": "classic", ie. ability to load
      // script instead of module
      match worker.preload_main_module(&specifier).await {
        Ok(id) => {
          worker.start_polling_for_messages();
          worker.execute_main_module(id).await
        }
        Err(e) => Err(e),
      }
    };

    // If sender is closed it means that worker has already been closed from
    // within using "globalThis.close()"
    if internal_handle.is_terminated() {
      return Ok(());
    }

    let result = if result.is_ok() {
      worker
        .run_event_loop(PollEventLoopOptions {
          wait_for_inspector: true,
          ..Default::default()
        })
        .await
    } else {
      result
    };

    if let Err(e) = result {
      print_worker_error(&e, &name, format_js_error_fn.as_deref());
      internal_handle
        .post_event(WorkerControlEvent::TerminalError(e))
        .expect("Failed to post message to host");

      // Failure to execute script is a terminal error, bye, bye.
      return Ok(());
    }

    debug!("Worker thread shuts down {}", &name);
    result
  };
  create_and_run_current_thread(fut)
}<|MERGE_RESOLUTION|>--- conflicted
+++ resolved
@@ -360,12 +360,9 @@
   pub cache_storage_dir: Option<std::path::PathBuf>,
   pub stdio: Stdio,
   pub feature_checker: Arc<FeatureChecker>,
-<<<<<<< HEAD
   pub strace_ops: Option<Vec<String>>,
   pub close_on_idle: bool,
-=======
   pub maybe_worker_metadata: Option<JsMessageData>,
->>>>>>> ad6b00a2
 }
 
 impl WebWorker {
@@ -617,11 +614,8 @@
         main_module,
         poll_for_messages_fn: None,
         bootstrap_fn_global: Some(bootstrap_fn_global),
-<<<<<<< HEAD
         close_on_idle: options.close_on_idle,
-=======
         maybe_worker_metadata: options.maybe_worker_metadata,
->>>>>>> ad6b00a2
       },
       external_handle,
     )
