--- conflicted
+++ resolved
@@ -212,13 +212,10 @@
       deno_timers::init::<Permissions>(),
       // Metrics
       metrics::init(),
-<<<<<<< HEAD
       // Runtime JS
       js::init(),
-=======
       // Permissions ext (worker specific state)
       perm_ext,
->>>>>>> ea917384
     ];
 
     // Runtime ops that are always initialized for WebWorkers
