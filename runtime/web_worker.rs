// Copyright 2018-2022 the Deno authors. All rights reserved. MIT license.
use crate::colors;
use crate::inspector_server::InspectorServer;
use crate::js;
use crate::ops;
use crate::ops::io::Stdio;
use crate::permissions::Permissions;
use crate::tokio_util::run_basic;
use crate::worker::FormatJsErrorFn;
use crate::BootstrapOptions;
use deno_broadcast_channel::InMemoryBroadcastChannel;
use deno_core::error::AnyError;
use deno_core::error::JsError;
use deno_core::futures::channel::mpsc;
use deno_core::futures::future::poll_fn;
use deno_core::futures::stream::StreamExt;
use deno_core::futures::task::AtomicWaker;
use deno_core::located_script_name;
use deno_core::serde::Deserialize;
use deno_core::serde::Serialize;
use deno_core::serde_json::json;
use deno_core::v8;
use deno_core::CancelHandle;
use deno_core::CompiledWasmModuleStore;
use deno_core::Extension;
use deno_core::GetErrorClassFn;
use deno_core::JsRuntime;
use deno_core::ModuleId;
use deno_core::ModuleLoader;
use deno_core::ModuleSpecifier;
use deno_core::RuntimeOptions;
use deno_core::SharedArrayBufferStore;
use deno_core::SourceMapGetter;
use deno_tls::rustls::RootCertStore;
use deno_web::create_entangled_message_port;
use deno_web::BlobStore;
use deno_web::MessagePort;
use log::debug;
use std::cell::RefCell;
use std::fmt;
use std::mem::MaybeUninit;
use std::rc::Rc;
use std::sync::atomic::AtomicBool;
use std::sync::atomic::Ordering;
use std::sync::Arc;
use std::task::Context;
use std::task::Poll;

#[derive(Debug, Copy, Clone, PartialEq, Eq, Serialize, Deserialize)]
#[serde(rename_all = "lowercase")]
pub enum WebWorkerType {
  Classic,
  Module,
}

#[derive(
  Debug, Default, Copy, Clone, PartialEq, Eq, Hash, Serialize, Deserialize,
)]
pub struct WorkerId(u32);
impl fmt::Display for WorkerId {
  fn fmt(&self, f: &mut fmt::Formatter<'_>) -> fmt::Result {
    write!(f, "worker-{}", self.0)
  }
}
impl WorkerId {
  pub fn next(&self) -> Option<WorkerId> {
    self.0.checked_add(1).map(WorkerId)
  }
}

/// Events that are sent to host from child
/// worker.
pub enum WorkerControlEvent {
  Error(AnyError),
  TerminalError(AnyError),
  Close,
}

use deno_core::serde::Serializer;

impl Serialize for WorkerControlEvent {
  fn serialize<S>(&self, serializer: S) -> Result<S::Ok, S::Error>
  where
    S: Serializer,
  {
    let type_id = match &self {
      WorkerControlEvent::TerminalError(_) => 1_i32,
      WorkerControlEvent::Error(_) => 2_i32,
      WorkerControlEvent::Close => 3_i32,
    };

    match self {
      WorkerControlEvent::TerminalError(error)
      | WorkerControlEvent::Error(error) => {
        let value = match error.downcast_ref::<JsError>() {
          Some(js_error) => {
            let frame = js_error.frames.iter().find(|f| match &f.file_name {
              Some(s) => !s.trim_start_matches('[').starts_with("deno:"),
              None => false,
            });
            json!({
              "message": js_error.exception_message,
              "fileName": frame.map(|f| f.file_name.as_ref()),
              "lineNumber": frame.map(|f| f.line_number.as_ref()),
              "columnNumber": frame.map(|f| f.column_number.as_ref()),
            })
          }
          None => json!({
            "message": error.to_string(),
          }),
        };

        Serialize::serialize(&(type_id, value), serializer)
      }
      _ => Serialize::serialize(&(type_id, ()), serializer),
    }
  }
}

// Channels used for communication with worker's parent
#[derive(Clone)]
pub struct WebWorkerInternalHandle {
  sender: mpsc::Sender<WorkerControlEvent>,
  pub port: Rc<MessagePort>,
  pub cancel: Rc<CancelHandle>,
  termination_signal: Arc<AtomicBool>,
  has_terminated: Arc<AtomicBool>,
  terminate_waker: Arc<AtomicWaker>,
  isolate_handle: v8::IsolateHandle,
  pub name: String,
  pub worker_type: WebWorkerType,
}

impl WebWorkerInternalHandle {
  /// Post WorkerEvent to parent as a worker
  pub fn post_event(&self, event: WorkerControlEvent) -> Result<(), AnyError> {
    let mut sender = self.sender.clone();
    // If the channel is closed,
    // the worker must have terminated but the termination message has not yet been received.
    //
    // Therefore just treat it as if the worker has terminated and return.
    if sender.is_closed() {
      self.has_terminated.store(true, Ordering::SeqCst);
      return Ok(());
    }
    sender.try_send(event)?;
    Ok(())
  }

  /// Check if this worker is terminated or being terminated
  pub fn is_terminated(&self) -> bool {
    self.has_terminated.load(Ordering::SeqCst)
  }

  /// Check if this worker must terminate (because the termination signal is
  /// set), and terminates it if so. Returns whether the worker is terminated or
  /// being terminated, as with [`Self::is_terminated()`].
  pub fn terminate_if_needed(&mut self) -> bool {
    let has_terminated = self.is_terminated();

    if !has_terminated && self.termination_signal.load(Ordering::SeqCst) {
      self.terminate();
      return true;
    }

    has_terminated
  }

  /// Terminate the worker
  /// This function will set terminated to true, terminate the isolate and close the message channel
  pub fn terminate(&mut self) {
    self.cancel.cancel();

    // This function can be called multiple times by whomever holds
    // the handle. However only a single "termination" should occur so
    // we need a guard here.
    let already_terminated = self.has_terminated.swap(true, Ordering::SeqCst);

    if !already_terminated {
      // Stop javascript execution
      self.isolate_handle.terminate_execution();
    }

    // Wake parent by closing the channel
    self.sender.close_channel();
  }
}

pub struct SendableWebWorkerHandle {
  port: MessagePort,
  receiver: mpsc::Receiver<WorkerControlEvent>,
  termination_signal: Arc<AtomicBool>,
  has_terminated: Arc<AtomicBool>,
  terminate_waker: Arc<AtomicWaker>,
  isolate_handle: v8::IsolateHandle,
}

impl From<SendableWebWorkerHandle> for WebWorkerHandle {
  fn from(handle: SendableWebWorkerHandle) -> Self {
    WebWorkerHandle {
      receiver: Rc::new(RefCell::new(handle.receiver)),
      port: Rc::new(handle.port),
      termination_signal: handle.termination_signal,
      has_terminated: handle.has_terminated,
      terminate_waker: handle.terminate_waker,
      isolate_handle: handle.isolate_handle,
    }
  }
}

/// This is the handle to the web worker that the parent thread uses to
/// communicate with the worker. It is created from a `SendableWebWorkerHandle`
/// which is sent to the parent thread from the worker thread where it is
/// created. The reason for this separation is that the handle first needs to be
/// `Send` when transferring between threads, and then must be `Clone` when it
/// has arrived on the parent thread. It can not be both at once without large
/// amounts of Arc<Mutex> and other fun stuff.
#[derive(Clone)]
pub struct WebWorkerHandle {
  pub port: Rc<MessagePort>,
  receiver: Rc<RefCell<mpsc::Receiver<WorkerControlEvent>>>,
  termination_signal: Arc<AtomicBool>,
  has_terminated: Arc<AtomicBool>,
  terminate_waker: Arc<AtomicWaker>,
  isolate_handle: v8::IsolateHandle,
}

impl WebWorkerHandle {
  /// Get the WorkerEvent with lock
  /// Return error if more than one listener tries to get event
  pub async fn get_control_event(
    &self,
  ) -> Result<Option<WorkerControlEvent>, AnyError> {
    #![allow(clippy::await_holding_refcell_ref)] // TODO(ry) remove!
    let mut receiver = self.receiver.borrow_mut();
    Ok(receiver.next().await)
  }

  /// Terminate the worker
  /// This function will set the termination signal, close the message channel,
  /// and schedule to terminate the isolate after two seconds.
  pub fn terminate(self) {
    use std::thread::{sleep, spawn};
    use std::time::Duration;

    let schedule_termination =
      !self.termination_signal.swap(true, Ordering::SeqCst);

    self.port.disentangle();

    if schedule_termination && !self.has_terminated.load(Ordering::SeqCst) {
      // Wake up the worker's event loop so it can terminate.
      self.terminate_waker.wake();

      let has_terminated = self.has_terminated.clone();

      // Schedule to terminate the isolate's execution.
      spawn(move || {
        sleep(Duration::from_secs(2));

        // A worker's isolate can only be terminated once, so we need a guard
        // here.
        let already_terminated = has_terminated.swap(true, Ordering::SeqCst);

        if !already_terminated {
          // Stop javascript execution
          self.isolate_handle.terminate_execution();
        }
      });
    }
  }
}

fn create_handles(
  isolate_handle: v8::IsolateHandle,
  name: String,
  worker_type: WebWorkerType,
) -> (WebWorkerInternalHandle, SendableWebWorkerHandle) {
  let (parent_port, worker_port) = create_entangled_message_port();
  let (ctrl_tx, ctrl_rx) = mpsc::channel::<WorkerControlEvent>(1);
  let termination_signal = Arc::new(AtomicBool::new(false));
  let has_terminated = Arc::new(AtomicBool::new(false));
  let terminate_waker = Arc::new(AtomicWaker::new());
  let internal_handle = WebWorkerInternalHandle {
    name,
    port: Rc::new(parent_port),
    termination_signal: termination_signal.clone(),
    has_terminated: has_terminated.clone(),
    terminate_waker: terminate_waker.clone(),
    isolate_handle: isolate_handle.clone(),
    cancel: CancelHandle::new_rc(),
    sender: ctrl_tx,
    worker_type,
  };
  let external_handle = SendableWebWorkerHandle {
    receiver: ctrl_rx,
    port: worker_port,
    termination_signal,
    has_terminated,
    terminate_waker,
    isolate_handle,
  };
  (internal_handle, external_handle)
}

/// This struct is an implementation of `Worker` Web API
///
/// Each `WebWorker` is either a child of `MainWorker` or other
/// `WebWorker`.
pub struct WebWorker {
  id: WorkerId,
  pub js_runtime: JsRuntime,
  pub name: String,
  internal_handle: WebWorkerInternalHandle,
  pub worker_type: WebWorkerType,
  pub main_module: ModuleSpecifier,
  poll_for_messages_fn: Option<v8::Global<v8::Value>>,
}

pub struct WebWorkerOptions {
  pub bootstrap: BootstrapOptions,
  pub extensions: Vec<Extension>,
  pub unsafely_ignore_certificate_errors: Option<Vec<String>>,
  pub root_cert_store: Option<RootCertStore>,
  pub seed: Option<u64>,
  pub module_loader: Rc<dyn ModuleLoader>,
  pub create_web_worker_cb: Arc<ops::worker_host::CreateWebWorkerCb>,
  pub preload_module_cb: Arc<ops::worker_host::PreloadModuleCb>,
  pub format_js_error_fn: Option<Arc<FormatJsErrorFn>>,
  pub source_map_getter: Option<Box<dyn SourceMapGetter>>,
  pub worker_type: WebWorkerType,
  pub maybe_inspector_server: Option<Arc<InspectorServer>>,
  pub get_error_class_fn: Option<GetErrorClassFn>,
  pub blob_store: BlobStore,
  pub broadcast_channel: InMemoryBroadcastChannel,
  pub shared_array_buffer_store: Option<SharedArrayBufferStore>,
  pub compiled_wasm_module_store: Option<CompiledWasmModuleStore>,
  pub stdio: Stdio,
}

impl WebWorker {
  pub fn bootstrap_from_options(
    name: String,
    permissions: Permissions,
    main_module: ModuleSpecifier,
    worker_id: WorkerId,
    options: WebWorkerOptions,
  ) -> (Self, SendableWebWorkerHandle) {
    let bootstrap_options = options.bootstrap.clone();
    let (mut worker, handle) =
      Self::from_options(name, permissions, main_module, worker_id, options);
    worker.bootstrap(&bootstrap_options);
    (worker, handle)
  }

  pub fn from_options(
    name: String,
    permissions: Permissions,
    main_module: ModuleSpecifier,
    worker_id: WorkerId,
    mut options: WebWorkerOptions,
  ) -> (Self, SendableWebWorkerHandle) {
    // Permissions: many ops depend on this
    let unstable = options.bootstrap.unstable;
    let enable_testing_features = options.bootstrap.enable_testing_features;
    let perm_ext = Extension::builder()
      .state(move |state| {
        state.put::<Permissions>(permissions.clone());
        state.put(ops::UnstableChecker { unstable });
        state.put(ops::TestingFeaturesEnabled(enable_testing_features));
        Ok(())
      })
      .build();

    // Allocate isolate pointer.
    let mut isolate_ptr: MaybeUninit<*mut deno_core::v8::OwnedIsolate> =
      MaybeUninit::uninit();
    let mut extensions: Vec<Extension> = vec![
      // Web APIs
      deno_webidl::init(),
      deno_console::init(),
      deno_url::init(),
      deno_web::init::<Permissions>(
        options.blob_store.clone(),
        Some(main_module.clone()),
      ),
      deno_fetch::init::<Permissions>(deno_fetch::Options {
        user_agent: options.bootstrap.user_agent.clone(),
        root_cert_store: options.root_cert_store.clone(),
        unsafely_ignore_certificate_errors: options
          .unsafely_ignore_certificate_errors
          .clone(),
        file_fetch_handler: Rc::new(deno_fetch::FsFetchHandler),
        ..Default::default()
      }),
      deno_websocket::init::<Permissions>(
        options.bootstrap.user_agent.clone(),
        options.root_cert_store.clone(),
        options.unsafely_ignore_certificate_errors.clone(),
      ),
      deno_webstorage::init(None).disable(),
      deno_broadcast_channel::init(options.broadcast_channel.clone(), unstable),
      deno_crypto::init(options.seed),
      deno_webgpu::init(unstable),
      // ffi
      deno_ffi::init::<Permissions>(unstable),
      // Runtime ops that are always initialized for WebWorkers
      ops::web_worker::init(),
      ops::runtime::init(main_module.clone()),
      ops::worker_host::init(
        options.create_web_worker_cb.clone(),
        options.preload_module_cb.clone(),
        options.format_js_error_fn.clone(),
      ),
      // Extensions providing Deno.* features
      ops::fs_events::init(),
      ops::fs::init(),
      ops::io::init(),
      ops::io::init_stdio(options.stdio),
      deno_tls::init(),
      deno_net::init::<Permissions>(
        options.root_cert_store.clone(),
        unstable,
        options.unsafely_ignore_certificate_errors.clone(),
      ),
<<<<<<< HEAD
      // napi
      deno_napi::init(isolate_ptr),
      ops::os::init(options.exit_code),
=======
      ops::os::init_for_worker(),
>>>>>>> a232b401
      ops::permissions::init(),
      ops::process::init(),
      ops::spawn::init(),
      ops::signal::init(),
      ops::tty::init(),
      deno_http::init(),
      ops::http::init(),
      // Permissions ext (worker specific state)
      perm_ext,
    ];

    // Append exts
    extensions.extend(std::mem::take(&mut options.extensions));

    let mut js_runtime = JsRuntime::new(RuntimeOptions {
      module_loader: Some(options.module_loader.clone()),
      startup_snapshot: Some(js::deno_isolate_init()),
      source_map_getter: options.source_map_getter,
      get_error_class_fn: options.get_error_class_fn,
      shared_array_buffer_store: options.shared_array_buffer_store.clone(),
      compiled_wasm_module_store: options.compiled_wasm_module_store.clone(),
      extensions,
      ..Default::default()
    });

    // Initialize isolate ptr memory.
    {
      let isolate = js_runtime.v8_isolate();
      // SAFETY: `isolate_ptr` is valid for writes and properly aligned.
      isolate_ptr.write(isolate);
    }

    if let Some(server) = options.maybe_inspector_server.clone() {
      server.register_inspector(
        main_module.to_string(),
        &mut js_runtime,
        false,
      );
    }

    let (internal_handle, external_handle) = {
      let handle = js_runtime.v8_isolate().thread_safe_handle();
      let (internal_handle, external_handle) =
        create_handles(handle, name.clone(), options.worker_type);
      let op_state = js_runtime.op_state();
      let mut op_state = op_state.borrow_mut();
      op_state.put(internal_handle.clone());
      (internal_handle, external_handle)
    };

    (
      Self {
        id: worker_id,
        js_runtime,
        name,
        internal_handle,
        worker_type: options.worker_type,
        main_module,
        poll_for_messages_fn: None,
      },
      external_handle,
    )
  }

  pub fn bootstrap(&mut self, options: &BootstrapOptions) {
    // Instead of using name for log we use `worker-${id}` because
    // WebWorkers can have empty string as name.
    let script = format!(
      "bootstrap.workerRuntime({}, \"{}\", \"{}\")",
      options.as_json(),
      self.name,
      self.id
    );
    self
      .execute_script(&located_script_name!(), &script)
      .expect("Failed to execute worker bootstrap script");
    // Save a reference to function that will start polling for messages
    // from a worker host; it will be called after the user code is loaded.
    let script = r#"
    const pollForMessages = globalThis.pollForMessages;
    delete globalThis.pollForMessages;
    pollForMessages
    "#;
    let poll_for_messages_fn = self
      .js_runtime
      .execute_script(&located_script_name!(), script)
      .expect("Failed to execute worker bootstrap script");
    self.poll_for_messages_fn = Some(poll_for_messages_fn);
  }

  /// See [JsRuntime::execute_script](deno_core::JsRuntime::execute_script)
  pub fn execute_script(
    &mut self,
    name: &str,
    source_code: &str,
  ) -> Result<(), AnyError> {
    self.js_runtime.execute_script(name, source_code)?;
    Ok(())
  }

  /// Loads and instantiates specified JavaScript module
  /// as "main" or "side" module.
  pub async fn preload_module(
    &mut self,
    module_specifier: &ModuleSpecifier,
    main: bool,
  ) -> Result<ModuleId, AnyError> {
    if main {
      self
        .js_runtime
        .load_main_module(module_specifier, None)
        .await
    } else {
      self
        .js_runtime
        .load_side_module(module_specifier, None)
        .await
    }
  }

  /// Loads, instantiates and executes specified JavaScript module.
  ///
  /// This method assumes that worker can't be terminated when executing
  /// side module code.
  pub async fn execute_side_module(
    &mut self,
    module_specifier: &ModuleSpecifier,
  ) -> Result<(), AnyError> {
    let id = self.preload_module(module_specifier, false).await?;
    let mut receiver = self.js_runtime.mod_evaluate(id);
    tokio::select! {
      biased;

      maybe_result = &mut receiver => {
        debug!("received module evaluate {:#?}", maybe_result);
        maybe_result.expect("Module evaluation result not provided.")
      }

      event_loop_result = self.js_runtime.run_event_loop(false) => {
        event_loop_result?;
        let maybe_result = receiver.await;
        maybe_result.expect("Module evaluation result not provided.")
      }
    }
  }

  /// Loads, instantiates and executes specified JavaScript module.
  ///
  /// This module will have "import.meta.main" equal to true.
  pub async fn execute_main_module(
    &mut self,
    id: ModuleId,
  ) -> Result<(), AnyError> {
    let mut receiver = self.js_runtime.mod_evaluate(id);
    tokio::select! {
      biased;

      maybe_result = &mut receiver => {
        debug!("received worker module evaluate {:#?}", maybe_result);
        // If `None` is returned it means that runtime was destroyed before
        // evaluation was complete. This can happen in Web Worker when `self.close()`
        // is called at top level.
        maybe_result.unwrap_or(Ok(()))
      }

      event_loop_result = self.run_event_loop(false) => {
        if self.internal_handle.is_terminated() {
           return Ok(());
        }
        event_loop_result?;
        let maybe_result = receiver.await;
        maybe_result.unwrap_or(Ok(()))
      }
    }
  }

  fn poll_event_loop(
    &mut self,
    cx: &mut Context,
    wait_for_inspector: bool,
  ) -> Poll<Result<(), AnyError>> {
    // If awakened because we are terminating, just return Ok
    if self.internal_handle.terminate_if_needed() {
      return Poll::Ready(Ok(()));
    }

    self.internal_handle.terminate_waker.register(cx.waker());

    match self.js_runtime.poll_event_loop(cx, wait_for_inspector) {
      Poll::Ready(r) => {
        // If js ended because we are terminating, just return Ok
        if self.internal_handle.terminate_if_needed() {
          return Poll::Ready(Ok(()));
        }

        if let Err(e) = r {
          return Poll::Ready(Err(e));
        }

        panic!(
          "coding error: either js is polling or the worker is terminated"
        );
      }
      Poll::Pending => Poll::Pending,
    }
  }

  pub async fn run_event_loop(
    &mut self,
    wait_for_inspector: bool,
  ) -> Result<(), AnyError> {
    poll_fn(|cx| self.poll_event_loop(cx, wait_for_inspector)).await
  }

  // Starts polling for messages from worker host from JavaScript.
  fn start_polling_for_messages(&mut self) {
    let poll_for_messages_fn = self.poll_for_messages_fn.take().unwrap();
    let scope = &mut self.js_runtime.handle_scope();
    let poll_for_messages =
      v8::Local::<v8::Value>::new(scope, poll_for_messages_fn);
    let fn_ = v8::Local::<v8::Function>::try_from(poll_for_messages).unwrap();
    let undefined = v8::undefined(scope);
    // This call may return `None` if worker is terminated.
    fn_.call(scope, undefined.into(), &[]);
  }
}

fn print_worker_error(
  error: &AnyError,
  name: &str,
  format_js_error_fn: Option<&FormatJsErrorFn>,
) {
  let error_str = match format_js_error_fn {
    Some(format_js_error_fn) => match error.downcast_ref::<JsError>() {
      Some(js_error) => format_js_error_fn(js_error),
      None => error.to_string(),
    },
    None => error.to_string(),
  };
  eprintln!(
    "{}: Uncaught (in worker \"{}\") {}",
    colors::red_bold("error"),
    name,
    error_str.trim_start_matches("Uncaught "),
  );
}

/// This function should be called from a thread dedicated to this worker.
// TODO(bartlomieju): check if order of actions is aligned to Worker spec
pub fn run_web_worker(
  worker: WebWorker,
  specifier: ModuleSpecifier,
  maybe_source_code: Option<String>,
  preload_module_cb: Arc<ops::worker_host::PreloadModuleCb>,
  format_js_error_fn: Option<Arc<FormatJsErrorFn>>,
) -> Result<(), AnyError> {
  let name = worker.name.to_string();

  // TODO(bartlomieju): run following block using "select!"
  // with terminate

  let fut = async move {
    let internal_handle = worker.internal_handle.clone();
    let result = (preload_module_cb)(worker).await;

    let mut worker = match result {
      Ok(worker) => worker,
      Err(e) => {
        print_worker_error(&e, &name, format_js_error_fn.as_deref());
        internal_handle
          .post_event(WorkerControlEvent::TerminalError(e))
          .expect("Failed to post message to host");

        // Failure to execute script is a terminal error, bye, bye.
        return Ok(());
      }
    };

    // Execute provided source code immediately
    let result = if let Some(source_code) = maybe_source_code {
      let r = worker.execute_script(&located_script_name!(), &source_code);
      worker.start_polling_for_messages();
      r
    } else {
      // TODO(bartlomieju): add "type": "classic", ie. ability to load
      // script instead of module
      match worker.preload_module(&specifier, true).await {
        Ok(id) => {
          worker.start_polling_for_messages();
          worker.execute_main_module(id).await
        }
        Err(e) => Err(e),
      }
    };

    // If sender is closed it means that worker has already been closed from
    // within using "globalThis.close()"
    if internal_handle.is_terminated() {
      return Ok(());
    }

    let result = if result.is_ok() {
      worker.run_event_loop(true).await
    } else {
      result
    };

    if let Err(e) = result {
      print_worker_error(&e, &name, format_js_error_fn.as_deref());
      internal_handle
        .post_event(WorkerControlEvent::TerminalError(e))
        .expect("Failed to post message to host");

      // Failure to execute script is a terminal error, bye, bye.
      return Ok(());
    }

    debug!("Worker thread shuts down {}", &name);
    result
  };
  run_basic(fut)
}<|MERGE_RESOLUTION|>--- conflicted
+++ resolved
@@ -423,13 +423,9 @@
         unstable,
         options.unsafely_ignore_certificate_errors.clone(),
       ),
-<<<<<<< HEAD
       // napi
       deno_napi::init(isolate_ptr),
-      ops::os::init(options.exit_code),
-=======
       ops::os::init_for_worker(),
->>>>>>> a232b401
       ops::permissions::init(),
       ops::process::init(),
       ops::spawn::init(),
