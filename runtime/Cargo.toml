--- conflicted
+++ resolved
@@ -2,19 +2,11 @@
 
 [package]
 name = "deno_runtime"
-<<<<<<< HEAD
-version = "0.81.0"
+version = "0.86.0"
 authors.workspace = true
 edition.workspace = true
 license.workspace = true
 repository.workspace = true
-=======
-version = "0.86.0"
-authors = ["the Deno authors"]
-edition = "2021"
-license = "MIT"
-repository = "https://github.com/denoland/deno"
->>>>>>> a57134de
 description = "Provides the deno runtime library"
 
 [features]
@@ -30,7 +22,6 @@
 path = "examples/hello_runtime.rs"
 
 [build-dependencies]
-<<<<<<< HEAD
 deno_broadcast_channel.workspace = true
 deno_cache.workspace = true
 deno_console.workspace = true
@@ -50,27 +41,6 @@
 deno_websocket.workspace = true
 deno_webstorage.workspace = true
 deno_napi.workspace = true
-=======
-deno_broadcast_channel = { version = "0.72.0", path = "../ext/broadcast_channel" }
-deno_cache = { version = "0.10.0", path = "../ext/cache" }
-deno_console = { version = "0.78.0", path = "../ext/console" }
-deno_core = { version = "0.160.0", path = "../core" }
-deno_crypto = { version = "0.92.0", path = "../ext/crypto" }
-deno_fetch = { version = "0.101.0", path = "../ext/fetch" }
-deno_ffi = { version = "0.65.0", path = "../ext/ffi" }
-deno_flash = { version = "0.14.0", path = "../ext/flash" }
-deno_http = { version = "0.72.0", path = "../ext/http" }
-deno_net = { version = "0.70.0", path = "../ext/net" }
-deno_node = { version = "0.15.0", path = "../ext/node" }
-deno_tls = { version = "0.65.0", path = "../ext/tls" }
-deno_url = { version = "0.78.0", path = "../ext/url" }
-deno_web = { version = "0.109.0", path = "../ext/web" }
-deno_webgpu = { version = "0.79.0", path = "../ext/webgpu" }
-deno_webidl = { version = "0.78.0", path = "../ext/webidl" }
-deno_websocket = { version = "0.83.0", path = "../ext/websocket" }
-deno_webstorage = { version = "0.73.0", path = "../ext/webstorage" }
-deno_napi = { version = "0.8.0", path = "../ext/napi" }
->>>>>>> a57134de
 
 lzzzz.workspace = true
 
@@ -79,7 +49,6 @@
 winapi.workspace = true
 
 [dependencies]
-<<<<<<< HEAD
 deno_broadcast_channel.workspace = true
 deno_cache.workspace = true
 deno_console.workspace = true
@@ -99,27 +68,6 @@
 deno_webidl.workspace = true
 deno_websocket.workspace = true
 deno_webstorage.workspace = true
-=======
-deno_broadcast_channel = { version = "0.72.0", path = "../ext/broadcast_channel" }
-deno_cache = { version = "0.10.0", path = "../ext/cache" }
-deno_console = { version = "0.78.0", path = "../ext/console" }
-deno_core = { version = "0.160.0", path = "../core" }
-deno_crypto = { version = "0.92.0", path = "../ext/crypto" }
-deno_fetch = { version = "0.101.0", path = "../ext/fetch" }
-deno_ffi = { version = "0.65.0", path = "../ext/ffi" }
-deno_flash = { version = "0.14.0", path = "../ext/flash" }
-deno_http = { version = "0.72.0", path = "../ext/http" }
-deno_napi = { version = "0.8.0", path = "../ext/napi" }
-deno_net = { version = "0.70.0", path = "../ext/net" }
-deno_node = { version = "0.15.0", path = "../ext/node" }
-deno_tls = { version = "0.65.0", path = "../ext/tls" }
-deno_url = { version = "0.78.0", path = "../ext/url" }
-deno_web = { version = "0.109.0", path = "../ext/web" }
-deno_webgpu = { version = "0.79.0", path = "../ext/webgpu" }
-deno_webidl = { version = "0.78.0", path = "../ext/webidl" }
-deno_websocket = { version = "0.83.0", path = "../ext/websocket" }
-deno_webstorage = { version = "0.73.0", path = "../ext/webstorage" }
->>>>>>> a57134de
 
 atty.workspace = true
 dlopen.workspace = true
@@ -143,14 +91,9 @@
 uuid.workspace = true
 
 [target.'cfg(windows)'.dependencies]
-<<<<<<< HEAD
 fwdansi.workspace = true
 winapi = { workspace = true, features = ["commapi", "knownfolders", "mswsock", "objbase", "shlobj", "tlhelp32", "winbase", "winerror", "winsock2"] }
-=======
-fwdansi = "1.1.0"
-winapi = { version = "0.3.9", features = ["commapi", "knownfolders", "mswsock", "objbase", "shlobj", "tlhelp32", "winbase", "winerror", "winsock2"] }
 ntapi = "0.4.0"
->>>>>>> a57134de
 
 [target.'cfg(unix)'.dependencies]
 nix.workspace = true
