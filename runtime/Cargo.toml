# Copyright 2018-2021 the Deno authors. All rights reserved. MIT license.

[package]
name = "deno_runtime"
version = "0.10.1"
license = "MIT"
authors = ["the Deno authors"]
edition = "2018"
description = "Provides the deno runtime library"
repository = "https://github.com/denoland/deno"

[lib]
name = "deno_runtime"
path = "lib.rs"

[[example]]
name = "hello_runtime"
path = "examples/hello_runtime.rs"

[build-dependencies]
deno_core = { path = "../core", version = "0.83.0" }
deno_console = { path = "../op_crates/console", version = "0.2.1" }
deno_crypto = { path = "../op_crates/crypto", version = "0.16.1" }
deno_fetch = { path = "../op_crates/fetch", version = "0.24.1" }
deno_file = { path = "../op_crates/file", version = "0.1.0" }
deno_web = { path = "../op_crates/web", version = "0.32.1" }
deno_url = { path = "../op_crates/url", version = "0.2.1" }
deno_webidl = { path = "../op_crates/webidl", version = "0.2.1" }
deno_websocket = { path = "../op_crates/websocket", version = "0.7.1" }
deno_webgpu = { path = "../op_crates/webgpu", version = "0.3.1" }

[target.'cfg(windows)'.build-dependencies]
winres = "0.1.11"
winapi = "0.3.9"

[dependencies]
deno_core = { path = "../core", version = "0.83.0" }
deno_console = { path = "../op_crates/console", version = "0.2.1" }
deno_crypto = { path = "../op_crates/crypto", version = "0.16.1" }
deno_fetch = { path = "../op_crates/fetch", version = "0.24.1" }
deno_file = { path = "../op_crates/file", version = "0.1.0" }
deno_web = { path = "../op_crates/web", version = "0.32.1" }
deno_url = { path = "../op_crates/url", version = "0.2.1" }
deno_webidl = { path = "../op_crates/webidl", version = "0.2.1" }
deno_websocket = { path = "../op_crates/websocket", version = "0.7.1" }
deno_webgpu = { path = "../op_crates/webgpu", version = "0.3.1" }

atty = "0.2.14"
bytes = "1"
dlopen = "0.1.8"
encoding_rs = "0.8.28"
filetime = "0.2.14"
http = "0.2.3"
<<<<<<< HEAD
hyper = { version = "0.14.4", features = ["server", "stream", "http1", "http2", "runtime"] }
indexmap = "1.6.1"
=======
hyper = { version = "0.14.5", features = ["server"] }
indexmap = "1.6.2"
>>>>>>> b30ac9c5
lazy_static = "1.4.0"
libc = "0.2.93"
log = "0.4.14"
notify = "5.0.0-pre.6"
percent-encoding = "2.1.0"
regex = "1.4.3"
ring = "0.16.20"
serde = { version = "1.0.125", features = ["derive"] }
sys-info = "0.8.0"
termcolor = "1.1.2"
tokio = { version = "1.4.0", features = ["full"] }
tokio-util = { version = "0.6", features = ["io"] }
tokio-rustls = "0.22.0"
uuid = { version = "0.8.2", features = ["v4"] }
webpki = "0.21.4"
webpki-roots = "0.21.1"
trust-dns-proto = "0.20.1"
trust-dns-resolver = { version = "0.20.1", features = ["tokio-runtime", "serde-config"] }

[target.'cfg(windows)'.dependencies]
fwdansi = "1.1.0"
winapi = { version = "0.3.9", features = ["knownfolders", "mswsock", "objbase", "shlobj", "tlhelp32", "winbase", "winerror", "winsock2"] }

[target.'cfg(unix)'.dependencies]
nix = "0.20.0"

[dev-dependencies]
# Used in benchmark
test_util = { path = "../test_util" }<|MERGE_RESOLUTION|>--- conflicted
+++ resolved
@@ -51,13 +51,8 @@
 encoding_rs = "0.8.28"
 filetime = "0.2.14"
 http = "0.2.3"
-<<<<<<< HEAD
-hyper = { version = "0.14.4", features = ["server", "stream", "http1", "http2", "runtime"] }
-indexmap = "1.6.1"
-=======
-hyper = { version = "0.14.5", features = ["server"] }
+hyper = { version = "0.14.5", features = ["server", "stream", "http1", "http2", "runtime"] }
 indexmap = "1.6.2"
->>>>>>> b30ac9c5
 lazy_static = "1.4.0"
 libc = "0.2.93"
 log = "0.4.14"
