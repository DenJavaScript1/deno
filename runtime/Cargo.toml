--- conflicted
+++ resolved
@@ -22,24 +22,7 @@
 path = "examples/hello_runtime.rs"
 
 [build-dependencies]
-<<<<<<< HEAD
 deno_napi = { version = "0.0.1", path = "../ext/napi" }
-eno_broadcast_channel = { version = "0.37.0", path = "../ext/broadcast_channel" }
-deno_console = { version = "0.43.0", path = "../ext/console" }
-deno_core = { version = "0.125.0", path = "../core" }
-deno_crypto = { version = "0.57.0", path = "../ext/crypto" }
-deno_fetch = { version = "0.66.0", path = "../ext/fetch" }
-deno_ffi = { version = "0.30.0", path = "../ext/ffi" }
-deno_http = { version = "0.37.0", path = "../ext/http" }
-deno_net = { version = "0.35.0", path = "../ext/net" }
-deno_tls = { version = "0.30.0", path = "../ext/tls" }
-deno_url = { version = "0.43.0", path = "../ext/url" }
-deno_web = { version = "0.74.0", path = "../ext/web" }
-deno_webgpu = { version = "0.44.0", path = "../ext/webgpu" }
-deno_webidl = { version = "0.43.0", path = "../ext/webidl" }
-deno_websocket = { version = "0.48.0", path = "../ext/websocket" }
-deno_webstorage = { version = "0.38.0", path = "../ext/webstorage" }
-=======
 deno_broadcast_channel = { version = "0.38.0", path = "../ext/broadcast_channel" }
 deno_console = { version = "0.44.0", path = "../ext/console" }
 deno_core = { version = "0.126.0", path = "../core" }
@@ -55,7 +38,6 @@
 deno_webidl = { version = "0.44.0", path = "../ext/webidl" }
 deno_websocket = { version = "0.49.0", path = "../ext/websocket" }
 deno_webstorage = { version = "0.39.0", path = "../ext/webstorage" }
->>>>>>> f7ce96ea
 
 lzzzz = '=0.8.0'
 
@@ -64,24 +46,7 @@
 winapi = "0.3.9"
 
 [dependencies]
-<<<<<<< HEAD
 deno_napi = { version = "0.0.1", path = "../ext/napi" }
-eno_broadcast_channel = { version = "0.37.0", path = "../ext/broadcast_channel" }
-deno_console = { version = "0.43.0", path = "../ext/console" }
-deno_core = { version = "0.125.0", path = "../core" }
-deno_crypto = { version = "0.57.0", path = "../ext/crypto" }
-deno_fetch = { version = "0.66.0", path = "../ext/fetch" }
-deno_ffi = { version = "0.30.0", path = "../ext/ffi" }
-deno_http = { version = "0.37.0", path = "../ext/http" }
-deno_net = { version = "0.35.0", path = "../ext/net" }
-deno_tls = { version = "0.30.0", path = "../ext/tls" }
-deno_url = { version = "0.43.0", path = "../ext/url" }
-deno_web = { version = "0.74.0", path = "../ext/web" }
-deno_webgpu = { version = "0.44.0", path = "../ext/webgpu" }
-deno_webidl = { version = "0.43.0", path = "../ext/webidl" }
-deno_websocket = { version = "0.48.0", path = "../ext/websocket" }
-deno_webstorage = { version = "0.38.0", path = "../ext/webstorage" }
-=======
 deno_broadcast_channel = { version = "0.38.0", path = "../ext/broadcast_channel" }
 deno_console = { version = "0.44.0", path = "../ext/console" }
 deno_core = { version = "0.126.0", path = "../core" }
@@ -97,7 +62,6 @@
 deno_webidl = { version = "0.44.0", path = "../ext/webidl" }
 deno_websocket = { version = "0.49.0", path = "../ext/websocket" }
 deno_webstorage = { version = "0.39.0", path = "../ext/webstorage" }
->>>>>>> f7ce96ea
 
 atty = "0.2.14"
 dlopen = "0.1.8"
