// Copyright 2018-2021 the Deno authors. All rights reserved. MIT license.
use crate::ops::UnstableChecker;
use deno_core::error::AnyError;
use deno_core::json_op_sync;
use deno_core::serde::Serialize;
use deno_core::serde_json::json;
use deno_core::serde_json::Value;
use deno_core::Extension;
use deno_core::OpState;
use deno_core::ZeroCopyBuf;

pub fn init() -> Extension {
  Extension::new(
    None,
    Some(vec![("op_metrics", json_op_sync(op_metrics))]),
    Some(Box::new(|state| {
      state.put(RuntimeMetrics::default());
      Ok(())
    })),
    Some(Box::new(metrics_op)),
  )
}

#[allow(clippy::unnecessary_wraps)]
fn op_metrics(
  state: &mut OpState,
  _args: Value,
  _zero_copy: &mut [ZeroCopyBuf],
) -> Result<Value, AnyError> {
  let m = state.borrow::<RuntimeMetrics>();
  let combined = m.combined_metrics();
  let unstable_checker = state.borrow::<UnstableChecker>();
  let maybe_ops = if unstable_checker.unstable {
    Some(&m.ops)
  } else {
    None
  };
  Ok(json!({ "combined": combined, "ops": maybe_ops }))
}

#[derive(Default, Debug)]
pub struct RuntimeMetrics {
  pub ops: HashMap<&'static str, OpMetrics>,
}

impl RuntimeMetrics {
  pub fn combined_metrics(&self) -> OpMetrics {
    let mut total = OpMetrics::default();

    for metrics in self.ops.values() {
      total.ops_dispatched += metrics.ops_dispatched;
      total.ops_dispatched_sync += metrics.ops_dispatched_sync;
      total.ops_dispatched_async += metrics.ops_dispatched_async;
      total.ops_dispatched_async_unref += metrics.ops_dispatched_async_unref;
      total.ops_completed += metrics.ops_completed;
      total.ops_completed_sync += metrics.ops_completed_sync;
      total.ops_completed_async += metrics.ops_completed_async;
      total.ops_completed_async_unref += metrics.ops_completed_async_unref;
      total.bytes_sent_control += metrics.bytes_sent_control;
      total.bytes_sent_data += metrics.bytes_sent_data;
      total.bytes_received += metrics.bytes_received;
    }

    total
  }
}

#[derive(Default, Debug, Serialize)]
#[serde(rename_all = "camelCase")]
pub struct OpMetrics {
  pub ops_dispatched: u64,
  pub ops_dispatched_sync: u64,
  pub ops_dispatched_async: u64,
  pub ops_dispatched_async_unref: u64,
  pub ops_completed: u64,
  pub ops_completed_sync: u64,
  pub ops_completed_async: u64,
  pub ops_completed_async_unref: u64,
  pub bytes_sent_control: u64,
  pub bytes_sent_data: u64,
  pub bytes_received: u64,
}

impl OpMetrics {
  fn op_dispatched(
    &mut self,
    bytes_sent_control: usize,
    bytes_sent_data: usize,
  ) {
    self.ops_dispatched += 1;
    self.bytes_sent_control += bytes_sent_control as u64;
    self.bytes_sent_data += bytes_sent_data as u64;
  }

  fn op_completed(&mut self, bytes_received: usize) {
    self.ops_completed += 1;
    self.bytes_received += bytes_received as u64;
  }

  pub fn op_sync(
    &mut self,
    bytes_sent_control: usize,
    bytes_sent_data: usize,
    bytes_received: usize,
  ) {
    self.ops_dispatched_sync += 1;
    self.op_dispatched(bytes_sent_control, bytes_sent_data);
    self.ops_completed_sync += 1;
    self.op_completed(bytes_received);
  }

  pub fn op_dispatched_async(
    &mut self,
    bytes_sent_control: usize,
    bytes_sent_data: usize,
  ) {
    self.ops_dispatched_async += 1;
    self.op_dispatched(bytes_sent_control, bytes_sent_data)
  }

  pub fn op_dispatched_async_unref(
    &mut self,
    bytes_sent_control: usize,
    bytes_sent_data: usize,
  ) {
    self.ops_dispatched_async_unref += 1;
    self.op_dispatched(bytes_sent_control, bytes_sent_data)
  }

  pub fn op_completed_async(&mut self, bytes_received: usize) {
    self.ops_completed_async += 1;
    self.op_completed(bytes_received);
  }

  pub fn op_completed_async_unref(&mut self, bytes_received: usize) {
    self.ops_completed_async_unref += 1;
    self.op_completed(bytes_received);
  }
}

use deno_core::Op;
use deno_core::OpFn;
<<<<<<< HEAD
use std::cell::RefCell;
=======
>>>>>>> 3b78f6c4
use std::collections::HashMap;

pub fn metrics_op(name: &'static str, op_fn: Box<OpFn>) -> Box<OpFn> {
  Box::new(move |op_state, payload, buf| -> Op {
    // TODOs:
    // * The 'bytes' metrics seem pretty useless, especially now that the
    //   distinction between 'control' and 'data' buffers has become blurry.
    // * Tracking completion of async ops currently makes us put the boxed
    //   future into _another_ box. Keeping some counters may not be expensive
    //   in itself, but adding a heap allocation for every metric seems bad.

    // TODO: remove this, doesn't make a ton of sense
    let bytes_sent_control = 0;
    let bytes_sent_data = match buf {
      Some(ref b) => b.len(),
      None => 0,
    };

    let op = (op_fn)(op_state.clone(), payload, buf);

    let op_state_ = op_state.clone();
    let mut s = op_state.borrow_mut();
    let runtime_metrics = s.borrow_mut::<RuntimeMetrics>();

    let metrics = if let Some(metrics) = runtime_metrics.ops.get_mut(name) {
      metrics
    } else {
      runtime_metrics.ops.insert(name, OpMetrics::default());
      runtime_metrics.ops.get_mut(name).unwrap()
    };

    use deno_core::futures::future::FutureExt;

    match op {
      Op::Sync(buf) => {
        metrics.op_sync(bytes_sent_control, bytes_sent_data, 0);
        Op::Sync(buf)
      }
      Op::Async(fut) => {
        metrics.op_dispatched_async(bytes_sent_control, bytes_sent_data);
        let fut = fut
          .inspect(move |_resp| {
            let mut s = op_state_.borrow_mut();
            let runtime_metrics = s.borrow_mut::<RuntimeMetrics>();
            let metrics = runtime_metrics.ops.get_mut(name).unwrap();
            metrics.op_completed_async(0);
          })
          .boxed_local();
        Op::Async(fut)
      }
      Op::AsyncUnref(fut) => {
        metrics.op_dispatched_async_unref(bytes_sent_control, bytes_sent_data);
        let fut = fut
          .inspect(move |_resp| {
            let mut s = op_state_.borrow_mut();
            let runtime_metrics = s.borrow_mut::<RuntimeMetrics>();
            let metrics = runtime_metrics.ops.get_mut(name).unwrap();
            metrics.op_completed_async_unref(0);
          })
          .boxed_local();
        Op::AsyncUnref(fut)
      }
      other => other,
    }
  })
}<|MERGE_RESOLUTION|>--- conflicted
+++ resolved
@@ -1,7 +1,7 @@
 // Copyright 2018-2021 the Deno authors. All rights reserved. MIT license.
 use crate::ops::UnstableChecker;
 use deno_core::error::AnyError;
-use deno_core::json_op_sync;
+use deno_core::op_sync;
 use deno_core::serde::Serialize;
 use deno_core::serde_json::json;
 use deno_core::serde_json::Value;
@@ -12,7 +12,7 @@
 pub fn init() -> Extension {
   Extension::new(
     None,
-    Some(vec![("op_metrics", json_op_sync(op_metrics))]),
+    Some(vec![("op_metrics", op_sync(op_metrics))]),
     Some(Box::new(|state| {
       state.put(RuntimeMetrics::default());
       Ok(())
@@ -140,10 +140,6 @@
 
 use deno_core::Op;
 use deno_core::OpFn;
-<<<<<<< HEAD
-use std::cell::RefCell;
-=======
->>>>>>> 3b78f6c4
 use std::collections::HashMap;
 
 pub fn metrics_op(name: &'static str, op_fn: Box<OpFn>) -> Box<OpFn> {
