// Copyright 2018-2024 the Deno authors. All rights reserved. MIT license.

use deno_core::parking_lot::Mutex;
use deno_core::AsyncRefCell;
use deno_core::CancelFuture;
use deno_core::CancelHandle;
use deno_core::OpState;
use deno_core::RcRef;
use deno_core::Resource;
use deno_core::ResourceId;

use deno_core::op2;

use deno_permissions::PermissionsContainer;
use notify::event::Event as NotifyEvent;
use notify::event::ModifyKind;
use notify::Error as NotifyError;
use notify::EventKind;
use notify::RecommendedWatcher;
use notify::RecursiveMode;
use notify::Watcher;
use serde::Serialize;
use std::borrow::Cow;
use std::cell::RefCell;
use std::convert::From;
use std::path::Path;
use std::path::PathBuf;
use std::rc::Rc;
use std::sync::Arc;
use tokio::sync::mpsc;

deno_core::extension!(
  deno_fs_events,
  ops = [op_fs_events_open, op_fs_events_poll],
);

struct FsEventsResource {
<<<<<<< HEAD
  receiver: AsyncRefCell<mpsc::Receiver<Result<FsEvent, AnyError>>>,
=======
  #[allow(unused)]
  watcher: RecommendedWatcher,
  receiver: AsyncRefCell<mpsc::Receiver<Result<FsEvent, NotifyError>>>,
>>>>>>> 49d31fa4
  cancel: CancelHandle,
}

impl Resource for FsEventsResource {
  fn name(&self) -> Cow<str> {
    "fsEvents".into()
  }

  fn close(self: Rc<Self>) {
    self.cancel.cancel();
  }
}

/// Represents a file system event.
///
/// We do not use the event directly from the notify crate. We flatten
/// the structure into this simpler structure. We want to only make it more
/// complex as needed.
///
/// Feel free to expand this struct as long as you can add tests to demonstrate
/// the complexity.
#[derive(Serialize, Debug, Clone)]
struct FsEvent {
  kind: &'static str,
  paths: Vec<PathBuf>,
  flag: Option<&'static str>,
}

impl From<NotifyEvent> for FsEvent {
  fn from(e: NotifyEvent) -> Self {
    let kind = match e.kind {
      EventKind::Any => "any",
      EventKind::Access(_) => "access",
      EventKind::Create(_) => "create",
      EventKind::Modify(modify_kind) => match modify_kind {
        ModifyKind::Name(_) => "rename",
        ModifyKind::Any
        | ModifyKind::Data(_)
        | ModifyKind::Metadata(_)
        | ModifyKind::Other => "modify",
      },
      EventKind::Remove(_) => "remove",
      EventKind::Other => "other",
    };
    let flag = e.flag().map(|f| match f {
      notify::event::Flag::Rescan => "rescan",
    });
    FsEvent {
      kind,
      paths: e.paths,
      flag,
    }
  }
}

<<<<<<< HEAD
type WatchSender = (Vec<String>, mpsc::Sender<Result<FsEvent, AnyError>>);

struct WatcherState {
  senders: Arc<Mutex<Vec<WatchSender>>>,
  watcher: RecommendedWatcher,
}

fn starts_with_canonicalized(path: &Path, prefix: &str) -> bool {
  #[allow(clippy::disallowed_methods)]
  let path = path.canonicalize().ok();
  #[allow(clippy::disallowed_methods)]
  let prefix = std::fs::canonicalize(prefix).ok();
  match (path, prefix) {
    (Some(path), Some(prefix)) => path.starts_with(prefix),
    _ => false,
  }
}

fn start_watcher(
  state: &mut OpState,
=======
#[derive(Debug, thiserror::Error)]
pub enum FsEventsError {
  #[error(transparent)]
  Resource(deno_core::error::AnyError),
  #[error(transparent)]
  Permission(deno_core::error::AnyError),
  #[error(transparent)]
  Notify(#[from] NotifyError),
  #[error(transparent)]
  Canceled(#[from] deno_core::Canceled),
}

#[derive(Deserialize)]
pub struct OpenArgs {
  recursive: bool,
>>>>>>> 49d31fa4
  paths: Vec<String>,
  sender: mpsc::Sender<Result<FsEvent, AnyError>>,
) -> Result<(), AnyError> {
  if let Some(watcher) = state.try_borrow_mut::<WatcherState>() {
    watcher.senders.lock().push((paths, sender));
    return Ok(());
  }

  let senders = Arc::new(Mutex::new(vec![(paths, sender)]));

  let sender_clone = senders.clone();
  let watcher: RecommendedWatcher = Watcher::new(
    move |res: Result<NotifyEvent, NotifyError>| {
      let res2 = res.map(FsEvent::from).map_err(AnyError::from);
      for (paths, sender) in sender_clone.lock().iter() {
        // Ignore result, if send failed it means that watcher was already closed,
        // but not all messages have been flushed.

        // Only send the event if the path matches one of the paths that the user is watching
        if let Ok(event) = &res2 {
          if paths.iter().any(|path| {
            event.paths.iter().any(|event_path| {
              same_file::is_same_file(event_path, path).unwrap_or(false)
                || starts_with_canonicalized(event_path, path)
            })
          }) {
            let _ = sender.try_send(Ok(event.clone()));
          }
        }
      }
    },
    Default::default(),
  )?;

  state.put::<WatcherState>(WatcherState { watcher, senders });

  Ok(())
}

#[op2]
#[smi]
fn op_fs_events_open(
  state: &mut OpState,
<<<<<<< HEAD
  recursive: bool,
  #[serde] paths: Vec<String>,
) -> Result<ResourceId, AnyError> {
  let (sender, receiver) = mpsc::channel::<Result<FsEvent, AnyError>>(16);

  start_watcher(state, paths.clone(), sender)?;

  let recursive_mode = if recursive {
=======
  #[serde] args: OpenArgs,
) -> Result<ResourceId, FsEventsError> {
  let (sender, receiver) = mpsc::channel::<Result<FsEvent, NotifyError>>(16);
  let sender = Mutex::new(sender);
  let mut watcher: RecommendedWatcher = Watcher::new(
    move |res: Result<NotifyEvent, NotifyError>| {
      let res2 = res.map(FsEvent::from);
      let sender = sender.lock();
      // Ignore result, if send failed it means that watcher was already closed,
      // but not all messages have been flushed.
      let _ = sender.try_send(res2);
    },
    Default::default(),
  )?;
  let recursive_mode = if args.recursive {
>>>>>>> 49d31fa4
    RecursiveMode::Recursive
  } else {
    RecursiveMode::NonRecursive
  };
  for path in &paths {
    let path = state
      .borrow_mut::<PermissionsContainer>()
<<<<<<< HEAD
      .check_read(path, "Deno.watchFs()")?;

    let watcher = state.borrow_mut::<WatcherState>();
    watcher.watcher.watch(&path, recursive_mode)?;
=======
      .check_read(path, "Deno.watchFs()")
      .map_err(FsEventsError::Permission)?;
    watcher.watch(&path, recursive_mode)?;
>>>>>>> 49d31fa4
  }
  let resource = FsEventsResource {
    receiver: AsyncRefCell::new(receiver),
    cancel: Default::default(),
  };
  let rid = state.resource_table.add(resource);
  Ok(rid)
}

#[op2(async)]
#[serde]
async fn op_fs_events_poll(
  state: Rc<RefCell<OpState>>,
  #[smi] rid: ResourceId,
) -> Result<Option<FsEvent>, FsEventsError> {
  let resource = state
    .borrow()
    .resource_table
    .get::<FsEventsResource>(rid)
    .map_err(FsEventsError::Resource)?;
  let mut receiver = RcRef::map(&resource, |r| &r.receiver).borrow_mut().await;
  let cancel = RcRef::map(resource, |r| &r.cancel);
  let maybe_result = receiver.recv().or_cancel(cancel).await?;
  match maybe_result {
    Some(Ok(value)) => Ok(Some(value)),
    Some(Err(err)) => Err(FsEventsError::Notify(err)),
    None => Ok(None),
  }
}<|MERGE_RESOLUTION|>--- conflicted
+++ resolved
@@ -35,13 +35,7 @@
 );
 
 struct FsEventsResource {
-<<<<<<< HEAD
-  receiver: AsyncRefCell<mpsc::Receiver<Result<FsEvent, AnyError>>>,
-=======
-  #[allow(unused)]
-  watcher: RecommendedWatcher,
   receiver: AsyncRefCell<mpsc::Receiver<Result<FsEvent, NotifyError>>>,
->>>>>>> 49d31fa4
   cancel: CancelHandle,
 }
 
@@ -97,8 +91,7 @@
   }
 }
 
-<<<<<<< HEAD
-type WatchSender = (Vec<String>, mpsc::Sender<Result<FsEvent, AnyError>>);
+type WatchSender = (Vec<String>, mpsc::Sender<Result<FsEvent, NotifyError>>);
 
 struct WatcherState {
   senders: Arc<Mutex<Vec<WatchSender>>>,
@@ -116,28 +109,23 @@
   }
 }
 
+#[derive(Debug, thiserror::Error)]
+pub enum FsEventsError {
+  #[error(transparent)]
+  Resource(deno_core::error::AnyError),
+  #[error(transparent)]
+  Permission(deno_core::error::AnyError),
+  #[error(transparent)]
+  Notify(#[from] NotifyError),
+  #[error(transparent)]
+  Canceled(#[from] deno_core::Canceled),
+}
+
 fn start_watcher(
   state: &mut OpState,
-=======
-#[derive(Debug, thiserror::Error)]
-pub enum FsEventsError {
-  #[error(transparent)]
-  Resource(deno_core::error::AnyError),
-  #[error(transparent)]
-  Permission(deno_core::error::AnyError),
-  #[error(transparent)]
-  Notify(#[from] NotifyError),
-  #[error(transparent)]
-  Canceled(#[from] deno_core::Canceled),
-}
-
-#[derive(Deserialize)]
-pub struct OpenArgs {
-  recursive: bool,
->>>>>>> 49d31fa4
   paths: Vec<String>,
-  sender: mpsc::Sender<Result<FsEvent, AnyError>>,
-) -> Result<(), AnyError> {
+  sender: mpsc::Sender<Result<FsEvent, NotifyError>>,
+) -> Result<(), FsEventsError> {
   if let Some(watcher) = state.try_borrow_mut::<WatcherState>() {
     watcher.senders.lock().push((paths, sender));
     return Ok(());
@@ -148,7 +136,7 @@
   let sender_clone = senders.clone();
   let watcher: RecommendedWatcher = Watcher::new(
     move |res: Result<NotifyEvent, NotifyError>| {
-      let res2 = res.map(FsEvent::from).map_err(AnyError::from);
+      let res2 = res.map(FsEvent::from).map_err(FsEventsError::Notify);
       for (paths, sender) in sender_clone.lock().iter() {
         // Ignore result, if send failed it means that watcher was already closed,
         // but not all messages have been flushed.
@@ -178,32 +166,14 @@
 #[smi]
 fn op_fs_events_open(
   state: &mut OpState,
-<<<<<<< HEAD
   recursive: bool,
   #[serde] paths: Vec<String>,
-) -> Result<ResourceId, AnyError> {
-  let (sender, receiver) = mpsc::channel::<Result<FsEvent, AnyError>>(16);
-
-  start_watcher(state, paths.clone(), sender)?;
-
-  let recursive_mode = if recursive {
-=======
-  #[serde] args: OpenArgs,
 ) -> Result<ResourceId, FsEventsError> {
   let (sender, receiver) = mpsc::channel::<Result<FsEvent, NotifyError>>(16);
-  let sender = Mutex::new(sender);
-  let mut watcher: RecommendedWatcher = Watcher::new(
-    move |res: Result<NotifyEvent, NotifyError>| {
-      let res2 = res.map(FsEvent::from);
-      let sender = sender.lock();
-      // Ignore result, if send failed it means that watcher was already closed,
-      // but not all messages have been flushed.
-      let _ = sender.try_send(res2);
-    },
-    Default::default(),
-  )?;
-  let recursive_mode = if args.recursive {
->>>>>>> 49d31fa4
+
+  start_watcher(state, paths.clone(), sender)?;
+
+  let recursive_mode = if recursive {
     RecursiveMode::Recursive
   } else {
     RecursiveMode::NonRecursive
@@ -211,16 +181,11 @@
   for path in &paths {
     let path = state
       .borrow_mut::<PermissionsContainer>()
-<<<<<<< HEAD
-      .check_read(path, "Deno.watchFs()")?;
+      .check_read(path, "Deno.watchFs()")
+      .map_err(FsEventsError::Permission)?;
 
     let watcher = state.borrow_mut::<WatcherState>();
     watcher.watcher.watch(&path, recursive_mode)?;
-=======
-      .check_read(path, "Deno.watchFs()")
-      .map_err(FsEventsError::Permission)?;
-    watcher.watch(&path, recursive_mode)?;
->>>>>>> 49d31fa4
   }
   let resource = FsEventsResource {
     receiver: AsyncRefCell::new(receiver),
