// Copyright 2018-2021 the Deno authors. All rights reserved. MIT license.

use super::io::ChildStderrResource;
use super::io::ChildStdinResource;
use super::io::ChildStdoutResource;
use super::io::StdFileResource;
use crate::permissions::Permissions;
use deno_core::error::bad_resource_id;
use deno_core::error::type_error;
use deno_core::error::AnyError;
use deno_core::serde_json::json;
use deno_core::serde_json::Value;
use deno_core::AsyncMutFuture;
use deno_core::AsyncRefCell;
use deno_core::BufVec;
use deno_core::OpState;
use deno_core::RcRef;
use deno_core::Resource;
use deno_core::ResourceId;
use deno_core::ZeroCopyBuf;
use serde::Deserialize;
use std::borrow::Cow;
use std::cell::RefCell;
use std::rc::Rc;
use tokio::process::Command;

#[cfg(unix)]
use std::os::unix::process::ExitStatusExt;

pub fn init(rt: &mut deno_core::JsRuntime) {
  super::reg_json_sync(rt, "op_run", op_run);
  super::reg_json_async(rt, "op_run_status", op_run_status);
  super::reg_json_sync(rt, "op_kill", op_kill);
}

fn clone_file(
  state: &mut OpState,
  rid: ResourceId,
) -> Result<std::fs::File, AnyError> {
  StdFileResource::with(state, rid, move |r| match r {
    Ok(std_file) => std_file.try_clone().map_err(AnyError::from),
    Err(_) => Err(bad_resource_id()),
  })
}

fn subprocess_stdio_map(s: &str) -> Result<std::process::Stdio, AnyError> {
  match s {
    "inherit" => Ok(std::process::Stdio::inherit()),
    "piped" => Ok(std::process::Stdio::piped()),
    "null" => Ok(std::process::Stdio::null()),
    _ => Err(type_error("Invalid resource for stdio")),
  }
}

#[derive(Deserialize)]
#[serde(rename_all = "camelCase")]
pub struct RunArgs {
  cmd: Vec<String>,
  cwd: Option<String>,
  env: Vec<(String, String)>,
  stdin: String,
  stdout: String,
  stderr: String,
  stdin_rid: ResourceId,
  stdout_rid: ResourceId,
  stderr_rid: ResourceId,
}

struct ChildResource {
  child: AsyncRefCell<tokio::process::Child>,
}

impl Resource for ChildResource {
  fn name(&self) -> Cow<str> {
    "child".into()
  }
}

impl ChildResource {
  fn borrow_mut(self: Rc<Self>) -> AsyncMutFuture<tokio::process::Child> {
    RcRef::map(self, |r| &r.child).borrow_mut()
  }
}

fn op_run(
  state: &mut OpState,
  run_args: RunArgs,
  _zero_copy: &mut [ZeroCopyBuf],
) -> Result<Value, AnyError> {
<<<<<<< HEAD
  let run_args: RunArgs = serde_json::from_value(args)?;
  state.borrow_mut::<Permissions>().run.check()?;
=======
  state.borrow::<Permissions>().run.check()?;
>>>>>>> 2d55090d

  let args = run_args.cmd;
  let env = run_args.env;
  let cwd = run_args.cwd;

  let mut c = Command::new(args.get(0).unwrap());
  (1..args.len()).for_each(|i| {
    let arg = args.get(i).unwrap();
    c.arg(arg);
  });
  cwd.map(|d| c.current_dir(d));
  for (key, value) in &env {
    c.env(key, value);
  }

  // TODO: make this work with other resources, eg. sockets
  if !run_args.stdin.is_empty() {
    c.stdin(subprocess_stdio_map(run_args.stdin.as_ref())?);
  } else {
    let file = clone_file(state, run_args.stdin_rid)?;
    c.stdin(file);
  }

  if !run_args.stdout.is_empty() {
    c.stdout(subprocess_stdio_map(run_args.stdout.as_ref())?);
  } else {
    let file = clone_file(state, run_args.stdout_rid)?;
    c.stdout(file);
  }

  if !run_args.stderr.is_empty() {
    c.stderr(subprocess_stdio_map(run_args.stderr.as_ref())?);
  } else {
    let file = clone_file(state, run_args.stderr_rid)?;
    c.stderr(file);
  }

  // We want to kill child when it's closed
  c.kill_on_drop(true);

  // Spawn the command.
  let mut child = c.spawn()?;
  let pid = child.id();

  let stdin_rid = match child.stdin.take() {
    Some(child_stdin) => {
      let rid = state
        .resource_table
        .add(ChildStdinResource::from(child_stdin));
      Some(rid)
    }
    None => None,
  };

  let stdout_rid = match child.stdout.take() {
    Some(child_stdout) => {
      let rid = state
        .resource_table
        .add(ChildStdoutResource::from(child_stdout));
      Some(rid)
    }
    None => None,
  };

  let stderr_rid = match child.stderr.take() {
    Some(child_stderr) => {
      let rid = state
        .resource_table
        .add(ChildStderrResource::from(child_stderr));
      Some(rid)
    }
    None => None,
  };

  let child_resource = ChildResource {
    child: AsyncRefCell::new(child),
  };
  let child_rid = state.resource_table.add(child_resource);

  Ok(json!({
    "rid": child_rid,
    "pid": pid,
    "stdinRid": stdin_rid,
    "stdoutRid": stdout_rid,
    "stderrRid": stderr_rid,
  }))
}

#[derive(Deserialize)]
#[serde(rename_all = "camelCase")]
pub struct RunStatusArgs {
  rid: ResourceId,
}

async fn op_run_status(
  state: Rc<RefCell<OpState>>,
  args: RunStatusArgs,
  _zero_copy: BufVec,
) -> Result<Value, AnyError> {
  let rid = args.rid;

  {
    let mut s = state.borrow_mut();
    s.borrow_mut::<Permissions>().run.check()?;
  }

  let resource = state
    .borrow_mut()
    .resource_table
    .get::<ChildResource>(rid)
    .ok_or_else(bad_resource_id)?;
  let mut child = resource.borrow_mut().await;
  let run_status = child.wait().await?;
  let code = run_status.code();

  #[cfg(unix)]
  let signal = run_status.signal();
  #[cfg(not(unix))]
  let signal = None;

  code
    .or(signal)
    .expect("Should have either an exit code or a signal.");
  let got_signal = signal.is_some();

  Ok(json!({
     "gotSignal": got_signal,
     "exitCode": code.unwrap_or(-1),
     "exitSignal": signal.unwrap_or(-1),
  }))
}

#[cfg(unix)]
pub fn kill(pid: i32, signo: i32) -> Result<(), AnyError> {
  use nix::sys::signal::{kill as unix_kill, Signal};
  use nix::unistd::Pid;
  use std::convert::TryFrom;
  let sig = Signal::try_from(signo)?;
  unix_kill(Pid::from_raw(pid), Option::Some(sig)).map_err(AnyError::from)
}

#[cfg(not(unix))]
pub fn kill(pid: i32, signal: i32) -> Result<(), AnyError> {
  use std::io::Error;
  use std::io::ErrorKind::NotFound;
  use winapi::shared::minwindef::DWORD;
  use winapi::shared::minwindef::FALSE;
  use winapi::shared::minwindef::TRUE;
  use winapi::shared::winerror::ERROR_INVALID_PARAMETER;
  use winapi::um::errhandlingapi::GetLastError;
  use winapi::um::handleapi::CloseHandle;
  use winapi::um::processthreadsapi::OpenProcess;
  use winapi::um::processthreadsapi::TerminateProcess;
  use winapi::um::winnt::PROCESS_TERMINATE;

  const SIGINT: i32 = 2;
  const SIGKILL: i32 = 9;
  const SIGTERM: i32 = 15;

  if !matches!(signal, SIGINT | SIGKILL | SIGTERM) {
    Err(type_error("unsupported signal"))
  } else if pid <= 0 {
    Err(type_error("unsupported pid"))
  } else {
    let handle = unsafe { OpenProcess(PROCESS_TERMINATE, FALSE, pid as DWORD) };
    if handle.is_null() {
      let err = match unsafe { GetLastError() } {
        ERROR_INVALID_PARAMETER => Error::from(NotFound), // Invalid `pid`.
        errno => Error::from_raw_os_error(errno as i32),
      };
      Err(err.into())
    } else {
      let r = unsafe { TerminateProcess(handle, 1) };
      unsafe { CloseHandle(handle) };
      match r {
        FALSE => Err(Error::last_os_error().into()),
        TRUE => Ok(()),
        _ => unreachable!(),
      }
    }
  }
}

#[derive(Deserialize)]
struct KillArgs {
  pid: i32,
  signo: i32,
}

fn op_kill(
  state: &mut OpState,
  args: KillArgs,
  _zero_copy: &mut [ZeroCopyBuf],
) -> Result<Value, AnyError> {
  super::check_unstable(state, "Deno.kill");
  state.borrow_mut::<Permissions>().run.check()?;

  kill(args.pid, args.signo)?;
  Ok(json!({}))
}<|MERGE_RESOLUTION|>--- conflicted
+++ resolved
@@ -87,12 +87,7 @@
   run_args: RunArgs,
   _zero_copy: &mut [ZeroCopyBuf],
 ) -> Result<Value, AnyError> {
-<<<<<<< HEAD
-  let run_args: RunArgs = serde_json::from_value(args)?;
   state.borrow_mut::<Permissions>().run.check()?;
-=======
-  state.borrow::<Permissions>().run.check()?;
->>>>>>> 2d55090d
 
   let args = run_args.cmd;
   let env = run_args.env;
