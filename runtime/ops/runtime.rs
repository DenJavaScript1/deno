--- conflicted
+++ resolved
@@ -25,22 +25,12 @@
     .context("failed to get current working directory")?;
   let main_url = deno_core::resolve_url_or_path(&main, Some(&cwd))?;
   if main_url.scheme() == "file" {
-<<<<<<< HEAD
     let main_path = main_url.to_file_path().unwrap();
-    state
-      .borrow_mut::<Permissions>()
-      .read
-      .check_blind(&main_path, "main_module")?;
-=======
-    let main_path = std::env::current_dir()
-      .context("Failed to get current working directory")?
-      .join(main_url.to_string());
     state.borrow_mut::<Permissions>().read.check_blind(
       &main_path,
       "main_module",
       "Deno.mainModule",
     )?;
->>>>>>> 3922ceda
   }
   Ok(main)
 }
