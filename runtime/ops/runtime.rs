--- conflicted
+++ resolved
@@ -6,26 +6,17 @@
 use deno_core::ModuleSpecifier;
 use deno_core::OpState;
 
-<<<<<<< HEAD
-pub fn init(main_module: ModuleSpecifier) -> Extension {
-  Extension::builder("deno_runtime")
-    .ops(vec![op_main_module::decl()])
-    .state(move |state| {
-      state.put::<ModuleSpecifier>(main_module.clone());
-    })
-    .force_op_registration()
-    .build()
-}
-=======
 deno_core::extension!(
   deno_runtime,
   ops = [op_main_module],
   config = { main_module: ModuleSpecifier },
   state = |state, main_module| {
     state.put::<ModuleSpecifier>(main_module);
-  }
+  },
+  customizer = |ext: &mut deno_core::ExtensionBuilder| {
+    ext.force_op_registration();
+  },
 );
->>>>>>> e55b4487
 
 #[op]
 fn op_main_module(state: &mut OpState) -> Result<String, AnyError> {
