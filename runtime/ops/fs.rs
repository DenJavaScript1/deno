// Copyright 2018-2022 the Deno authors. All rights reserved. MIT license.
// Some deserializer fields are only used on Unix and Windows build fails without it
use super::io::StdFileResource;
use super::utils::into_string;
use crate::fs_util::canonicalize_path;
use crate::permissions::Permissions;
use deno_core::error::custom_error;
use deno_core::error::type_error;
use deno_core::error::AnyError;
use deno_core::op;
use deno_core::CancelFuture;
use deno_core::CancelHandle;
use deno_core::ZeroCopyBuf;

use deno_core::Extension;
use deno_core::OpState;
use deno_core::ResourceId;
use deno_crypto::rand::thread_rng;
use deno_crypto::rand::Rng;
use log::debug;
use serde::Deserialize;
use serde::Serialize;
use std::borrow::Cow;
use std::cell::RefCell;
use std::convert::From;
use std::env::current_dir;
use std::env::set_current_dir;
use std::env::temp_dir;
use std::io;
use std::io::Error;
use std::io::Seek;
use std::io::SeekFrom;
use std::io::Write;
use std::path::Path;
use std::path::PathBuf;
use std::rc::Rc;
use std::time::SystemTime;
use std::time::UNIX_EPOCH;

#[cfg(not(unix))]
use deno_core::error::generic_error;
#[cfg(not(unix))]
use deno_core::error::not_supported;

pub fn init() -> Extension {
  Extension::builder()
    .ops(vec![
      op_open_sync::decl(),
      op_open_async::decl(),
      op_write_file_sync::decl(),
      op_write_file_async::decl(),
      op_seek_sync::decl(),
      op_seek_async::decl(),
      op_fdatasync_sync::decl(),
      op_fdatasync_async::decl(),
      op_fsync_sync::decl(),
      op_fsync_async::decl(),
      op_fstat_sync::decl(),
      op_fstat_async::decl(),
      op_flock_sync::decl(),
      op_flock_async::decl(),
      op_funlock_sync::decl(),
      op_funlock_async::decl(),
      op_umask::decl(),
      op_chdir::decl(),
      op_mkdir_sync::decl(),
      op_mkdir_async::decl(),
      op_chmod_sync::decl(),
      op_chmod_async::decl(),
      op_chown_sync::decl(),
      op_chown_async::decl(),
      op_remove_sync::decl(),
      op_remove_async::decl(),
      op_copy_file_sync::decl(),
      op_copy_file_async::decl(),
      op_stat_sync::decl(),
      op_stat_async::decl(),
      op_realpath_sync::decl(),
      op_realpath_async::decl(),
      op_read_dir_sync::decl(),
      op_read_dir_async::decl(),
      op_rename_sync::decl(),
      op_rename_async::decl(),
      op_link_sync::decl(),
      op_link_async::decl(),
      op_symlink_sync::decl(),
      op_symlink_async::decl(),
      op_read_link_sync::decl(),
      op_read_link_async::decl(),
      op_ftruncate_sync::decl(),
      op_ftruncate_async::decl(),
      op_truncate_sync::decl(),
      op_truncate_async::decl(),
      op_make_temp_dir_sync::decl(),
      op_make_temp_dir_async::decl(),
      op_make_temp_file_sync::decl(),
      op_make_temp_file_async::decl(),
      op_cwd::decl(),
      op_futime_sync::decl(),
      op_futime_async::decl(),
      op_utime_sync::decl(),
      op_utime_async::decl(),
      op_readfile_sync::decl(),
      op_readfile_text_sync::decl(),
      op_readfile_async::decl(),
      op_readfile_text_async::decl(),
    ])
    .build()
}

#[derive(Deserialize, Default, Debug)]
#[serde(rename_all = "camelCase")]
#[serde(default)]
pub struct OpenOptions {
  read: bool,
  write: bool,
  create: bool,
  truncate: bool,
  append: bool,
  create_new: bool,
}

#[inline]
fn open_helper(
  state: &mut OpState,
  path: &str,
  mode: Option<u32>,
  options: Option<&OpenOptions>,
  api_name: &str,
) -> Result<(PathBuf, std::fs::OpenOptions), AnyError> {
  let path = Path::new(path).to_path_buf();

  let mut open_options = std::fs::OpenOptions::new();

  if let Some(mode) = mode {
    // mode only used if creating the file on Unix
    // if not specified, defaults to 0o666
    #[cfg(unix)]
    {
      use std::os::unix::fs::OpenOptionsExt;
      open_options.mode(mode & 0o777);
    }
    #[cfg(not(unix))]
    let _ = mode; // avoid unused warning
  }

  let permissions = state.borrow_mut::<Permissions>();

  match options {
    None => {
      permissions.read.check(&path, Some(api_name))?;
      open_options
        .read(true)
        .create(false)
        .write(false)
        .truncate(false)
        .append(false)
        .create_new(false);
    }
    Some(options) => {
      if options.read {
        permissions.read.check(&path, Some(api_name))?;
      }

      if options.write || options.append {
        permissions.write.check(&path, Some(api_name))?;
      }

      open_options
        .read(options.read)
        .create(options.create)
        .write(options.write)
        .truncate(options.truncate)
        .append(options.append)
        .create_new(options.create_new);
    }
  }

  Ok((path, open_options))
}

#[op]
fn op_open_sync(
  state: &mut OpState,
  path: String,
  options: Option<OpenOptions>,
  mode: Option<u32>,
) -> Result<ResourceId, AnyError> {
  let (path, open_options) =
    open_helper(state, &path, mode, options.as_ref(), "Deno.openSync()")?;
  let std_file = open_options.open(&path).map_err(|err| {
    Error::new(err.kind(), format!("{}, open '{}'", err, path.display()))
  })?;
  let resource = StdFileResource::fs_file(std_file);
  let rid = state.resource_table.add(resource);
  Ok(rid)
}

#[op]
async fn op_open_async(
  state: Rc<RefCell<OpState>>,
  path: String,
  options: Option<OpenOptions>,
  mode: Option<u32>,
) -> Result<ResourceId, AnyError> {
  let (path, open_options) = open_helper(
    &mut state.borrow_mut(),
    &path,
    mode,
    options.as_ref(),
    "Deno.open()",
  )?;
  let std_file = tokio::task::spawn_blocking(move || {
    open_options.open(path.clone()).map_err(|err| {
      Error::new(err.kind(), format!("{}, open '{}'", err, path.display()))
    })
  })
  .await?;
  let resource = StdFileResource::fs_file(std_file?);
  let rid = state.borrow_mut().resource_table.add(resource);
  Ok(rid)
}

#[inline]
fn write_open_options(create: bool, append: bool) -> OpenOptions {
  OpenOptions {
    read: false,
    write: true,
    create,
    truncate: !append,
    append,
    create_new: false,
  }
}

#[op]
fn op_write_file_sync(
  state: &mut OpState,
  path: String,
  mode: Option<u32>,
  append: bool,
  create: bool,
  data: ZeroCopyBuf,
) -> Result<(), AnyError> {
  let (path, open_options) = open_helper(
    state,
    &path,
    mode,
    Some(&write_open_options(create, append)),
    "Deno.writeFileSync()",
  )?;
  write_file(&path, open_options, mode, data)
}

#[op]
async fn op_write_file_async(
  state: Rc<RefCell<OpState>>,
  path: String,
  mode: Option<u32>,
  append: bool,
  create: bool,
  data: ZeroCopyBuf,
  cancel_rid: Option<ResourceId>,
) -> Result<(), AnyError> {
  let cancel_handle = match cancel_rid {
    Some(cancel_rid) => state
      .borrow_mut()
      .resource_table
      .get::<CancelHandle>(cancel_rid)
      .ok(),
    None => None,
  };
  let (path, open_options) = open_helper(
    &mut *state.borrow_mut(),
    &path,
    mode,
    Some(&write_open_options(create, append)),
    "Deno.writeFile()",
  )?;
  let write_future = tokio::task::spawn_blocking(move || {
    write_file(&path, open_options, mode, data)
  });
  if let Some(cancel_handle) = cancel_handle {
    write_future.or_cancel(cancel_handle).await???;
  } else {
    write_future.await??;
  }
  Ok(())
}

fn write_file(
  path: &Path,
  open_options: std::fs::OpenOptions,
  _mode: Option<u32>,
  data: ZeroCopyBuf,
) -> Result<(), AnyError> {
  let mut std_file = open_options.open(path).map_err(|err| {
    Error::new(err.kind(), format!("{}, open '{}'", err, path.display()))
  })?;

  // need to chmod the file if it already exists and a mode is specified
  #[cfg(unix)]
  if let Some(mode) = _mode {
    use std::os::unix::fs::PermissionsExt;
    let permissions = PermissionsExt::from_mode(mode & 0o777);
    std_file
      .set_permissions(permissions)
      .map_err(|err: Error| {
        Error::new(err.kind(), format!("{}, chmod '{}'", err, path.display()))
      })?;
  }

  std_file.write_all(&data)?;
  Ok(())
}

#[derive(Deserialize)]
#[serde(rename_all = "camelCase")]
pub struct SeekArgs {
  rid: ResourceId,
  offset: i64,
  whence: i32,
}

fn seek_helper(args: SeekArgs) -> Result<(u32, SeekFrom), AnyError> {
  let rid = args.rid;
  let offset = args.offset;
  let whence = args.whence as u32;
  // Translate seek mode to Rust repr.
  let seek_from = match whence {
    0 => SeekFrom::Start(offset as u64),
    1 => SeekFrom::Current(offset),
    2 => SeekFrom::End(offset),
    _ => {
      return Err(type_error(format!("Invalid seek mode: {}", whence)));
    }
  };

  Ok((rid, seek_from))
}

#[op]
fn op_seek_sync(state: &mut OpState, args: SeekArgs) -> Result<u64, AnyError> {
  let (rid, seek_from) = seek_helper(args)?;
  StdFileResource::with_file(state, rid, |std_file| {
    std_file.seek(seek_from).map_err(AnyError::from)
  })
}

#[op]
async fn op_seek_async(
  state: Rc<RefCell<OpState>>,
  args: SeekArgs,
) -> Result<u64, AnyError> {
  let (rid, seek_from) = seek_helper(args)?;

  StdFileResource::with_file_blocking_task(state, rid, move |std_file| {
    std_file.seek(seek_from).map_err(AnyError::from)
  })
  .await
}

#[op]
fn op_fdatasync_sync(
  state: &mut OpState,
  rid: ResourceId,
) -> Result<(), AnyError> {
  StdFileResource::with_file(state, rid, |std_file| {
    std_file.sync_data().map_err(AnyError::from)
  })
}

#[op]
async fn op_fdatasync_async(
  state: Rc<RefCell<OpState>>,
  rid: ResourceId,
) -> Result<(), AnyError> {
  StdFileResource::with_file_blocking_task(state, rid, move |std_file| {
    std_file.sync_data().map_err(AnyError::from)
  })
  .await
}

#[op]
fn op_fsync_sync(state: &mut OpState, rid: ResourceId) -> Result<(), AnyError> {
  StdFileResource::with_file(state, rid, |std_file| {
    std_file.sync_all().map_err(AnyError::from)
  })
}

#[op]
async fn op_fsync_async(
  state: Rc<RefCell<OpState>>,
  rid: ResourceId,
) -> Result<(), AnyError> {
  StdFileResource::with_file_blocking_task(state, rid, move |std_file| {
    std_file.sync_all().map_err(AnyError::from)
  })
  .await
}

#[op]
fn op_fstat_sync(
  state: &mut OpState,
  rid: ResourceId,
  out_buf: &mut [u32],
) -> Result<(), AnyError> {
  let metadata = StdFileResource::with_file(state, rid, |std_file| {
    std_file.metadata().map_err(AnyError::from)
  })?;
  let stat = get_stat(metadata);
  stat.write(out_buf);
  Ok(())
}

#[op]
async fn op_fstat_async(
  state: Rc<RefCell<OpState>>,
  rid: ResourceId,
) -> Result<FsStat, AnyError> {
  let metadata =
    StdFileResource::with_file_blocking_task(state, rid, move |std_file| {
      std_file.metadata().map_err(AnyError::from)
    })
    .await?;
  Ok(get_stat(metadata))
}

#[op]
fn op_flock_sync(
  state: &mut OpState,
  rid: ResourceId,
  exclusive: bool,
) -> Result<(), AnyError> {
  use fs3::FileExt;
  super::check_unstable(state, "Deno.flockSync");

  StdFileResource::with_file(state, rid, |std_file| {
    if exclusive {
      std_file.lock_exclusive()?;
    } else {
      std_file.lock_shared()?;
    }
    Ok(())
  })
}

#[op]
async fn op_flock_async(
  state: Rc<RefCell<OpState>>,
  rid: ResourceId,
  exclusive: bool,
) -> Result<(), AnyError> {
  use fs3::FileExt;
  super::check_unstable2(&state, "Deno.flock");

  StdFileResource::with_file_blocking_task(state, rid, move |std_file| {
    if exclusive {
      std_file.lock_exclusive()?;
    } else {
      std_file.lock_shared()?;
    }
    Ok(())
  })
  .await
}

#[op]
fn op_funlock_sync(
  state: &mut OpState,
  rid: ResourceId,
) -> Result<(), AnyError> {
  use fs3::FileExt;
  super::check_unstable(state, "Deno.funlockSync");

  StdFileResource::with_file(state, rid, |std_file| {
    std_file.unlock()?;
    Ok(())
  })
}

#[op]
async fn op_funlock_async(
  state: Rc<RefCell<OpState>>,
  rid: ResourceId,
) -> Result<(), AnyError> {
  use fs3::FileExt;
  super::check_unstable2(&state, "Deno.funlock");

  StdFileResource::with_file_blocking_task(state, rid, move |std_file| {
    std_file.unlock()?;
    Ok(())
  })
  .await
}

#[op]
fn op_umask(state: &mut OpState, mask: Option<u32>) -> Result<u32, AnyError> {
  super::check_unstable(state, "Deno.umask");
  // TODO implement umask for Windows
  // see https://github.com/nodejs/node/blob/master/src/node_process_methods.cc
  // and https://docs.microsoft.com/fr-fr/cpp/c-runtime-library/reference/umask?view=vs-2019
  #[cfg(not(unix))]
  {
    let _ = mask; // avoid unused warning.
    Err(not_supported())
  }
  #[cfg(unix)]
  {
    use nix::sys::stat::mode_t;
    use nix::sys::stat::umask;
    use nix::sys::stat::Mode;
    let r = if let Some(mask) = mask {
      // If mask provided, return previous.
      umask(Mode::from_bits_truncate(mask as mode_t))
    } else {
      // If no mask provided, we query the current. Requires two syscalls.
      let prev = umask(Mode::from_bits_truncate(0o777));
      let _ = umask(prev);
      prev
    };
    Ok(r.bits() as u32)
  }
}

#[op]
fn op_chdir(state: &mut OpState, directory: String) -> Result<(), AnyError> {
  let d = PathBuf::from(&directory);
  state
    .borrow_mut::<Permissions>()
    .read
    .check(&d, Some("Deno.chdir()"))?;
  set_current_dir(&d).map_err(|err| {
    Error::new(err.kind(), format!("{}, chdir '{}'", err, directory))
  })?;
  Ok(())
}

#[derive(Deserialize)]
#[serde(rename_all = "camelCase")]
pub struct MkdirArgs {
  path: String,
  recursive: bool,
  mode: Option<u32>,
}

#[op]
fn op_mkdir_sync(state: &mut OpState, args: MkdirArgs) -> Result<(), AnyError> {
  let path = Path::new(&args.path).to_path_buf();
  let mode = args.mode.unwrap_or(0o777) & 0o777;
  state
    .borrow_mut::<Permissions>()
    .write
    .check(&path, Some("Deno.mkdirSync()"))?;
  debug!("op_mkdir {} {:o} {}", path.display(), mode, args.recursive);
  let mut builder = std::fs::DirBuilder::new();
  builder.recursive(args.recursive);
  #[cfg(unix)]
  {
    use std::os::unix::fs::DirBuilderExt;
    builder.mode(mode);
  }
  builder.create(&path).map_err(|err| {
    Error::new(err.kind(), format!("{}, mkdir '{}'", err, path.display()))
  })?;
  Ok(())
}

#[op]
async fn op_mkdir_async(
  state: Rc<RefCell<OpState>>,
  args: MkdirArgs,
) -> Result<(), AnyError> {
  let path = Path::new(&args.path).to_path_buf();
  let mode = args.mode.unwrap_or(0o777) & 0o777;

  {
    let mut state = state.borrow_mut();
    state
      .borrow_mut::<Permissions>()
      .write
      .check(&path, Some("Deno.mkdir()"))?;
  }

  tokio::task::spawn_blocking(move || {
    debug!("op_mkdir {} {:o} {}", path.display(), mode, args.recursive);
    let mut builder = std::fs::DirBuilder::new();
    builder.recursive(args.recursive);
    #[cfg(unix)]
    {
      use std::os::unix::fs::DirBuilderExt;
      builder.mode(mode);
    }
    builder.create(&path).map_err(|err| {
      Error::new(err.kind(), format!("{}, mkdir '{}'", err, path.display()))
    })?;
    Ok(())
  })
  .await
  .unwrap()
}

#[op]
fn op_chmod_sync(
  state: &mut OpState,
  path: String,
  mode: u32,
) -> Result<(), AnyError> {
  let path = Path::new(&path);
  let mode = mode & 0o777;

<<<<<<< HEAD
  state
    .borrow_mut::<Permissions>()
    .write
    .check(path, Some("Deno.chmodSync()"))?;
  debug!("op_chmod_sync {} {:o}", path.display(), mode);
=======
  state.borrow_mut::<Permissions>().write.check(path)?;
>>>>>>> 075bdfd6
  raw_chmod(path, mode)
}

#[op]
async fn op_chmod_async(
  state: Rc<RefCell<OpState>>,
  path: String,
  mode: u32,
) -> Result<(), AnyError> {
  let path = Path::new(&path).to_path_buf();
  let mode = mode & 0o777;

  {
    let mut state = state.borrow_mut();
    state
      .borrow_mut::<Permissions>()
      .write
      .check(&path, Some("Deno.chmod()"))?;
  }

  tokio::task::spawn_blocking(move || raw_chmod(&path, mode))
    .await
    .unwrap()
}

fn raw_chmod(path: &Path, _raw_mode: u32) -> Result<(), AnyError> {
  let err_mapper = |err: Error| {
    Error::new(err.kind(), format!("{}, chmod '{}'", err, path.display()))
  };
  #[cfg(unix)]
  {
    use std::os::unix::fs::PermissionsExt;
    let permissions = PermissionsExt::from_mode(_raw_mode);
    std::fs::set_permissions(&path, permissions).map_err(err_mapper)?;
    Ok(())
  }
  // TODO Implement chmod for Windows (#4357)
  #[cfg(not(unix))]
  {
    // Still check file/dir exists on Windows
    let _metadata = std::fs::metadata(&path).map_err(err_mapper)?;
    Err(not_supported())
  }
}

#[op]
<<<<<<< HEAD
fn op_chown_sync(state: &mut OpState, args: ChownArgs) -> Result<(), AnyError> {
  let path = Path::new(&args.path).to_path_buf();
  state
    .borrow_mut::<Permissions>()
    .write
    .check(&path, Some("Deno.chownSync()"))?;
  debug!(
    "op_chown_sync {} {:?} {:?}",
    path.display(),
    args.uid,
    args.gid,
  );
=======
fn op_chown_sync(
  state: &mut OpState,
  path: String,
  #[cfg_attr(windows, allow(unused_variables))] uid: Option<u32>,
  #[cfg_attr(windows, allow(unused_variables))] gid: Option<u32>,
) -> Result<(), AnyError> {
  let path = Path::new(&path).to_path_buf();
  state.borrow_mut::<Permissions>().write.check(&path)?;
>>>>>>> 075bdfd6
  #[cfg(unix)]
  {
    use crate::errors::get_nix_error_class;
    use nix::unistd::{chown, Gid, Uid};
    let nix_uid = uid.map(Uid::from_raw);
    let nix_gid = gid.map(Gid::from_raw);
    chown(&path, nix_uid, nix_gid).map_err(|err| {
      custom_error(
        get_nix_error_class(&err),
        format!("{}, chown '{}'", err.desc(), path.display()),
      )
    })?;
    Ok(())
  }
  // TODO Implement chown for Windows
  #[cfg(not(unix))]
  {
    Err(generic_error("Not implemented"))
  }
}

#[op]
async fn op_chown_async(
  state: Rc<RefCell<OpState>>,
  path: String,
  #[cfg_attr(windows, allow(unused_variables))] uid: Option<u32>,
  #[cfg_attr(windows, allow(unused_variables))] gid: Option<u32>,
) -> Result<(), AnyError> {
  let path = Path::new(&path).to_path_buf();

  {
    let mut state = state.borrow_mut();
    state
      .borrow_mut::<Permissions>()
      .write
      .check(&path, Some("Deno.chown()"))?;
  }

  tokio::task::spawn_blocking(move || {
    #[cfg(unix)]
    {
      use crate::errors::get_nix_error_class;
      use nix::unistd::{chown, Gid, Uid};
      let nix_uid = uid.map(Uid::from_raw);
      let nix_gid = gid.map(Gid::from_raw);
      chown(&path, nix_uid, nix_gid).map_err(|err| {
        custom_error(
          get_nix_error_class(&err),
          format!("{}, chown '{}'", err.desc(), path.display()),
        )
      })?;
      Ok(())
    }
    // TODO Implement chown for Windows
    #[cfg(not(unix))]
    Err(not_supported())
  })
  .await
  .unwrap()
}

#[op]
fn op_remove_sync(
  state: &mut OpState,
  path: String,
  recursive: bool,
) -> Result<(), AnyError> {
  let path = PathBuf::from(&path);

  state
    .borrow_mut::<Permissions>()
    .write
    .check(&path, Some("Deno.removeSync()"))?;

  #[cfg(not(unix))]
  use std::os::windows::prelude::MetadataExt;

  let err_mapper = |err: Error| {
    Error::new(err.kind(), format!("{}, remove '{}'", err, path.display()))
  };
  let metadata = std::fs::symlink_metadata(&path).map_err(err_mapper)?;

  let file_type = metadata.file_type();
  if file_type.is_file() {
    std::fs::remove_file(&path).map_err(err_mapper)?;
  } else if recursive {
    std::fs::remove_dir_all(&path).map_err(err_mapper)?;
  } else if file_type.is_symlink() {
    #[cfg(unix)]
    std::fs::remove_file(&path).map_err(err_mapper)?;
    #[cfg(not(unix))]
    {
      use winapi::um::winnt::FILE_ATTRIBUTE_DIRECTORY;
      if metadata.file_attributes() & FILE_ATTRIBUTE_DIRECTORY != 0 {
        std::fs::remove_dir(&path).map_err(err_mapper)?;
      } else {
        std::fs::remove_file(&path).map_err(err_mapper)?;
      }
    }
  } else if file_type.is_dir() {
    std::fs::remove_dir(&path).map_err(err_mapper)?;
  } else {
    // pipes, sockets, etc...
    std::fs::remove_file(&path).map_err(err_mapper)?;
  }
  Ok(())
}

#[op]
async fn op_remove_async(
  state: Rc<RefCell<OpState>>,
  path: String,
  recursive: bool,
) -> Result<(), AnyError> {
  let path = PathBuf::from(&path);

  {
    let mut state = state.borrow_mut();
    state
      .borrow_mut::<Permissions>()
      .write
      .check(&path, Some("Deno.remove()"))?;
  }

  tokio::task::spawn_blocking(move || {
    #[cfg(not(unix))]
    use std::os::windows::prelude::MetadataExt;
    let err_mapper = |err: Error| {
      Error::new(err.kind(), format!("{}, remove '{}'", err, path.display()))
    };
    let metadata = std::fs::symlink_metadata(&path).map_err(err_mapper)?;

    debug!("op_remove_async {} {}", path.display(), recursive);
    let file_type = metadata.file_type();
    if file_type.is_file() {
      std::fs::remove_file(&path).map_err(err_mapper)?;
    } else if recursive {
      std::fs::remove_dir_all(&path).map_err(err_mapper)?;
    } else if file_type.is_symlink() {
      #[cfg(unix)]
      std::fs::remove_file(&path).map_err(err_mapper)?;
      #[cfg(not(unix))]
      {
        use winapi::um::winnt::FILE_ATTRIBUTE_DIRECTORY;
        if metadata.file_attributes() & FILE_ATTRIBUTE_DIRECTORY != 0 {
          std::fs::remove_dir(&path).map_err(err_mapper)?;
        } else {
          std::fs::remove_file(&path).map_err(err_mapper)?;
        }
      }
    } else if file_type.is_dir() {
      std::fs::remove_dir(&path).map_err(err_mapper)?;
    } else {
      // pipes, sockets, etc...
      std::fs::remove_file(&path).map_err(err_mapper)?;
    }
    Ok(())
  })
  .await
  .unwrap()
}

#[op]
fn op_copy_file_sync(
  state: &mut OpState,
  from: String,
  to: String,
) -> Result<(), AnyError> {
  let from_path = PathBuf::from(&from);
  let to_path = PathBuf::from(&to);

  let permissions = state.borrow_mut::<Permissions>();
<<<<<<< HEAD
  permissions.read.check(&from, Some("Deno.copyFileSync()"))?;
  permissions.write.check(&to, Some("Deno.copyFileSync()"))?;
=======
  permissions.read.check(&from_path)?;
  permissions.write.check(&to_path)?;
>>>>>>> 075bdfd6

  // On *nix, Rust reports non-existent `from` as ErrorKind::InvalidInput
  // See https://github.com/rust-lang/rust/issues/54800
  // Once the issue is resolved, we should remove this workaround.
  if cfg!(unix) && !from_path.is_file() {
    return Err(custom_error(
      "NotFound",
      format!(
        "File not found, copy '{}' -> '{}'",
        from_path.display(),
        to_path.display()
      ),
    ));
  }

  let err_mapper = |err: Error| {
    Error::new(
      err.kind(),
      format!(
        "{}, copy '{}' -> '{}'",
        err,
        from_path.display(),
        to_path.display()
      ),
    )
  };

  #[cfg(target_os = "macos")]
  {
    use libc::clonefile;
    use libc::stat;
    use libc::unlink;
    use std::ffi::CString;
    use std::io::Read;

    let from = CString::new(from).unwrap();
    let to = CString::new(to).unwrap();

    // SAFETY: `from` and `to` are valid C strings.
    // std::fs::copy does open() + fcopyfile() on macOS. We try to use
    // clonefile() instead, which is more efficient.
    unsafe {
      let mut st = std::mem::zeroed();
      let ret = stat(from.as_ptr(), &mut st);
      if ret != 0 {
        return Err(err_mapper(Error::last_os_error()).into());
      }

      if st.st_size > 128 * 1024 {
        // Try unlink. If it fails, we are going to try clonefile() anyway.
        let _ = unlink(to.as_ptr());
        // Matches rust stdlib behavior for io::copy.
        // https://github.com/rust-lang/rust/blob/3fdd578d72a24d4efc2fe2ad18eec3b6ba72271e/library/std/src/sys/unix/fs.rs#L1613-L1616
        if clonefile(from.as_ptr(), to.as_ptr(), 0) == 0 {
          return Ok(());
        }
      } else {
        // Do a regular copy. fcopyfile() is an overkill for < 128KB
        // files.
        let mut buf = [0u8; 128 * 1024];
        let mut from_file =
          std::fs::File::open(&from_path).map_err(err_mapper)?;
        let mut to_file =
          std::fs::File::create(&to_path).map_err(err_mapper)?;
        loop {
          let nread = from_file.read(&mut buf).map_err(err_mapper)?;
          if nread == 0 {
            break;
          }
          to_file.write_all(&buf[..nread]).map_err(err_mapper)?;
        }
        return Ok(());
      }
    }

    // clonefile() failed, fall back to std::fs::copy().
  }

  // returns size of from as u64 (we ignore)
  std::fs::copy(&from_path, &to_path).map_err(err_mapper)?;
  Ok(())
}

#[op]
async fn op_copy_file_async(
  state: Rc<RefCell<OpState>>,
  from: String,
  to: String,
) -> Result<(), AnyError> {
  let from = PathBuf::from(&from);
  let to = PathBuf::from(&to);

  {
    let mut state = state.borrow_mut();
    let permissions = state.borrow_mut::<Permissions>();
    permissions.read.check(&from, Some("Deno.copyFile()"))?;
    permissions.write.check(&to, Some("Deno.copyFile()"))?;
  }

  tokio::task::spawn_blocking(move || {
    // On *nix, Rust reports non-existent `from` as ErrorKind::InvalidInput
    // See https://github.com/rust-lang/rust/issues/54800
    // Once the issue is resolved, we should remove this workaround.
    if cfg!(unix) && !from.is_file() {
      return Err(custom_error(
        "NotFound",
        format!(
          "File not found, copy '{}' -> '{}'",
          from.display(),
          to.display()
        ),
      ));
    }

    let err_mapper = |err: Error| {
      Error::new(
        err.kind(),
        format!("{}, copy '{}' -> '{}'", err, from.display(), to.display()),
      )
    };
    // returns size of from as u64 (we ignore)
    std::fs::copy(&from, &to).map_err(err_mapper)?;
    Ok(())
  })
  .await
  .unwrap()
}

fn to_msec(maybe_time: Result<SystemTime, io::Error>) -> (u64, bool) {
  match maybe_time {
    Ok(time) => (
      time
        .duration_since(UNIX_EPOCH)
        .map(|t| t.as_millis() as u64)
        .unwrap_or_else(|err| err.duration().as_millis() as u64),
      true,
    ),
    Err(_) => (0, false),
  }
}

macro_rules! create_struct_writer {
  (pub struct $name:ident { $($field:ident: $type:ty),* $(,)? }) => {
    impl $name {
      fn write(self, buf: &mut [u32]) {
        let mut offset = 0;
        $(
          let value = self.$field as u64;
          buf[offset] = value as u32;
          buf[offset + 1] = (value >> 32) as u32;
          #[allow(unused_assignments)]
          {
            offset += 2;
          }
        )*
      }
    }

    #[derive(Serialize)]
    #[serde(rename_all = "camelCase")]
    struct $name {
      $($field: $type),*
    }
  };
}

create_struct_writer! {
  pub struct FsStat {
    is_file: bool,
    is_directory: bool,
    is_symlink: bool,
    size: u64,
    // In milliseconds, like JavaScript. Available on both Unix or Windows.
    mtime_set: bool,
    mtime: u64,
    atime_set: bool,
    atime: u64,
    birthtime_set: bool,
    birthtime: u64,
    // Following are only valid under Unix.
    dev: u64,
    ino: u64,
    mode: u32,
    nlink: u64,
    uid: u32,
    gid: u32,
    rdev: u64,
    blksize: u64,
    blocks: u64,
  }
}

#[inline(always)]
fn get_stat(metadata: std::fs::Metadata) -> FsStat {
  // Unix stat member (number types only). 0 if not on unix.
  macro_rules! usm {
    ($member:ident) => {{
      #[cfg(unix)]
      {
        metadata.$member()
      }
      #[cfg(not(unix))]
      {
        0
      }
    }};
  }

  #[cfg(unix)]
  use std::os::unix::fs::MetadataExt;
  let (mtime, mtime_set) = to_msec(metadata.modified());
  let (atime, atime_set) = to_msec(metadata.accessed());
  let (birthtime, birthtime_set) = to_msec(metadata.created());

  FsStat {
    is_file: metadata.is_file(),
    is_directory: metadata.is_dir(),
    is_symlink: metadata.file_type().is_symlink(),
    size: metadata.len(),
    // In milliseconds, like JavaScript. Available on both Unix or Windows.
    mtime_set,
    mtime,
    atime_set,
    atime,
    birthtime_set,
    birthtime,
    // Following are only valid under Unix.
    dev: usm!(dev),
    ino: usm!(ino),
    mode: usm!(mode),
    nlink: usm!(nlink),
    uid: usm!(uid),
    gid: usm!(gid),
    rdev: usm!(rdev),
    blksize: usm!(blksize),
    blocks: usm!(blocks),
  }
}

#[derive(Deserialize)]
#[serde(rename_all = "camelCase")]
pub struct StatArgs {
  path: String,
  lstat: bool,
}

#[op]
fn op_stat_sync(
  state: &mut OpState,
<<<<<<< HEAD
  args: StatArgs,
) -> Result<FsStat, AnyError> {
  let path = PathBuf::from(&args.path);
  let lstat = args.lstat;
  state
    .borrow_mut::<Permissions>()
    .read
    .check(&path, Some("Deno.statSync()"))?;
  debug!("op_stat_sync {} {}", path.display(), lstat);
=======
  path: String,
  lstat: bool,
  out_buf: &mut [u32],
) -> Result<(), AnyError> {
  let path = PathBuf::from(&path);
  state.borrow_mut::<Permissions>().read.check(&path)?;
>>>>>>> 075bdfd6
  let err_mapper = |err: Error| {
    Error::new(err.kind(), format!("{}, stat '{}'", err, path.display()))
  };
  let metadata = if lstat {
    std::fs::symlink_metadata(&path).map_err(err_mapper)?
  } else {
    std::fs::metadata(&path).map_err(err_mapper)?
  };

  let stat = get_stat(metadata);
  stat.write(out_buf);

  Ok(())
}

#[op]
async fn op_stat_async(
  state: Rc<RefCell<OpState>>,
  args: StatArgs,
) -> Result<FsStat, AnyError> {
  let path = PathBuf::from(&args.path);
  let lstat = args.lstat;

  {
    let mut state = state.borrow_mut();
    state
      .borrow_mut::<Permissions>()
      .read
      .check(&path, Some("Deno.stat()"))?;
  }

  tokio::task::spawn_blocking(move || {
    debug!("op_stat_async {} {}", path.display(), lstat);
    let err_mapper = |err: Error| {
      Error::new(err.kind(), format!("{}, stat '{}'", err, path.display()))
    };
    let metadata = if lstat {
      std::fs::symlink_metadata(&path).map_err(err_mapper)?
    } else {
      std::fs::metadata(&path).map_err(err_mapper)?
    };
    Ok(get_stat(metadata))
  })
  .await
  .unwrap()
}

#[op]
fn op_realpath_sync(
  state: &mut OpState,
  path: String,
) -> Result<String, AnyError> {
  let path = PathBuf::from(&path);

  let permissions = state.borrow_mut::<Permissions>();
  permissions.read.check(&path, Some("Deno.realPathSync()"))?;
  if path.is_relative() {
    permissions.read.check_blind(
      &current_dir()?,
      "CWD",
      "Deno.realPathSync()",
    )?;
  }

  debug!("op_realpath_sync {}", path.display());
  // corresponds to the realpath on Unix and
  // CreateFile and GetFinalPathNameByHandle on Windows
  let realpath = canonicalize_path(&path)?;
  let realpath_str = into_string(realpath.into_os_string())?;
  Ok(realpath_str)
}

#[op]
async fn op_realpath_async(
  state: Rc<RefCell<OpState>>,
  path: String,
) -> Result<String, AnyError> {
  let path = PathBuf::from(&path);

  {
    let mut state = state.borrow_mut();
    let permissions = state.borrow_mut::<Permissions>();
    permissions.read.check(&path, Some("Deno.realPath()"))?;
    if path.is_relative() {
      permissions.read.check_blind(
        &current_dir()?,
        "CWD",
        "Deno.realPath()",
      )?;
    }
  }

  tokio::task::spawn_blocking(move || {
    debug!("op_realpath_async {}", path.display());
    // corresponds to the realpath on Unix and
    // CreateFile and GetFinalPathNameByHandle on Windows
    let realpath = canonicalize_path(&path)?;
    let realpath_str = into_string(realpath.into_os_string())?;
    Ok(realpath_str)
  })
  .await
  .unwrap()
}

#[derive(Serialize)]
#[serde(rename_all = "camelCase")]
pub struct DirEntry {
  name: String,
  is_file: bool,
  is_directory: bool,
  is_symlink: bool,
}

#[op]
fn op_read_dir_sync(
  state: &mut OpState,
  path: String,
) -> Result<Vec<DirEntry>, AnyError> {
  let path = PathBuf::from(&path);

  state
    .borrow_mut::<Permissions>()
    .read
    .check(&path, Some("Deno.readDirSync()"))?;

  debug!("op_read_dir_sync {}", path.display());
  let err_mapper = |err: Error| {
    Error::new(err.kind(), format!("{}, readdir '{}'", err, path.display()))
  };
  let entries: Vec<_> = std::fs::read_dir(&path)
    .map_err(err_mapper)?
    .filter_map(|entry| {
      let entry = entry.unwrap();
      // Not all filenames can be encoded as UTF-8. Skip those for now.
      if let Ok(name) = into_string(entry.file_name()) {
        Some(DirEntry {
          name,
          is_file: entry
            .file_type()
            .map_or(false, |file_type| file_type.is_file()),
          is_directory: entry
            .file_type()
            .map_or(false, |file_type| file_type.is_dir()),
          is_symlink: entry
            .file_type()
            .map_or(false, |file_type| file_type.is_symlink()),
        })
      } else {
        None
      }
    })
    .collect();

  Ok(entries)
}

#[op]
async fn op_read_dir_async(
  state: Rc<RefCell<OpState>>,
  path: String,
) -> Result<Vec<DirEntry>, AnyError> {
  let path = PathBuf::from(&path);
  {
    let mut state = state.borrow_mut();
    state
      .borrow_mut::<Permissions>()
      .read
      .check(&path, Some("Deno.readDir()"))?;
  }
  tokio::task::spawn_blocking(move || {
    debug!("op_read_dir_async {}", path.display());
    let err_mapper = |err: Error| {
      Error::new(err.kind(), format!("{}, readdir '{}'", err, path.display()))
    };
    let entries: Vec<_> = std::fs::read_dir(&path)
      .map_err(err_mapper)?
      .filter_map(|entry| {
        let entry = entry.unwrap();
        // Not all filenames can be encoded as UTF-8. Skip those for now.
        if let Ok(name) = into_string(entry.file_name()) {
          Some(DirEntry {
            name,
            is_file: entry
              .file_type()
              .map_or(false, |file_type| file_type.is_file()),
            is_directory: entry
              .file_type()
              .map_or(false, |file_type| file_type.is_dir()),
            is_symlink: entry
              .file_type()
              .map_or(false, |file_type| file_type.is_symlink()),
          })
        } else {
          None
        }
      })
      .collect();

    Ok(entries)
  })
  .await
  .unwrap()
}

#[op]
fn op_rename_sync(
  state: &mut OpState,
  oldpath: String,
  newpath: String,
) -> Result<(), AnyError> {
  let oldpath = PathBuf::from(&oldpath);
  let newpath = PathBuf::from(&newpath);

  let permissions = state.borrow_mut::<Permissions>();
<<<<<<< HEAD
  permissions
    .read
    .check(&oldpath, Some("Deno.renameSync()"))?;
  permissions
    .write
    .check(&oldpath, Some("Deno.renameSync()"))?;
  permissions
    .write
    .check(&newpath, Some("Deno.renameSync()"))?;
  debug!("op_rename_sync {} {}", oldpath.display(), newpath.display());
=======
  permissions.read.check(&oldpath)?;
  permissions.write.check(&oldpath)?;
  permissions.write.check(&newpath)?;

>>>>>>> 075bdfd6
  let err_mapper = |err: Error| {
    Error::new(
      err.kind(),
      format!(
        "{}, rename '{}' -> '{}'",
        err,
        oldpath.display(),
        newpath.display()
      ),
    )
  };
  std::fs::rename(&oldpath, &newpath).map_err(err_mapper)?;
  Ok(())
}

#[op]
async fn op_rename_async(
  state: Rc<RefCell<OpState>>,
  oldpath: String,
  newpath: String,
) -> Result<(), AnyError> {
  let oldpath = PathBuf::from(&oldpath);
  let newpath = PathBuf::from(&newpath);
  {
    let mut state = state.borrow_mut();
    let permissions = state.borrow_mut::<Permissions>();
    permissions.read.check(&oldpath, Some("Deno.rename()"))?;
    permissions.write.check(&oldpath, Some("Deno.rename()"))?;
    permissions.write.check(&newpath, Some("Deno.rename()"))?;
  }
  tokio::task::spawn_blocking(move || {
    let err_mapper = |err: Error| {
      Error::new(
        err.kind(),
        format!(
          "{}, rename '{}' -> '{}'",
          err,
          oldpath.display(),
          newpath.display()
        ),
      )
    };
    std::fs::rename(&oldpath, &newpath).map_err(err_mapper)?;
    Ok(())
  })
  .await
  .unwrap()
}

#[op]
fn op_link_sync(
  state: &mut OpState,
  oldpath: String,
  newpath: String,
) -> Result<(), AnyError> {
  let oldpath = PathBuf::from(&oldpath);
  let newpath = PathBuf::from(&newpath);

  let permissions = state.borrow_mut::<Permissions>();
  permissions.read.check(&oldpath, Some("Deno.linkSync()"))?;
  permissions.write.check(&oldpath, Some("Deno.linkSync()"))?;
  permissions.read.check(&newpath, Some("Deno.linkSync()"))?;
  permissions.write.check(&newpath, Some("Deno.linkSync()"))?;

  let err_mapper = |err: Error| {
    Error::new(
      err.kind(),
      format!(
        "{}, link '{}' -> '{}'",
        err,
        oldpath.display(),
        newpath.display()
      ),
    )
  };
  std::fs::hard_link(&oldpath, &newpath).map_err(err_mapper)?;
  Ok(())
}

#[op]
async fn op_link_async(
  state: Rc<RefCell<OpState>>,
  oldpath: String,
  newpath: String,
) -> Result<(), AnyError> {
  let oldpath = PathBuf::from(&oldpath);
  let newpath = PathBuf::from(&newpath);

  {
    let mut state = state.borrow_mut();
    let permissions = state.borrow_mut::<Permissions>();
    permissions.read.check(&oldpath, Some("Deno.link()"))?;
    permissions.write.check(&oldpath, Some("Deno.link()"))?;
    permissions.read.check(&newpath, Some("Deno.link()"))?;
    permissions.write.check(&newpath, Some("Deno.link()"))?;
  }

  tokio::task::spawn_blocking(move || {
    let err_mapper = |err: Error| {
      Error::new(
        err.kind(),
        format!(
          "{}, link '{}' -> '{}'",
          err,
          oldpath.display(),
          newpath.display()
        ),
      )
    };
    std::fs::hard_link(&oldpath, &newpath).map_err(err_mapper)?;
    Ok(())
  })
  .await
  .unwrap()
}

#[op]
fn op_symlink_sync(
  state: &mut OpState,
  oldpath: String,
  newpath: String,
  _type: Option<String>,
) -> Result<(), AnyError> {
  let oldpath = PathBuf::from(&oldpath);
  let newpath = PathBuf::from(&newpath);

  state
    .borrow_mut::<Permissions>()
    .write
    .check_all(Some("Deno.symlinkSync()"))?;
  state
    .borrow_mut::<Permissions>()
    .read
    .check_all(Some("Deno.symlinkSync()"))?;

  let err_mapper = |err: Error| {
    Error::new(
      err.kind(),
      format!(
        "{}, symlink '{}' -> '{}'",
        err,
        oldpath.display(),
        newpath.display()
      ),
    )
  };
  #[cfg(unix)]
  {
    use std::os::unix::fs::symlink;
    symlink(&oldpath, &newpath).map_err(err_mapper)?;
    Ok(())
  }
  #[cfg(not(unix))]
  {
    use std::os::windows::fs::{symlink_dir, symlink_file};

    match _type {
      Some(ty) => match ty.as_ref() {
        "file" => symlink_file(&oldpath, &newpath).map_err(err_mapper)?,
        "dir" => symlink_dir(&oldpath, &newpath).map_err(err_mapper)?,
        _ => return Err(type_error("unsupported type")),
      },
      None => {
        let old_meta = std::fs::metadata(&oldpath);
        match old_meta {
          Ok(metadata) => {
            if metadata.is_file() {
              symlink_file(&oldpath, &newpath).map_err(err_mapper)?
            } else if metadata.is_dir() {
              symlink_dir(&oldpath, &newpath).map_err(err_mapper)?
            }
          }
          Err(_) => return Err(type_error("you must pass a `options` argument for non-existent target path in windows".to_string())),
        }
      }
    };
    Ok(())
  }
}

#[op]
async fn op_symlink_async(
  state: Rc<RefCell<OpState>>,
  oldpath: String,
  newpath: String,
  _type: Option<String>,
) -> Result<(), AnyError> {
  let oldpath = PathBuf::from(&oldpath);
  let newpath = PathBuf::from(&newpath);

  {
    let mut state = state.borrow_mut();
    state
      .borrow_mut::<Permissions>()
      .write
      .check_all(Some("Deno.symlink()"))?;
    state
      .borrow_mut::<Permissions>()
      .read
      .check_all(Some("Deno.symlink()"))?;
  }

  tokio::task::spawn_blocking(move || {
    let err_mapper = |err: Error| {
      Error::new(
        err.kind(),
        format!(
          "{}, symlink '{}' -> '{}'",
          err,
          oldpath.display(),
          newpath.display()
        ),
      )
    };
    #[cfg(unix)]
    {
      use std::os::unix::fs::symlink;
      symlink(&oldpath, &newpath).map_err(err_mapper)?;
      Ok(())
    }
    #[cfg(not(unix))]
    {
      use std::os::windows::fs::{symlink_dir, symlink_file};

      match _type {
        Some(ty) => match ty.as_ref() {
          "file" => symlink_file(&oldpath, &newpath).map_err(err_mapper)?,
          "dir" => symlink_dir(&oldpath, &newpath).map_err(err_mapper)?,
          _ => return Err(type_error("unsupported type")),
        },
        None => {
          let old_meta = std::fs::metadata(&oldpath);
          match old_meta {
            Ok(metadata) => {
              if metadata.is_file() {
                symlink_file(&oldpath, &newpath).map_err(err_mapper)?
              } else if metadata.is_dir() {
                symlink_dir(&oldpath, &newpath).map_err(err_mapper)?
              }
            }
            Err(_) => return Err(type_error("you must pass a `options` argument for non-existent target path in windows".to_string())),
          }
        }
      };
      Ok(())
    }
  })
  .await
  .unwrap()
}

#[op]
fn op_read_link_sync(
  state: &mut OpState,
  path: String,
) -> Result<String, AnyError> {
  let path = PathBuf::from(&path);

  state
    .borrow_mut::<Permissions>()
    .read
    .check(&path, Some("Deno.readLink()"))?;

  debug!("op_read_link_value {}", path.display());
  let err_mapper = |err: Error| {
    Error::new(
      err.kind(),
      format!("{}, readlink '{}'", err, path.display()),
    )
  };
  let target = std::fs::read_link(&path)
    .map_err(err_mapper)?
    .into_os_string();
  let targetstr = into_string(target)?;
  Ok(targetstr)
}

#[op]
async fn op_read_link_async(
  state: Rc<RefCell<OpState>>,
  path: String,
) -> Result<String, AnyError> {
  let path = PathBuf::from(&path);
  {
    let mut state = state.borrow_mut();
    state
      .borrow_mut::<Permissions>()
      .read
      .check(&path, Some("Deno.readLink()"))?;
  }
  tokio::task::spawn_blocking(move || {
    debug!("op_read_link_async {}", path.display());
    let err_mapper = |err: Error| {
      Error::new(
        err.kind(),
        format!("{}, readlink '{}'", err, path.display()),
      )
    };
    let target = std::fs::read_link(&path)
      .map_err(err_mapper)?
      .into_os_string();
    let targetstr = into_string(target)?;
    Ok(targetstr)
  })
  .await
  .unwrap()
}

#[op]
fn op_ftruncate_sync(
  state: &mut OpState,
  rid: u32,
  len: i32,
) -> Result<(), AnyError> {
  let len = len as u64;
  StdFileResource::with_file(state, rid, |std_file| {
    std_file.set_len(len).map_err(AnyError::from)
  })?;
  Ok(())
}

#[op]
async fn op_ftruncate_async(
  state: Rc<RefCell<OpState>>,
  rid: ResourceId,
  len: i32,
) -> Result<(), AnyError> {
  let len = len as u64;

  StdFileResource::with_file_blocking_task(state, rid, move |std_file| {
    std_file.set_len(len)?;
    Ok(())
  })
  .await
}

#[op]
fn op_truncate_sync(
  state: &mut OpState,
  path: String,
  len: u64,
) -> Result<(), AnyError> {
  let path = PathBuf::from(&path);

  state
    .borrow_mut::<Permissions>()
    .write
    .check(&path, Some("Deno.truncateSync()"))?;

  debug!("op_truncate_sync {} {}", path.display(), len);
  let err_mapper = |err: Error| {
    Error::new(
      err.kind(),
      format!("{}, truncate '{}'", err, path.display()),
    )
  };
  let f = std::fs::OpenOptions::new()
    .write(true)
    .open(&path)
    .map_err(err_mapper)?;
  f.set_len(len).map_err(err_mapper)?;
  Ok(())
}

#[op]
async fn op_truncate_async(
  state: Rc<RefCell<OpState>>,
  path: String,
  len: u64,
) -> Result<(), AnyError> {
  let path = PathBuf::from(&path);

  {
    let mut state = state.borrow_mut();
    state
      .borrow_mut::<Permissions>()
      .write
      .check(&path, Some("Deno.truncate()"))?;
  }
  tokio::task::spawn_blocking(move || {
    debug!("op_truncate_async {} {}", path.display(), len);
    let err_mapper = |err: Error| {
      Error::new(
        err.kind(),
        format!("{}, truncate '{}'", err, path.display()),
      )
    };
    let f = std::fs::OpenOptions::new()
      .write(true)
      .open(&path)
      .map_err(err_mapper)?;
    f.set_len(len).map_err(err_mapper)?;
    Ok(())
  })
  .await
  .unwrap()
}

fn make_temp(
  dir: Option<&Path>,
  prefix: Option<&str>,
  suffix: Option<&str>,
  is_dir: bool,
) -> std::io::Result<PathBuf> {
  let prefix_ = prefix.unwrap_or("");
  let suffix_ = suffix.unwrap_or("");
  let mut buf: PathBuf = match dir {
    Some(p) => p.to_path_buf(),
    None => temp_dir(),
  }
  .join("_");
  let mut rng = thread_rng();
  loop {
    let unique = rng.gen::<u32>();
    buf.set_file_name(format!("{}{:08x}{}", prefix_, unique, suffix_));
    let r = if is_dir {
      #[allow(unused_mut)]
      let mut builder = std::fs::DirBuilder::new();
      #[cfg(unix)]
      {
        use std::os::unix::fs::DirBuilderExt;
        builder.mode(0o700);
      }
      builder.create(buf.as_path())
    } else {
      let mut open_options = std::fs::OpenOptions::new();
      open_options.write(true).create_new(true);
      #[cfg(unix)]
      {
        use std::os::unix::fs::OpenOptionsExt;
        open_options.mode(0o600);
      }
      open_options.open(buf.as_path())?;
      Ok(())
    };
    match r {
      Err(ref e) if e.kind() == std::io::ErrorKind::AlreadyExists => continue,
      Ok(_) => return Ok(buf),
      Err(e) => return Err(e),
    }
  }
}

#[derive(Deserialize)]
#[serde(rename_all = "camelCase")]
pub struct MakeTempArgs {
  dir: Option<String>,
  prefix: Option<String>,
  suffix: Option<String>,
}

#[op]
fn op_make_temp_dir_sync(
  state: &mut OpState,
  args: MakeTempArgs,
) -> Result<String, AnyError> {
  let dir = args.dir.map(|s| PathBuf::from(&s));
  let prefix = args.prefix.map(String::from);
  let suffix = args.suffix.map(String::from);

  state.borrow_mut::<Permissions>().write.check(
    dir.clone().unwrap_or_else(temp_dir).as_path(),
    Some("Deno.makeTempDirSync()"),
  )?;

  // TODO(piscisaureus): use byte vector for paths, not a string.
  // See https://github.com/denoland/deno/issues/627.
  // We can't assume that paths are always valid utf8 strings.
  let path = make_temp(
    // Converting Option<String> to Option<&str>
    dir.as_deref(),
    prefix.as_deref(),
    suffix.as_deref(),
    true,
  )?;
  let path_str = into_string(path.into_os_string())?;

  Ok(path_str)
}

#[op]
async fn op_make_temp_dir_async(
  state: Rc<RefCell<OpState>>,
  args: MakeTempArgs,
) -> Result<String, AnyError> {
  let dir = args.dir.map(|s| PathBuf::from(&s));
  let prefix = args.prefix.map(String::from);
  let suffix = args.suffix.map(String::from);
  {
    let mut state = state.borrow_mut();
    state.borrow_mut::<Permissions>().write.check(
      dir.clone().unwrap_or_else(temp_dir).as_path(),
      Some("Deno.makeTempDir()"),
    )?;
  }
  tokio::task::spawn_blocking(move || {
    // TODO(piscisaureus): use byte vector for paths, not a string.
    // See https://github.com/denoland/deno/issues/627.
    // We can't assume that paths are always valid utf8 strings.
    let path = make_temp(
      // Converting Option<String> to Option<&str>
      dir.as_deref(),
      prefix.as_deref(),
      suffix.as_deref(),
      true,
    )?;
    let path_str = into_string(path.into_os_string())?;

    Ok(path_str)
  })
  .await
  .unwrap()
}

#[op]
fn op_make_temp_file_sync(
  state: &mut OpState,
  args: MakeTempArgs,
) -> Result<String, AnyError> {
  let dir = args.dir.map(|s| PathBuf::from(&s));
  let prefix = args.prefix.map(String::from);
  let suffix = args.suffix.map(String::from);

  state.borrow_mut::<Permissions>().write.check(
    dir.clone().unwrap_or_else(temp_dir).as_path(),
    Some("Deno.makeTempFileSync()"),
  )?;

  // TODO(piscisaureus): use byte vector for paths, not a string.
  // See https://github.com/denoland/deno/issues/627.
  // We can't assume that paths are always valid utf8 strings.
  let path = make_temp(
    // Converting Option<String> to Option<&str>
    dir.as_deref(),
    prefix.as_deref(),
    suffix.as_deref(),
    false,
  )?;
  let path_str = into_string(path.into_os_string())?;

  Ok(path_str)
}

#[op]
async fn op_make_temp_file_async(
  state: Rc<RefCell<OpState>>,
  args: MakeTempArgs,
) -> Result<String, AnyError> {
  let dir = args.dir.map(|s| PathBuf::from(&s));
  let prefix = args.prefix.map(String::from);
  let suffix = args.suffix.map(String::from);
  {
    let mut state = state.borrow_mut();
    state.borrow_mut::<Permissions>().write.check(
      dir.clone().unwrap_or_else(temp_dir).as_path(),
      Some("Deno.makeTempFile()"),
    )?;
  }
  tokio::task::spawn_blocking(move || {
    // TODO(piscisaureus): use byte vector for paths, not a string.
    // See https://github.com/denoland/deno/issues/627.
    // We can't assume that paths are always valid utf8 strings.
    let path = make_temp(
      // Converting Option<String> to Option<&str>
      dir.as_deref(),
      prefix.as_deref(),
      suffix.as_deref(),
      false,
    )?;
    let path_str = into_string(path.into_os_string())?;

    Ok(path_str)
  })
  .await
  .unwrap()
}

#[op]
fn op_futime_sync(
  state: &mut OpState,
  rid: ResourceId,
  atime_secs: i64,
  atime_nanos: u32,
  mtime_secs: i64,
  mtime_nanos: u32,
) -> Result<(), AnyError> {
  super::check_unstable(state, "Deno.futimeSync");
  let atime = filetime::FileTime::from_unix_time(atime_secs, atime_nanos);
  let mtime = filetime::FileTime::from_unix_time(mtime_secs, mtime_nanos);

  StdFileResource::with_file(state, rid, |std_file| {
    filetime::set_file_handle_times(std_file, Some(atime), Some(mtime))
      .map_err(AnyError::from)
  })?;

  Ok(())
}

#[op]
async fn op_futime_async(
  state: Rc<RefCell<OpState>>,
  rid: ResourceId,
  atime_secs: i64,
  atime_nanos: u32,
  mtime_secs: i64,
  mtime_nanos: u32,
) -> Result<(), AnyError> {
  super::check_unstable2(&state, "Deno.futime");
  let atime = filetime::FileTime::from_unix_time(atime_secs, atime_nanos);
  let mtime = filetime::FileTime::from_unix_time(mtime_secs, mtime_nanos);

  StdFileResource::with_file_blocking_task(state, rid, move |std_file| {
    filetime::set_file_handle_times(std_file, Some(atime), Some(mtime))?;
    Ok(())
  })
  .await
}

#[op]
fn op_utime_sync(
  state: &mut OpState,
  path: String,
  atime_secs: i64,
  atime_nanos: u32,
  mtime_secs: i64,
  mtime_nanos: u32,
) -> Result<(), AnyError> {
  super::check_unstable(state, "Deno.utime");

  let path = PathBuf::from(&path);
  let atime = filetime::FileTime::from_unix_time(atime_secs, atime_nanos);
  let mtime = filetime::FileTime::from_unix_time(mtime_secs, mtime_nanos);

  state
    .borrow_mut::<Permissions>()
    .write
    .check(&path, Some("Deno.utime()"))?;
  filetime::set_file_times(&path, atime, mtime).map_err(|err| {
    Error::new(err.kind(), format!("{}, utime '{}'", err, path.display()))
  })?;
  Ok(())
}

#[op]
async fn op_utime_async(
  state: Rc<RefCell<OpState>>,
  path: String,
  atime_secs: i64,
  atime_nanos: u32,
  mtime_secs: i64,
  mtime_nanos: u32,
) -> Result<(), AnyError> {
  super::check_unstable(&state.borrow(), "Deno.utime");

  let path = PathBuf::from(&path);
  let atime = filetime::FileTime::from_unix_time(atime_secs, atime_nanos);
  let mtime = filetime::FileTime::from_unix_time(mtime_secs, mtime_nanos);

  state
    .borrow_mut()
    .borrow_mut::<Permissions>()
    .write
    .check(&path, Some("Deno.utime()"))?;

  tokio::task::spawn_blocking(move || {
    filetime::set_file_times(&path, atime, mtime).map_err(|err| {
      Error::new(err.kind(), format!("{}, utime '{}'", err, path.display()))
    })?;
    Ok(())
  })
  .await
  .unwrap()
}

#[op]
fn op_cwd(state: &mut OpState) -> Result<String, AnyError> {
  let path = current_dir()?;
  state.borrow_mut::<Permissions>().read.check_blind(
    &path,
    "CWD",
    "Deno.cwd()",
  )?;
  let path_str = into_string(path.into_os_string())?;
  Ok(path_str)
}

#[op]
fn op_readfile_sync(
  state: &mut OpState,
  path: String,
) -> Result<ZeroCopyBuf, AnyError> {
  let permissions = state.borrow_mut::<Permissions>();
  let path = Path::new(&path);
  permissions.read.check(path, Some("Deno.readFileSync()"))?;
  Ok(std::fs::read(path)?.into())
}

#[op]
fn op_readfile_text_sync(
  state: &mut OpState,
  path: String,
) -> Result<String, AnyError> {
  let permissions = state.borrow_mut::<Permissions>();
  let path = Path::new(&path);
  permissions
    .read
    .check(path, Some("Deno.readTextFileSync()"))?;
  Ok(string_from_utf8_lossy(std::fs::read(path)?))
}

#[op]
async fn op_readfile_async(
  state: Rc<RefCell<OpState>>,
  path: String,
  cancel_rid: Option<ResourceId>,
) -> Result<ZeroCopyBuf, AnyError> {
  {
    let path = Path::new(&path);
    let mut state = state.borrow_mut();
    state
      .borrow_mut::<Permissions>()
      .read
      .check(path, Some("Deno.readFile()"))?;
  }
  let fut = tokio::task::spawn_blocking(move || {
    let path = Path::new(&path);
    Ok(std::fs::read(path).map(ZeroCopyBuf::from)?)
  });
  if let Some(cancel_rid) = cancel_rid {
    let cancel_handle = state
      .borrow_mut()
      .resource_table
      .get::<CancelHandle>(cancel_rid);
    if let Ok(cancel_handle) = cancel_handle {
      return fut.or_cancel(cancel_handle).await??;
    }
  }
  fut.await?
}

#[op]
async fn op_readfile_text_async(
  state: Rc<RefCell<OpState>>,
  path: String,
  cancel_rid: Option<ResourceId>,
) -> Result<String, AnyError> {
  {
    let path = Path::new(&path);
    let mut state = state.borrow_mut();
    state
      .borrow_mut::<Permissions>()
      .read
      .check(path, Some("Deno.readTextFile()"))?;
  }
  let fut = tokio::task::spawn_blocking(move || {
    let path = Path::new(&path);
    Ok(string_from_utf8_lossy(std::fs::read(path)?))
  });
  if let Some(cancel_rid) = cancel_rid {
    let cancel_handle = state
      .borrow_mut()
      .resource_table
      .get::<CancelHandle>(cancel_rid);
    if let Ok(cancel_handle) = cancel_handle {
      return fut.or_cancel(cancel_handle).await??;
    }
  }
  fut.await?
}

// Like String::from_utf8_lossy but operates on owned values
fn string_from_utf8_lossy(buf: Vec<u8>) -> String {
  match String::from_utf8_lossy(&buf) {
    // buf contained non-utf8 chars than have been patched
    Cow::Owned(s) => s,
    // SAFETY: if Borrowed then the buf only contains utf8 chars,
    // we do this instead of .into_owned() to avoid copying the input buf
    Cow::Borrowed(_) => unsafe { String::from_utf8_unchecked(buf) },
  }
}<|MERGE_RESOLUTION|>--- conflicted
+++ resolved
@@ -609,15 +609,10 @@
   let path = Path::new(&path);
   let mode = mode & 0o777;
 
-<<<<<<< HEAD
   state
     .borrow_mut::<Permissions>()
     .write
     .check(path, Some("Deno.chmodSync()"))?;
-  debug!("op_chmod_sync {} {:o}", path.display(), mode);
-=======
-  state.borrow_mut::<Permissions>().write.check(path)?;
->>>>>>> 075bdfd6
   raw_chmod(path, mode)
 }
 
@@ -664,29 +659,17 @@
 }
 
 #[op]
-<<<<<<< HEAD
-fn op_chown_sync(state: &mut OpState, args: ChownArgs) -> Result<(), AnyError> {
-  let path = Path::new(&args.path).to_path_buf();
+fn op_chown_sync(
+  state: &mut OpState,
+  path: String,
+  #[cfg_attr(windows, allow(unused_variables))] uid: Option<u32>,
+  #[cfg_attr(windows, allow(unused_variables))] gid: Option<u32>,
+) -> Result<(), AnyError> {
+  let path = Path::new(&path).to_path_buf();
   state
     .borrow_mut::<Permissions>()
     .write
     .check(&path, Some("Deno.chownSync()"))?;
-  debug!(
-    "op_chown_sync {} {:?} {:?}",
-    path.display(),
-    args.uid,
-    args.gid,
-  );
-=======
-fn op_chown_sync(
-  state: &mut OpState,
-  path: String,
-  #[cfg_attr(windows, allow(unused_variables))] uid: Option<u32>,
-  #[cfg_attr(windows, allow(unused_variables))] gid: Option<u32>,
-) -> Result<(), AnyError> {
-  let path = Path::new(&path).to_path_buf();
-  state.borrow_mut::<Permissions>().write.check(&path)?;
->>>>>>> 075bdfd6
   #[cfg(unix)]
   {
     use crate::errors::get_nix_error_class;
@@ -859,13 +842,12 @@
   let to_path = PathBuf::from(&to);
 
   let permissions = state.borrow_mut::<Permissions>();
-<<<<<<< HEAD
-  permissions.read.check(&from, Some("Deno.copyFileSync()"))?;
-  permissions.write.check(&to, Some("Deno.copyFileSync()"))?;
-=======
-  permissions.read.check(&from_path)?;
-  permissions.write.check(&to_path)?;
->>>>>>> 075bdfd6
+  permissions
+    .read
+    .check(&from_path, Some("Deno.copyFileSync()"))?;
+  permissions
+    .write
+    .check(&to_path, Some("Deno.copyFileSync()"))?;
 
   // On *nix, Rust reports non-existent `from` as ErrorKind::InvalidInput
   // See https://github.com/rust-lang/rust/issues/54800
@@ -1115,24 +1097,15 @@
 #[op]
 fn op_stat_sync(
   state: &mut OpState,
-<<<<<<< HEAD
-  args: StatArgs,
-) -> Result<FsStat, AnyError> {
-  let path = PathBuf::from(&args.path);
-  let lstat = args.lstat;
+  path: String,
+  lstat: bool,
+  out_buf: &mut [u32],
+) -> Result<(), AnyError> {
+  let path = PathBuf::from(&path);
   state
     .borrow_mut::<Permissions>()
     .read
     .check(&path, Some("Deno.statSync()"))?;
-  debug!("op_stat_sync {} {}", path.display(), lstat);
-=======
-  path: String,
-  lstat: bool,
-  out_buf: &mut [u32],
-) -> Result<(), AnyError> {
-  let path = PathBuf::from(&path);
-  state.borrow_mut::<Permissions>().read.check(&path)?;
->>>>>>> 075bdfd6
   let err_mapper = |err: Error| {
     Error::new(err.kind(), format!("{}, stat '{}'", err, path.display()))
   };
@@ -1347,7 +1320,6 @@
   let newpath = PathBuf::from(&newpath);
 
   let permissions = state.borrow_mut::<Permissions>();
-<<<<<<< HEAD
   permissions
     .read
     .check(&oldpath, Some("Deno.renameSync()"))?;
@@ -1357,13 +1329,7 @@
   permissions
     .write
     .check(&newpath, Some("Deno.renameSync()"))?;
-  debug!("op_rename_sync {} {}", oldpath.display(), newpath.display());
-=======
-  permissions.read.check(&oldpath)?;
-  permissions.write.check(&oldpath)?;
-  permissions.write.check(&newpath)?;
-
->>>>>>> 075bdfd6
+
   let err_mapper = |err: Error| {
     Error::new(
       err.kind(),
