--- conflicted
+++ resolved
@@ -1145,15 +1145,10 @@
   let newpath = PathBuf::from(&args.newpath);
 
   let permissions = state.borrow::<Permissions>();
-<<<<<<< HEAD
   permissions.read.check(&oldpath)?;
+  permissions.write.check(&oldpath)?;
+  permissions.read.check(&newpath)?;
   permissions.write.check(&newpath)?;
-=======
-  permissions.check_read(&oldpath)?;
-  permissions.check_write(&oldpath)?;
-  permissions.check_read(&newpath)?;
-  permissions.check_write(&newpath)?;
->>>>>>> 2f9d7c02
 
   debug!("op_link_sync {} {}", oldpath.display(), newpath.display());
   std::fs::hard_link(&oldpath, &newpath)?;
@@ -1172,15 +1167,10 @@
   {
     let state = state.borrow();
     let permissions = state.borrow::<Permissions>();
-<<<<<<< HEAD
     permissions.read.check(&oldpath)?;
+    permissions.write.check(&oldpath)?;
+    permissions.read.check(&newpath)?;
     permissions.write.check(&newpath)?;
-=======
-    permissions.check_read(&oldpath)?;
-    permissions.check_write(&oldpath)?;
-    permissions.check_read(&newpath)?;
-    permissions.check_write(&newpath)?;
->>>>>>> 2f9d7c02
   }
 
   tokio::task::spawn_blocking(move || {
