// Copyright 2018-2021 the Deno authors. All rights reserved. MIT license.

use super::utils::into_string;
use crate::permissions::Permissions;
use deno_core::error::{type_error, AnyError};
use deno_core::url::Url;
use deno_core::OpState;
use deno_core::ZeroCopyBuf;
use serde::Deserialize;
use serde::Serialize;
use std::collections::HashMap;
use std::env;

pub fn init(rt: &mut deno_core::JsRuntime) {
  super::reg_json_sync(rt, "op_exit", op_exit);
  super::reg_json_sync(rt, "op_env", op_env);
  super::reg_json_sync(rt, "op_exec_path", op_exec_path);
  super::reg_json_sync(rt, "op_set_env", op_set_env);
  super::reg_json_sync(rt, "op_get_env", op_get_env);
  super::reg_json_sync(rt, "op_delete_env", op_delete_env);
  super::reg_json_sync(rt, "op_hostname", op_hostname);
  super::reg_json_sync(rt, "op_loadavg", op_loadavg);
  super::reg_json_sync(rt, "op_os_release", op_os_release);
  super::reg_json_sync(rt, "op_system_memory_info", op_system_memory_info);
  super::reg_json_sync(rt, "op_system_cpu_info", op_system_cpu_info);
}

fn op_exec_path(
  state: &mut OpState,
  _args: (),
  _zero_copy: Option<ZeroCopyBuf>,
) -> Result<String, AnyError> {
  let current_exe = env::current_exe().unwrap();
  state
    .borrow_mut::<Permissions>()
    .read
    .check_blind(&current_exe, "exec_path")?;
  // Now apply URL parser to current exe to get fully resolved path, otherwise
  // we might get `./` and `../` bits in `exec_path`
  let exe_url = Url::from_file_path(current_exe).unwrap();
  let path = exe_url.to_file_path().unwrap();

  into_string(path.into_os_string())
}

#[derive(Deserialize)]
pub struct SetEnv {
  key: String,
  value: String,
}

fn op_set_env(
  state: &mut OpState,
  args: SetEnv,
  _zero_copy: Option<ZeroCopyBuf>,
) -> Result<(), AnyError> {
<<<<<<< HEAD
  state.borrow::<Permissions>().env.check(&args.key)?;
=======
  state.borrow_mut::<Permissions>().env.check()?;
>>>>>>> 875ac73f
  let invalid_key =
    args.key.is_empty() || args.key.contains(&['=', '\0'] as &[char]);
  let invalid_value = args.value.contains('\0');
  if invalid_key || invalid_value {
    return Err(type_error("Key or value contains invalid characters."));
  }
  env::set_var(args.key, args.value);
  Ok(())
}

fn op_env(
  state: &mut OpState,
  _args: (),
  _zero_copy: Option<ZeroCopyBuf>,
) -> Result<HashMap<String, String>, AnyError> {
<<<<<<< HEAD
  state.borrow::<Permissions>().env.check_all()?;
=======
  state.borrow_mut::<Permissions>().env.check()?;
>>>>>>> 875ac73f
  Ok(env::vars().collect())
}

fn op_get_env(
  state: &mut OpState,
  key: String,
  _zero_copy: Option<ZeroCopyBuf>,
) -> Result<Option<String>, AnyError> {
<<<<<<< HEAD
  state.borrow::<Permissions>().env.check(&args.key)?;
=======
  state.borrow_mut::<Permissions>().env.check()?;
>>>>>>> 875ac73f
  if key.is_empty() || key.contains(&['=', '\0'] as &[char]) {
    return Err(type_error("Key contains invalid characters."));
  }
  let r = match env::var(key) {
    Err(env::VarError::NotPresent) => None,
    v => Some(v?),
  };
  Ok(r)
}
fn op_delete_env(
  state: &mut OpState,
  key: String,
  _zero_copy: Option<ZeroCopyBuf>,
) -> Result<(), AnyError> {
<<<<<<< HEAD
  state.borrow::<Permissions>().env.check(&args.key)?;
=======
  state.borrow_mut::<Permissions>().env.check()?;
>>>>>>> 875ac73f
  if key.is_empty() || key.contains(&['=', '\0'] as &[char]) {
    return Err(type_error("Key contains invalid characters."));
  }
  env::remove_var(key);
  Ok(())
}

fn op_exit(
  _state: &mut OpState,
  code: i32,
  _zero_copy: Option<ZeroCopyBuf>,
) -> Result<(), AnyError> {
  std::process::exit(code)
}

fn op_loadavg(
  state: &mut OpState,
  _args: (),
  _zero_copy: Option<ZeroCopyBuf>,
) -> Result<(f64, f64, f64), AnyError> {
  super::check_unstable(state, "Deno.loadavg");
<<<<<<< HEAD
  state.borrow::<Permissions>().env.check_all()?;
=======
  state.borrow_mut::<Permissions>().env.check()?;
>>>>>>> 875ac73f
  match sys_info::loadavg() {
    Ok(loadavg) => Ok((loadavg.one, loadavg.five, loadavg.fifteen)),
    Err(_) => Ok((0.0, 0.0, 0.0)),
  }
}

fn op_hostname(
  state: &mut OpState,
  _args: (),
  _zero_copy: Option<ZeroCopyBuf>,
) -> Result<String, AnyError> {
  super::check_unstable(state, "Deno.hostname");
<<<<<<< HEAD
  state.borrow::<Permissions>().env.check_all()?;
=======
  state.borrow_mut::<Permissions>().env.check()?;
>>>>>>> 875ac73f
  let hostname = sys_info::hostname().unwrap_or_else(|_| "".to_string());
  Ok(hostname)
}

fn op_os_release(
  state: &mut OpState,
  _args: (),
  _zero_copy: Option<ZeroCopyBuf>,
) -> Result<String, AnyError> {
  super::check_unstable(state, "Deno.osRelease");
<<<<<<< HEAD
  state.borrow::<Permissions>().env.check_all()?;
=======
  state.borrow_mut::<Permissions>().env.check()?;
>>>>>>> 875ac73f
  let release = sys_info::os_release().unwrap_or_else(|_| "".to_string());
  Ok(release)
}

// Copied from sys-info/lib.rs (then tweaked)
#[derive(Serialize)]
#[serde(rename_all = "camelCase")]
struct MemInfo {
  pub total: u64,
  pub free: u64,
  pub available: u64,
  pub buffers: u64,
  pub cached: u64,
  pub swap_total: u64,
  pub swap_free: u64,
}

fn op_system_memory_info(
  state: &mut OpState,
  _args: (),
  _zero_copy: Option<ZeroCopyBuf>,
) -> Result<Option<MemInfo>, AnyError> {
  super::check_unstable(state, "Deno.systemMemoryInfo");
<<<<<<< HEAD
  state.borrow::<Permissions>().env.check_all()?;
=======
  state.borrow_mut::<Permissions>().env.check()?;
>>>>>>> 875ac73f
  match sys_info::mem_info() {
    Ok(info) => Ok(Some(MemInfo {
      total: info.total,
      free: info.free,
      available: info.avail,
      buffers: info.buffers,
      cached: info.cached,
      swap_total: info.swap_total,
      swap_free: info.swap_free,
    })),
    Err(_) => Ok(None),
  }
}

#[derive(Serialize)]
struct CpuInfo {
  cores: Option<u32>,
  speed: Option<u64>,
}

fn op_system_cpu_info(
  state: &mut OpState,
  _args: (),
  _zero_copy: Option<ZeroCopyBuf>,
) -> Result<CpuInfo, AnyError> {
  super::check_unstable(state, "Deno.systemCpuInfo");
<<<<<<< HEAD
  state.borrow::<Permissions>().env.check_all()?;
=======
  state.borrow_mut::<Permissions>().env.check()?;
>>>>>>> 875ac73f

  let cores = sys_info::cpu_num().ok();
  let speed = sys_info::cpu_speed().ok();

  Ok(CpuInfo { cores, speed })
}<|MERGE_RESOLUTION|>--- conflicted
+++ resolved
@@ -54,11 +54,7 @@
   args: SetEnv,
   _zero_copy: Option<ZeroCopyBuf>,
 ) -> Result<(), AnyError> {
-<<<<<<< HEAD
-  state.borrow::<Permissions>().env.check(&args.key)?;
-=======
-  state.borrow_mut::<Permissions>().env.check()?;
->>>>>>> 875ac73f
+  state.borrow_mut::<Permissions>().env.check(&args.key)?;
   let invalid_key =
     args.key.is_empty() || args.key.contains(&['=', '\0'] as &[char]);
   let invalid_value = args.value.contains('\0');
@@ -74,11 +70,7 @@
   _args: (),
   _zero_copy: Option<ZeroCopyBuf>,
 ) -> Result<HashMap<String, String>, AnyError> {
-<<<<<<< HEAD
-  state.borrow::<Permissions>().env.check_all()?;
-=======
-  state.borrow_mut::<Permissions>().env.check()?;
->>>>>>> 875ac73f
+  state.borrow_mut::<Permissions>().env.check_all()?;
   Ok(env::vars().collect())
 }
 
@@ -87,11 +79,7 @@
   key: String,
   _zero_copy: Option<ZeroCopyBuf>,
 ) -> Result<Option<String>, AnyError> {
-<<<<<<< HEAD
-  state.borrow::<Permissions>().env.check(&args.key)?;
-=======
-  state.borrow_mut::<Permissions>().env.check()?;
->>>>>>> 875ac73f
+  state.borrow_mut::<Permissions>().env.check(&key)?;
   if key.is_empty() || key.contains(&['=', '\0'] as &[char]) {
     return Err(type_error("Key contains invalid characters."));
   }
@@ -101,16 +89,13 @@
   };
   Ok(r)
 }
+
 fn op_delete_env(
   state: &mut OpState,
   key: String,
   _zero_copy: Option<ZeroCopyBuf>,
 ) -> Result<(), AnyError> {
-<<<<<<< HEAD
-  state.borrow::<Permissions>().env.check(&args.key)?;
-=======
-  state.borrow_mut::<Permissions>().env.check()?;
->>>>>>> 875ac73f
+  state.borrow_mut::<Permissions>().env.check(&key)?;
   if key.is_empty() || key.contains(&['=', '\0'] as &[char]) {
     return Err(type_error("Key contains invalid characters."));
   }
@@ -132,11 +117,7 @@
   _zero_copy: Option<ZeroCopyBuf>,
 ) -> Result<(f64, f64, f64), AnyError> {
   super::check_unstable(state, "Deno.loadavg");
-<<<<<<< HEAD
-  state.borrow::<Permissions>().env.check_all()?;
-=======
-  state.borrow_mut::<Permissions>().env.check()?;
->>>>>>> 875ac73f
+  state.borrow_mut::<Permissions>().env.check_all()?;
   match sys_info::loadavg() {
     Ok(loadavg) => Ok((loadavg.one, loadavg.five, loadavg.fifteen)),
     Err(_) => Ok((0.0, 0.0, 0.0)),
@@ -149,11 +130,7 @@
   _zero_copy: Option<ZeroCopyBuf>,
 ) -> Result<String, AnyError> {
   super::check_unstable(state, "Deno.hostname");
-<<<<<<< HEAD
-  state.borrow::<Permissions>().env.check_all()?;
-=======
-  state.borrow_mut::<Permissions>().env.check()?;
->>>>>>> 875ac73f
+  state.borrow_mut::<Permissions>().env.check_all()?;
   let hostname = sys_info::hostname().unwrap_or_else(|_| "".to_string());
   Ok(hostname)
 }
@@ -164,11 +141,7 @@
   _zero_copy: Option<ZeroCopyBuf>,
 ) -> Result<String, AnyError> {
   super::check_unstable(state, "Deno.osRelease");
-<<<<<<< HEAD
-  state.borrow::<Permissions>().env.check_all()?;
-=======
-  state.borrow_mut::<Permissions>().env.check()?;
->>>>>>> 875ac73f
+  state.borrow_mut::<Permissions>().env.check_all()?;
   let release = sys_info::os_release().unwrap_or_else(|_| "".to_string());
   Ok(release)
 }
@@ -192,11 +165,7 @@
   _zero_copy: Option<ZeroCopyBuf>,
 ) -> Result<Option<MemInfo>, AnyError> {
   super::check_unstable(state, "Deno.systemMemoryInfo");
-<<<<<<< HEAD
-  state.borrow::<Permissions>().env.check_all()?;
-=======
-  state.borrow_mut::<Permissions>().env.check()?;
->>>>>>> 875ac73f
+  state.borrow_mut::<Permissions>().env.check_all()?;
   match sys_info::mem_info() {
     Ok(info) => Ok(Some(MemInfo {
       total: info.total,
@@ -223,11 +192,7 @@
   _zero_copy: Option<ZeroCopyBuf>,
 ) -> Result<CpuInfo, AnyError> {
   super::check_unstable(state, "Deno.systemCpuInfo");
-<<<<<<< HEAD
-  state.borrow::<Permissions>().env.check_all()?;
-=======
-  state.borrow_mut::<Permissions>().env.check()?;
->>>>>>> 875ac73f
+  state.borrow_mut::<Permissions>().env.check_all()?;
 
   let cores = sys_info::cpu_num().ok();
   let speed = sys_info::cpu_speed().ok();
