// Copyright 2018-2020 the Deno authors. All rights reserved. MIT license.
import { xeval } from "./xeval.ts";
import { StringReader } from "../io/readers.ts";
import { decode, encode } from "../encoding/utf8.ts";
import {
  assert,
  assertEquals,
  assertStringIncludes,
} from "../testing/asserts.ts";
import { dirname, fromFileUrl } from "../path/mod.ts";

const moduleDir = dirname(fromFileUrl(import.meta.url));

Deno.test("xevalSuccess", async function (): Promise<void> {
  const chunks: string[] = [];
  await xeval(new StringReader("a\nb\nc"), ($): number => chunks.push($));
  assertEquals(chunks, ["a", "b", "c"]);
});

Deno.test("xevalDelimiter", async function (): Promise<void> {
  const chunks: string[] = [];
  await xeval(
    new StringReader("!MADMADAMADAM!"),
    ($): number => chunks.push($),
    {
      delimiter: "MADAM",
    },
  );
  assertEquals(chunks, ["!MAD", "ADAM!"]);
});

const xevalPath = "xeval.ts";

Deno.test({
  name: "xevalCliReplvar",
  fn: async function (): Promise<void> {
    const p = Deno.run({
      cmd: [
        Deno.execPath(),
        "run",
        xevalPath,
        "--replvar=abc",
        "console.log(abc)",
      ],
      cwd: moduleDir,
      stdin: "piped",
      stdout: "piped",
      stderr: "null",
    });
    assert(p.stdin != null);
    await p.stdin.write(encode("hello"));
    p.stdin.close();
    assertEquals(await p.status(), { code: 0, success: true });
    assertEquals(decode(await p.output()).trimEnd(), "hello");
    p.close();
  },
});

Deno.test("xevalCliSyntaxError", async function (): Promise<void> {
  const p = Deno.run({
    cmd: [Deno.execPath(), "run", xevalPath, "("],
    cwd: moduleDir,
    stdin: "null",
    stdout: "piped",
    stderr: "piped",
  });
  assertEquals(await p.status(), { code: 1, success: false });
  assertEquals(decode(await p.output()), "");
<<<<<<< HEAD
  assertStringIncludes(decode(await p.stderrOutput()), "Uncaught SyntaxError");
=======
  assertStringContains(decode(await p.stderrOutput()), "SyntaxError");
>>>>>>> 4c41ba5a
  p.close();
});<|MERGE_RESOLUTION|>--- conflicted
+++ resolved
@@ -66,10 +66,6 @@
   });
   assertEquals(await p.status(), { code: 1, success: false });
   assertEquals(decode(await p.output()), "");
-<<<<<<< HEAD
-  assertStringIncludes(decode(await p.stderrOutput()), "Uncaught SyntaxError");
-=======
-  assertStringContains(decode(await p.stderrOutput()), "SyntaxError");
->>>>>>> 4c41ba5a
+  assertStringIncludes(decode(await p.stderrOutput()), "SyntaxError");
   p.close();
 });