<<<<<<< HEAD
=======
/* eslint-disable */
// Copyright 2018-2020 the Deno authors. All rights reserved. MIT license.

>>>>>>> df02e315
import { resolve } from "../path/mod.ts";

const CLOCKID_REALTIME = 0;
const CLOCKID_MONOTONIC = 1;
const CLOCKID_PROCESS_CPUTIME_ID = 2;
const CLOCKID_THREAD_CPUTIME_ID = 3;

const ERRNO_SUCCESS = 0;
const _ERRNO_2BIG = 1;
const ERRNO_ACCES = 2;
const ERRNO_ADDRINUSE = 3;
const ERRNO_ADDRNOTAVAIL = 4;
const _ERRNO_AFNOSUPPORT = 5;
const _ERRNO_AGAIN = 6;
const _ERRNO_ALREADY = 7;
const ERRNO_BADF = 8;
const _ERRNO_BADMSG = 9;
const ERRNO_BUSY = 10;
const _ERRNO_CANCELED = 11;
const _ERRNO_CHILD = 12;
const ERRNO_CONNABORTED = 13;
const ERRNO_CONNREFUSED = 14;
const ERRNO_CONNRESET = 15;
const _ERRNO_DEADLK = 16;
const _ERRNO_DESTADDRREQ = 17;
const _ERRNO_DOM = 18;
const _ERRNO_DQUOT = 19;
const _ERRNO_EXIST = 20;
const _ERRNO_FAULT = 21;
const _ERRNO_FBIG = 22;
const _ERRNO_HOSTUNREACH = 23;
const _ERRNO_IDRM = 24;
const _ERRNO_ILSEQ = 25;
const _ERRNO_INPROGRESS = 26;
const ERRNO_INTR = 27;
const ERRNO_INVAL = 28;
const _ERRNO_IO = 29;
const _ERRNO_ISCONN = 30;
const _ERRNO_ISDIR = 31;
const _ERRNO_LOOP = 32;
const _ERRNO_MFILE = 33;
const _ERRNO_MLINK = 34;
const _ERRNO_MSGSIZE = 35;
const _ERRNO_MULTIHOP = 36;
const _ERRNO_NAMETOOLONG = 37;
const _ERRNO_NETDOWN = 38;
const _ERRNO_NETRESET = 39;
const _ERRNO_NETUNREACH = 40;
const _ERRNO_NFILE = 41;
const _ERRNO_NOBUFS = 42;
const _ERRNO_NODEV = 43;
const ERRNO_NOENT = 44;
const _ERRNO_NOEXEC = 45;
const _ERRNO_NOLCK = 46;
const _ERRNO_NOLINK = 47;
const _ERRNO_NOMEM = 48;
const _ERRNO_NOMSG = 49;
const _ERRNO_NOPROTOOPT = 50;
const _ERRNO_NOSPC = 51;
const ERRNO_NOSYS = 52;
const ERRNO_NOTCONN = 53;
const ERRNO_NOTDIR = 54;
const _ERRNO_NOTEMPTY = 55;
const _ERRNO_NOTRECOVERABLE = 56;
const _ERRNO_NOTSOCK = 57;
const _ERRNO_NOTSUP = 58;
const _ERRNO_NOTTY = 59;
const _ERRNO_NXIO = 60;
const _ERRNO_OVERFLOW = 61;
const _ERRNO_OWNERDEAD = 62;
const _ERRNO_PERM = 63;
const ERRNO_PIPE = 64;
const _ERRNO_PROTO = 65;
const _ERRNO_PROTONOSUPPORT = 66;
const _ERRNO_PROTOTYPE = 67;
const _ERRNO_RANGE = 68;
const _ERRNO_ROFS = 69;
const _ERRNO_SPIPE = 70;
const _ERRNO_SRCH = 71;
const _ERRNO_STALE = 72;
const ERRNO_TIMEDOUT = 73;
const _ERRNO_TXTBSY = 74;
const _ERRNO_XDEV = 75;
const _ERRNO_NOTCAPABLE = 76;

const RIGHTS_FD_DATASYNC = 0x0000000000000001n;
const RIGHTS_FD_READ = 0x0000000000000002n;
const _RIGHTS_FD_SEEK = 0x0000000000000004n;
const _RIGHTS_FD_FDSTAT_SET_FLAGS = 0x0000000000000008n;
const _RIGHTS_FD_SYNC = 0x0000000000000010n;
const _RIGHTS_FD_TELL = 0x0000000000000020n;
const RIGHTS_FD_WRITE = 0x0000000000000040n;
const _RIGHTS_FD_ADVISE = 0x0000000000000080n;
const RIGHTS_FD_ALLOCATE = 0x0000000000000100n;
const _RIGHTS_PATH_CREATE_DIRECTORY = 0x0000000000000200n;
const _RIGHTS_PATH_CREATE_FILE = 0x0000000000000400n;
const _RIGHTS_PATH_LINK_SOURCE = 0x0000000000000800n;
const _RIGHTS_PATH_LINK_TARGET = 0x0000000000001000n;
const _RIGHTS_PATH_OPEN = 0x0000000000002000n;
const RIGHTS_FD_READDIR = 0x0000000000004000n;
const _RIGHTS_PATH_READLINK = 0x0000000000008000n;
const _RIGHTS_PATH_RENAME_SOURCE = 0x0000000000010000n;
const _RIGHTS_PATH_RENAME_TARGET = 0x0000000000020000n;
const _RIGHTS_PATH_FILESTAT_GET = 0x0000000000040000n;
const _RIGHTS_PATH_FILESTAT_SET_SIZE = 0x0000000000080000n;
const _RIGHTS_PATH_FILESTAT_SET_TIMES = 0x0000000000100000n;
const _RIGHTS_FD_FILESTAT_GET = 0x0000000000200000n;
const RIGHTS_FD_FILESTAT_SET_SIZE = 0x0000000000400000n;
const _RIGHTS_FD_FILESTAT_SET_TIMES = 0x0000000000800000n;
const _RIGHTS_PATH_SYMLINK = 0x0000000001000000n;
const _RIGHTS_PATH_REMOVE_DIRECTORY = 0x0000000002000000n;
const _RIGHTS_PATH_UNLINK_FILE = 0x0000000004000000n;
const _RIGHTS_POLL_FD_READWRITE = 0x0000000008000000n;
const _RIGHTS_SOCK_SHUTDOWN = 0x0000000010000000n;

const _WHENCE_SET = 0;
const _WHENCE_CUR = 1;
const _WHENCE_END = 2;

const FILETYPE_UNKNOWN = 0;
const _FILETYPE_BLOCK_DEVICE = 1;
const FILETYPE_CHARACTER_DEVICE = 2;
const FILETYPE_DIRECTORY = 3;
const FILETYPE_REGULAR_FILE = 4;
const _FILETYPE_SOCKET_DGRAM = 5;
const _FILETYPE_SOCKET_STREAM = 6;
const FILETYPE_SYMBOLIC_LINK = 7;

const _ADVICE_NORMAL = 0;
const _ADVICE_SEQUENTIAL = 1;
const _ADVICE_RANDOM = 2;
const _ADVICE_WILLNEED = 3;
const _ADVICE_DONTNEED = 4;
const _ADVICE_NOREUSE = 5;

const FDFLAGS_APPEND = 0x0001;
const FDFLAGS_DSYNC = 0x0002;
const FDFLAGS_NONBLOCK = 0x0004;
const FDFLAGS_RSYNC = 0x0008;
const FDFLAGS_SYNC = 0x0010;

const _FSTFLAGS_ATIM = 0x0001;
const FSTFLAGS_ATIM_NOW = 0x0002;
const _FSTFLAGS_MTIM = 0x0004;
const FSTFLAGS_MTIM_NOW = 0x0008;

const LOOKUPFLAGS_SYMLINK_FOLLOW = 0x0001;

const OFLAGS_CREAT = 0x0001;
const OFLAGS_DIRECTORY = 0x0002;
const OFLAGS_EXCL = 0x0004;
const OFLAGS_TRUNC = 0x0008;

const _EVENTTYPE_CLOCK = 0;
const _EVENTTYPE_FD_READ = 1;
const _EVENTTYPE_FD_WRITE = 2;

const _EVENTRWFLAGS_FD_READWRITE_HANGUP = 1;
const _SUBCLOCKFLAGS_SUBSCRIPTION_CLOCK_ABSTIME = 1;

const _SIGNAL_NONE = 0;
const _SIGNAL_HUP = 1;
const _SIGNAL_INT = 2;
const _SIGNAL_QUIT = 3;
const _SIGNAL_ILL = 4;
const _SIGNAL_TRAP = 5;
const _SIGNAL_ABRT = 6;
const _SIGNAL_BUS = 7;
const _SIGNAL_FPE = 8;
const _SIGNAL_KILL = 9;
const _SIGNAL_USR1 = 10;
const _SIGNAL_SEGV = 11;
const _SIGNAL_USR2 = 12;
const _SIGNAL_PIPE = 13;
const _SIGNAL_ALRM = 14;
const _SIGNAL_TERM = 15;
const _SIGNAL_CHLD = 16;
const _SIGNAL_CONT = 17;
const _SIGNAL_STOP = 18;
const _SIGNAL_TSTP = 19;
const _SIGNAL_TTIN = 20;
const _SIGNAL_TTOU = 21;
const _SIGNAL_URG = 22;
const _SIGNAL_XCPU = 23;
const _SIGNAL_XFSZ = 24;
const _SIGNAL_VTALRM = 25;
const _SIGNAL_PROF = 26;
const _SIGNAL_WINCH = 27;
const _SIGNAL_POLL = 28;
const _SIGNAL_PWR = 29;
const _SIGNAL_SYS = 30;

const _RIFLAGS_RECV_PEEK = 0x0001;
const _RIFLAGS_RECV_WAITALL = 0x0002;

const _ROFLAGS_RECV_DATA_TRUNCATED = 0x0001;

const _SDFLAGS_RD = 0x0001;
const _SDFLAGS_WR = 0x0002;

const PREOPENTYPE_DIR = 0;

function syscall<T extends CallableFunction>(target: T) {
  return function (...args: unknown[]) {
    try {
      return target(...args);
    } catch (err) {
      switch (err.name) {
        case "NotFound":
          return ERRNO_NOENT;

        case "PermissionDenied":
          return ERRNO_ACCES;

        case "ConnectionRefused":
          return ERRNO_CONNREFUSED;

        case "ConnectionReset":
          return ERRNO_CONNRESET;

        case "ConnectionAborted":
          return ERRNO_CONNABORTED;

        case "NotConnected":
          return ERRNO_NOTCONN;

        case "AddrInUse":
          return ERRNO_ADDRINUSE;

        case "AddrNotAvailable":
          return ERRNO_ADDRNOTAVAIL;

        case "BrokenPipe":
          return ERRNO_PIPE;

        case "InvalidData":
          return ERRNO_INVAL;

        case "TimedOut":
          return ERRNO_TIMEDOUT;

        case "Interrupted":
          return ERRNO_INTR;

        case "BadResource":
          return ERRNO_BADF;

        case "Busy":
          return ERRNO_BUSY;

        default:
          return ERRNO_INVAL;
      }
    }
  };
}

interface FileDescriptor {
  rid?: number;
  type?: number;
  flags?: number;
  path?: string;
  vpath?: string;
  entries?: Deno.DirEntry[];
}

export interface ContextOptions {
  args?: string[];
  env?: { [key: string]: string | undefined };
  preopens?: { [key: string]: string };
  memory?: WebAssembly.Memory;
}

export default class Context {
  args: string[];
  env: { [key: string]: string | undefined };
  memory: WebAssembly.Memory;

  fds: FileDescriptor[];

  exports: Record<string, WebAssembly.ImportValue>;

  constructor(options: ContextOptions) {
    this.args = options.args ? options.args : [];
    this.env = options.env ? options.env : {};
    this.memory = options.memory!;

    this.fds = [
      {
        rid: Deno.stdin.rid,
        type: FILETYPE_CHARACTER_DEVICE,
        flags: FDFLAGS_APPEND,
      },
      {
        rid: Deno.stdout.rid,
        type: FILETYPE_CHARACTER_DEVICE,
        flags: FDFLAGS_APPEND,
      },
      {
        rid: Deno.stderr.rid,
        type: FILETYPE_CHARACTER_DEVICE,
        flags: FDFLAGS_APPEND,
      },
    ];

    if (options.preopens) {
      for (const [vpath, path] of Object.entries(options.preopens)) {
        const type = FILETYPE_DIRECTORY;
        const entries = Array.from(Deno.readDirSync(path));

        const entry = {
          type,
          entries,
          path,
          vpath,
        };

        this.fds.push(entry);
      }
    }

    this.exports = {
      "args_get": syscall((
        argvOffset: number,
        argvBufferOffset: number,
      ): number => {
        const args = this.args;
        const text = new TextEncoder();
        const memoryData = new Uint8Array(this.memory.buffer);
        const memoryView = new DataView(this.memory.buffer);

        for (const arg of args) {
          memoryView.setUint32(argvOffset, argvBufferOffset, true);
          argvOffset += 4;

          const data = text.encode(`${arg}\0`);
          memoryData.set(data, argvBufferOffset);
          argvBufferOffset += data.length;
        }

        return ERRNO_SUCCESS;
      }),

      "args_sizes_get": syscall((
        argcOffset: number,
        argvBufferSizeOffset: number,
      ): number => {
        const args = this.args;
        const text = new TextEncoder();
        const memoryView = new DataView(this.memory.buffer);

        memoryView.setUint32(argcOffset, args.length, true);
        memoryView.setUint32(
          argvBufferSizeOffset,
          args.reduce(function (acc, arg) {
            return acc + text.encode(`${arg}\0`).length;
          }, 0),
          true,
        );

        return ERRNO_SUCCESS;
      }),

      "environ_get": syscall((
        environOffset: number,
        environBufferOffset: number,
      ): number => {
        const entries = Object.entries(this.env);
        const text = new TextEncoder();
        const memoryData = new Uint8Array(this.memory.buffer);
        const memoryView = new DataView(this.memory.buffer);

        for (const [key, value] of entries) {
          memoryView.setUint32(environOffset, environBufferOffset, true);
          environOffset += 4;

          const data = text.encode(`${key}=${value}\0`);
          memoryData.set(data, environBufferOffset);
          environBufferOffset += data.length;
        }

        return ERRNO_SUCCESS;
      }),

      "environ_sizes_get": syscall((
        environcOffset: number,
        environBufferSizeOffset: number,
      ): number => {
        const entries = Object.entries(this.env);
        const text = new TextEncoder();
        const memoryView = new DataView(this.memory.buffer);

        memoryView.setUint32(environcOffset, entries.length, true);
        memoryView.setUint32(
          environBufferSizeOffset,
          entries.reduce(function (acc, [key, value]) {
            return acc + text.encode(`${key}=${value}\0`).length;
          }, 0),
          true,
        );

        return ERRNO_SUCCESS;
      }),

      "clock_res_get": syscall((
        id: number,
        resolutionOffset: number,
      ): number => {
        const memoryView = new DataView(this.memory.buffer);

        switch (id) {
          case CLOCKID_REALTIME: {
            const resolution = BigInt(1e6);

            memoryView.setBigUint64(
              resolutionOffset,
              resolution,
              true,
            );
            break;
          }

          case CLOCKID_MONOTONIC:
          case CLOCKID_PROCESS_CPUTIME_ID:
          case CLOCKID_THREAD_CPUTIME_ID: {
            const resolution = BigInt(1e3);
            memoryView.setBigUint64(resolutionOffset, resolution, true);
            break;
          }

          default:
            return ERRNO_INVAL;
        }

        return ERRNO_SUCCESS;
      }),

      "clock_time_get": syscall((
        id: number,
        precision: bigint,
        timeOffset: number,
      ): number => {
        const memoryView = new DataView(this.memory.buffer);

        switch (id) {
          case CLOCKID_REALTIME: {
            const time = BigInt(Date.now()) * BigInt(1e6);
            memoryView.setBigUint64(timeOffset, time, true);
            break;
          }

          case CLOCKID_MONOTONIC:
          case CLOCKID_PROCESS_CPUTIME_ID:
          case CLOCKID_THREAD_CPUTIME_ID: {
            const t = performance.now();
            const s = Math.trunc(t);
            const ms = Math.floor((t - s) * 1e3);

            const time = BigInt(s) * BigInt(1e9) + BigInt(ms) * BigInt(1e6);

            memoryView.setBigUint64(timeOffset, time, true);
            break;
          }

          default:
            return ERRNO_INVAL;
        }

        return ERRNO_SUCCESS;
      }),

      "fd_advise": syscall((
        _fd: number,
        _offset: bigint,
        _length: bigint,
        _advice: number,
      ): number => {
        return ERRNO_NOSYS;
      }),

      "fd_allocate": syscall((
        _fd: number,
        _offset: bigint,
        _length: bigint,
      ): number => {
        return ERRNO_NOSYS;
      }),

      "fd_close": syscall((
        fd: number,
      ): number => {
        const entry = this.fds[fd];
        if (!entry) {
          return ERRNO_BADF;
        }

        if (entry.rid) {
          Deno.close(entry.rid);
        }

        delete this.fds[fd];

        return ERRNO_SUCCESS;
      }),

      "fd_datasync": syscall((
        fd: number,
      ): number => {
        const entry = this.fds[fd];
        if (!entry) {
          return ERRNO_BADF;
        }

        Deno.fdatasyncSync(entry.rid!);

        return ERRNO_SUCCESS;
      }),

      "fd_fdstat_get": syscall((
        fd: number,
        offset: number,
      ): number => {
        const entry = this.fds[fd];
        if (!entry) {
          return ERRNO_BADF;
        }

        const memoryView = new DataView(this.memory.buffer);
        memoryView.setUint8(offset, entry.type!);
        memoryView.setUint16(offset + 2, entry.flags!, true);
        memoryView.setBigUint64(offset + 8, 0n, true); // TODO
        memoryView.setBigUint64(offset + 16, 0n, true); // TODO

        return ERRNO_SUCCESS;
      }),

      "fd_fdstat_set_flags": syscall((
        _fd: number,
        _flags: number,
      ): number => {
        return ERRNO_NOSYS;
      }),

      "fd_fdstat_set_rights": syscall((
        _fd: number,
        _rightsBase: bigint,
        _rightsInheriting: bigint,
      ): number => {
        return ERRNO_NOSYS;
      }),

      "fd_filestat_get": syscall((
        fd: number,
        offset: number,
      ): number => {
        const entry = this.fds[fd];
        if (!entry) {
          return ERRNO_BADF;
        }

        const memoryView = new DataView(this.memory.buffer);

        const info = Deno.fstatSync(entry.rid!);

        if (entry.type === undefined) {
          switch (true) {
            case info.isFile:
              entry.type = FILETYPE_REGULAR_FILE;
              break;

            case info.isDirectory:
              entry.type = FILETYPE_DIRECTORY;
              break;

            case info.isSymlink:
              entry.type = FILETYPE_SYMBOLIC_LINK;
              break;

            default:
              entry.type = FILETYPE_UNKNOWN;
              break;
          }
        }

        memoryView.setBigUint64(offset, BigInt(info.dev ? info.dev : 0), true);
        offset += 8;

        memoryView.setBigUint64(offset, BigInt(info.ino ? info.ino : 0), true);
        offset += 8;

        memoryView.setUint8(offset, entry.type);
        offset += 8;

        memoryView.setUint32(offset, Number(info.nlink), true);
        offset += 8;

        memoryView.setBigUint64(offset, BigInt(info.size), true);
        offset += 8;

        memoryView.setBigUint64(
          offset,
          BigInt(info.atime ? info.atime.getTime() * 1e6 : 0),
          true,
        );
        offset += 8;

        memoryView.setBigUint64(
          offset,
          BigInt(info.mtime ? info.mtime.getTime() * 1e6 : 0),
          true,
        );
        offset += 8;

        memoryView.setBigUint64(
          offset,
          BigInt(info.birthtime ? info.birthtime.getTime() * 1e6 : 0),
          true,
        );
        offset += 8;

        return ERRNO_SUCCESS;
      }),

      "fd_filestat_set_size": syscall((
        fd: number,
        size: bigint,
      ): number => {
        const entry = this.fds[fd];
        if (!entry) {
          return ERRNO_BADF;
        }

        Deno.ftruncateSync(entry.rid!, Number(size));

        return ERRNO_SUCCESS;
      }),

      "fd_filestat_set_times": syscall((
        fd: number,
        atim: bigint,
        mtim: bigint,
        flags: number,
      ): number => {
        const entry = this.fds[fd];
        if (!entry) {
          return ERRNO_BADF;
        }

        if (!entry.path) {
          return ERRNO_INVAL;
        }

        if ((flags & FSTFLAGS_ATIM_NOW) == FSTFLAGS_ATIM_NOW) {
          atim = BigInt(Date.now() * 1e6);
        }

        if ((flags & FSTFLAGS_MTIM_NOW) == FSTFLAGS_MTIM_NOW) {
          mtim = BigInt(Date.now() * 1e6);
        }

        Deno.utimeSync(entry.path!, Number(atim), Number(mtim));

        return ERRNO_SUCCESS;
      }),

      "fd_pread": syscall((
        fd: number,
        iovsOffset: number,
        iovsLength: number,
        offset: bigint,
        nreadOffset: number,
      ): number => {
        const entry = this.fds[fd];
        if (entry == null) {
          return ERRNO_BADF;
        }

        const seek = Deno.seekSync(entry.rid!, 0, Deno.SeekMode.Current);
        const memoryView = new DataView(this.memory.buffer);

        let nread = 0;
        for (let i = 0; i < iovsLength; i++) {
          const dataOffset = memoryView.getUint32(iovsOffset, true);
          iovsOffset += 4;

          const data_len = memoryView.getUint32(iovsOffset, true);
          iovsOffset += 4;

          const data = new Uint8Array(this.memory.buffer, dataOffset, data_len);
          nread += Deno.readSync(entry.rid!, data) as number;
        }

        Deno.seekSync(entry.rid!, seek, Deno.SeekMode.Start);
        memoryView.setUint32(nreadOffset, nread, true);

        return ERRNO_SUCCESS;
      }),

      "fd_prestat_get": syscall((
        fd: number,
        prestatOffset: number,
      ): number => {
        const entry = this.fds[fd];
        if (!entry) {
          return ERRNO_BADF;
        }

        if (!entry.vpath) {
          return ERRNO_BADF;
        }

        const memoryView = new DataView(this.memory.buffer);
        memoryView.setUint8(prestatOffset, PREOPENTYPE_DIR);
        memoryView.setUint32(
          prestatOffset + 4,
          new TextEncoder().encode(entry.vpath).byteLength,
          true,
        );

        return ERRNO_SUCCESS;
      }),

      "fd_prestat_dir_name": syscall((
        fd: number,
        pathOffset: number,
        pathLength: number,
      ): number => {
        const entry = this.fds[fd];
        if (!entry) {
          return ERRNO_BADF;
        }

        if (!entry.vpath) {
          return ERRNO_BADF;
        }

        const data = new Uint8Array(this.memory.buffer, pathOffset, pathLength);
        data.set(new TextEncoder().encode(entry.vpath));

        return ERRNO_SUCCESS;
      }),

      "fd_pwrite": syscall((
        fd: number,
        iovsOffset: number,
        iovsLength: number,
        offset: bigint,
        nwrittenOffset: number,
      ): number => {
        const entry = this.fds[fd];
        if (!entry) {
          return ERRNO_BADF;
        }

        const seek = Deno.seekSync(entry.rid!, 0, Deno.SeekMode.Current);
        const memoryView = new DataView(this.memory.buffer);

        let nwritten = 0;
        for (let i = 0; i < iovsLength; i++) {
          const dataOffset = memoryView.getUint32(iovsOffset, true);
          iovsOffset += 4;

          const data_len = memoryView.getUint32(iovsOffset, true);
          iovsOffset += 4;

          const data = new Uint8Array(this.memory.buffer, dataOffset, data_len);
          nwritten += Deno.writeSync(entry.rid!, data) as number;
        }

        Deno.seekSync(entry.rid!, seek, Deno.SeekMode.Start);
        memoryView.setUint32(nwrittenOffset, nwritten, true);

        return ERRNO_SUCCESS;
      }),

      "fd_read": syscall((
        fd: number,
        iovsOffset: number,
        iovsLength: number,
        nreadOffset: number,
      ): number => {
        const entry = this.fds[fd];
        if (!entry) {
          return ERRNO_BADF;
        }

        const memoryView = new DataView(this.memory.buffer);

        let nread = 0;
        for (let i = 0; i < iovsLength; i++) {
          const dataOffset = memoryView.getUint32(iovsOffset, true);
          iovsOffset += 4;

          const data_len = memoryView.getUint32(iovsOffset, true);
          iovsOffset += 4;

          const data = new Uint8Array(this.memory.buffer, dataOffset, data_len);
          nread += Deno.readSync(entry.rid!, data) as number;
        }

        memoryView.setUint32(nreadOffset, nread, true);

        return ERRNO_SUCCESS;
      }),

      "fd_readdir": syscall((
        fd: number,
        bufferOffset: number,
        bufferLength: number,
        cookie: bigint,
        bufferUsedOffset: number,
      ): number => {
        const entry = this.fds[fd];
        if (!entry) {
          return ERRNO_BADF;
        }

        const memoryData = new Uint8Array(this.memory.buffer);
        const memoryView = new DataView(this.memory.buffer);

        let bufferUsed = 0;

        const entries = Array.from(Deno.readDirSync(entry.path!));
        for (let i = Number(cookie); i < entries.length; i++) {
          const nameData = new TextEncoder().encode(entries[i].name);

          const entryInfo = Deno.statSync(
            resolve(entry.path!, entries[i].name),
          );
          const entryData = new Uint8Array(24 + nameData.byteLength);
          const entryView = new DataView(entryData.buffer);

          entryView.setBigUint64(0, BigInt(i + 1), true);
          entryView.setBigUint64(
            8,
            BigInt(entryInfo.ino ? entryInfo.ino : 0),
            true,
          );
          entryView.setUint32(16, nameData.byteLength, true);

          let type: number;
          switch (true) {
            case entries[i].isFile:
              type = FILETYPE_REGULAR_FILE;
              break;

            case entries[i].isDirectory:
              type = FILETYPE_REGULAR_FILE;
              break;

            case entries[i].isSymlink:
              type = FILETYPE_SYMBOLIC_LINK;
              break;

            default:
              type = FILETYPE_REGULAR_FILE;
              break;
          }

          entryView.setUint8(20, type);
          entryData.set(nameData, 24);

          const data = entryData.slice(
            0,
            Math.min(entryData.length, bufferLength - bufferUsed),
          );
          memoryData.set(data, bufferOffset + bufferUsed);
          bufferUsed += data.byteLength;
        }

        memoryView.setUint32(bufferUsedOffset, bufferUsed, true);

        return ERRNO_SUCCESS;
      }),

      "fd_renumber": syscall((
        fd: number,
        to: number,
      ): number => {
        if (!this.fds[fd]) {
          return ERRNO_BADF;
        }

        if (!this.fds[to]) {
          return ERRNO_BADF;
        }

        if (this.fds[to].rid) {
          Deno.close(this.fds[to].rid!);
        }

        this.fds[to] = this.fds[fd];
        delete this.fds[fd];

        return ERRNO_SUCCESS;
      }),

      "fd_seek": syscall((
        fd: number,
        offset: bigint,
        whence: number,
        newOffsetOffset: number,
      ): number => {
        const entry = this.fds[fd];
        if (!entry) {
          return ERRNO_BADF;
        }

        const memoryView = new DataView(this.memory.buffer);

        // FIXME Deno does not support seeking with big integers
        const newOffset = Deno.seekSync(entry.rid!, Number(offset), whence);
        memoryView.setBigUint64(newOffsetOffset, BigInt(newOffset), true);

        return ERRNO_SUCCESS;
      }),

      "fd_sync": syscall((
        fd: number,
      ): number => {
        const entry = this.fds[fd];
        if (!entry) {
          return ERRNO_BADF;
        }

        Deno.fsyncSync(entry.rid!);

        return ERRNO_SUCCESS;
      }),

      "fd_tell": syscall((
        fd: number,
        offsetOffset: number,
      ): number => {
        const entry = this.fds[fd];
        if (!entry) {
          return ERRNO_BADF;
        }

        const memoryView = new DataView(this.memory.buffer);

        const offset = Deno.seekSync(entry.rid!, 0, Deno.SeekMode.Current);
        memoryView.setBigUint64(offsetOffset, BigInt(offset), true);

        return ERRNO_SUCCESS;
      }),

      "fd_write": syscall((
        fd: number,
        iovsOffset: number,
        iovsLength: number,
        nwrittenOffset: number,
      ): number => {
        const entry = this.fds[fd];
        if (!entry) {
          return ERRNO_BADF;
        }

        const memoryView = new DataView(this.memory.buffer);

        let nwritten = 0;
        for (let i = 0; i < iovsLength; i++) {
          const dataOffset = memoryView.getUint32(iovsOffset, true);
          iovsOffset += 4;

          const data_len = memoryView.getUint32(iovsOffset, true);
          iovsOffset += 4;

          const data = new Uint8Array(this.memory.buffer, dataOffset, data_len);
          nwritten += Deno.writeSync(entry.rid!, data) as number;
        }

        memoryView.setUint32(nwrittenOffset, nwritten, true);

        return ERRNO_SUCCESS;
      }),

      "path_create_directory": syscall((
        fd: number,
        pathOffset: number,
        pathLength: number,
      ): number => {
        const entry = this.fds[fd];
        if (!entry) {
          return ERRNO_BADF;
        }

        if (!entry.path) {
          return ERRNO_INVAL;
        }

        const text = new TextDecoder();
        const data = new Uint8Array(this.memory.buffer, pathOffset, pathLength);
        const path = resolve(entry.path!, text.decode(data));

        Deno.mkdirSync(path);

        return ERRNO_SUCCESS;
      }),

      "path_filestat_get": syscall((
        fd: number,
        flags: number,
        pathOffset: number,
        pathLength: number,
        bufferOffset: number,
      ): number => {
        const entry = this.fds[fd];
        if (!entry) {
          return ERRNO_BADF;
        }

        if (!entry.path) {
          return ERRNO_INVAL;
        }

        const text = new TextDecoder();
        const data = new Uint8Array(this.memory.buffer, pathOffset, pathLength);
        const path = resolve(entry.path!, text.decode(data));

        const memoryView = new DataView(this.memory.buffer);

        const info = (flags & LOOKUPFLAGS_SYMLINK_FOLLOW) != 0
          ? Deno.statSync(path)
          : Deno.lstatSync(path);

        memoryView.setBigUint64(
          bufferOffset,
          BigInt(info.dev ? info.dev : 0),
          true,
        );
        bufferOffset += 8;

        memoryView.setBigUint64(
          bufferOffset,
          BigInt(info.ino ? info.ino : 0),
          true,
        );
        bufferOffset += 8;

        switch (true) {
          case info.isFile:
            memoryView.setUint8(bufferOffset, FILETYPE_REGULAR_FILE);
            bufferOffset += 8;
            break;

          case info.isDirectory:
            memoryView.setUint8(bufferOffset, FILETYPE_DIRECTORY);
            bufferOffset += 8;
            break;

          case info.isSymlink:
            memoryView.setUint8(bufferOffset, FILETYPE_SYMBOLIC_LINK);
            bufferOffset += 8;
            break;

          default:
            memoryView.setUint8(bufferOffset, FILETYPE_UNKNOWN);
            bufferOffset += 8;
            break;
        }

        memoryView.setUint32(bufferOffset, Number(info.nlink), true);
        bufferOffset += 8;

        memoryView.setBigUint64(bufferOffset, BigInt(info.size), true);
        bufferOffset += 8;

        memoryView.setBigUint64(
          bufferOffset,
          BigInt(info.atime ? info.atime.getTime() * 1e6 : 0),
          true,
        );
        bufferOffset += 8;

        memoryView.setBigUint64(
          bufferOffset,
          BigInt(info.mtime ? info.mtime.getTime() * 1e6 : 0),
          true,
        );
        bufferOffset += 8;

        memoryView.setBigUint64(
          bufferOffset,
          BigInt(info.birthtime ? info.birthtime.getTime() * 1e6 : 0),
          true,
        );
        bufferOffset += 8;

        return ERRNO_SUCCESS;
      }),

      "path_filestat_set_times": syscall((
        fd: number,
        flags: number,
        pathOffset: number,
        pathLength: number,
        atim: bigint,
        mtim: bigint,
        fstflags: number,
      ): number => {
        const entry = this.fds[fd];
        if (!entry) {
          return ERRNO_BADF;
        }

        if (!entry.path) {
          return ERRNO_INVAL;
        }

        const text = new TextDecoder();
        const data = new Uint8Array(this.memory.buffer, pathOffset, pathLength);
        const path = resolve(entry.path!, text.decode(data));

        if ((fstflags & FSTFLAGS_ATIM_NOW) == FSTFLAGS_ATIM_NOW) {
          atim = BigInt(Date.now()) * BigInt(1e6);
        }

        if ((fstflags & FSTFLAGS_MTIM_NOW) == FSTFLAGS_MTIM_NOW) {
          mtim = BigInt(Date.now()) * BigInt(1e6);
        }

        Deno.utimeSync(path, Number(atim), Number(mtim));

        return ERRNO_SUCCESS;
      }),

      "path_link": syscall((
        oldFd: number,
        oldFlags: number,
        oldPathOffset: number,
        oldPathLength: number,
        newFd: number,
        newPathOffset: number,
        newPathLength: number,
      ): number => {
        const oldEntry = this.fds[oldFd];
        const newEntry = this.fds[newFd];
        if (!oldEntry || !newEntry) {
          return ERRNO_BADF;
        }

        if (!oldEntry.path || !newEntry.path) {
          return ERRNO_INVAL;
        }

        const text = new TextDecoder();
        const oldData = new Uint8Array(
          this.memory.buffer,
          oldPathOffset,
          oldPathLength,
        );
        const oldPath = resolve(oldEntry.path!, text.decode(oldData));
        const newData = new Uint8Array(
          this.memory.buffer,
          newPathOffset,
          newPathLength,
        );
        const newPath = resolve(newEntry.path!, text.decode(newData));

        Deno.linkSync(oldPath, newPath);

        return ERRNO_SUCCESS;
      }),

      "path_open": syscall((
        fd: number,
        dirflags: number,
        pathOffset: number,
        pathLength: number,
        oflags: number,
        rightsBase: bigint,
        rightsInheriting: bigint,
        fdflags: number,
        openedFdOffset: number,
      ): number => {
        const entry = this.fds[fd];
        if (!entry) {
          return ERRNO_BADF;
        }

        if (!entry.path) {
          return ERRNO_INVAL;
        }

        const text = new TextDecoder();
        const data = new Uint8Array(this.memory.buffer, pathOffset, pathLength);
        const path = resolve(entry.path!, text.decode(data));

        if ((oflags & OFLAGS_DIRECTORY) !== 0) {
          // XXX (caspervonb) this isn't ideal as we can't get a rid for the
          // directory this way so there's no native fstat but Deno.open
          // doesn't work with directories on windows so we'll have to work
          // around it for now.
          const entries = Array.from(Deno.readDirSync(path));
          const openedFd = this.fds.push({
            flags: fdflags,
            path,
            entries,
          }) - 1;

          const memoryView = new DataView(this.memory.buffer);
          memoryView.setUint32(openedFdOffset, openedFd, true);

          return ERRNO_SUCCESS;
        }

        const options = {
          read: false,
          write: false,
          append: false,
          truncate: false,
          create: false,
          createNew: false,
        };

        if ((oflags & OFLAGS_CREAT) !== 0) {
          options.create = true;
          options.write = true;
        }

        if ((oflags & OFLAGS_EXCL) !== 0) {
          options.createNew = true;
        }

        if ((oflags & OFLAGS_TRUNC) !== 0) {
          options.truncate = true;
          options.write = true;
        }

        const read = (
          RIGHTS_FD_READ |
          RIGHTS_FD_READDIR
        );

        if ((rightsBase & read) != 0n) {
          options.read = true;
        }

        const write = (
          RIGHTS_FD_DATASYNC |
          RIGHTS_FD_WRITE |
          RIGHTS_FD_ALLOCATE |
          RIGHTS_FD_FILESTAT_SET_SIZE
        );

        if ((rightsBase & write) != 0n) {
          options.write = true;
        }

        if ((fdflags & FDFLAGS_APPEND) != 0) {
          options.append = true;
        }

        if ((fdflags & FDFLAGS_DSYNC) != 0) {
          // TODO (caspervonb) rememoryView if we can emulate this.
        }

        if ((fdflags & FDFLAGS_NONBLOCK) != 0) {
          // TODO (caspervonb) rememoryView if we can emulate this.
        }

        if ((fdflags & FDFLAGS_RSYNC) != 0) {
          // TODO (caspervonb) rememoryView if we can emulate this.
        }

        if ((fdflags & FDFLAGS_SYNC) != 0) {
          // TODO (caspervonb) rememoryView if we can emulate this.
        }

        if (!options.read && !options.write && !options.truncate) {
          options.read = true;
        }

        const { rid } = Deno.openSync(path, options);
        const openedFd = this.fds.push({
          rid,
          flags: fdflags,
          path,
        }) - 1;

        const memoryView = new DataView(this.memory.buffer);
        memoryView.setUint32(openedFdOffset, openedFd, true);

        return ERRNO_SUCCESS;
      }),

      "path_readlink": syscall((
        fd: number,
        pathOffset: number,
        pathLength: number,
        bufferOffset: number,
        bufferLength: number,
        bufferUsedOffset: number,
      ): number => {
        const entry = this.fds[fd];
        if (!entry) {
          return ERRNO_BADF;
        }

        if (!entry.path) {
          return ERRNO_INVAL;
        }

        const memoryData = new Uint8Array(this.memory.buffer);
        const memoryView = new DataView(this.memory.buffer);

        const pathData = new Uint8Array(
          this.memory.buffer,
          pathOffset,
          pathLength,
        );
        const path = resolve(entry.path!, new TextDecoder().decode(pathData));

        const link = Deno.readLinkSync(path);
        const linkData = new TextEncoder().encode(link);
        memoryData.set(new Uint8Array(linkData, 0, bufferLength), bufferOffset);

        const bufferUsed = Math.min(linkData.byteLength, bufferLength);
        memoryView.setUint32(bufferUsedOffset, bufferUsed, true);

        return ERRNO_SUCCESS;
      }),

      "path_remove_directory": syscall((
        fd: number,
        pathOffset: number,
        pathLength: number,
      ): number => {
        const entry = this.fds[fd];
        if (!entry) {
          return ERRNO_BADF;
        }

        if (!entry.path) {
          return ERRNO_INVAL;
        }

        const text = new TextDecoder();
        const data = new Uint8Array(this.memory.buffer, pathOffset, pathLength);
        const path = resolve(entry.path!, text.decode(data));

        if (!Deno.statSync(path).isDirectory) {
          return ERRNO_NOTDIR;
        }

        Deno.removeSync(path);

        return ERRNO_SUCCESS;
      }),

      "path_rename": syscall((
        fd: number,
        oldPathOffset: number,
        oldPathLength: number,
        newFd: number,
        newPathOffset: number,
        newPathLength: number,
      ): number => {
        const oldEntry = this.fds[fd];
        const newEntry = this.fds[newFd];
        if (!oldEntry || !newEntry) {
          return ERRNO_BADF;
        }

        if (!oldEntry.path || !newEntry.path) {
          return ERRNO_INVAL;
        }

        const text = new TextDecoder();
        const oldData = new Uint8Array(
          this.memory.buffer,
          oldPathOffset,
          oldPathLength,
        );
        const oldPath = resolve(oldEntry.path!, text.decode(oldData));
        const newData = new Uint8Array(
          this.memory.buffer,
          newPathOffset,
          newPathLength,
        );
        const newPath = resolve(newEntry.path!, text.decode(newData));

        Deno.renameSync(oldPath, newPath);

        return ERRNO_SUCCESS;
      }),

      "path_symlink": syscall((
        oldPathOffset: number,
        oldPathLength: number,
        fd: number,
        newPathOffset: number,
        newPathLength: number,
      ): number => {
        const entry = this.fds[fd];
        if (!entry) {
          return ERRNO_BADF;
        }

        if (!entry.path) {
          return ERRNO_INVAL;
        }

        const text = new TextDecoder();
        const oldData = new Uint8Array(
          this.memory.buffer,
          oldPathOffset,
          oldPathLength,
        );
        const oldPath = text.decode(oldData);
        const newData = new Uint8Array(
          this.memory.buffer,
          newPathOffset,
          newPathLength,
        );
        const newPath = resolve(entry.path!, text.decode(newData));

        Deno.symlinkSync(oldPath, newPath);

        return ERRNO_SUCCESS;
      }),

      "path_unlink_file": syscall((
        fd: number,
        pathOffset: number,
        pathLength: number,
      ): number => {
        const entry = this.fds[fd];
        if (!entry) {
          return ERRNO_BADF;
        }

        if (!entry.path) {
          return ERRNO_INVAL;
        }

        const text = new TextDecoder();
        const data = new Uint8Array(this.memory.buffer, pathOffset, pathLength);
        const path = resolve(entry.path!, text.decode(data));

        Deno.removeSync(path);

        return ERRNO_SUCCESS;
      }),

      "poll_oneoff": syscall((
        _inOffset: number,
        _outOffset: number,
        _nsubscriptions: number,
        _neventsOffset: number,
      ): number => {
        return ERRNO_NOSYS;
      }),

      "proc_exit": syscall((
        rval: number,
      ): never => {
        Deno.exit(rval);
      }),

      "proc_raise": syscall((
        _sig: number,
      ): number => {
        return ERRNO_NOSYS;
      }),

      "sched_yield": syscall((): number => {
        return ERRNO_SUCCESS;
      }),

      "random_get": syscall((
        bufferOffset: number,
        bufferLength: number,
      ): number => {
        const buffer = new Uint8Array(
          this.memory.buffer,
          bufferOffset,
          bufferLength,
        );
        crypto.getRandomValues(buffer);

        return ERRNO_SUCCESS;
      }),

      "sock_recv": syscall((
        _fd: number,
        _riDataOffset: number,
        _riDataLength: number,
        _riFlags: number,
        _roDataLengthOffset: number,
        _roFlagsOffset: number,
      ): number => {
        return ERRNO_NOSYS;
      }),

      "sock_send": syscall((
        _fd: number,
        _siDataOffset: number,
        _siDataLength: number,
        _siFlags: number,
        _soDataLengthOffset: number,
      ): number => {
        return ERRNO_NOSYS;
      }),

      "sock_shutdown": syscall((
        _fd: number,
        _how: number,
      ): number => {
        return ERRNO_NOSYS;
      }),
    };
  }
}<|MERGE_RESOLUTION|>--- conflicted
+++ resolved
@@ -1,9 +1,5 @@
-<<<<<<< HEAD
-=======
-/* eslint-disable */
 // Copyright 2018-2020 the Deno authors. All rights reserved. MIT license.
 
->>>>>>> df02e315
 import { resolve } from "../path/mod.ts";
 
 const CLOCKID_REALTIME = 0;
