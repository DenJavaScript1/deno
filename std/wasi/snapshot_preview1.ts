/* eslint-disable */

import { resolve } from "../path/mod.ts";

const CLOCKID_REALTIME = 0;
const CLOCKID_MONOTONIC = 1;
const CLOCKID_PROCESS_CPUTIME_ID = 2;
const CLOCKID_THREAD_CPUTIME_ID = 3;

const ERRNO_SUCCESS = 0;
const ERRNO_2BIG = 1;
const ERRNO_ACCES = 2;
const ERRNO_ADDRINUSE = 3;
const ERRNO_ADDRNOTAVAIL = 4;
const ERRNO_AFNOSUPPORT = 5;
const ERRNO_AGAIN = 6;
const ERRNO_ALREADY = 7;
const ERRNO_BADF = 8;
const ERRNO_BADMSG = 9;
const ERRNO_BUSY = 10;
const ERRNO_CANCELED = 11;
const ERRNO_CHILD = 12;
const ERRNO_CONNABORTED = 13;
const ERRNO_CONNREFUSED = 14;
const ERRNO_CONNRESET = 15;
const ERRNO_DEADLK = 16;
const ERRNO_DESTADDRREQ = 17;
const ERRNO_DOM = 18;
const ERRNO_DQUOT = 19;
const ERRNO_EXIST = 20;
const ERRNO_FAULT = 21;
const ERRNO_FBIG = 22;
const ERRNO_HOSTUNREACH = 23;
const ERRNO_IDRM = 24;
const ERRNO_ILSEQ = 25;
const ERRNO_INPROGRESS = 26;
const ERRNO_INTR = 27;
const ERRNO_INVAL = 28;
const ERRNO_IO = 29;
const ERRNO_ISCONN = 30;
const ERRNO_ISDIR = 31;
const ERRNO_LOOP = 32;
const ERRNO_MFILE = 33;
const ERRNO_MLINK = 34;
const ERRNO_MSGSIZE = 35;
const ERRNO_MULTIHOP = 36;
const ERRNO_NAMETOOLONG = 37;
const ERRNO_NETDOWN = 38;
const ERRNO_NETRESET = 39;
const ERRNO_NETUNREACH = 40;
const ERRNO_NFILE = 41;
const ERRNO_NOBUFS = 42;
const ERRNO_NODEV = 43;
const ERRNO_NOENT = 44;
const ERRNO_NOEXEC = 45;
const ERRNO_NOLCK = 46;
const ERRNO_NOLINK = 47;
const ERRNO_NOMEM = 48;
const ERRNO_NOMSG = 49;
const ERRNO_NOPROTOOPT = 50;
const ERRNO_NOSPC = 51;
const ERRNO_NOSYS = 52;
const ERRNO_NOTCONN = 53;
const ERRNO_NOTDIR = 54;
const ERRNO_NOTEMPTY = 55;
const ERRNO_NOTRECOVERABLE = 56;
const ERRNO_NOTSOCK = 57;
const ERRNO_NOTSUP = 58;
const ERRNO_NOTTY = 59;
const ERRNO_NXIO = 60;
const ERRNO_OVERFLOW = 61;
const ERRNO_OWNERDEAD = 62;
const ERRNO_PERM = 63;
const ERRNO_PIPE = 64;
const ERRNO_PROTO = 65;
const ERRNO_PROTONOSUPPORT = 66;
const ERRNO_PROTOTYPE = 67;
const ERRNO_RANGE = 68;
const ERRNO_ROFS = 69;
const ERRNO_SPIPE = 70;
const ERRNO_SRCH = 71;
const ERRNO_STALE = 72;
const ERRNO_TIMEDOUT = 73;
const ERRNO_TXTBSY = 74;
const ERRNO_XDEV = 75;
const ERRNO_NOTCAPABLE = 76;

const RIGHTS_FD_DATASYNC = 0x0000000000000001n;
const RIGHTS_FD_READ = 0x0000000000000002n;
const RIGHTS_FD_SEEK = 0x0000000000000004n;
const RIGHTS_FD_FDSTAT_SET_FLAGS = 0x0000000000000008n;
const RIGHTS_FD_SYNC = 0x0000000000000010n;
const RIGHTS_FD_TELL = 0x0000000000000020n;
const RIGHTS_FD_WRITE = 0x0000000000000040n;
const RIGHTS_FD_ADVISE = 0x0000000000000080n;
const RIGHTS_FD_ALLOCATE = 0x0000000000000100n;
const RIGHTS_PATH_CREATE_DIRECTORY = 0x0000000000000200n;
const RIGHTS_PATH_CREATE_FILE = 0x0000000000000400n;
const RIGHTS_PATH_LINK_SOURCE = 0x0000000000000800n;
const RIGHTS_PATH_LINK_TARGET = 0x0000000000001000n;
const RIGHTS_PATH_OPEN = 0x0000000000002000n;
const RIGHTS_FD_READDIR = 0x0000000000004000n;
const RIGHTS_PATH_READLINK = 0x0000000000008000n;
const RIGHTS_PATH_RENAME_SOURCE = 0x0000000000010000n;
const RIGHTS_PATH_RENAME_TARGET = 0x0000000000020000n;
const RIGHTS_PATH_FILESTAT_GET = 0x0000000000040000n;
const RIGHTS_PATH_FILESTAT_SET_SIZE = 0x0000000000080000n;
const RIGHTS_PATH_FILESTAT_SET_TIMES = 0x0000000000100000n;
const RIGHTS_FD_FILESTAT_GET = 0x0000000000200000n;
const RIGHTS_FD_FILESTAT_SET_SIZE = 0x0000000000400000n;
const RIGHTS_FD_FILESTAT_SET_TIMES = 0x0000000000800000n;
const RIGHTS_PATH_SYMLINK = 0x0000000001000000n;
const RIGHTS_PATH_REMOVE_DIRECTORY = 0x0000000002000000n;
const RIGHTS_PATH_UNLINK_FILE = 0x0000000004000000n;
const RIGHTS_POLL_FD_READWRITE = 0x0000000008000000n;
const RIGHTS_SOCK_SHUTDOWN = 0x0000000010000000n;

const WHENCE_SET = 0;
const WHENCE_CUR = 1;
const WHENCE_END = 2;

const FILETYPE_UNKNOWN = 0;
const FILETYPE_BLOCK_DEVICE = 1;
const FILETYPE_CHARACTER_DEVICE = 2;
const FILETYPE_DIRECTORY = 3;
const FILETYPE_REGULAR_FILE = 4;
const FILETYPE_SOCKET_DGRAM = 5;
const FILETYPE_SOCKET_STREAM = 6;
const FILETYPE_SYMBOLIC_LINK = 7;

const ADVICE_NORMAL = 0;
const ADVICE_SEQUENTIAL = 1;
const ADVICE_RANDOM = 2;
const ADVICE_WILLNEED = 3;
const ADVICE_DONTNEED = 4;
const ADVICE_NOREUSE = 5;

const FDFLAGS_APPEND = 0x0001;
const FDFLAGS_DSYNC = 0x0002;
const FDFLAGS_NONBLOCK = 0x0004;
const FDFLAGS_RSYNC = 0x0008;
const FDFLAGS_SYNC = 0x0010;

const FSTFLAGS_ATIM = 0x0001;
const FSTFLAGS_ATIM_NOW = 0x0002;
const FSTFLAGS_MTIM = 0x0004;
const FSTFLAGS_MTIM_NOW = 0x0008;

const LOOKUPFLAGS_SYMLINK_FOLLOW = 0x0001;

const OFLAGS_CREAT = 0x0001;
const OFLAGS_DIRECTORY = 0x0002;
const OFLAGS_EXCL = 0x0004;
const OFLAGS_TRUNC = 0x0008;

const EVENTTYPE_CLOCK = 0;
const EVENTTYPE_FD_READ = 1;
const EVENTTYPE_FD_WRITE = 2;

const EVENTRWFLAGS_FD_READWRITE_HANGUP = 1;
const SUBCLOCKFLAGS_SUBSCRIPTION_CLOCK_ABSTIME = 1;

const SIGNAL_NONE = 0;
const SIGNAL_HUP = 1;
const SIGNAL_INT = 2;
const SIGNAL_QUIT = 3;
const SIGNAL_ILL = 4;
const SIGNAL_TRAP = 5;
const SIGNAL_ABRT = 6;
const SIGNAL_BUS = 7;
const SIGNAL_FPE = 8;
const SIGNAL_KILL = 9;
const SIGNAL_USR1 = 10;
const SIGNAL_SEGV = 11;
const SIGNAL_USR2 = 12;
const SIGNAL_PIPE = 13;
const SIGNAL_ALRM = 14;
const SIGNAL_TERM = 15;
const SIGNAL_CHLD = 16;
const SIGNAL_CONT = 17;
const SIGNAL_STOP = 18;
const SIGNAL_TSTP = 19;
const SIGNAL_TTIN = 20;
const SIGNAL_TTOU = 21;
const SIGNAL_URG = 22;
const SIGNAL_XCPU = 23;
const SIGNAL_XFSZ = 24;
const SIGNAL_VTALRM = 25;
const SIGNAL_PROF = 26;
const SIGNAL_WINCH = 27;
const SIGNAL_POLL = 28;
const SIGNAL_PWR = 29;
const SIGNAL_SYS = 30;

const RIFLAGS_RECV_PEEK = 0x0001;
const RIFLAGS_RECV_WAITALL = 0x0002;

const ROFLAGS_RECV_DATA_TRUNCATED = 0x0001;

const SDFLAGS_RD = 0x0001;
const SDFLAGS_WR = 0x0002;

const PREOPENTYPE_DIR = 0;

const clock_res_realtime = function (): bigint {
  return BigInt(1e6);
};

const clock_res_monotonic = function (): bigint {
  return BigInt(1e3);
};

const clock_res_process = clock_res_monotonic;
const clock_res_thread = clock_res_monotonic;

const clock_time_realtime = function (): bigint {
  return BigInt(Date.now()) * BigInt(1e6);
};

const clock_time_monotonic = function (): bigint {
  const t = performance.now();
  const s = Math.trunc(t);
  const ms = Math.floor((t - s) * 1e3);

  return BigInt(s) * BigInt(1e9) + BigInt(ms) * BigInt(1e6);
};

const clock_time_process = clock_time_monotonic;
const clock_time_thread = clock_time_monotonic;

function syscall(target: Function): Function {
  return function (...args: unknown[]): number {
    try {
      return target(...args);
    } catch (err) {
      switch (err.name) {
        case "NotFound":
          return ERRNO_NOENT;

        case "PermissionDenied":
          return ERRNO_ACCES;

        case "ConnectionRefused":
          return ERRNO_CONNREFUSED;

        case "ConnectionReset":
          return ERRNO_CONNRESET;

        case "ConnectionAborted":
          return ERRNO_CONNABORTED;

        case "NotConnected":
          return ERRNO_NOTCONN;

        case "AddrInUse":
          return ERRNO_ADDRINUSE;

        case "AddrNotAvailable":
          return ERRNO_ADDRNOTAVAIL;

        case "BrokenPipe":
          return ERRNO_PIPE;

        case "InvalidData":
          return ERRNO_INVAL;

        case "TimedOut":
          return ERRNO_TIMEDOUT;

        case "Interrupted":
          return ERRNO_INTR;

        case "BadResource":
          return ERRNO_BADF;

        case "Busy":
          return ERRNO_BUSY;

        default:
          return ERRNO_INVAL;
      }
    }
  };
}

export interface ContextOptions {
  args?: string[];
  env?: { [key: string]: string | undefined };
  preopens?: { [key: string]: string };
  memory?: WebAssembly.Memory;
}

export default class Context {
  args: string[];
  env: { [key: string]: string | undefined };
  memory: WebAssembly.Memory;

  // deno-lint-ignore no-explicit-any
  fds: any[];

  exports: Record<string, Function>;

  constructor(options: ContextOptions) {
    this.args = options.args ? options.args : [];
    this.env = options.env ? options.env : {};
    this.memory = options.memory!;

    this.fds = [
      {
        fdflags: FDFLAGS_APPEND,
        type: FILETYPE_CHARACTER_DEVICE,
        handle: Deno.stdin,
      },
      {
        fdflags: FDFLAGS_APPEND,
        type: FILETYPE_CHARACTER_DEVICE,
        handle: Deno.stdout,
      },
      {
        fdflags: FDFLAGS_APPEND,
        type: FILETYPE_CHARACTER_DEVICE,
        handle: Deno.stderr,
      },
    ];

    if (options.preopens) {
      for (const [vpath, path] of Object.entries(options.preopens)) {
        const type = FILETYPE_DIRECTORY;
        const entries = Array.from(Deno.readDirSync(path));

        const entry = {
          type,
          entries,
          path,
          vpath,
        };

        this.fds.push(entry);
      }
    }

    this.exports = {
      args_get: syscall((argv_ptr: number, argv_buf_ptr: number): number => {
        const args = this.args;
        const text = new TextEncoder();
        const heap = new Uint8Array(this.memory.buffer);
        const view = new DataView(this.memory.buffer);

        for (let arg of args) {
          view.setUint32(argv_ptr, argv_buf_ptr, true);
          argv_ptr += 4;

          const data = text.encode(`${arg}\0`);
          heap.set(data, argv_buf_ptr);
          argv_buf_ptr += data.length;
        }

        return ERRNO_SUCCESS;
      }),

      args_sizes_get: syscall(
        (argc_out: number, argv_buf_size_out: number): number => {
          const args = this.args;
          const text = new TextEncoder();
          const view = new DataView(this.memory.buffer);

          view.setUint32(argc_out, args.length, true);
          view.setUint32(
            argv_buf_size_out,
            args.reduce(function (acc, arg) {
              return acc + text.encode(`${arg}\0`).length;
            }, 0),
            true,
          );

          return ERRNO_SUCCESS;
        },
      ),

      environ_get: syscall(
        (environ_ptr: number, environ_buf_ptr: number): number => {
          const entries = Object.entries(this.env);
          const text = new TextEncoder();
          const heap = new Uint8Array(this.memory.buffer);
          const view = new DataView(this.memory.buffer);

          for (let [key, value] of entries) {
            view.setUint32(environ_ptr, environ_buf_ptr, true);
            environ_ptr += 4;

            const data = text.encode(`${key}=${value}\0`);
            heap.set(data, environ_buf_ptr);
            environ_buf_ptr += data.length;
          }

          return ERRNO_SUCCESS;
        },
      ),

      environ_sizes_get: syscall((
        environc_out: number,
        environ_buf_size_out: number,
      ): number => {
        const entries = Object.entries(this.env);
        const text = new TextEncoder();
        const view = new DataView(this.memory.buffer);

        view.setUint32(environc_out, entries.length, true);
        view.setUint32(
          environ_buf_size_out,
          entries.reduce(function (acc, [key, value]) {
            return acc + text.encode(`${key}=${value}\0`).length;
          }, 0),
          true,
        );

        return ERRNO_SUCCESS;
      }),

      clock_res_get: syscall((id: number, resolution_out: number): number => {
        const view = new DataView(this.memory.buffer);

        switch (id) {
          case CLOCKID_REALTIME:
            view.setBigUint64(resolution_out, clock_res_realtime(), true);
            break;

          case CLOCKID_MONOTONIC:
            view.setBigUint64(resolution_out, clock_res_monotonic(), true);
            break;

          case CLOCKID_PROCESS_CPUTIME_ID:
            view.setBigUint64(resolution_out, clock_res_process(), true);
            break;

          case CLOCKID_THREAD_CPUTIME_ID:
            view.setBigUint64(resolution_out, clock_res_thread(), true);
            break;

          default:
            return ERRNO_INVAL;
        }

        return ERRNO_SUCCESS;
      }),

      clock_time_get: syscall((
        id: number,
        precision: bigint,
        time_out: number,
      ): number => {
        const view = new DataView(this.memory.buffer);

        switch (id) {
          case CLOCKID_REALTIME:
            view.setBigUint64(time_out, clock_time_realtime(), true);
            break;

          case CLOCKID_MONOTONIC:
            view.setBigUint64(time_out, clock_time_monotonic(), true);
            break;

          case CLOCKID_PROCESS_CPUTIME_ID:
            view.setBigUint64(time_out, clock_time_process(), true);
            break;

          case CLOCKID_THREAD_CPUTIME_ID:
            view.setBigUint64(time_out, clock_time_thread(), true);
            break;

          default:
            return ERRNO_INVAL;
        }

        return ERRNO_SUCCESS;
      }),

      fd_advise: syscall((
        fd: number,
        offset: bigint,
        len: bigint,
        advice: number,
      ): number => {
        return ERRNO_NOSYS;
      }),

      fd_allocate: syscall(
        (fd: number, offset: bigint, len: bigint): number => {
          return ERRNO_NOSYS;
        },
      ),

      fd_close: syscall((fd: number): number => {
        const entry = this.fds[fd];
        if (!entry) {
          return ERRNO_BADF;
        }

        if (entry.handle) {
          entry.handle.close();
        }

        delete this.fds[fd];

        return ERRNO_SUCCESS;
      }),

      fd_datasync: syscall((fd: number): number => {
        const entry = this.fds[fd];
        if (!entry) {
          return ERRNO_BADF;
        }

        Deno.fdatasyncSync(entry.handle.rid);

        return ERRNO_SUCCESS;
      }),

      fd_fdstat_get: syscall((fd: number, stat_out: number): number => {
        const entry = this.fds[fd];
        if (!entry) {
          return ERRNO_BADF;
        }

        const view = new DataView(this.memory.buffer);
        view.setUint8(stat_out, entry.type);
        view.setUint16(stat_out + 4, entry.fdflags, true);
        view.setBigUint64(stat_out + 8, 0n, true); // TODO
        view.setBigUint64(stat_out + 16, 0n, true); // TODO

        return ERRNO_SUCCESS;
      }),

      fd_fdstat_set_flags: syscall((fd: number, flags: number): number => {
        return ERRNO_NOSYS;
      }),

      fd_fdstat_set_rights: syscall((
        fd: number,
        fs_rights_base: bigint,
        fs_rights_inheriting: bigint,
      ): number => {
        return ERRNO_NOSYS;
      }),

      fd_filestat_get: syscall((fd: number, buf_out: number): number => {
        const entry = this.fds[fd];
        if (!entry) {
          return ERRNO_BADF;
        }

        const view = new DataView(this.memory.buffer);

        const info = Deno.fstatSync(entry.handle.rid);

        if (entry.type === undefined) {
          switch (true) {
            case info.isFile:
              entry.type = FILETYPE_REGULAR_FILE;
              break;

            case info.isDirectory:
              entry.type = FILETYPE_DIRECTORY;
              break;

            case info.isSymlink:
              entry.type = FILETYPE_SYMBOLIC_LINK;
              break;

            default:
              entry.type = FILETYPE_UNKNOWN;
              break;
          }
        }

        view.setBigUint64(buf_out, BigInt(info.dev ? info.dev : 0), true);
        buf_out += 8;

        view.setBigUint64(buf_out, BigInt(info.ino ? info.ino : 0), true);
        buf_out += 8;

        view.setUint8(buf_out, entry.type);
        buf_out += 8;

        view.setUint32(buf_out, Number(info.nlink), true);
        buf_out += 8;

        view.setBigUint64(buf_out, BigInt(info.size), true);
        buf_out += 8;

        view.setBigUint64(
          buf_out,
          BigInt(info.atime ? info.atime.getTime() * 1e6 : 0),
          true,
        );
        buf_out += 8;

        view.setBigUint64(
          buf_out,
          BigInt(info.mtime ? info.mtime.getTime() * 1e6 : 0),
          true,
        );
        buf_out += 8;

        view.setBigUint64(
          buf_out,
          BigInt(info.birthtime ? info.birthtime.getTime() * 1e6 : 0),
          true,
        );
        buf_out += 8;

        return ERRNO_SUCCESS;
      }),

      fd_filestat_set_size: syscall((fd: number, size: bigint): number => {
        const entry = this.fds[fd];
        if (!entry) {
          return ERRNO_BADF;
        }

        Deno.ftruncateSync(entry.handle.rid, Number(size));

        return ERRNO_SUCCESS;
      }),

      fd_filestat_set_times: syscall((
        fd: number,
        atim: bigint,
        mtim: bigint,
        fst_flags: number,
      ): number => {
        const entry = this.fds[fd];
        if (!entry) {
          return ERRNO_BADF;
        }

        if (!entry.path) {
          return ERRNO_INVAL;
        }

        if ((fst_flags & FSTFLAGS_ATIM_NOW) == FSTFLAGS_ATIM_NOW) {
          atim = BigInt(Date.now() * 1e6);
        }

        if ((fst_flags & FSTFLAGS_MTIM_NOW) == FSTFLAGS_MTIM_NOW) {
          mtim = BigInt(Date.now() * 1e6);
        }

        Deno.utimeSync(entry.path, Number(atim), Number(mtim));

        return ERRNO_SUCCESS;
      }),

      fd_pread: syscall((
        fd: number,
        iovs_ptr: number,
        iovs_len: number,
        offset: bigint,
        nread_out: number,
      ): number => {
        const entry = this.fds[fd];
        if (!entry) {
          return ERRNO_BADF;
        }

        const seek = entry.handle.seekSync(0, Deno.SeekMode.Current);
        const view = new DataView(this.memory.buffer);

        let nread = 0;
        for (let i = 0; i < iovs_len; i++) {
          const data_ptr = view.getUint32(iovs_ptr, true);
          iovs_ptr += 4;

          const data_len = view.getUint32(iovs_ptr, true);
          iovs_ptr += 4;

          const data = new Uint8Array(this.memory.buffer, data_ptr, data_len);
          nread += entry.handle.readSync(data);
        }

        entry.handle.seekSync(seek, Deno.SeekMode.Start);
        view.setUint32(nread_out, nread, true);

        return ERRNO_SUCCESS;
      }),

      fd_prestat_get: syscall((fd: number, buf_out: number): number => {
        const entry = this.fds[fd];
        if (!entry) {
          return ERRNO_BADF;
        }

        if (!entry.vpath) {
          return ERRNO_BADF;
        }

        const view = new DataView(this.memory.buffer);
        view.setUint8(buf_out, PREOPENTYPE_DIR);
        view.setUint32(
          buf_out + 4,
          new TextEncoder().encode(entry.vpath).byteLength,
          true,
        );

        return ERRNO_SUCCESS;
      }),

      fd_prestat_dir_name: syscall((
        fd: number,
        path_ptr: number,
        path_len: number,
      ): number => {
        const entry = this.fds[fd];
        if (!entry) {
          return ERRNO_BADF;
        }

        if (!entry.vpath) {
          return ERRNO_BADF;
        }

        const data = new Uint8Array(this.memory.buffer, path_ptr, path_len);
        data.set(new TextEncoder().encode(entry.vpath));

        return ERRNO_SUCCESS;
      }),

      fd_pwrite: syscall((
        fd: number,
        iovs_ptr: number,
        iovs_len: number,
        offset: bigint,
        nwritten_out: number,
      ): number => {
        const entry = this.fds[fd];
        if (!entry) {
          return ERRNO_BADF;
        }

        const seek = entry.handle.seekSync(0, Deno.SeekMode.Current);
        const view = new DataView(this.memory.buffer);

        let nwritten = 0;
        for (let i = 0; i < iovs_len; i++) {
          const data_ptr = view.getUint32(iovs_ptr, true);
          iovs_ptr += 4;

          const data_len = view.getUint32(iovs_ptr, true);
          iovs_ptr += 4;

          const data = new Uint8Array(this.memory.buffer, data_ptr, data_len);
          nwritten += entry.handle.writeSync(data);
        }

        entry.handle.seekSync(seek, Deno.SeekMode.Start);
        view.setUint32(nwritten_out, nwritten, true);

        return ERRNO_SUCCESS;
      }),

      fd_read: syscall((
        fd: number,
        iovs_ptr: number,
        iovs_len: number,
        nread_out: number,
      ): number => {
        const entry = this.fds[fd];
        if (!entry) {
          return ERRNO_BADF;
        }

        const view = new DataView(this.memory.buffer);

        let nread = 0;
        for (let i = 0; i < iovs_len; i++) {
          const data_ptr = view.getUint32(iovs_ptr, true);
          iovs_ptr += 4;

          const data_len = view.getUint32(iovs_ptr, true);
          iovs_ptr += 4;

          const data = new Uint8Array(this.memory.buffer, data_ptr, data_len);
          nread += entry.handle.readSync(data);
        }

        view.setUint32(nread_out, nread, true);

        return ERRNO_SUCCESS;
      }),

      fd_readdir: syscall((
        fd: number,
        buf_ptr: number,
        buf_len: number,
        cookie: bigint,
        bufused_out: number,
      ): number => {
        const entry = this.fds[fd];
        if (!entry) {
          return ERRNO_BADF;
        }

        const heap = new Uint8Array(this.memory.buffer);
        const view = new DataView(this.memory.buffer);

        let bufused = 0;

        const entries = Array.from(Deno.readDirSync(entry.path));
        for (let i = Number(cookie); i < entries.length; i++) {
          const name_data = new TextEncoder().encode(entries[i].name);

          const entry_info = Deno.statSync(
            resolve(entry.path, entries[i].name),
          );
          const entry_data = new Uint8Array(24 + name_data.byteLength);
          const entry_view = new DataView(entry_data.buffer);

          entry_view.setBigUint64(0, BigInt(i + 1), true);
          entry_view.setBigUint64(
            8,
            BigInt(entry_info.ino ? entry_info.ino : 0),
            true,
          );
          entry_view.setUint32(16, name_data.byteLength, true);

          switch (true) {
            case entries[i].isFile:
              var type = FILETYPE_REGULAR_FILE;
              break;

            case entries[i].isDirectory:
              var type = FILETYPE_REGULAR_FILE;
              break;

            case entries[i].isSymlink:
              var type = FILETYPE_SYMBOLIC_LINK;
              break;

            default:
              var type = FILETYPE_REGULAR_FILE;
              break;
          }

          entry_view.setUint8(20, type);
          entry_data.set(name_data, 24);

          const data = entry_data.slice(
            0,
            Math.min(entry_data.length, buf_len - bufused),
          );
          heap.set(data, buf_ptr + bufused);
          bufused += data.byteLength;
        }

        view.setUint32(bufused_out, bufused, true);

        return ERRNO_SUCCESS;
      }),

      fd_renumber: syscall((fd: number, to: number): number => {
        if (!this.fds[fd]) {
          return ERRNO_BADF;
        }

        if (!this.fds[to]) {
          return ERRNO_BADF;
        }

        this.fds[to].handle.close();
        this.fds[to] = this.fds[fd];
        delete this.fds[fd];

        return ERRNO_SUCCESS;
      }),

      fd_seek: syscall((
        fd: number,
        offset: bigint,
        whence: number,
        newoffset_out: number,
      ): number => {
        const entry = this.fds[fd];
        if (!entry) {
          return ERRNO_BADF;
        }

        const view = new DataView(this.memory.buffer);

        // FIXME Deno does not support seeking with big integers
        const newoffset = entry.handle.seekSync(Number(offset), whence);
        view.setBigUint64(newoffset_out, BigInt(newoffset), true);

        return ERRNO_SUCCESS;
      }),

      fd_sync: syscall((fd: number): number => {
        const entry = this.fds[fd];
        if (!entry) {
          return ERRNO_BADF;
        }

        Deno.fsyncSync(entry.handle.rid);

        return ERRNO_SUCCESS;
      }),

      fd_tell: syscall((fd: number, offset_out: number): number => {
        const entry = this.fds[fd];
        if (!entry) {
          return ERRNO_BADF;
        }

        const view = new DataView(this.memory.buffer);

        const offset = entry.handle.seekSync(0, Deno.SeekMode.Current);
        view.setBigUint64(offset_out, offset, true);

        return ERRNO_SUCCESS;
      }),

      fd_write: syscall((
        fd: number,
        iovs_ptr: number,
        iovs_len: number,
        nwritten_out: number,
      ): number => {
        const entry = this.fds[fd];
        if (!entry) {
          return ERRNO_BADF;
        }

        const view = new DataView(this.memory.buffer);

        let nwritten = 0;
        for (let i = 0; i < iovs_len; i++) {
          const data_ptr = view.getUint32(iovs_ptr, true);
          iovs_ptr += 4;

          const data_len = view.getUint32(iovs_ptr, true);
          iovs_ptr += 4;

          nwritten += entry.handle.writeSync(
            new Uint8Array(this.memory.buffer, data_ptr, data_len),
          );
        }

        view.setUint32(nwritten_out, nwritten, true);

        return ERRNO_SUCCESS;
      }),

      path_create_directory: syscall((
        fd: number,
        path_ptr: number,
        path_len: number,
      ): number => {
        const entry = this.fds[fd];
        if (!entry) {
          return ERRNO_BADF;
        }

        if (!entry.path) {
          return ERRNO_INVAL;
        }

        const text = new TextDecoder();
        const data = new Uint8Array(this.memory.buffer, path_ptr, path_len);
        const path = resolve(entry.path, text.decode(data));

        Deno.mkdirSync(path);

        return ERRNO_SUCCESS;
      }),

      path_filestat_get: syscall((
        fd: number,
        flags: number,
        path_ptr: number,
        path_len: number,
        buf_out: number,
      ): number => {
        const entry = this.fds[fd];
        if (!entry) {
          return ERRNO_BADF;
        }

        if (!entry.path) {
          return ERRNO_INVAL;
        }

        const text = new TextDecoder();
        const data = new Uint8Array(this.memory.buffer, path_ptr, path_len);
        const path = resolve(entry.path, text.decode(data));

        const view = new DataView(this.memory.buffer);

        const info = (flags & LOOKUPFLAGS_SYMLINK_FOLLOW) != 0
          ? Deno.statSync(path)
          : Deno.lstatSync(path);

        view.setBigUint64(buf_out, BigInt(info.dev ? info.dev : 0), true);
        buf_out += 8;

        view.setBigUint64(buf_out, BigInt(info.ino ? info.ino : 0), true);
        buf_out += 8;

        switch (true) {
          case info.isFile:
            view.setUint8(buf_out, FILETYPE_REGULAR_FILE);
            buf_out += 8;
            break;

          case info.isDirectory:
            view.setUint8(buf_out, FILETYPE_DIRECTORY);
            buf_out += 8;
            break;

          case info.isSymlink:
            view.setUint8(buf_out, FILETYPE_SYMBOLIC_LINK);
            buf_out += 8;
            break;

          default:
            view.setUint8(buf_out, FILETYPE_UNKNOWN);
            buf_out += 8;
            break;
        }

        view.setUint32(buf_out, Number(info.nlink), true);
        buf_out += 8;

        view.setBigUint64(buf_out, BigInt(info.size), true);
        buf_out += 8;

        view.setBigUint64(
          buf_out,
          BigInt(info.atime ? info.atime.getTime() * 1e6 : 0),
          true,
        );
        buf_out += 8;

        view.setBigUint64(
          buf_out,
          BigInt(info.mtime ? info.mtime.getTime() * 1e6 : 0),
          true,
        );
        buf_out += 8;

        view.setBigUint64(
          buf_out,
          BigInt(info.birthtime ? info.birthtime.getTime() * 1e6 : 0),
          true,
        );
        buf_out += 8;

        return ERRNO_SUCCESS;
      }),

      path_filestat_set_times: syscall((
        fd: number,
        flags: number,
        path_ptr: number,
        path_len: number,
        atim: bigint,
        mtim: bigint,
        fst_flags: number,
      ): number => {
        const entry = this.fds[fd];
        if (!entry) {
          return ERRNO_BADF;
        }

        if (!entry.path) {
          return ERRNO_INVAL;
        }

        const text = new TextDecoder();
        const data = new Uint8Array(this.memory.buffer, path_ptr, path_len);
        const path = resolve(entry.path, text.decode(data));

        if ((fst_flags & FSTFLAGS_ATIM_NOW) == FSTFLAGS_ATIM_NOW) {
          atim = BigInt(Date.now()) * BigInt(1e6);
        }

        if ((fst_flags & FSTFLAGS_MTIM_NOW) == FSTFLAGS_MTIM_NOW) {
          mtim = BigInt(Date.now()) * BigInt(1e6);
        }

        Deno.utimeSync(path, Number(atim), Number(mtim));

        return ERRNO_SUCCESS;
      }),

      path_link: syscall((
        old_fd: number,
        old_flags: number,
        old_path_ptr: number,
        old_path_len: number,
        new_fd: number,
        new_path_ptr: number,
        new_path_len: number,
      ): number => {
        const old_entry = this.fds[old_fd];
        const new_entry = this.fds[new_fd];
        if (!old_entry || !new_entry) {
          return ERRNO_BADF;
        }

        if (!old_entry.path || !new_entry.path) {
          return ERRNO_INVAL;
        }

        const text = new TextDecoder();
        const old_data = new Uint8Array(
          this.memory.buffer,
          old_path_ptr,
          old_path_len,
        );
        const old_path = resolve(old_entry.path, text.decode(old_data));
        const new_data = new Uint8Array(
          this.memory.buffer,
          new_path_ptr,
          new_path_len,
        );
        const new_path = resolve(new_entry.path, text.decode(new_data));

        Deno.linkSync(old_path, new_path);

        return ERRNO_SUCCESS;
      }),

      path_open: syscall((
        fd: number,
        dirflags: number,
        path_ptr: number,
        path_len: number,
        oflags: number,
        fs_rights_base: bigint,
        fs_rights_inherting: bigint,
        fdflags: number,
        opened_fd_out: number,
      ): number => {
        const entry = this.fds[fd];
        if (!entry) {
          return ERRNO_BADF;
        }

        if (!entry.path) {
          return ERRNO_INVAL;
        }

        const text = new TextDecoder();
        const data = new Uint8Array(this.memory.buffer, path_ptr, path_len);
        const path = resolve(entry.path, text.decode(data));

        if ((oflags & OFLAGS_DIRECTORY) !== 0) {
          // XXX (caspervonb) this isn't ideal as we can't get a rid for the
          // directory this way so there's no native fstat but Deno.open
          // doesn't work with directories on windows so we'll have to work
          // around it for now.
<<<<<<< HEAD
          try {
            const entries = Array.from(Deno.readDirSync(path));
            const opened_fd = this.fds.push({
              fdflags,
              entries,
              path,
            }) - 1;

            const view = new DataView(this.memory.buffer);
            view.setUint32(opened_fd_out, opened_fd, true);
          } catch (err) {
            return errno(err);
          }
=======

          const entries = Array.from(Deno.readDirSync(path));
          const opened_fd = this.fds.push({
            entries,
            path,
          }) - 1;

          const view = new DataView(this.memory.buffer);
          view.setUint32(opened_fd_out, opened_fd, true);
>>>>>>> c4d5b01a

          return ERRNO_SUCCESS;
        }

        const options = {
          read: false,
          write: false,
          append: false,
          truncate: false,
          create: false,
          createNew: false,
        };

        if ((oflags & OFLAGS_CREAT) !== 0) {
          options.create = true;
          options.write = true;
        }

        if ((oflags & OFLAGS_EXCL) !== 0) {
          options.createNew = true;
        }

        if ((oflags & OFLAGS_TRUNC) !== 0) {
          options.truncate = true;
          options.write = true;
        }

        const read = (
          RIGHTS_FD_READ |
          RIGHTS_FD_READDIR
        );

        if ((fs_rights_base & read) != 0n) {
          options.read = true;
        }

        const write = (
          RIGHTS_FD_DATASYNC |
          RIGHTS_FD_WRITE |
          RIGHTS_FD_ALLOCATE |
          RIGHTS_FD_FILESTAT_SET_SIZE
        );

        if ((fs_rights_base & write) != 0n) {
          options.write = true;
        }

        if ((fdflags & FDFLAGS_APPEND) != 0) {
          options.append = true;
        }

        if ((fdflags & FDFLAGS_DSYNC) != 0) {
          // TODO (caspervonb) review if we can emulate this.
        }

        if ((fdflags & FDFLAGS_NONBLOCK) != 0) {
          // TODO (caspervonb) review if we can emulate this.
        }

        if ((fdflags & FDFLAGS_RSYNC) != 0) {
          // TODO (caspervonb) review if we can emulate this.
        }

        if ((fdflags & FDFLAGS_SYNC) != 0) {
          // TODO (caspervonb) review if we can emulate this.
        }

        if (!options.read && !options.write && !options.truncate) {
          options.read = true;
        }

<<<<<<< HEAD
        try {
          const handle = Deno.openSync(path, options);
          const opened_fd = this.fds.push({
            fdflags,
            handle,
            path,
          }) - 1;
=======
        const handle = Deno.openSync(path, options);
        const opened_fd = this.fds.push({
          handle,
          path,
        }) - 1;
>>>>>>> c4d5b01a

        const view = new DataView(this.memory.buffer);
        view.setUint32(opened_fd_out, opened_fd, true);

        return ERRNO_SUCCESS;
      }),

      path_readlink: syscall((
        fd: number,
        path_ptr: number,
        path_len: number,
        buf_ptr: number,
        buf_len: number,
        bufused_out: number,
      ): number => {
        const entry = this.fds[fd];
        if (!entry) {
          return ERRNO_BADF;
        }

        if (!entry.path) {
          return ERRNO_INVAL;
        }

        const view = new DataView(this.memory.buffer);
        const heap = new Uint8Array(this.memory.buffer);

        const path_data = new Uint8Array(
          this.memory.buffer,
          path_ptr,
          path_len,
        );
        const path = resolve(entry.path, new TextDecoder().decode(path_data));

        const link = Deno.readLinkSync(path);
        const link_data = new TextEncoder().encode(link);
        heap.set(new Uint8Array(link_data, 0, buf_len), buf_ptr);

        const bufused = Math.min(link_data.byteLength, buf_len);
        view.setUint32(bufused_out, bufused, true);

        return ERRNO_SUCCESS;
      }),

      path_remove_directory: syscall((
        fd: number,
        path_ptr: number,
        path_len: number,
      ): number => {
        const entry = this.fds[fd];
        if (!entry) {
          return ERRNO_BADF;
        }

        if (!entry.path) {
          return ERRNO_INVAL;
        }

        const text = new TextDecoder();
        const data = new Uint8Array(this.memory.buffer, path_ptr, path_len);
        const path = resolve(entry.path, text.decode(data));

        if (!Deno.statSync(path).isDirectory) {
          return ERRNO_NOTDIR;
        }

        Deno.removeSync(path);

        return ERRNO_SUCCESS;
      }),

      path_rename: syscall((
        fd: number,
        old_path_ptr: number,
        old_path_len: number,
        new_fd: number,
        new_path_ptr: number,
        new_path_len: number,
      ): number => {
        const old_entry = this.fds[fd];
        const new_entry = this.fds[new_fd];
        if (!old_entry || !new_entry) {
          return ERRNO_BADF;
        }

        if (!old_entry.path || !new_entry.path) {
          return ERRNO_INVAL;
        }

        const text = new TextDecoder();
        const old_data = new Uint8Array(
          this.memory.buffer,
          old_path_ptr,
          old_path_len,
        );
        const old_path = resolve(old_entry.path, text.decode(old_data));
        const new_data = new Uint8Array(
          this.memory.buffer,
          new_path_ptr,
          new_path_len,
        );
        const new_path = resolve(new_entry.path, text.decode(new_data));

        Deno.renameSync(old_path, new_path);

        return ERRNO_SUCCESS;
      }),

      path_symlink: syscall((
        old_path_ptr: number,
        old_path_len: number,
        fd: number,
        new_path_ptr: number,
        new_path_len: number,
      ): number => {
        const entry = this.fds[fd];
        if (!entry) {
          return ERRNO_BADF;
        }

        if (!entry.path) {
          return ERRNO_INVAL;
        }

        const text = new TextDecoder();
        const old_data = new Uint8Array(
          this.memory.buffer,
          old_path_ptr,
          old_path_len,
        );
        const old_path = text.decode(old_data);
        const new_data = new Uint8Array(
          this.memory.buffer,
          new_path_ptr,
          new_path_len,
        );
        const new_path = resolve(entry.path, text.decode(new_data));

        Deno.symlinkSync(old_path, new_path);

        return ERRNO_SUCCESS;
      }),

      path_unlink_file: syscall((
        fd: number,
        path_ptr: number,
        path_len: number,
      ): number => {
        const entry = this.fds[fd];
        if (!entry) {
          return ERRNO_BADF;
        }

        if (!entry.path) {
          return ERRNO_INVAL;
        }

        const text = new TextDecoder();
        const data = new Uint8Array(this.memory.buffer, path_ptr, path_len);
        const path = resolve(entry.path, text.decode(data));

        Deno.removeSync(path);

        return ERRNO_SUCCESS;
      }),

      poll_oneoff: syscall((
        in_ptr: number,
        out_ptr: number,
        nsubscriptions: number,
        nevents_out: number,
      ): number => {
        return ERRNO_NOSYS;
      }),

      proc_exit: syscall((rval: number): never => {
        Deno.exit(rval);
      }),

      proc_raise: syscall((sig: number): number => {
        return ERRNO_NOSYS;
      }),

      sched_yield: syscall((): number => {
        return ERRNO_SUCCESS;
      }),

      random_get: syscall((buf_ptr: number, buf_len: number): number => {
        const buffer = new Uint8Array(this.memory.buffer, buf_ptr, buf_len);
        crypto.getRandomValues(buffer);

        return ERRNO_SUCCESS;
      }),

      sock_recv: syscall((
        fd: number,
        ri_data_ptr: number,
        ri_data_len: number,
        ri_flags: number,
        ro_datalen_out: number,
        ro_flags_out: number,
      ): number => {
        return ERRNO_NOSYS;
      }),

      sock_send: syscall((
        fd: number,
        si_data_ptr: number,
        si_data_len: number,
        si_flags: number,
        so_datalen_out: number,
      ): number => {
        return ERRNO_NOSYS;
      }),

      sock_shutdown: syscall((fd: number, how: number): number => {
        return ERRNO_NOSYS;
      }),
    };
  }
}<|MERGE_RESOLUTION|>--- conflicted
+++ resolved
@@ -1158,31 +1158,15 @@
           // directory this way so there's no native fstat but Deno.open
           // doesn't work with directories on windows so we'll have to work
           // around it for now.
-<<<<<<< HEAD
-          try {
-            const entries = Array.from(Deno.readDirSync(path));
-            const opened_fd = this.fds.push({
-              fdflags,
-              entries,
-              path,
-            }) - 1;
-
-            const view = new DataView(this.memory.buffer);
-            view.setUint32(opened_fd_out, opened_fd, true);
-          } catch (err) {
-            return errno(err);
-          }
-=======
-
           const entries = Array.from(Deno.readDirSync(path));
           const opened_fd = this.fds.push({
+            fdflags,
             entries,
             path,
           }) - 1;
 
           const view = new DataView(this.memory.buffer);
           view.setUint32(opened_fd_out, opened_fd, true);
->>>>>>> c4d5b01a
 
           return ERRNO_SUCCESS;
         }
@@ -1254,21 +1238,12 @@
           options.read = true;
         }
 
-<<<<<<< HEAD
-        try {
-          const handle = Deno.openSync(path, options);
-          const opened_fd = this.fds.push({
-            fdflags,
-            handle,
-            path,
-          }) - 1;
-=======
         const handle = Deno.openSync(path, options);
         const opened_fd = this.fds.push({
+          fdflags,
           handle,
           path,
         }) - 1;
->>>>>>> c4d5b01a
 
         const view = new DataView(this.memory.buffer);
         view.setUint32(opened_fd_out, opened_fd, true);
