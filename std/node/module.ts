// Copyright Joyent, Inc. and other Node contributors.
//
// Permission is hereby granted, free of charge, to any person obtaining a
// copy of this software and associated documentation files (the
// "Software"), to deal in the Software without restriction, including
// without limitation the rights to use, copy, modify, merge, publish,
// distribute, sublicense, and/or sell copies of the Software, and to permit
// persons to whom the Software is furnished to do so, subject to the
// following conditions:
//
// The above copyright notice and this permission notice shall be included
// in all copies or substantial portions of the Software.
//
// THE SOFTWARE IS PROVIDED "AS IS", WITHOUT WARRANTY OF ANY KIND, EXPRESS
// OR IMPLIED, INCLUDING BUT NOT LIMITED TO THE WARRANTIES OF
// MERCHANTABILITY, FITNESS FOR A PARTICULAR PURPOSE AND NONINFRINGEMENT. IN
// NO EVENT SHALL THE AUTHORS OR COPYRIGHT HOLDERS BE LIABLE FOR ANY CLAIM,
// DAMAGES OR OTHER LIABILITY, WHETHER IN AN ACTION OF CONTRACT, TORT OR
// OTHERWISE, ARISING FROM, OUT OF OR IN CONNECTION WITH THE SOFTWARE OR THE
// USE OR OTHER DEALINGS IN THE SOFTWARE.

import "./global.ts";

import * as nodeBuffer from "./buffer.ts";
import * as nodeEvents from "./events.ts";
import * as nodeFS from "./fs.ts";
import * as nodeOs from "./os.ts";
import * as nodePath from "./path.ts";
import * as nodeQueryString from "./querystring.ts";
import * as nodeStream from "./stream.ts";
import * as nodeStringDecoder from "./string_decoder.ts";
import * as nodeTimers from "./timers.ts";
import * as nodeUtil from "./util.ts";

import { resolvePath } from "../fs/mod.ts";
import * as path from "../path/mod.ts";
import { assert } from "../_util/assert.ts";
import { fileURLToPath, pathToFileURL } from "./url.ts";
import { isWindows } from "../_util/os.ts";

const CHAR_FORWARD_SLASH = "/".charCodeAt(0);
const CHAR_BACKWARD_SLASH = "\\".charCodeAt(0);
const CHAR_COLON = ":".charCodeAt(0);

const relativeResolveCache = Object.create(null);

let requireDepth = 0;
let statCache: Map<string, StatResult> | null = null;

type StatResult = -1 | 0 | 1;
// Returns 0 if the path refers to
// a file, 1 when it's a directory or < 0 on error.
function stat(filename: string): StatResult {
  filename = path.toNamespacedPath(filename);
  if (statCache !== null) {
    const result = statCache.get(filename);
    if (result !== undefined) return result;
  }
  try {
    const info = Deno.statSync(filename);
    const result = info.isFile ? 0 : 1;
    if (statCache !== null) statCache.set(filename, result);
    return result;
  } catch (e) {
    if (e instanceof Deno.errors.PermissionDenied) {
      throw new Error("CJS loader requires --allow-read.");
    }
    return -1;
  }
}

function updateChildren(
  parent: Module | null,
  child: Module,
  scan: boolean,
): void {
  const children = parent && parent.children;
  if (children && !(scan && children.includes(child))) {
    children.push(child);
  }
}

class Module {
  id: string;
  // deno-lint-ignore no-explicit-any
  exports: any;
  parent: Module | null;
  filename: string | null;
  loaded: boolean;
  children: Module[];
  paths: string[];
  path: string;
  constructor(id = "", parent?: Module | null) {
    this.id = id;
    this.exports = {};
    this.parent = parent || null;
    updateChildren(parent || null, this, false);
    this.filename = null;
    this.loaded = false;
    this.children = [];
    this.paths = [];
    this.path = path.dirname(id);
  }
  static builtinModules: string[] = [];
  static _extensions: {
    // deno-lint-ignore no-explicit-any
    [key: string]: (module: Module, filename: string) => any;
  } = Object.create(null);
  static _cache: { [key: string]: Module } = Object.create(null);
  static _pathCache = Object.create(null);
  static globalPaths: string[] = [];
  // Proxy related code removed.
  static wrapper = [
    "(function (exports, require, module, __filename, __dirname) { ",
    "\n});",
  ];

  // Loads a module at the given file path. Returns that module's
  // `exports` property.
  // deno-lint-ignore no-explicit-any
  require(id: string): any {
    if (id === "") {
      throw new Error(`id '${id}' must be a non-empty string`);
    }
    requireDepth++;
    try {
      return Module._load(id, this, /* isMain */ false);
    } finally {
      requireDepth--;
    }
  }

  // Given a file name, pass it to the proper extension handler.
  load(filename: string): void {
    assert(!this.loaded);
    this.filename = filename;
    this.paths = Module._nodeModulePaths(path.dirname(filename));

    const extension = findLongestRegisteredExtension(filename);
    // Removed ESM code
    Module._extensions[extension](this, filename);
    this.loaded = true;
    // Removed ESM code
  }

  // Run the file contents in the correct scope or sandbox. Expose
  // the correct helper variables (require, module, exports) to
  // the file.
  // Returns exception, if any.
  // deno-lint-ignore no-explicit-any
  _compile(content: string, filename: string): any {
    // manifest code removed
    const compiledWrapper = wrapSafe(filename, content);
    // inspector code remove
    const dirname = path.dirname(filename);
    const require = makeRequireFunction(this);
    const exports = this.exports;
    const thisValue = exports;
    if (requireDepth === 0) {
      statCache = new Map();
    }
    const result = compiledWrapper.call(
      thisValue,
      exports,
      require,
      this,
      filename,
      dirname,
    );
    if (requireDepth === 0) {
      statCache = null;
    }
    return result;
  }

  /*
   * Check for node modules paths.
   * */
  static _resolveLookupPaths(
    request: string,
    parent: Module | null,
  ): string[] | null {
    if (
      request.charAt(0) !== "." ||
      (request.length > 1 &&
        request.charAt(1) !== "." &&
        request.charAt(1) !== "/" &&
        (!isWindows || request.charAt(1) !== "\\"))
    ) {
      let paths = modulePaths;
      if (parent !== null && parent.paths && parent.paths.length) {
        paths = parent.paths.concat(paths);
      }

      return paths.length > 0 ? paths : null;
    }

    // With --eval, parent.id is not set and parent.filename is null.
    if (!parent || !parent.id || !parent.filename) {
      // Make require('./path/to/foo') work - normally the path is taken
      // from realpath(__filename) but with eval there is no filename
      return ["."].concat(Module._nodeModulePaths("."), modulePaths);
    }
    // Returns the parent path of the file
    return [path.dirname(parent.filename)];
  }

  static _resolveFilename(
    request: string,
    parent: Module,
    isMain: boolean,
    options?: { paths: string[] },
  ): string {
    // Polyfills.
    if (nativeModuleCanBeRequiredByUsers(request)) {
      return request;
    }

    let paths: string[];

    if (typeof options === "object" && options !== null) {
      if (Array.isArray(options.paths)) {
        const isRelative = request.startsWith("./") ||
          request.startsWith("../") ||
          (isWindows && request.startsWith(".\\")) ||
          request.startsWith("..\\");

        if (isRelative) {
          paths = options.paths;
        } else {
          const fakeParent = new Module("", null);

          paths = [];

          for (let i = 0; i < options.paths.length; i++) {
            const path = options.paths[i];
            fakeParent.paths = Module._nodeModulePaths(path);
            const lookupPaths = Module._resolveLookupPaths(request, fakeParent);

            for (let j = 0; j < lookupPaths!.length; j++) {
              if (!paths.includes(lookupPaths![j])) {
                paths.push(lookupPaths![j]);
              }
            }
          }
        }
      } else if (options.paths === undefined) {
        paths = Module._resolveLookupPaths(request, parent)!;
      } else {
        throw new Error("options.paths is invalid");
      }
    } else {
      paths = Module._resolveLookupPaths(request, parent)!;
    }

    // Look up the filename first, since that's the cache key.
    const filename = Module._findPath(request, paths, isMain);
    if (!filename) {
      const requireStack = [];
      for (let cursor: Module | null = parent; cursor; cursor = cursor.parent) {
        requireStack.push(cursor.filename || cursor.id);
      }
      let message = `Cannot find module '${request}'`;
      if (requireStack.length > 0) {
        message = message + "\nRequire stack:\n- " + requireStack.join("\n- ");
      }
      const err = new Error(message) as Error & {
        code: string;
        requireStack: string[];
      };
      err.code = "MODULE_NOT_FOUND";
      err.requireStack = requireStack;
      throw err;
    }
    return filename as string;
  }

  static _findPath(
    request: string,
    paths: string[],
    isMain: boolean,
  ): string | boolean {
    const absoluteRequest = path.isAbsolute(request);
    if (absoluteRequest) {
      paths = [""];
    } else if (!paths || paths.length === 0) {
      return false;
    }

    const cacheKey = request + "\x00" +
      (paths.length === 1 ? paths[0] : paths.join("\x00"));
    const entry = Module._pathCache[cacheKey];
    if (entry) {
      return entry;
    }

    let exts;
    let trailingSlash = request.length > 0 &&
      request.charCodeAt(request.length - 1) === CHAR_FORWARD_SLASH;
    if (!trailingSlash) {
      trailingSlash = /(?:^|\/)\.?\.$/.test(request);
    }

    // For each path
    for (let i = 0; i < paths.length; i++) {
      // Don't search further if path doesn't exist
      const curPath = paths[i];

      if (curPath && stat(curPath) < 1) continue;
      const basePath = resolveExports(curPath, request, absoluteRequest);
      let filename;

      const rc = stat(basePath);
      if (!trailingSlash) {
        if (rc === 0) {
          // File.
          // preserveSymlinks removed
          filename = toRealPath(basePath);
        }

        if (!filename) {
          // Try it with each of the extensions
          if (exts === undefined) exts = Object.keys(Module._extensions);
          filename = tryExtensions(basePath, exts, isMain);
        }
      }

      if (!filename && rc === 1) {
        // Directory.
        // try it with each of the extensions at "index"
        if (exts === undefined) exts = Object.keys(Module._extensions);
        filename = tryPackage(basePath, exts, isMain, request);
      }

      if (filename) {
        Module._pathCache[cacheKey] = filename;
        return filename;
      }
    }
    // trySelf removed.

    return false;
  }

  // Check the cache for the requested file.
  // 1. If a module already exists in the cache: return its exports object.
  // 2. If the module is native: call
  //    `NativeModule.prototype.compileForPublicLoader()` and return the exports.
  // 3. Otherwise, create a new module for the file and save it to the cache.
  //    Then have it load  the file contents before returning its exports
  //    object.
  // deno-lint-ignore no-explicit-any
  static _load(request: string, parent: Module, isMain: boolean): any {
    let relResolveCacheIdentifier: string | undefined;
    if (parent) {
      // Fast path for (lazy loaded) modules in the same directory. The indirect
      // caching is required to allow cache invalidation without changing the old
      // cache key names.
      relResolveCacheIdentifier = `${parent.path}\x00${request}`;
      const filename = relativeResolveCache[relResolveCacheIdentifier];
      if (filename !== undefined) {
        const cachedModule = Module._cache[filename];
        if (cachedModule !== undefined) {
          updateChildren(parent, cachedModule, true);
          if (!cachedModule.loaded) {
            return getExportsForCircularRequire(cachedModule);
          }
          return cachedModule.exports;
        }
        delete relativeResolveCache[relResolveCacheIdentifier];
      }
    }

    const filename = Module._resolveFilename(request, parent, isMain);

    const cachedModule = Module._cache[filename];
    if (cachedModule !== undefined) {
      updateChildren(parent, cachedModule, true);
      if (!cachedModule.loaded) {
        return getExportsForCircularRequire(cachedModule);
      }
      return cachedModule.exports;
    }

    // Native module polyfills
    const mod = loadNativeModule(filename, request);
    if (mod) return mod.exports;

    // Don't call updateChildren(), Module constructor already does.
    const module = new Module(filename, parent);

    if (isMain) {
      // TODO(bartlomieju): set process info
      // process.mainModule = module;
      module.id = ".";
    }

    Module._cache[filename] = module;
    if (parent !== undefined) {
      assert(relResolveCacheIdentifier);
      relativeResolveCache[relResolveCacheIdentifier] = filename;
    }

    let threw = true;
    try {
      // Source map code removed
      module.load(filename);
      threw = false;
    } finally {
      if (threw) {
        delete Module._cache[filename];
        if (parent !== undefined) {
          assert(relResolveCacheIdentifier);
          delete relativeResolveCache[relResolveCacheIdentifier];
        }
      } else if (
        module.exports &&
        Object.getPrototypeOf(module.exports) ===
          CircularRequirePrototypeWarningProxy
      ) {
        Object.setPrototypeOf(module.exports, PublicObjectPrototype);
      }
    }

    return module.exports;
  }

  static wrap(script: string): string {
    return `${Module.wrapper[0]}${script}${Module.wrapper[1]}`;
  }

  static _nodeModulePaths(from: string): string[] {
    if (isWindows) {
      // Guarantee that 'from' is absolute.
      from = resolvePath(from);

      // note: this approach *only* works when the path is guaranteed
      // to be absolute.  Doing a fully-edge-case-correct path.split
      // that works on both Windows and Posix is non-trivial.

      // return root node_modules when path is 'D:\\'.
      // fs.pathResolve will make sure from.length >=3 in Windows.
      if (
        from.charCodeAt(from.length - 1) === CHAR_BACKWARD_SLASH &&
        from.charCodeAt(from.length - 2) === CHAR_COLON
      ) {
        return [from + "node_modules"];
      }

      const paths = [];
      for (let i = from.length - 1, p = 0, last = from.length; i >= 0; --i) {
        const code = from.charCodeAt(i);
        // The path segment separator check ('\' and '/') was used to get
        // node_modules path for every path segment.
        // Use colon as an extra condition since we can get node_modules
        // path for drive root like 'C:\node_modules' and don't need to
        // parse drive name.
        if (
          code === CHAR_BACKWARD_SLASH ||
          code === CHAR_FORWARD_SLASH ||
          code === CHAR_COLON
        ) {
          if (p !== nmLen) paths.push(from.slice(0, last) + "\\node_modules");
          last = i;
          p = 0;
        } else if (p !== -1) {
          if (nmChars[p] === code) {
            ++p;
          } else {
            p = -1;
          }
        }
      }

      return paths;
    } else {
      // posix
      // Guarantee that 'from' is absolute.
      from = resolvePath(from);
      // Return early not only to avoid unnecessary work, but to *avoid* returning
      // an array of two items for a root: [ '//node_modules', '/node_modules' ]
      if (from === "/") return ["/node_modules"];

      // note: this approach *only* works when the path is guaranteed
      // to be absolute.  Doing a fully-edge-case-correct path.split
      // that works on both Windows and Posix is non-trivial.
      const paths = [];
      for (let i = from.length - 1, p = 0, last = from.length; i >= 0; --i) {
        const code = from.charCodeAt(i);
        if (code === CHAR_FORWARD_SLASH) {
          if (p !== nmLen) paths.push(from.slice(0, last) + "/node_modules");
          last = i;
          p = 0;
        } else if (p !== -1) {
          if (nmChars[p] === code) {
            ++p;
          } else {
            p = -1;
          }
        }
      }

      // Append /node_modules to handle root paths.
      paths.push("/node_modules");

      return paths;
    }
  }

  /**
   * Create a `require` function that can be used to import CJS modules.
   * Follows CommonJS resolution similar to that of Node.js,
   * with `node_modules` lookup and `index.js` lookup support.
   * Also injects available Node.js builtin module polyfills.
   *
   *     const require = createRequire(import.meta.url);
   *     const fs = require("fs");
   *     const leftPad = require("left-pad");
   *     const cjsModule = require("./cjs_mod");
   *
   * @param filename path or URL to current module
   * @return Require function to import CJS modules
   */
  static createRequire(filename: string | URL): RequireFunction {
    let filepath: string;
    if (
      filename instanceof URL ||
      (typeof filename === "string" && !path.isAbsolute(filename))
    ) {
      filepath = fileURLToPath(filename);
    } else if (typeof filename !== "string") {
      throw new Error("filename should be a string");
    } else {
      filepath = filename;
    }
    return createRequireFromPath(filepath);
  }

  static _initPaths(): void {
    const homeDir = Deno.env.get("HOME");
    const nodePath = Deno.env.get("NODE_PATH");

    // Removed $PREFIX/bin/node case

    let paths = [];

    if (homeDir) {
      paths.unshift(resolvePath(homeDir, ".node_libraries"));
      paths.unshift(resolvePath(homeDir, ".node_modules"));
    }

    if (nodePath) {
      paths = nodePath
        .split(path.delimiter)
        .filter(function pathsFilterCB(path) {
          return !!path;
        })
        .concat(paths);
    }

    modulePaths = paths;

    // Clone as a shallow copy, for introspection.
    Module.globalPaths = modulePaths.slice(0);
  }

  static _preloadModules(requests: string[]): void {
    if (!Array.isArray(requests)) {
      return;
    }

    // Preloaded modules have a dummy parent module which is deemed to exist
    // in the current working directory. This seeds the search path for
    // preloaded modules.
    const parent = new Module("internal/preload", null);
    try {
      parent.paths = Module._nodeModulePaths(Deno.cwd());
    } catch (e) {
      if (e.code !== "ENOENT") {
        throw e;
      }
    }
    for (let n = 0; n < requests.length; n++) {
      parent.require(requests[n]);
    }
  }
}

// Polyfills.
const nativeModulePolyfill = new Map<string, Module>();
// deno-lint-ignore no-explicit-any
function createNativeModule(id: string, exports: any): Module {
  const mod = new Module(id);
  mod.exports = exports;
  mod.loaded = true;
  return mod;
}

nativeModulePolyfill.set("buffer", createNativeModule("buffer", nodeBuffer));
nativeModulePolyfill.set("events", createNativeModule("events", nodeEvents));
nativeModulePolyfill.set("fs", createNativeModule("fs", nodeFS));
nativeModulePolyfill.set("os", createNativeModule("os", nodeOs));
nativeModulePolyfill.set("path", createNativeModule("path", nodePath));
nativeModulePolyfill.set(
  "querystring",
  createNativeModule("querystring", nodeQueryString),
);
nativeModulePolyfill.set(
  "stream",
  createNativeModule("string_decoder", nodeStream),
);
nativeModulePolyfill.set(
  "string_decoder",
  createNativeModule("string_decoder", nodeStringDecoder),
);
nativeModulePolyfill.set("timers", createNativeModule("timers", nodeTimers));
nativeModulePolyfill.set("util", createNativeModule("util", nodeUtil));

function loadNativeModule(
  _filename: string,
  request: string,
): Module | undefined {
  return nativeModulePolyfill.get(request);
}
function nativeModuleCanBeRequiredByUsers(request: string): boolean {
  return nativeModulePolyfill.has(request);
}
// Populate with polyfill names
for (const id of nativeModulePolyfill.keys()) {
  Module.builtinModules.push(id);
}

let modulePaths: string[] = [];

// Given a module name, and a list of paths to test, returns the first
// matching file in the following precedence.
//
// require("a.<ext>")
//   -> a.<ext>
//
// require("a")
//   -> a
//   -> a.<ext>
//   -> a/index.<ext>

const packageJsonCache = new Map<string, PackageInfo | null>();

interface PackageInfo {
  name?: string;
  main?: string;
  // deno-lint-ignore no-explicit-any
  exports?: any;
  // deno-lint-ignore no-explicit-any
  type?: any;
}

function readPackage(requestPath: string): PackageInfo | null {
  const jsonPath = resolvePath(requestPath, "package.json");

  const existing = packageJsonCache.get(jsonPath);
  if (existing !== undefined) {
    return existing;
  }

  let json: string | undefined;
  try {
    json = new TextDecoder().decode(
      Deno.readFileSync(path.toNamespacedPath(jsonPath)),
    );
  } catch {
    // pass
  }

  if (json === undefined) {
    packageJsonCache.set(jsonPath, null);
    return null;
  }

  try {
    const parsed = JSON.parse(json);
    const filtered = {
      name: parsed.name,
      main: parsed.main,
      exports: parsed.exports,
      type: parsed.type,
    };
    packageJsonCache.set(jsonPath, filtered);
    return filtered;
  } catch (e) {
    e.path = jsonPath;
    e.message = "Error parsing " + jsonPath + ": " + e.message;
    throw e;
  }
}

function readPackageScope(
  checkPath: string,
): { path: string; data: PackageInfo } | false {
  const rootSeparatorIndex = checkPath.indexOf(path.sep);
  let separatorIndex;
  while (
    (separatorIndex = checkPath.lastIndexOf(path.sep)) > rootSeparatorIndex
  ) {
    checkPath = checkPath.slice(0, separatorIndex);
    if (checkPath.endsWith(path.sep + "node_modules")) return false;
    const pjson = readPackage(checkPath);
    if (pjson) {
      return {
        path: checkPath,
        data: pjson,
      };
    }
  }
  return false;
}

function readPackageMain(requestPath: string): string | undefined {
  const pkg = readPackage(requestPath);
  return pkg ? pkg.main : undefined;
}

// deno-lint-ignore no-explicit-any
function readPackageExports(requestPath: string): any | undefined {
  const pkg = readPackage(requestPath);
  return pkg ? pkg.exports : undefined;
}

function tryPackage(
  requestPath: string,
  exts: string[],
  isMain: boolean,
  _originalPath: string,
): string | false {
  const pkg = readPackageMain(requestPath);

  if (!pkg) {
    return tryExtensions(resolvePath(requestPath, "index"), exts, isMain);
  }

  const filename = resolvePath(requestPath, pkg);
  let actual = tryFile(filename, isMain) ||
    tryExtensions(filename, exts, isMain) ||
    tryExtensions(resolvePath(filename, "index"), exts, isMain);
  if (actual === false) {
    actual = tryExtensions(resolvePath(requestPath, "index"), exts, isMain);
    if (!actual) {
      const err = new Error(
        `Cannot find module '${filename}'. ` +
          'Please verify that the package.json has a valid "main" entry',
      ) as Error & { code: string };
      err.code = "MODULE_NOT_FOUND";
      throw err;
    }
  }
  return actual;
}

// Check if the file exists and is not a directory
// if using --preserve-symlinks and isMain is false,
// keep symlinks intact, otherwise resolve to the
// absolute realpath.
function tryFile(requestPath: string, _isMain: boolean): string | false {
  const rc = stat(requestPath);
  return rc === 0 && toRealPath(requestPath);
}

function toRealPath(requestPath: string): string {
<<<<<<< HEAD
  // Deno does not have realpath implemented yet.
  let fullPath = requestPath;
  while (true) {
    try {
      fullPath = Deno.readLinkSync(fullPath);
    } catch {
      break;
    }
  }
  return resolvePath(requestPath);
=======
  return Deno.realPathSync(requestPath);
>>>>>>> 2823c02e
}

// Given a path, check if the file exists with any of the set extensions
function tryExtensions(
  p: string,
  exts: string[],
  isMain: boolean,
): string | false {
  for (let i = 0; i < exts.length; i++) {
    const filename = tryFile(p + exts[i], isMain);

    if (filename) {
      return filename;
    }
  }
  return false;
}

// Find the longest (possibly multi-dot) extension registered in
// Module._extensions
function findLongestRegisteredExtension(filename: string): string {
  const name = path.basename(filename);
  let currentExtension;
  let index;
  let startIndex = 0;
  while ((index = name.indexOf(".", startIndex)) !== -1) {
    startIndex = index + 1;
    if (index === 0) continue; // Skip dotfiles like .gitignore
    currentExtension = name.slice(index);
    if (Module._extensions[currentExtension]) return currentExtension;
  }
  return ".js";
}

// --experimental-resolve-self trySelf() support removed.

// deno-lint-ignore no-explicit-any
function isConditionalDotExportSugar(exports: any, _basePath: string): boolean {
  if (typeof exports === "string") return true;
  if (Array.isArray(exports)) return true;
  if (typeof exports !== "object") return false;
  let isConditional = false;
  let firstCheck = true;
  for (const key of Object.keys(exports)) {
    const curIsConditional = key[0] !== ".";
    if (firstCheck) {
      firstCheck = false;
      isConditional = curIsConditional;
    } else if (isConditional !== curIsConditional) {
      throw new Error(
        '"exports" cannot ' +
          "contain some keys starting with '.' and some not. The exports " +
          "object must either be an object of package subpath keys or an " +
          "object of main entry condition name keys only.",
      );
    }
  }
  return isConditional;
}

function applyExports(basePath: string, expansion: string): string {
  const mappingKey = `.${expansion}`;

  let pkgExports = readPackageExports(basePath);
  if (pkgExports === undefined || pkgExports === null) {
    return resolvePath(basePath, mappingKey);
  }

  if (isConditionalDotExportSugar(pkgExports, basePath)) {
    pkgExports = { ".": pkgExports };
  }

  if (typeof pkgExports === "object") {
    if (Object.prototype.hasOwnProperty.call(pkgExports, mappingKey)) {
      const mapping = pkgExports[mappingKey];
      return resolveExportsTarget(
        pathToFileURL(basePath + "/"),
        mapping,
        "",
        basePath,
        mappingKey,
      );
    }

    // Fallback to CJS main lookup when no main export is defined
    if (mappingKey === ".") return basePath;

    let dirMatch = "";
    for (const candidateKey of Object.keys(pkgExports)) {
      if (candidateKey[candidateKey.length - 1] !== "/") continue;
      if (
        candidateKey.length > dirMatch.length &&
        mappingKey.startsWith(candidateKey)
      ) {
        dirMatch = candidateKey;
      }
    }

    if (dirMatch !== "") {
      const mapping = pkgExports[dirMatch];
      const subpath = mappingKey.slice(dirMatch.length);
      return resolveExportsTarget(
        pathToFileURL(basePath + "/"),
        mapping,
        subpath,
        basePath,
        mappingKey,
      );
    }
  }
  // Fallback to CJS main lookup when no main export is defined
  if (mappingKey === ".") return basePath;

  const e = new Error(
    `Package exports for '${basePath}' do not define ` +
      `a '${mappingKey}' subpath`,
  ) as Error & { code?: string };
  e.code = "MODULE_NOT_FOUND";
  throw e;
}

// This only applies to requests of a specific form:
// 1. name/.*
// 2. @scope/name/.*
const EXPORTS_PATTERN = /^((?:@[^/\\%]+\/)?[^./\\%][^/\\%]*)(\/.*)?$/;
function resolveExports(
  nmPath: string,
  request: string,
  absoluteRequest: boolean,
): string {
  // The implementation's behavior is meant to mirror resolution in ESM.
  if (!absoluteRequest) {
    const [, name, expansion = ""] = request.match(EXPORTS_PATTERN) || [];
    if (!name) {
      return resolvePath(nmPath, request);
    }

    const basePath = resolvePath(nmPath, name);
    return applyExports(basePath, expansion);
  }

  return resolvePath(nmPath, request);
}

function resolveExportsTarget(
  pkgPath: URL,
  // deno-lint-ignore no-explicit-any
  target: any,
  subpath: string,
  basePath: string,
  mappingKey: string,
): string {
  if (typeof target === "string") {
    if (
      target.startsWith("./") &&
      (subpath.length === 0 || target.endsWith("/"))
    ) {
      const resolvedTarget = new URL(target, pkgPath);
      const pkgPathPath = pkgPath.pathname;
      const resolvedTargetPath = resolvedTarget.pathname;
      if (
        resolvedTargetPath.startsWith(pkgPathPath) &&
        resolvedTargetPath.indexOf("/node_modules/", pkgPathPath.length - 1) ===
          -1
      ) {
        const resolved = new URL(subpath, resolvedTarget);
        const resolvedPath = resolved.pathname;
        if (
          resolvedPath.startsWith(resolvedTargetPath) &&
          resolvedPath.indexOf("/node_modules/", pkgPathPath.length - 1) === -1
        ) {
          return fileURLToPath(resolved);
        }
      }
    }
  } else if (Array.isArray(target)) {
    for (const targetValue of target) {
      if (Array.isArray(targetValue)) continue;
      try {
        return resolveExportsTarget(
          pkgPath,
          targetValue,
          subpath,
          basePath,
          mappingKey,
        );
      } catch (e) {
        if (e.code !== "MODULE_NOT_FOUND") throw e;
      }
    }
  } else if (typeof target === "object" && target !== null) {
    // removed experimentalConditionalExports
    if (Object.prototype.hasOwnProperty.call(target, "default")) {
      try {
        return resolveExportsTarget(
          pkgPath,
          target.default,
          subpath,
          basePath,
          mappingKey,
        );
      } catch (e) {
        if (e.code !== "MODULE_NOT_FOUND") throw e;
      }
    }
  }
  let e: Error & { code?: string };
  if (mappingKey !== ".") {
    e = new Error(
      `Package exports for '${basePath}' do not define a ` +
        `valid '${mappingKey}' target${subpath ? " for " + subpath : ""}`,
    );
  } else {
    e = new Error(`No valid exports main found for '${basePath}'`);
  }
  e.code = "MODULE_NOT_FOUND";
  throw e;
}

// 'node_modules' character codes reversed
const nmChars = [115, 101, 108, 117, 100, 111, 109, 95, 101, 100, 111, 110];
const nmLen = nmChars.length;

// deno-lint-ignore no-explicit-any
function emitCircularRequireWarning(prop: any): void {
  console.error(
    `Accessing non-existent property '${
      String(prop)
    }' of module exports inside circular dependency`,
  );
}

// A Proxy that can be used as the prototype of a module.exports object and
// warns when non-existent properties are accessed.
const CircularRequirePrototypeWarningProxy = new Proxy(
  {},
  {
    // deno-lint-ignore no-explicit-any
    get(target: Record<string, any>, prop: string): any {
      if (prop in target) return target[prop];
      emitCircularRequireWarning(prop);
      return undefined;
    },

    getOwnPropertyDescriptor(target, prop): PropertyDescriptor | undefined {
      if (Object.prototype.hasOwnProperty.call(target, prop)) {
        return Object.getOwnPropertyDescriptor(target, prop);
      }
      emitCircularRequireWarning(prop);
      return undefined;
    },
  },
);

// Object.prototype and ObjectProtoype refer to our 'primordials' versions
// and are not identical to the versions on the global object.
const PublicObjectPrototype = globalThis.Object.prototype;

// deno-lint-ignore no-explicit-any
function getExportsForCircularRequire(module: Module): any {
  if (
    module.exports &&
    Object.getPrototypeOf(module.exports) === PublicObjectPrototype &&
    // Exclude transpiled ES6 modules / TypeScript code because those may
    // employ unusual patterns for accessing 'module.exports'. That should be
    // okay because ES6 modules have a different approach to circular
    // dependencies anyway.
    !module.exports.__esModule
  ) {
    // This is later unset once the module is done loading.
    Object.setPrototypeOf(module.exports, CircularRequirePrototypeWarningProxy);
  }

  return module.exports;
}

type RequireWrapper = (
  // deno-lint-ignore no-explicit-any
  exports: any,
  // deno-lint-ignore no-explicit-any
  require: any,
  module: Module,
  __filename: string,
  __dirname: string,
) => void;

function wrapSafe(filename: string, content: string): RequireWrapper {
  // TODO(bartlomieju): fix this
  const wrapper = Module.wrap(content);
  // deno-lint-ignore no-explicit-any
  const [f, err] = (Deno as any).core.evalContext(wrapper, filename);
  if (err) {
    throw err;
  }
  return f;
  // ESM code removed.
}

// Native extension for .js
Module._extensions[".js"] = (module: Module, filename: string): void => {
  if (filename.endsWith(".js")) {
    const pkg = readPackageScope(filename);
    if (pkg !== false && pkg.data && pkg.data.type === "module") {
      throw new Error("Importing ESM module");
    }
  }
  const content = new TextDecoder().decode(Deno.readFileSync(filename));
  module._compile(content, filename);
};

// Native extension for .json
Module._extensions[".json"] = (module: Module, filename: string): void => {
  const content = new TextDecoder().decode(Deno.readFileSync(filename));
  // manifest code removed
  try {
    module.exports = JSON.parse(stripBOM(content));
  } catch (err) {
    err.message = filename + ": " + err.message;
    throw err;
  }
};

// .node extension is not supported

function createRequireFromPath(filename: string): RequireFunction {
  // Allow a directory to be passed as the filename
  const trailingSlash = filename.endsWith("/") ||
    (isWindows && filename.endsWith("\\"));

  const proxyPath = trailingSlash ? path.join(filename, "noop.js") : filename;

  const m = new Module(proxyPath);
  m.filename = proxyPath;

  m.paths = Module._nodeModulePaths(m.path);
  return makeRequireFunction(m);
}

// deno-lint-ignore no-explicit-any
type Require = (id: string) => any;
// deno-lint-ignore no-explicit-any
type RequireResolve = (request: string, options: any) => string;
interface RequireResolveFunction extends RequireResolve {
  paths: (request: string) => string[] | null;
}

interface RequireFunction extends Require {
  resolve: RequireResolveFunction;
  // deno-lint-ignore no-explicit-any
  extensions: { [key: string]: (module: Module, filename: string) => any };
  cache: { [key: string]: Module };
}

function makeRequireFunction(mod: Module): RequireFunction {
  // deno-lint-ignore no-explicit-any
  const require = function require(path: string): any {
    return mod.require(path);
  };

  function resolve(request: string, options?: { paths: string[] }): string {
    return Module._resolveFilename(request, mod, false, options);
  }

  require.resolve = resolve;

  function paths(request: string): string[] | null {
    return Module._resolveLookupPaths(request, mod);
  }

  resolve.paths = paths;
  // TODO(bartlomieju): set main
  // require.main = process.mainModule;

  // Enable support to add extra extension types.
  require.extensions = Module._extensions;

  require.cache = Module._cache;

  return require;
}

/**
 * Remove byte order marker. This catches EF BB BF (the UTF-8 BOM)
 * because the buffer-to-string conversion in `fs.readFileSync()`
 * translates it to FEFF, the UTF-16 BOM.
 */
function stripBOM(content: string): string {
  if (content.charCodeAt(0) === 0xfeff) {
    content = content.slice(1);
  }
  return content;
}

export const builtinModules = Module.builtinModules;
export const createRequire = Module.createRequire;
export default Module;<|MERGE_RESOLUTION|>--- conflicted
+++ resolved
@@ -765,20 +765,7 @@
 }
 
 function toRealPath(requestPath: string): string {
-<<<<<<< HEAD
-  // Deno does not have realpath implemented yet.
-  let fullPath = requestPath;
-  while (true) {
-    try {
-      fullPath = Deno.readLinkSync(fullPath);
-    } catch {
-      break;
-    }
-  }
-  return resolvePath(requestPath);
-=======
   return Deno.realPathSync(requestPath);
->>>>>>> 2823c02e
 }
 
 // Given a path, check if the file exists with any of the set extensions
