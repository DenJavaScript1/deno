// Copyright 2018-2020 the Deno authors. All rights reserved. MIT license.

const { Buffer, copy, open, test } = Deno;
import {
  assertEquals,
  assertThrows,
  assertThrowsAsync,
} from "../testing/asserts.ts";
<<<<<<< HEAD
import { assert } from "../util/assert.ts";
const { test } = Deno;
=======
>>>>>>> 6e0c9a0c
import * as path from "../path/mod.ts";
import {
  MultipartReader,
  MultipartWriter,
  isFormFile,
  matchAfterPrefix,
  scanUntilBoundary,
} from "./multipart.ts";
import { StringWriter } from "../io/writers.ts";

const e = new TextEncoder();
const boundary = "--abcde";
const dashBoundary = e.encode("--" + boundary);
const nlDashBoundary = e.encode("\r\n--" + boundary);

test(function multipartScanUntilBoundary1(): void {
  const data = `--${boundary}`;
  const n = scanUntilBoundary(
    e.encode(data),
    dashBoundary,
    nlDashBoundary,
    0,
    true
  );
  assertEquals(n, Deno.EOF);
});

test(function multipartScanUntilBoundary2(): void {
  const data = `foo\r\n--${boundary}`;
  const n = scanUntilBoundary(
    e.encode(data),
    dashBoundary,
    nlDashBoundary,
    0,
    true
  );
  assertEquals(n, 3);
});

test(function multipartScanUntilBoundary3(): void {
  const data = `foobar`;
  const n = scanUntilBoundary(
    e.encode(data),
    dashBoundary,
    nlDashBoundary,
    0,
    false
  );
  assertEquals(n, data.length);
});

test(function multipartScanUntilBoundary4(): void {
  const data = `foo\r\n--`;
  const n = scanUntilBoundary(
    e.encode(data),
    dashBoundary,
    nlDashBoundary,
    0,
    false
  );
  assertEquals(n, 3);
});

test(function multipartMatchAfterPrefix1(): void {
  const data = `${boundary}\r`;
  const v = matchAfterPrefix(e.encode(data), e.encode(boundary), false);
  assertEquals(v, 1);
});

test(function multipartMatchAfterPrefix2(): void {
  const data = `${boundary}hoge`;
  const v = matchAfterPrefix(e.encode(data), e.encode(boundary), false);
  assertEquals(v, -1);
});

test(function multipartMatchAfterPrefix3(): void {
  const data = `${boundary}`;
  const v = matchAfterPrefix(e.encode(data), e.encode(boundary), false);
  assertEquals(v, 0);
});

test(async function multipartMultipartWriter(): Promise<void> {
  const buf = new Buffer();
  const mw = new MultipartWriter(buf);
  await mw.writeField("foo", "foo");
  await mw.writeField("bar", "bar");
  const f = await open(path.resolve("./mime/testdata/sample.txt"), "r");
  await mw.writeFile("file", "sample.txt", f);
  await mw.close();
  f.close();
});

test(function multipartMultipartWriter2(): void {
  const w = new StringWriter();
  assertThrows(
    (): MultipartWriter => new MultipartWriter(w, ""),
    Error,
    "invalid boundary length"
  );
  assertThrows(
    (): MultipartWriter =>
      new MultipartWriter(
        w,
        "aaaaaaaaaaaaaaaaaaaaaaaaaaaaaaaaaaaaaaaaaaaaaaaaaaaaaaaaaaaaaaa" +
          "aaaaaaaa"
      ),
    Error,
    "invalid boundary length"
  );
  assertThrows(
    (): MultipartWriter => new MultipartWriter(w, "aaa aaa"),
    Error,
    "invalid boundary character"
  );
  assertThrows(
    (): MultipartWriter => new MultipartWriter(w, "boundary¥¥"),
    Error,
    "invalid boundary character"
  );
});

test(async function multipartMultipartWriter3(): Promise<void> {
  const w = new StringWriter();
  const mw = new MultipartWriter(w);
  await mw.writeField("foo", "foo");
  await mw.close();
  await assertThrowsAsync(
    async (): Promise<void> => {
      await mw.close();
    },
    Error,
    "closed"
  );
  await assertThrowsAsync(
    async (): Promise<void> => {
      // @ts-ignore
      await mw.writeFile("bar", "file", null);
    },
    Error,
    "closed"
  );
  await assertThrowsAsync(
    async (): Promise<void> => {
      await mw.writeField("bar", "bar");
    },
    Error,
    "closed"
  );
  assertThrows(
    (): void => {
      mw.createFormField("bar");
    },
    Error,
    "closed"
  );
  assertThrows(
    (): void => {
      mw.createFormFile("bar", "file");
    },
    Error,
    "closed"
  );
});

test({
  name: "[mime/multipart] readForm() basic",
  async fn() {
    const o = await open(path.resolve("./mime/testdata/sample.txt"));
    const mr = new MultipartReader(
      o,
      "--------------------------434049563556637648550474"
    );
    const form = await mr.readForm();
    assertEquals(form.value("foo"), "foo");
    assertEquals(form.value("bar"), "bar");
    const file = form.file("file");
    assert(isFormFile(file));
    assert(file.content !== void 0);
    o.close();
  },
});

test({
  name: "[mime/multipart] readForm() should store big file in temp file",
  async fn() {
    const o = await open(path.resolve("./mime/testdata/sample.txt"));
    const mr = new MultipartReader(
      o,
      "--------------------------434049563556637648550474"
    );
    // use low-memory to write "file" into temp file.
    const form = await mr.readForm(20);
    try {
      assertEquals(form.value("foo"), "foo");
      assertEquals(form.value("bar"), "bar");
      const file = form.file("file");
      assert(file != null);
      assertEquals(file.type, "application/octet-stream");
      assert(file.tempfile != null);
      const f = await open(file.tempfile);
      const w = new StringWriter();
      await copy(w, f);
      const json = JSON.parse(w.toString());
      assertEquals(json["compilerOptions"]["target"], "es2018");
      f.close();
    } finally {
      await form.removeAll();
      o.close();
    }
  },
});

test({
  name: "[mime/multipart] removeAll() should remove all tempfiles",
  async fn() {
    const o = await open(path.resolve("./mime/testdata/sample.txt"));
    const mr = new MultipartReader(
      o,
      "--------------------------434049563556637648550474"
    );
    const form = await mr.readForm(20);
    const file = form.file("file");
    assert(file != null);
    const { tempfile, content } = file;
    assert(tempfile != null);
    assert(content == null);
    const stat = await Deno.stat(tempfile);
    assertEquals(stat.size, file.size);
    await form.removeAll();
    await assertThrowsAsync(async () => {
      await Deno.stat(tempfile);
    }, Deno.errors.NotFound);
    o.close();
  },
});

test({
  name: "[mime/multipart] entries()",
  async fn() {
    const o = await open(path.resolve("./mime/testdata/sample.txt"));
    const mr = new MultipartReader(
      o,
      "--------------------------434049563556637648550474"
    );
    const form = await mr.readForm();
    const map = new Map(form.entries());
    assertEquals(map.get("foo"), "foo");
    assertEquals(map.get("bar"), "bar");
    const file = map.get("file");
    assert(isFormFile(file));
    assertEquals(file.filename, "tsconfig.json");
    o.close();
  },
});<|MERGE_RESOLUTION|>--- conflicted
+++ resolved
@@ -6,11 +6,7 @@
   assertThrows,
   assertThrowsAsync,
 } from "../testing/asserts.ts";
-<<<<<<< HEAD
 import { assert } from "../util/assert.ts";
-const { test } = Deno;
-=======
->>>>>>> 6e0c9a0c
 import * as path from "../path/mod.ts";
 import {
   MultipartReader,
