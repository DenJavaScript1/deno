--- conflicted
+++ resolved
@@ -19,12 +19,7 @@
       options.replacer as string[],
       options.spaces,
     );
-<<<<<<< HEAD
     return `${jsonString}\n`;
-=======
-
-    return `${jsonContent}\n`;
->>>>>>> 0d8b0ed9
   } catch (err) {
     err.message = `${filePath}: ${err.message}`;
     throw err;
