--- conflicted
+++ resolved
@@ -118,42 +118,6 @@
 // Will overwrite existingFolder
 ```
 
-<<<<<<< HEAD
-### readJson
-
-Reads a JSON file and then parses it into an object
-
-```ts
-import { readJson, readJsonSync } from "https://deno.land/std/fs/mod.ts";
-
-const f = await readJson("./foo.json");
-const foo = readJsonSync("./foo.json");
-=======
-### writeJson
-
-Writes an object to a JSON file.
-
-#### WriteJsonOptions
-
-- replacer : An array of strings and numbers that acts as a approved list for
-  selecting the object properties that will be stringified.
-- space : Adds indentation, white space, and line break characters to the
-  return-value JSON text to make it easier to read.
-
-You can also specify options from `Deno.WriteFileOptions` to configure how the
-file is written.
-
-```ts
-import { writeJson, writeJsonSync } from "https://deno.land/std/fs/mod.ts";
-
-writeJson("./target.dat", { foo: "bar" }, { spaces: 2 }); // returns a promise
-writeJsonSync("./target.dat", { foo: "bar" }, { replacer: ["foo"] }); // void
-
-// appends to the file instead of rewriting
-writeJsonSync("./target.dat", { foo: "bar" }, { append: true });
->>>>>>> d4b6b25d
-```
-
 ### walk
 
 Iterate all files in a directory recursively.
