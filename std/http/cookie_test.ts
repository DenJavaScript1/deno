--- conflicted
+++ resolved
@@ -2,11 +2,7 @@
 import { ServerResponse } from "./server.ts";
 import { getCookies, delCookie, setCookie } from "./cookie.ts";
 import { assert, assertEquals } from "../testing/asserts.ts";
-<<<<<<< HEAD
-import { mockRequest } from "./testing.ts";
-=======
 import { mockRequest } from "./_mock_conn.ts";
->>>>>>> ca395a65
 const { test } = Deno;
 
 test({
