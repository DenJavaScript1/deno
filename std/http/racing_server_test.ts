--- conflicted
+++ resolved
@@ -1,12 +1,9 @@
 import { assert, assertEquals } from "../testing/asserts.ts";
 import { BufReader, BufWriter } from "../io/bufio.ts";
 import { TextProtoReader } from "../textproto/mod.ts";
-<<<<<<< HEAD
 import { usePort } from "./internal/test_util.ts";
 const port = usePort();
-=======
 const { connect, run, test } = Deno;
->>>>>>> 21045f3d
 
 let server: Deno.Process;
 async function startServer(): Promise<void> {
