#!/usr/bin/env -S deno --allow-net
// Copyright 2018-2020 the Deno authors. All rights reserved. MIT license.

// This program serves files in the current directory over HTTP.
// TODO Stream responses instead of reading them into memory.
// TODO Add tests like these:
// https://github.com/indexzero/http-server/blob/master/test/http-server-test.js

const { args, stat, readDir, open, exit } = Deno;
import { posix, extname } from "../path/mod.ts";
import { listenAndServe, ServerRequest, ServerResponse } from "./server.ts";
import { parse } from "../flags/mod.ts";
import { assert } from "../testing/asserts.ts";

interface EntryInfo {
  mode: string;
  size: string;
  url: string;
  name: string;
}

interface FileServerArgs {
  _: string[];
  // -p --port
  p: number;
  port: number;
  // --cors
  cors: boolean;
  // -h --help
  h: boolean;
  help: boolean;
}

const encoder = new TextEncoder();

const serverArgs = parse(args) as FileServerArgs;

const CORSEnabled = serverArgs.cors ? true : false;
const target = posix.resolve(serverArgs._[1] ?? "");
const addr = `0.0.0.0:${serverArgs.port ?? serverArgs.p ?? 4507}`;

const MEDIA_TYPES: Record<string, string> = {
  ".md": "text/markdown",
  ".html": "text/html",
  ".htm": "text/html",
  ".json": "application/json",
  ".map": "application/json",
  ".txt": "text/plain",
  ".ts": "text/typescript",
  ".tsx": "text/tsx",
  ".js": "application/javascript",
  ".jsx": "text/jsx",
  ".gz": "application/gzip",
  ".css": "text/css",
};

/** Returns the content-type based on the extension of a path. */
function contentType(path: string): string | undefined {
  return MEDIA_TYPES[extname(path)];
}

if (serverArgs.h ?? serverArgs.help) {
  console.log(`Deno File Server
  Serves a local directory in HTTP.

INSTALL:
  deno install --allow-net --allow-read https://deno.land/std/http/file_server.ts

USAGE:
  file_server [path] [options]

OPTIONS:
  -h, --help          Prints help information
  -p, --port <PORT>   Set port
  --cors              Enable CORS via the "Access-Control-Allow-Origin" header`);
  exit();
}

function modeToString(isDir: boolean, maybeMode: number | null): string {
  const modeMap = ["---", "--x", "-w-", "-wx", "r--", "r-x", "rw-", "rwx"];

  if (maybeMode === null) {
    return "(unknown mode)";
  }
  const mode = maybeMode.toString(8);
  if (mode.length < 3) {
    return "(unknown mode)";
  }
  let output = "";
  mode
    .split("")
    .reverse()
    .slice(0, 3)
    .forEach((v): void => {
      output = modeMap[+v] + output;
    });
  output = `(${isDir ? "d" : "-"}${output})`;
  return output;
}

function fileLenToString(len: number): string {
  const multiplier = 1024;
  let base = 1;
  const suffix = ["B", "K", "M", "G", "T"];
  let suffixIndex = 0;

  while (base * multiplier < len) {
    if (suffixIndex >= suffix.length - 1) {
      break;
    }
    base *= multiplier;
    suffixIndex++;
  }

  return `${(len / base).toFixed(2)}${suffix[suffixIndex]}`;
}

export async function serveFile(
  req: ServerRequest,
  filePath: string
): Promise<ServerResponse> {
  const [file, fileInfo] = await Promise.all([open(filePath), stat(filePath)]);

  return new ServerResponse({
    body: file,
    headers: {
      "content-length": fileInfo.size.toString(),
      "content-type": contentType(filePath) ?? "",
    },
  });
}

// TODO: simplify this after deno.stat and deno.readDir are fixed
async function serveDir(
  req: ServerRequest,
  dirPath: string
): Promise<ServerResponse> {
  const dirUrl = `/${posix.relative(target, dirPath)}`;
  const listEntry: EntryInfo[] = [];
  for await (const entry of readDir(dirPath)) {
    const filePath = posix.join(dirPath, entry.name);
    const fileUrl = posix.join(dirUrl, entry.name);
    if (entry.name === "index.html" && entry.isFile) {
      // in case index.html as dir...
      return serveFile(req, filePath);
    }
    // Yuck!
    let fileInfo = null;
    try {
      fileInfo = await stat(filePath);
    } catch (e) {}
    listEntry.push({
      mode: modeToString(entry.isDirectory, fileInfo?.mode ?? null),
      size: entry.isFile ? fileLenToString(fileInfo?.size ?? 0) : "",
      name: entry.name,
      url: fileUrl,
    });
  }
  listEntry.sort((a, b) =>
    a.name.toLowerCase() > b.name.toLowerCase() ? 1 : -1
  );
  const formattedDirUrl = `${dirUrl.replace(/\/$/, "")}/`;
  const page = encoder.encode(dirViewerTemplate(formattedDirUrl, listEntry));

  const res = new ServerResponse({
    body: page,
<<<<<<< HEAD
    headers: { "content-type": "text/html" },
  });

  setContentLength(res);
=======
    headers,
  };
>>>>>>> 93c21646
  return res;
}

function serveFallback(req: ServerRequest, e: Error): Promise<ServerResponse> {
  const error = e instanceof Deno.errors.NotFound;

  return Promise.resolve(
    new ServerResponse({
      status: error ? 404 : 500,
      body: encoder.encode(error ? "Not found" : "Internal server error"),
    })
  );
}

function serverLog(req: ServerRequest, res: ServerResponse): void {
  const d = new Date().toISOString();
  const dateFmt = `[${d.slice(0, 10)} ${d.slice(11, 19)}]`;
  const s = `${dateFmt} "${req.method} ${req.url} ${req.proto}" ${res.status}`;
  console.log(s);
}

function setCORS(res: ServerResponse): void {
  res.headers.append("access-control-allow-origin", "*");
  res.headers.append(
    "access-control-allow-headers",
    "Origin, X-Requested-With, Content-Type, Accept, Range"
  );
}

function dirViewerTemplate(dirname: string, entries: EntryInfo[]): string {
  return html`
    <!DOCTYPE html>
    <html lang="en">
      <head>
        <meta charset="UTF-8" />
        <meta name="viewport" content="width=device-width, initial-scale=1.0" />
        <meta http-equiv="X-UA-Compatible" content="ie=edge" />
        <title>Deno File Server</title>
        <style>
          :root {
            --background-color: #fafafa;
            --color: rgba(0, 0, 0, 0.87);
          }
          @media (prefers-color-scheme: dark) {
            :root {
              --background-color: #303030;
              --color: #fff;
            }
          }
          @media (min-width: 960px) {
            main {
              max-width: 960px;
            }
            body {
              padding-left: 32px;
              padding-right: 32px;
            }
          }
          @media (min-width: 600px) {
            main {
              padding-left: 24px;
              padding-right: 24px;
            }
          }
          body {
            background: var(--background-color);
            color: var(--color);
            font-family: "Roboto", "Helvetica", "Arial", sans-serif;
            font-weight: 400;
            line-height: 1.43;
            font-size: 0.875rem;
          }
          a {
            color: #2196f3;
            text-decoration: none;
          }
          a:hover {
            text-decoration: underline;
          }
          table th {
            text-align: left;
          }
          table td {
            padding: 12px 24px 0 0;
          }
        </style>
      </head>
      <body>
        <main>
          <h1>Index of ${dirname}</h1>
          <table>
            <tr>
              <th>Mode</th>
              <th>Size</th>
              <th>Name</th>
            </tr>
            ${entries.map(
              (entry) =>
                html`
                  <tr>
                    <td class="mode">
                      ${entry.mode}
                    </td>
                    <td>
                      ${entry.size}
                    </td>
                    <td>
                      <a href="${entry.url}">${entry.name}</a>
                    </td>
                  </tr>
                `
            )}
          </table>
        </main>
      </body>
    </html>
  `;
}

function html(strings: TemplateStringsArray, ...values: unknown[]): string {
  const l = strings.length - 1;
  let html = "";

  for (let i = 0; i < l; i++) {
    let v = values[i];
    if (v instanceof Array) {
      v = v.join("");
    }
    const s = strings[i] + v;
    html += s;
  }
  html += strings[l];
  return html;
}

function main(): void {
  listenAndServe(
    addr,
    async (req): Promise<void> => {
      let normalizedUrl = posix.normalize(req.url);
      try {
        normalizedUrl = decodeURIComponent(normalizedUrl);
      } catch (e) {
        if (!(e instanceof URIError)) {
          throw e;
        }
      }
      const fsPath = posix.join(target, normalizedUrl);

      let response: ServerResponse | undefined;
      try {
        const fileInfo = await stat(fsPath);
        if (fileInfo.isDirectory) {
          response = await serveDir(req, fsPath);
        } else {
          response = await serveFile(req, fsPath);
        }
      } catch (e) {
        console.error(e.message);
        response = await serveFallback(req, e);
      } finally {
        if (CORSEnabled) {
          assert(response);
          setCORS(response);
        }
        serverLog(req, response!);
        req.respond(response!);
      }
    }
  );

  console.log(`HTTP server listening on http://${addr}/`);
}

if (import.meta.main) {
  main();
}<|MERGE_RESOLUTION|>--- conflicted
+++ resolved
@@ -164,15 +164,9 @@
 
   const res = new ServerResponse({
     body: page,
-<<<<<<< HEAD
     headers: { "content-type": "text/html" },
   });
 
-  setContentLength(res);
-=======
-    headers,
-  };
->>>>>>> 93c21646
   return res;
 }
 
