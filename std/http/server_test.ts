// Copyright 2010 The Go Authors. All rights reserved.
// Use of this source code is governed by a BSD-style
// license that can be found in the LICENSE file.

// Ported from
// https://github.com/golang/go/blob/master/src/net/http/responsewrite_test.go

import { TextProtoReader } from "../textproto/mod.ts";
import {
  assert,
  assertEquals,
  assertNotEOF,
  assertStrContains,
  assertThrowsAsync,
} from "../testing/asserts.ts";
import { ServerResponse, Server, serve, listenAndServe } from "./server.ts";
import { BufReader, BufWriter } from "../io/bufio.ts";
import { delay } from "../util/async.ts";
<<<<<<< HEAD
import { encode, decode } from "../strings/mod.ts";
import { mockRequest } from "./testing.ts";
import { writeRequest, readResponse } from "./io.ts";
import { ClientRequest, ClientResponse } from "./client.ts";
=======
import { encode, decode } from "../encoding/utf8.ts";
import { mockConn } from "./mock.ts";
>>>>>>> c7387979

const { Buffer, test } = Deno;

interface ResponseTest {
  response: ServerResponse;
  raw: string;
}

const responseTests: ResponseTest[] = [
  // Default response
  {
    response: {},
    raw: "HTTP/1.1 200 OK\r\n" + "content-length: 0" + "\r\n\r\n",
  },
  // Empty body with status
  {
    response: {
      status: 404,
    },
    raw: "HTTP/1.1 404 Not Found\r\n" + "content-length: 0" + "\r\n\r\n",
  },
  // HTTP/1.1, chunked coding; empty trailer; close
  {
    response: {
      status: 200,
      body: new Buffer(new TextEncoder().encode("abcdef")),
    },

    raw:
      "HTTP/1.1 200 OK\r\n" +
      "transfer-encoding: chunked\r\n\r\n" +
      "6\r\nabcdef\r\n0\r\n\r\n",
  },
];

test(async function responseWrite(): Promise<void> {
  for (const testCase of responseTests) {
    const buf = new Buffer();
    const bufw = new BufWriter(buf);
    const request = mockRequest({
      w: bufw,
    });
    await request.respond(testCase.response);
    assertEquals(buf.toString(), testCase.raw);
    await request.done;
  }
});

test(function requestContentLength(): void {
  // Has content length
  {
    const req = mockRequest();
    req.headers.set("content-length", "5");
    const buf = new Buffer(encode("Hello"));
    req.r = new BufReader(buf);
    assertEquals(req.contentLength, 5);
  }
  // No content length
  {
    const shortText = "Hello";
    const req = mockRequest();
    req.headers = new Headers();
    req.headers.set("transfer-encoding", "chunked");
    let chunksData = "";
    let chunkOffset = 0;
    const maxChunkSize = 70;
    while (chunkOffset < shortText.length) {
      const chunkSize = Math.min(maxChunkSize, shortText.length - chunkOffset);
      chunksData += `${chunkSize.toString(16)}\r\n${shortText.substr(
        chunkOffset,
        chunkSize
      )}\r\n`;
      chunkOffset += chunkSize;
    }
    chunksData += "0\r\n\r\n";
    const buf = new Buffer(encode(chunksData));
    req.r = new BufReader(buf);
    assertEquals(req.contentLength, null);
  }
});

interface TotalReader extends Deno.Reader {
  total: number;
}
function totalReader(r: Deno.Reader): TotalReader {
  let _total = 0;
  async function read(p: Uint8Array): Promise<number | Deno.EOF> {
    const result = await r.read(p);
    if (typeof result === "number") {
      _total += result;
    }
    return result;
  }
  return {
    read,
    get total(): number {
      return _total;
    },
  };
}
test(async function requestBodyWithContentLength(): Promise<void> {
  {
    const req = mockRequest();
    req.headers = new Headers();
    req.headers.set("content-length", "5");
    const buf = new Buffer(encode("Hello"));
    req.r = new BufReader(buf);
    const body = decode(await Deno.readAll(req.body));
    assertEquals(body, "Hello");
  }

  // Larger than internal buf
  {
    const longText = "1234\n".repeat(1000);
    const req = mockRequest();
    req.headers = new Headers();
    req.headers.set("Content-Length", "5000");
    const buf = new Buffer(encode(longText));
    req.r = new BufReader(buf);
    const body = decode(await Deno.readAll(req.body));
    assertEquals(body, longText);
  }
  // Handler ignored to consume body
});
test("ServerRequest.finalize() should consume unread body / content-length", async () => {
  const text = "deno.land";
  const req = mockRequest();
  req.headers = new Headers();
  req.headers.set("content-length", "" + text.length);
  const tr = totalReader(new Buffer(encode(text)));
  req.r = new BufReader(tr);
  req.w = new BufWriter(new Buffer());
  await req.respond({ status: 200, body: "ok" });
  assertEquals(tr.total, 0);
  await req.finalize();
  assertEquals(tr.total, text.length);
});
test("[http] ServerRequest.finalize() should consume unread body / chunked, trailers", async () => {
  const text = [
    "5",
    "Hello",
    "4",
    "Deno",
    "0",
    "",
    "deno: land",
    "node: js",
    "",
    "",
  ].join("\r\n");
  const req = mockRequest();
  req.headers = new Headers();
  req.headers.set("transfer-encoding", "chunked");
  req.headers.set("trailer", "deno,node");
  const body = encode(text);
  const tr = totalReader(new Buffer(body));
  req.r = new BufReader(tr);
  req.w = new BufWriter(new Buffer());
  await req.respond({ status: 200, body: "ok" });
  assertEquals(tr.total, 0);
  assertEquals(req.headers.has("trailer"), true);
  assertEquals(req.headers.has("deno"), false);
  assertEquals(req.headers.has("node"), false);
  await req.finalize();
  assertEquals(tr.total, body.byteLength);
  assertEquals(req.headers.has("trailer"), false);
  assertEquals(req.headers.get("deno"), "land");
  assertEquals(req.headers.get("node"), "js");
});
test(async function requestBodyWithTransferEncoding(): Promise<void> {
  {
    const shortText = "Hello";
    const req = mockRequest();
    req.headers = new Headers();
    req.headers.set("transfer-encoding", "chunked");
    let chunksData = "";
    let chunkOffset = 0;
    const maxChunkSize = 70;
    while (chunkOffset < shortText.length) {
      const chunkSize = Math.min(maxChunkSize, shortText.length - chunkOffset);
      chunksData += `${chunkSize.toString(16)}\r\n${shortText.substr(
        chunkOffset,
        chunkSize
      )}\r\n`;
      chunkOffset += chunkSize;
    }
    chunksData += "0\r\n\r\n";
    const buf = new Buffer(encode(chunksData));
    req.r = new BufReader(buf);
    const body = decode(await Deno.readAll(req.body));
    assertEquals(body, shortText);
  }

  // Larger than internal buf
  {
    const longText = "1234\n".repeat(1000);
    const req = mockRequest();
    req.headers = new Headers();
    req.headers.set("transfer-encoding", "chunked");
    let chunksData = "";
    let chunkOffset = 0;
    const maxChunkSize = 70;
    while (chunkOffset < longText.length) {
      const chunkSize = Math.min(maxChunkSize, longText.length - chunkOffset);
      chunksData += `${chunkSize.toString(16)}\r\n${longText.substr(
        chunkOffset,
        chunkSize
      )}\r\n`;
      chunkOffset += chunkSize;
    }
    chunksData += "0\r\n\r\n";
    const buf = new Buffer(encode(chunksData));
    req.r = new BufReader(buf);
    const body = decode(await Deno.readAll(req.body));
    assertEquals(body, longText);
  }
});

test(async function requestBodyReaderWithContentLength(): Promise<void> {
  {
    const shortText = "Hello";
    const req = mockRequest();
    req.headers = new Headers();
    req.headers.set("content-length", "" + shortText.length);
    const buf = new Buffer(encode(shortText));
    req.r = new BufReader(buf);
    const readBuf = new Uint8Array(6);
    let offset = 0;
    while (offset < shortText.length) {
      const nread = await req.body.read(readBuf);
      assertNotEOF(nread);
      const s = decode(readBuf.subarray(0, nread as number));
      assertEquals(shortText.substr(offset, nread as number), s);
      offset += nread as number;
    }
    const nread = await req.body.read(readBuf);
    assertEquals(nread, Deno.EOF);
  }

  // Larger than given buf
  {
    const longText = "1234\n".repeat(1000);
    const req = mockRequest();
    req.headers = new Headers();
    req.headers.set("Content-Length", "5000");
    const buf = new Buffer(encode(longText));
    req.r = new BufReader(buf);
    const readBuf = new Uint8Array(1000);
    let offset = 0;
    while (offset < longText.length) {
      const nread = await req.body.read(readBuf);
      assertNotEOF(nread);
      const s = decode(readBuf.subarray(0, nread as number));
      assertEquals(longText.substr(offset, nread as number), s);
      offset += nread as number;
    }
    const nread = await req.body.read(readBuf);
    assertEquals(nread, Deno.EOF);
  }
});

test(async function requestBodyReaderWithTransferEncoding(): Promise<void> {
  {
    const shortText = "Hello";
    const req = mockRequest();
    req.headers = new Headers();
    req.headers.set("transfer-encoding", "chunked");
    let chunksData = "";
    let chunkOffset = 0;
    const maxChunkSize = 70;
    while (chunkOffset < shortText.length) {
      const chunkSize = Math.min(maxChunkSize, shortText.length - chunkOffset);
      chunksData += `${chunkSize.toString(16)}\r\n${shortText.substr(
        chunkOffset,
        chunkSize
      )}\r\n`;
      chunkOffset += chunkSize;
    }
    chunksData += "0\r\n\r\n";
    const buf = new Buffer(encode(chunksData));
    req.r = new BufReader(buf);
    const readBuf = new Uint8Array(6);
    let offset = 0;
    while (offset < shortText.length) {
      const nread = await req.body.read(readBuf);
      assertNotEOF(nread);
      const s = decode(readBuf.subarray(0, nread as number));
      assertEquals(shortText.substr(offset, nread as number), s);
      offset += nread as number;
    }
    const nread = await req.body.read(readBuf);
    assertEquals(nread, Deno.EOF);
  }

  // Larger than internal buf
  {
    const longText = "1234\n".repeat(1000);
    const req = mockRequest();
    req.headers = new Headers();
    req.headers.set("transfer-encoding", "chunked");
    let chunksData = "";
    let chunkOffset = 0;
    const maxChunkSize = 70;
    while (chunkOffset < longText.length) {
      const chunkSize = Math.min(maxChunkSize, longText.length - chunkOffset);
      chunksData += `${chunkSize.toString(16)}\r\n${longText.substr(
        chunkOffset,
        chunkSize
      )}\r\n`;
      chunkOffset += chunkSize;
    }
    chunksData += "0\r\n\r\n";
    const buf = new Buffer(encode(chunksData));
    req.r = new BufReader(buf);
    const readBuf = new Uint8Array(1000);
    let offset = 0;
    while (offset < longText.length) {
      const nread = await req.body.read(readBuf);
      assertNotEOF(nread);
      const s = decode(readBuf.subarray(0, nread as number));
      assertEquals(longText.substr(offset, nread as number), s);
      offset += nread as number;
    }
    const nread = await req.body.read(readBuf);
    assertEquals(nread, Deno.EOF);
  }
});

test({
  name: "[http] destroyed connection",
  // FIXME(bartlomieju): hangs on windows, cause can't do `Deno.kill`
  ignore: true,
  fn: async (): Promise<void> => {
    // Runs a simple server as another process
    const p = Deno.run({
      cmd: [Deno.execPath(), "--allow-net", "http/testdata/simple_server.ts"],
      stdout: "piped",
    });

    let serverIsRunning = true;
    const statusPromise = p
      .status()
      .then((): void => {
        serverIsRunning = false;
      })
      .catch((_): void => {}); // Ignores the error when closing the process.

    try {
      const r = new TextProtoReader(new BufReader(p.stdout!));
      const s = await r.readLine();
      assert(s !== Deno.EOF && s.includes("server listening"));
      await delay(100);
      // Reqeusts to the server and immediately closes the connection
      const conn = await Deno.connect({ port: 4502 });
      await conn.write(new TextEncoder().encode("GET / HTTP/1.0\n\n"));
      conn.close();
      // Waits for the server to handle the above (broken) request
      await delay(100);
      assert(serverIsRunning);
    } finally {
      // Stops the sever and allows `p.status()` promise to resolve
      Deno.kill(p.pid, Deno.Signal.SIGKILL);
      await statusPromise;
      p.stdout!.close();
      p.close();
    }
  },
});

test({
  name: "[http] serveTLS",
  // FIXME(bartlomieju): hangs on windows, cause can't do `Deno.kill`
  ignore: true,
  fn: async (): Promise<void> => {
    // Runs a simple server as another process
    const p = Deno.run({
      cmd: [
        Deno.execPath(),
        "--allow-net",
        "--allow-read",
        "http/testdata/simple_https_server.ts",
      ],
      stdout: "piped",
    });

    let serverIsRunning = true;
    const statusPromise = p
      .status()
      .then((): void => {
        serverIsRunning = false;
      })
      .catch((_): void => {}); // Ignores the error when closing the process.

    try {
      const r = new TextProtoReader(new BufReader(p.stdout!));
      const s = await r.readLine();
      assert(
        s !== Deno.EOF && s.includes("server listening"),
        "server must be started"
      );
      // Requests to the server and immediately closes the connection
      const conn = await Deno.connectTLS({
        hostname: "localhost",
        port: 4503,
        certFile: "http/testdata/tls/RootCA.pem",
      });
      await Deno.writeAll(
        conn,
        new TextEncoder().encode("GET / HTTP/1.0\r\n\r\n")
      );
      const res = new Uint8Array(100);
      const nread = assertNotEOF(await conn.read(res));
      conn.close();
      const resStr = new TextDecoder().decode(res.subarray(0, nread));
      assert(resStr.includes("Hello HTTPS"));
      assert(serverIsRunning);
    } finally {
      // Stops the sever and allows `p.status()` promise to resolve
      Deno.kill(p.pid, Deno.Signal.SIGKILL);
      await statusPromise;
      p.stdout!.close();
      p.close();
    }
  },
});

test("[http] close server while iterating", async (): Promise<void> => {
  const server = serve(":8123");
  const nextWhileClosing = server[Symbol.asyncIterator]().next();
  server.close();
  assertEquals(await nextWhileClosing, { value: undefined, done: true });

  const nextAfterClosing = server[Symbol.asyncIterator]().next();
  assertEquals(await nextAfterClosing, { value: undefined, done: true });
});

test({
  name: "[http] close server while connection is open",
  async fn(): Promise<void> {
    async function iteratorReq(server: Server): Promise<void> {
      for await (const req of server) {
        await req.respond({ body: new TextEncoder().encode(req.url) });
      }
    }

    const server = serve(":8123");
    const p = iteratorReq(server);
    const conn = await Deno.connect({ hostname: "127.0.0.1", port: 8123 });
    await Deno.writeAll(
      conn,
      new TextEncoder().encode("GET /hello HTTP/1.1\r\n\r\n")
    );
    const res = new Uint8Array(100);
    const nread = await conn.read(res);
    assert(nread !== Deno.EOF);
    const resStr = new TextDecoder().decode(res.subarray(0, nread));
    assertStrContains(resStr, "/hello");
    server.close();
    await p;
    // Client connection should still be open, verify that
    // it's visible in resource table.
    const resources = Deno.resources();
    assertEquals(resources[conn.rid], "tcpStream");
    conn.close();
  },
});

test({
  name: "[http] respond error closes connection",
  async fn(): Promise<void> {
    const serverRoutine = async (): Promise<void> => {
      const server = serve(":8124");
      // @ts-ignore
      for await (const req of server) {
        await assertThrowsAsync(async () => {
          await req.respond({
            status: 12345,
            body: new TextEncoder().encode("Hello World"),
          });
        }, Deno.errors.InvalidData);
        // The connection should be destroyed
        assert(!(req.conn.rid in Deno.resources()));
        server.close();
      }
    };
    const p = serverRoutine();
    const conn = await Deno.connect({
      hostname: "127.0.0.1",
      port: 8124,
    });
    await Deno.writeAll(
      conn,
      new TextEncoder().encode("GET / HTTP/1.1\r\n\r\n")
    );
    conn.close();
    await p;
  },
});

test({
  name: "[http] Server should handle keep-alive timeout from client",
  async fn(): Promise<void> {
    const port = 4502;
    let server: Server | undefined;
    let conn: Deno.Conn | undefined;
    let p: Promise<void> | undefined;
    try {
      [server, p] = listenAndServe({ port }, (req) => req.respond({}));
      conn = await Deno.connect({ port });
      const w = new BufWriter(conn);
      const r = new BufReader(conn);
      const send = async (req: ClientRequest): Promise<ClientResponse> => {
        await writeRequest(w, req);
        return readResponse(r);
      };
      const url = "http://localhost:" + port;
      const req: ClientRequest = {
        url,
        method: "GET",
        headers: new Headers({
          "keep-alive": "timeout=1",
        }),
      };
      const resp = await send(req);
      assertEquals(resp.status, 200);
      await delay(1000);
      await assertThrowsAsync(
        async () => {
          await send(req);
          // FIXME (keroxp) It should be Deno.errors.ConnectionReset
          // But it varies between OS
        } /* ,Deno.errors.ConnectionReset */
      );
    } finally {
      server?.close();
      conn?.close();
      await p;
    }
  },
});

test({
  name:
    "[http] Server should abort connection if read op from client is timed out",
  async fn(): Promise<void> {
    const port = 4504;
    let server: Server | undefined;
    let conn: Deno.Conn | undefined;
    let p: Promise<void> | undefined;
    try {
      [server, p] = listenAndServe({ port, readTimeout: 1000 }, (req) =>
        req.respond({})
      );
      conn = await Deno.connect({ port });
      const w = new BufWriter(conn);
      const r = new BufReader(conn);
      const send = async (req: ClientRequest): Promise<ClientResponse> => {
        await writeRequest(w, req);
        return readResponse(r);
      };
      const url = "http://localhost:" + port;
      const req: ClientRequest = {
        url,
        method: "GET",
      };
      const resp = await send(req);
      assertEquals(resp.status, 200);
      await delay(1000);
      await assertThrowsAsync(
        async () => {
          await send(req);
          // FIXME (keroxp)
        } /* ,Deno.errors.ConnectionReset */
      );
    } finally {
      server?.close();
      conn?.close();
      await p;
    }
  },
});<|MERGE_RESOLUTION|>--- conflicted
+++ resolved
@@ -16,15 +16,10 @@
 import { ServerResponse, Server, serve, listenAndServe } from "./server.ts";
 import { BufReader, BufWriter } from "../io/bufio.ts";
 import { delay } from "../util/async.ts";
-<<<<<<< HEAD
-import { encode, decode } from "../strings/mod.ts";
+import { encode, decode } from "../encoding/utf8.ts";
 import { mockRequest } from "./testing.ts";
 import { writeRequest, readResponse } from "./io.ts";
 import { ClientRequest, ClientResponse } from "./client.ts";
-=======
-import { encode, decode } from "../encoding/utf8.ts";
-import { mockConn } from "./mock.ts";
->>>>>>> c7387979
 
 const { Buffer, test } = Deno;
 
