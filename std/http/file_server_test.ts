--- conflicted
+++ resolved
@@ -14,13 +14,7 @@
       "--allow-net",
       "http/file_server.ts",
       ".",
-<<<<<<< HEAD
-      "--cors",
-      "--port",
-      `${port}`,
-=======
       "--cors"
->>>>>>> 07fc95ac
     ],
     stdout: "piped",
     stderr: "null",
@@ -110,18 +104,7 @@
 
 test(async function servePermissionDenied(): Promise<void> {
   const deniedServer = Deno.run({
-<<<<<<< HEAD
-    cmd: [
-      Deno.execPath(),
-      "run",
-      "--allow-net",
-      "http/file_server.ts",
-      "-p",
-      `${_port}`,
-    ],
-=======
     cmd: [Deno.execPath(), "run", "--allow-net", "http/file_server.ts"],
->>>>>>> 07fc95ac
     stdout: "piped",
     stderr: "piped",
   });
