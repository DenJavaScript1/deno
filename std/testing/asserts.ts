// Copyright 2018-2020 the Deno authors. All rights reserved. MIT license.
/** This module is browser compatible. Do not rely on good formatting of values
 * for AssertionError messages in browsers. */

import { red, green, white, gray, bold, stripColor } from "../fmt/colors.ts";
import diff, { DiffType, DiffResult } from "./diff.ts";

const CAN_NOT_DISPLAY = "[Cannot display]";

interface Constructor {
  // eslint-disable-next-line @typescript-eslint/no-explicit-any
  new (...args: any[]): any;
}

export class AssertionError extends Error {
  constructor(message: string) {
    super(message);
    this.name = "AssertionError";
  }
}

export function _format(v: unknown): string {
  let string = globalThis.Deno
    ? Deno.inspect(v, {
      depth: Infinity,
      sorted: true,
      trailingComma: true,
      compact: false,
      iterableLimit: Infinity,
    })
    : String(v);
  if (typeof v == "string") {
    string = `"${string.replace(/(?=["\\])/g, "\\")}"`;
  }
  return string;
}

function createColor(diffType: DiffType): (s: string) => string {
  switch (diffType) {
    case DiffType.added:
      return (s: string): string => green(bold(s));
    case DiffType.removed:
      return (s: string): string => red(bold(s));
    default:
      return white;
  }
}

function createSign(diffType: DiffType): string {
  switch (diffType) {
    case DiffType.added:
      return "+   ";
    case DiffType.removed:
      return "-   ";
    default:
      return "    ";
  }
}

function buildMessage(diffResult: ReadonlyArray<DiffResult<string>>): string[] {
  const messages: string[] = [];
  messages.push("");
  messages.push("");
  messages.push(
    `    ${gray(bold("[Diff]"))} ${red(bold("Actual"))} / ${
      green(bold("Expected"))
    }`,
  );
  messages.push("");
  messages.push("");
  diffResult.forEach((result: DiffResult<string>): void => {
    const c = createColor(result.type);
    messages.push(c(`${createSign(result.type)}${result.value}`));
  });
  messages.push("");

  return messages;
}

function isKeyedCollection(x: unknown): x is Set<unknown> {
  return [Symbol.iterator, "size"].every((k) => k in (x as Set<unknown>));
}

export function equal(c: unknown, d: unknown): boolean {
  const seen = new Map();
  return (function compare(a: unknown, b: unknown): boolean {
    // Have to render RegExp & Date for string comparison
    // unless it's mistreated as object
    if (
      a &&
      b &&
      ((a instanceof RegExp && b instanceof RegExp) ||
        (a instanceof URL && b instanceof URL))
    ) {
      return String(a) === String(b);
    }
    if (a instanceof Date && b instanceof Date) {
      return a.getTime() === b.getTime();
    }
    if (Object.is(a, b)) {
      return true;
    }
    if (a && typeof a === "object" && b && typeof b === "object") {
      if (seen.get(a) === b) {
        return true;
      }
      if (Object.keys(a || {}).length !== Object.keys(b || {}).length) {
        return false;
      }
      if (isKeyedCollection(a) && isKeyedCollection(b)) {
        if (a.size !== b.size) {
          return false;
        }

        let unmatchedEntries = a.size;

        for (const [aKey, aValue] of a.entries()) {
          for (const [bKey, bValue] of b.entries()) {
            /* Given that Map keys can be references, we need
             * to ensure that they are also deeply equal */
            if (
              (aKey === aValue && bKey === bValue && compare(aKey, bKey)) ||
              (compare(aKey, bKey) && compare(aValue, bValue))
            ) {
              unmatchedEntries--;
            }
          }
        }

        return unmatchedEntries === 0;
      }
      const merged = { ...a, ...b };
      for (const key in merged) {
        type Key = keyof typeof merged;
        if (!compare(a && a[key as Key], b && b[key as Key])) {
          return false;
        }
      }
      seen.set(a, b);
      return true;
    }
    return false;
  })(c, d);
}

/** Make an assertion, error will be thrown if `expr` does not have truthy value. */
export function assert(expr: unknown, msg = ""): asserts expr {
  if (!expr) {
    throw new AssertionError(msg);
  }
}

/**
 * Make an assertion that `actual` and `expected` are equal, deeply. If not
 * deeply equal, then throw.
 *
 * Type parameter can be specified to ensure values under comparison have the same type.
 * For example:
 *```ts
 *assertEquals<number>(1, 2)
 *```
 */
export function assertEquals(
  actual: unknown,
  expected: unknown,
  msg?: string,
): void;
export function assertEquals<T>(actual: T, expected: T, msg?: string): void;
export function assertEquals(
  actual: unknown,
  expected: unknown,
  msg?: string,
): void {
  if (equal(actual, expected)) {
    return;
  }
  let message = "";
  const actualString = _format(actual);
  const expectedString = _format(expected);
  try {
    const diffResult = diff(
      actualString.split("\n"),
      expectedString.split("\n"),
    );
    const diffMsg = buildMessage(diffResult).join("\n");
    message = `Values are not equal:\n${diffMsg}`;
  } catch (e) {
    message = `\n${red(CAN_NOT_DISPLAY)} + \n\n`;
  }
  if (msg) {
    message = msg;
  }
  throw new AssertionError(message);
}

/**
 * Make an assertion that `actual` and `expected` are not equal, deeply.
 * If not then throw.
 *
 * Type parameter can be specified to ensure values under comparison have the same type.
 * For example:
 *```ts
 *assertNotEquals<number>(1, 2)
 *```
 */
export function assertNotEquals(
  actual: unknown,
  expected: unknown,
  msg?: string,
): void;
export function assertNotEquals<T>(actual: T, expected: T, msg?: string): void;
export function assertNotEquals(
  actual: unknown,
  expected: unknown,
  msg?: string,
): void {
  if (!equal(actual, expected)) {
    return;
  }
  let actualString: string;
  let expectedString: string;
  try {
    actualString = String(actual);
  } catch (e) {
    actualString = "[Cannot display]";
  }
  try {
    expectedString = String(expected);
  } catch (e) {
    expectedString = "[Cannot display]";
  }
  if (!msg) {
    msg = `actual: ${actualString} expected: ${expectedString}`;
  }
  throw new AssertionError(msg);
}

/**
 * Make an assertion that `actual` and `expected` are strictly equal.  If
 * not then throw.
 * ```ts
 * assertStrictEquals(1, 2)
 * ```
 */
export function assertStrictEquals<T>(
  actual: T,
  expected: T,
  msg?: string,
): void {
  if (actual === expected) {
    return;
  }

  let message: string;

  if (msg) {
    message = msg;
  } else {
    const actualString = _format(actual);
    const expectedString = _format(expected);

    if (actualString === expectedString) {
      const withOffset = actualString
        .split("\n")
        .map((l) => `    ${l}`)
        .join("\n");
      message =
        `Values have the same structure but are not reference-equal:\n\n${
          red(withOffset)
        }\n`;
    } else {
      try {
        const diffResult = diff(
          actualString.split("\n"),
          expectedString.split("\n"),
        );
        const diffMsg = buildMessage(diffResult).join("\n");
        message = `Values are not strictly equal:\n${diffMsg}`;
      } catch (e) {
        message = `\n${red(CAN_NOT_DISPLAY)} + \n\n`;
      }
    }
  }

  throw new AssertionError(message);
}

/**
 * Make an assertion that actual contains expected. If not
 * then thrown.
 */
export function assertStringContains(
  actual: string,
  expected: string,
  msg?: string,
): void {
  if (!actual.includes(expected)) {
    if (!msg) {
      msg = `actual: "${actual}" expected to contain: "${expected}"`;
    }
    throw new AssertionError(msg);
  }
}

/**
 * Make an assertion that `actual` contains the `expected` values.
 * If not then an error will be thrown.
 *
 * Type parameter can be specified to ensure values under comparison have the same type.
 * For example:
 *```ts
 *assertArrayContains<number>([1, 2], [2])
 *```
 */
export function assertArrayContains(
  actual: ArrayLike<unknown>,
  expected: ArrayLike<unknown>,
  msg?: string,
): void;
export function assertArrayContains<T>(
  actual: ArrayLike<T>,
  expected: ArrayLike<T>,
  msg?: string,
): void;
export function assertArrayContains(
  actual: ArrayLike<unknown>,
  expected: ArrayLike<unknown>,
  msg?: string,
): void {
  const missing: unknown[] = [];
  for (let i = 0; i < expected.length; i++) {
    let found = false;
    for (let j = 0; j < actual.length; j++) {
      if (equal(expected[i], actual[j])) {
        found = true;
        break;
      }
    }
    if (!found) {
      missing.push(expected[i]);
    }
  }
  if (missing.length === 0) {
    return;
  }
  if (!msg) {
    msg = `actual: "${_format(actual)}" expected to contain: "${
      _format(expected)
    }"\nmissing: ${_format(missing)}`;
  }
  throw new AssertionError(msg);
}

/**
 * Make an assertion that `actual` match RegExp `expected`. If not
 * then thrown
 */
export function assertMatch(
  actual: string,
  expected: RegExp,
  msg?: string,
): void {
  if (!expected.test(actual)) {
    if (!msg) {
      msg = `actual: "${actual}" expected to match: "${expected}"`;
    }
    throw new AssertionError(msg);
  }
}

/**
 * Forcefully throws a failed assertion
 */
export function fail(msg?: string): void {
  // eslint-disable-next-line @typescript-eslint/no-use-before-define
  assert(false, `Failed assertion${msg ? `: ${msg}` : "."}`);
}

/**
 * Executes a function, expecting it to throw.  If it does not, then it
 * throws.  An error class and a string that should be included in the
 * error message can also be asserted.
 */
export function assertThrows<T = void>(
  fn: () => T,
  ErrorClass?: Constructor,
  msgIncludes = "",
  msg?: string,
): Error {
  let doesThrow = false;
  let error = null;
  try {
    fn();
  } catch (e) {
    if (e instanceof Error === false) {
      throw new AssertionError("A non-Error object was thrown.");
    }
<<<<<<< HEAD
    if (ErrorClass && !(Object.getPrototypeOf(e) === ErrorClass.prototype)) {
      msg =
        `Expected error to be instance of "${ErrorClass.name}", but was "${e.constructor.name}"${
          msg ? `: ${msg}` : "."
        }`;
=======
    if (ErrorClass && !(e instanceof ErrorClass)) {
      msg = `Expected error to be instance of "${ErrorClass.name}", but was "${
        e.constructor.name
      }"${msg ? `: ${msg}` : "."}`;
>>>>>>> 9eca71ca
      throw new AssertionError(msg);
    }
    if (
      msgIncludes &&
      !stripColor(e.message).includes(stripColor(msgIncludes))
    ) {
      msg =
        `Expected error message to include "${msgIncludes}", but got "${e.message}"${
          msg ? `: ${msg}` : "."
        }`;
      throw new AssertionError(msg);
    }
    doesThrow = true;
    error = e;
  }
  if (!doesThrow) {
    msg = `Expected function to throw${msg ? `: ${msg}` : "."}`;
    throw new AssertionError(msg);
  }
  return error;
}

/**
 * Executes a function which returns a promise, expecting it to throw or reject.
 * If it does not, then it throws.  An error class and a string that should be
 * included in the error message can also be asserted.
 */
export async function assertThrowsAsync<T = void>(
  fn: () => Promise<T>,
  ErrorClass?: Constructor,
  msgIncludes = "",
  msg?: string,
): Promise<Error> {
  let doesThrow = false;
  let error = null;
  try {
    await fn();
  } catch (e) {
    if (e instanceof Error === false) {
      throw new AssertionError("A non-Error object was thrown or rejected.");
    }
<<<<<<< HEAD
    if (ErrorClass && !(Object.getPrototypeOf(e) === ErrorClass.prototype)) {
      msg =
        `Expected error to be instance of "${ErrorClass.name}", but got "${e.name}"${
          msg ? `: ${msg}` : "."
        }`;
=======
    if (ErrorClass && !(e instanceof ErrorClass)) {
      msg = `Expected error to be instance of "${ErrorClass.name}", but got "${
        e.name
      }"${msg ? `: ${msg}` : "."}`;
>>>>>>> 9eca71ca
      throw new AssertionError(msg);
    }
    if (
      msgIncludes &&
      !stripColor(e.message).includes(stripColor(msgIncludes))
    ) {
      msg =
        `Expected error message to include "${msgIncludes}", but got "${e.message}"${
          msg ? `: ${msg}` : "."
        }`;
      throw new AssertionError(msg);
    }
    doesThrow = true;
    error = e;
  }
  if (!doesThrow) {
    msg = `Expected function to throw${msg ? `: ${msg}` : "."}`;
    throw new AssertionError(msg);
  }
  return error;
}

/** Use this to stub out methods that will throw when invoked. */
export function unimplemented(msg?: string): never {
  throw new AssertionError(msg || "unimplemented");
}

/** Use this to assert unreachable code. */
export function unreachable(): never {
  throw new AssertionError("unreachable");
}<|MERGE_RESOLUTION|>--- conflicted
+++ resolved
@@ -395,18 +395,11 @@
     if (e instanceof Error === false) {
       throw new AssertionError("A non-Error object was thrown.");
     }
-<<<<<<< HEAD
-    if (ErrorClass && !(Object.getPrototypeOf(e) === ErrorClass.prototype)) {
+    if (ErrorClass && !(e instanceof ErrorClass)) {
       msg =
         `Expected error to be instance of "${ErrorClass.name}", but was "${e.constructor.name}"${
           msg ? `: ${msg}` : "."
         }`;
-=======
-    if (ErrorClass && !(e instanceof ErrorClass)) {
-      msg = `Expected error to be instance of "${ErrorClass.name}", but was "${
-        e.constructor.name
-      }"${msg ? `: ${msg}` : "."}`;
->>>>>>> 9eca71ca
       throw new AssertionError(msg);
     }
     if (
@@ -448,18 +441,11 @@
     if (e instanceof Error === false) {
       throw new AssertionError("A non-Error object was thrown or rejected.");
     }
-<<<<<<< HEAD
-    if (ErrorClass && !(Object.getPrototypeOf(e) === ErrorClass.prototype)) {
+    if (ErrorClass && !(e instanceof ErrorClass)) {
       msg =
         `Expected error to be instance of "${ErrorClass.name}", but got "${e.name}"${
           msg ? `: ${msg}` : "."
         }`;
-=======
-    if (ErrorClass && !(e instanceof ErrorClass)) {
-      msg = `Expected error to be instance of "${ErrorClass.name}", but got "${
-        e.name
-      }"${msg ? `: ${msg}` : "."}`;
->>>>>>> 9eca71ca
       throw new AssertionError(msg);
     }
     if (
