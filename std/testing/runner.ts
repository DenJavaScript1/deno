#!/usr/bin/env -S deno -A
// Copyright 2018-2020 the Deno authors. All rights reserved. MIT license.
import { parse } from "../flags/mod.ts";
import { ExpandGlobOptions, expandGlob } from "../fs/mod.ts";
import { isWindows, join } from "../path/mod.ts";
const { args, cwd, exit } = Deno;

const DIR_GLOBS = [join("**", "?(*_)test.{js,ts}")];

function showHelp(): void {
  console.log(`Deno test runner

USAGE:
  deno -A https://deno.land/std/testing/runner.ts [OPTIONS] [MODULES...]

OPTIONS:
  -q, --quiet                 Don't show output from test cases
  -f, --failfast              Stop running tests on first error
  -e, --exclude <MODULES...>  List of comma-separated modules to exclude
  --allow-none                Exit with status 0 even when no test modules are
                              found

ARGS:
  [MODULES...]  List of test modules to run.
                A directory <dir> will expand to:
                  ${DIR_GLOBS.map((s: string): string => `${join("<dir>", s)}`)
                    .join(`
                  `)}
                Defaults to "." when none are provided.

Note that modules can refer to file paths or URLs. File paths support glob
expansion.

Examples:
      deno test src/**/*_test.ts
      deno test tests`);
}

function isRemoteUrl(url: string): boolean {
  return /^https?:\/\//.test(url);
}

function partition(
  arr: string[],
  callback: (el: string) => boolean
): [string[], string[]] {
  return arr.reduce(
    (paritioned: [string[], string[]], el: string): [string[], string[]] => {
      paritioned[callback(el) ? 1 : 0].push(el);
      return paritioned;
    },
    [[], []]
  );
}

function filePathToUrl(path: string): string {
  return `file://${isWindows ? "/" : ""}${path.replace(/\\/g, "/")}`;
}

/**
 * Given a list of globs or URLs to include and exclude and a root directory
 * from which to expand relative globs, yield a list of URLs
 * (file: or remote) that should be imported for the test runner.
 */
export async function* findTestModules(
  includeModules: string[],
  excludeModules: string[],
  root: string = cwd()
): AsyncIterableIterator<string> {
  const [includePaths, includeUrls] = partition(includeModules, isRemoteUrl);
  const [excludePaths, excludeUrls] = partition(excludeModules, isRemoteUrl);

  const expandGlobOpts: ExpandGlobOptions = {
    root,
    exclude: excludePaths,
    includeDirs: true,
    extended: true,
    globstar: true,
  };

  async function* expandDirectory(d: string): AsyncIterableIterator<string> {
    for (const dirGlob of DIR_GLOBS) {
      for await (const walkInfo of expandGlob(dirGlob, {
        ...expandGlobOpts,
        root: d,
        includeDirs: false,
      })) {
        yield filePathToUrl(walkInfo.filename);
      }
    }
  }

  for (const globString of includePaths) {
    for await (const walkInfo of expandGlob(globString, expandGlobOpts)) {
      if (walkInfo.info.isDirectory()) {
        yield* expandDirectory(walkInfo.filename);
      } else {
        yield filePathToUrl(walkInfo.filename);
      }
    }
  }

  const excludeUrlPatterns = excludeUrls.map(
    (url: string): RegExp => RegExp(url)
  );
  const shouldIncludeUrl = (url: string): boolean =>
    !excludeUrlPatterns.some((p: RegExp): boolean => !!url.match(p));

  yield* includeUrls.filter(shouldIncludeUrl);
}

export interface RunTestModulesOptions extends Deno.RunTestsOptions {
  include?: string[];
  exclude?: string[];
  allowNone?: boolean;
}

/**
 * Renders test file that will be run.
 *
 * It's done to optimize compilation of test files, because
 * dynamically importing them one by one takes very long time.
 * @TODO(bartlomieju): try to optimize compilation by reusing same compiler host
 * multiple times
 * @param testModules
 */
function renderTestFile(testModules: string[]): string {
  let testFile = "";

  for (const testModule of testModules) {
    // NOTE: this is intentional that template string is not used
    // because of TS compiler quirkness of trying to import it
    // rather than treating it like a variable
    testFile += 'import "' + testModule + '"\n';
  }

  return testFile;
}

/**
 * Import the specified test modules and run their tests as a suite.
 *
 * Test modules are specified as an array of strings and can include local files
 * or URLs.
 *
 * File matching and excluding support glob syntax - arguments recognized as
 * globs will be expanded using `glob()` from the `fs` module.
 *
 * Example:
 *
 *       runTestModules({ include: ["**\/*_test.ts", "**\/test.ts"] });
 *
 * Any matched directory `<dir>` will expand to:
 *   <dir>/**\/?(*_)test.{js,ts}
 *
 * So the above example is captured naturally by:
 *
 *       runTestModules({ include: ["."] });
 *
 * Which is the default used for:
 *
 *       runTestModules();
 */
// TODO: Change return type to `Promise<void>` once, `runTests` is updated
// to return boolean instead of exiting.
export async function runTestModules({
  include = ["."],
  exclude = [],
  allowNone = false,
  exitOnFail = false,
  only = /[^\s]/,
  skip = /^\s*$/,
  disableLog = false,
}: RunTestModulesOptions = {}): Promise<void> {
  let moduleCount = 0;
  const testModules = [];
  for await (const testModule of findTestModules(include, exclude)) {
    testModules.push(testModule);
    moduleCount++;
  }

  if (moduleCount == 0) {
    const noneFoundMessage = "No matching test modules found.";
    if (!allowNone) {
      throw new Deno.errors.NotFound(noneFoundMessage);
    } else if (!disableLog) {
      console.log(noneFoundMessage);
    }
    return;
  }

  // Create temporary test file which contains
  // all matched modules as import statements.
  const testFile = renderTestFile(testModules);
  // Select where temporary test file will be stored.
  // If `DENO_DIR` is set it means that user intentionally wants to store
  // modules there - so it's a sane default to store there.
  // Fallback is current directory which again seems like a sane default,
  // user is probably working on project in this directory or even
  // cd'ed into current directory to quickly run test from this directory.
  const root = Deno.env("DENO_DIR") || Deno.cwd();
  const testFilePath = join(root, ".deno.test.ts");
  const data = new TextEncoder().encode(testFile);
  await Deno.writeFile(testFilePath, data);

  // Import temporary test file and delete it immediately after importing so it's not cluttering disk.
  //
  // You may think that this will cause recompilation on each run, but this actually
  // tricks Deno to not recompile files if there's no need.
  // Eg.
  //   1. On first run of $DENO_DIR/.deno.test.ts Deno will compile and cache temporary test file and all of its imports
  //   2. Temporary test file is removed by test runner
  //   3. On next test run file is created again. If no new modules were added then temporary file contents are identical.
  //      Deno will not compile temporary test file again, but load it directly into V8.
  //   4. Deno starts loading imports one by one.
  //   5. If imported file is outdated, Deno will recompile this single file.
  let err;
  try {
    await import(`file://${testFilePath}`);
  } catch (e) {
    err = e;
  } finally {
    await Deno.remove(testFilePath);
  }

  if (err) {
    throw err;
  }

  if (!disableLog) {
    console.log(`Found ${moduleCount} matching test modules.`);
  }

  await Deno.runTests({
    exitOnFail,
    only,
    skip,
    disableLog,
<<<<<<< HEAD
    reportToConsole: true
=======
>>>>>>> 4b71ac55
  });
}

async function main(): Promise<void> {
  const parsedArgs = parse(args, {
    boolean: ["allow-none", "failfast", "help", "quiet"],
    string: ["exclude"],
    alias: {
      exclude: ["e"],
      failfast: ["f"],
      help: ["h"],
      quiet: ["q"],
    },
    default: {
      "allow-none": false,
      failfast: false,
      help: false,
      quiet: false,
    },
  });
  if (parsedArgs.help) {
    return showHelp();
  }

  const include =
    parsedArgs._.length > 0
      ? (parsedArgs._ as string[]).flatMap((fileGlob: string): string[] =>
          fileGlob.split(",")
        )
      : ["."];
  const exclude =
    parsedArgs.exclude != null ? (parsedArgs.exclude as string).split(",") : [];
  const allowNone = parsedArgs["allow-none"];
  const disableLog = parsedArgs.quiet;

  try {
    await runTestModules({
      include,
      exclude,
      allowNone,
      disableLog,
      exitOnFail: true,
    });
  } catch (error) {
    if (!disableLog) {
      console.error(error.message);
    }
    exit(1);
  }
}

if (import.meta.main) {
  main();
}<|MERGE_RESOLUTION|>--- conflicted
+++ resolved
@@ -236,10 +236,7 @@
     only,
     skip,
     disableLog,
-<<<<<<< HEAD
-    reportToConsole: true
-=======
->>>>>>> 4b71ac55
+    reportToConsole: true,
   });
 }
 
