// Copyright 2018-2020 the Deno authors. All rights reserved. MIT license.
const { open, openSync, close, renameSync, statSync } = Deno;
type File = Deno.File;
type Writer = Deno.Writer;
<<<<<<< HEAD
import { getLevelByName, LevelName, LogLevels } from "./levels.ts";
=======
type OpenOptions = Deno.OpenOptions;
import { getLevelByName, LogLevel } from "./levels.ts";
>>>>>>> f8d83361
import { LogRecord } from "./logger.ts";
import { red, yellow, blue, bold } from "../fmt/colors.ts";
import { existsSync, exists } from "../fs/exists.ts";

const DEFAULT_FORMATTER = "{levelName} {msg}";
type FormatterFunction = (logRecord: LogRecord) => string;
type LogMode = "a" | "w" | "x";

interface HandlerOptions {
  formatter?: string | FormatterFunction;
}

export class BaseHandler {
  level: number;
  levelName: LevelName;
  formatter: string | FormatterFunction;

  constructor(levelName: LevelName, options: HandlerOptions = {}) {
    this.level = getLevelByName(levelName);
    this.levelName = levelName;

    this.formatter = options.formatter || DEFAULT_FORMATTER;
  }

  handle(logRecord: LogRecord): void {
    if (this.level > logRecord.level) return;

    const msg = this.format(logRecord);
    return this.log(msg);
  }

  format(logRecord: LogRecord): string {
    if (this.formatter instanceof Function) {
      return this.formatter(logRecord);
    }

    return this.formatter.replace(/{(\S+)}/g, (match, p1): string => {
      const value = logRecord[p1 as keyof LogRecord];

      // do not interpolate missing values
      if (!value) {
        return match;
      }

      return String(value);
    });
  }

  log(_msg: string): void {}
  async setup(): Promise<void> {}
  async destroy(): Promise<void> {}
}

export class ConsoleHandler extends BaseHandler {
  format(logRecord: LogRecord): string {
    let msg = super.format(logRecord);

    switch (logRecord.level) {
      case LogLevels.INFO:
        msg = blue(msg);
        break;
      case LogLevels.WARNING:
        msg = yellow(msg);
        break;
      case LogLevels.ERROR:
        msg = red(msg);
        break;
      case LogLevels.CRITICAL:
        msg = bold(red(msg));
        break;
      default:
        break;
    }

    return msg;
  }

  log(msg: string): void {
    console.log(msg);
  }
}

export abstract class WriterHandler extends BaseHandler {
  protected _writer!: Writer;
  #encoder = new TextEncoder();

  abstract log(msg: string): void;
}

interface FileHandlerOptions extends HandlerOptions {
  filename: string;
  mode?: LogMode;
}

export class FileHandler extends WriterHandler {
  protected _file!: File;
  protected _filename: string;
  protected _mode: LogMode;
  protected _openOptions: OpenOptions;
  #encoder = new TextEncoder();

  constructor(levelName: LevelName, options: FileHandlerOptions) {
    super(levelName, options);
    this._filename = options.filename;
    // default to append mode, write only
    this._mode = options.mode ? options.mode : "a";
    this._openOptions = {
      createNew: this._mode === "x",
      create: this._mode !== "x",
      append: this._mode === "a",
      truncate: this._mode !== "a",
      write: true,
    };
  }

  async setup(): Promise<void> {
    this._file = await open(this._filename, this._openOptions);
    this._writer = this._file;
  }

  log(msg: string): void {
    Deno.writeSync(this._file.rid, this.#encoder.encode(msg + "\n"));
  }

  destroy(): Promise<void> {
    this._file.close();
    return Promise.resolve();
  }
}

interface RotatingFileHandlerOptions extends FileHandlerOptions {
  maxBytes: number;
  maxBackupCount: number;
}

export class RotatingFileHandler extends FileHandler {
  #maxBytes: number;
  #maxBackupCount: number;

  constructor(levelName: LevelName, options: RotatingFileHandlerOptions) {
    super(levelName, options);
    this.#maxBytes = options.maxBytes;
    this.#maxBackupCount = options.maxBackupCount;
  }

  async setup(): Promise<void> {
    if (this.#maxBytes < 1) {
      throw new Error("maxBytes cannot be less than 1");
    }
    if (this.#maxBackupCount < 1) {
      throw new Error("maxBackupCount cannot be less than 1");
    }
    await super.setup();

    if (this._mode === "w") {
      // Remove old backups too as it doesn't make sense to start with a clean
      // log file, but old backups
      for (let i = 1; i <= this.#maxBackupCount; i++) {
        if (await exists(this._filename + "." + i)) {
          await Deno.remove(this._filename + "." + i);
        }
      }
    } else if (this._mode === "x") {
      // Throw if any backups also exist
      for (let i = 1; i <= this.#maxBackupCount; i++) {
        if (await exists(this._filename + "." + i)) {
          Deno.close(this._file.rid);
          throw new Deno.errors.AlreadyExists(
            "Backup log file " + this._filename + "." + i + " already exists"
          );
        }
      }
    }
  }

  handle(logRecord: LogRecord): void {
    if (this.level > logRecord.level) return;

    const msg = this.format(logRecord);
    const currentFileSize = statSync(this._filename).size;
    if (currentFileSize + msg.length > this.#maxBytes) {
      this.rotateLogFiles();
    }

    return this.log(msg);
  }

  rotateLogFiles(): void {
    close(this._file.rid);

    for (let i = this.#maxBackupCount - 1; i >= 0; i--) {
      const source = this._filename + (i === 0 ? "" : "." + i);
      const dest = this._filename + "." + (i + 1);

      if (existsSync(source)) {
        renameSync(source, dest);
      }
    }

    this._file = openSync(this._filename, this._openOptions);
    this._writer = this._file;
  }
}<|MERGE_RESOLUTION|>--- conflicted
+++ resolved
@@ -2,12 +2,8 @@
 const { open, openSync, close, renameSync, statSync } = Deno;
 type File = Deno.File;
 type Writer = Deno.Writer;
-<<<<<<< HEAD
+type OpenOptions = Deno.OpenOptions;
 import { getLevelByName, LevelName, LogLevels } from "./levels.ts";
-=======
-type OpenOptions = Deno.OpenOptions;
-import { getLevelByName, LogLevel } from "./levels.ts";
->>>>>>> f8d83361
 import { LogRecord } from "./logger.ts";
 import { red, yellow, blue, bold } from "../fmt/colors.ts";
 import { existsSync, exists } from "../fs/exists.ts";
