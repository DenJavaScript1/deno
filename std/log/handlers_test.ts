--- conflicted
+++ resolved
@@ -346,7 +346,6 @@
 });
 
 test({
-<<<<<<< HEAD
   name: "Window unload flushes buffer",
   async fn() {
     const fileHandler = new FileHandler("WARNING", {
@@ -359,12 +358,18 @@
     assertEquals((await Deno.stat(LOG_FILE)).size, 0);
     dispatchEvent(new Event("unload"));
     assertEquals((await Deno.stat(LOG_FILE)).size, 10);
-=======
-  name: "RotatingFileHandler fileSize equal to bytelength of message + 1",
-  async fn() {
-    const fileHandler = new RotatingFileHandler("WARNING", {
-      filename: LOG_FILE,
-      maxBytes: 100,
+
+    await fileHandler.destroy();
+    Deno.removeSync(LOG_FILE);
+  },
+});
+
+test({
+  name: "RotatingFileHandler: rotate on byte length, not msg length",
+  async fn() {
+    const fileHandler = new RotatingFileHandler("WARNING", {
+      filename: LOG_FILE,
+      maxBytes: 6,
       maxBackupCount: 1,
       mode: "w",
     });
@@ -373,15 +378,22 @@
     const msg = "。";
     const msgLength = msg.length;
     const msgByteLength = new TextEncoder().encode(msg).byteLength;
-    await fileHandler.log(msg);
-    const fileSzie = (await Deno.stat(LOG_FILE)).size;
-
-    assertEquals(fileSzie, msgByteLength + 1);
-    assertNotEquals(fileSzie, msgLength);
-    assertNotEquals(fileSzie, msgLength + 1);
->>>>>>> ad6d2a77
-
-    await fileHandler.destroy();
-    Deno.removeSync(LOG_FILE);
+    assertNotEquals(msgLength, msgByteLength);
+    assertEquals(msgLength, 1);
+    assertEquals(msgByteLength, 3);
+
+    fileHandler.log(msg);
+    fileHandler.log(msg);
+
+    await fileHandler.destroy();
+
+    const fileSize1 = (await Deno.stat(LOG_FILE)).size;
+    const fileSize2 = (await Deno.stat(LOG_FILE + ".1")).size;
+
+    assertEquals(fileSize1, msgByteLength + 1);
+    assertEquals(fileSize2, msgByteLength + 1);
+
+    Deno.removeSync(LOG_FILE);
+    Deno.removeSync(LOG_FILE + ".1");
   },
 });