// Copyright 2018-2020 the Deno authors. All rights reserved. MIT license.
const { Buffer, mkdir, open } = Deno;
type File = Deno.File;
type Reader = Deno.Reader;
import * as path from "../path/mod.ts";
import { encode } from "../strings/mod.ts";

// `off` is the offset into `dst` where it will at which to begin writing values
// from `src`.
// Returns the number of bytes copied.
export function copyBytes(dst: Uint8Array, src: Uint8Array, off = 0): number {
  off = Math.max(0, Math.min(off, dst.byteLength));
  const r = dst.byteLength - off;
  if (src.byteLength > r) {
    src = src.subarray(0, r);
  }
  dst.set(src, off);
  return src.byteLength;
}

export function charCode(s: string): number {
  return s.charCodeAt(0);
}

export function stringsReader(s: string): Reader {
  return new Buffer(encode(s).buffer);
}

/** Create or open a temporal file at specified directory with prefix and
 *  postfix
 * */
export async function tempFile(
  dir: string,
  opts: {
    prefix?: string;
    postfix?: string;
  } = { prefix: "", postfix: "" }
): Promise<{ file: File; filepath: string }> {
  const r = Math.floor(Math.random() * 1000000);
  const filepath = path.resolve(
    `${dir}/${opts.prefix || ""}${r}${opts.postfix || ""}`
  );
<<<<<<< HEAD
  await mkdir(path.dirname(filepath), true);
  const file = await open(filepath, { append: true, create: true });
=======
  await mkdir(path.dirname(filepath), { recursive: true });
  const file = await open(filepath, "a");
>>>>>>> fe566205
  return { file, filepath };
}<|MERGE_RESOLUTION|>--- conflicted
+++ resolved
@@ -40,12 +40,7 @@
   const filepath = path.resolve(
     `${dir}/${opts.prefix || ""}${r}${opts.postfix || ""}`
   );
-<<<<<<< HEAD
-  await mkdir(path.dirname(filepath), true);
-  const file = await open(filepath, { append: true, create: true });
-=======
   await mkdir(path.dirname(filepath), { recursive: true });
   const file = await open(filepath, "a");
->>>>>>> fe566205
   return { file, filepath };
 }