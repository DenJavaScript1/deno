// Copyright 2018-2020 the Deno authors. All rights reserved. MIT license.
import { BufReader, BufWriter } from "../io/bufio.ts";
import { assert, assertEquals, assertThrowsAsync } from "../testing/asserts.ts";
const { test } = Deno;
import { TextProtoReader } from "../textproto/mod.ts";
import * as bytes from "../bytes/mod.ts";
import {
  acceptable,
  connectWebSocket,
  createSecAccept,
  createSecKey,
  handshake,
  OpCode,
  readFrame,
  unmask,
  writeFrame,
  createWebSocket,
  SocketClosedError
} from "./mod.ts";
import { encode, decode } from "../strings/mod.ts";
import Writer = Deno.Writer;
import Reader = Deno.Reader;
import Conn = Deno.Conn;
import Buffer = Deno.Buffer;

test(async function wsReadUnmaskedTextFrame(): Promise<void> {
  // unmasked single text frame with payload "Hello"
  const buf = new BufReader(
    new Buffer(new Uint8Array([0x81, 0x05, 0x48, 0x65, 0x6c, 0x6c, 0x6f]))
  );
  const frame = await readFrame(buf);
  assertEquals(frame.opcode, OpCode.TextFrame);
  assertEquals(frame.mask, undefined);
  assertEquals(new Buffer(frame.payload).toString(), "Hello");
  assertEquals(frame.isLastFrame, true);
});

test(async function wsReadMaskedTextFrame(): Promise<void> {
  // a masked single text frame with payload "Hello"
  const buf = new BufReader(
    new Buffer(
      new Uint8Array([
        0x81,
        0x85,
        0x37,
        0xfa,
        0x21,
        0x3d,
        0x7f,
        0x9f,
        0x4d,
        0x51,
        0x58
      ])
    )
  );
  const frame = await readFrame(buf);
  assertEquals(frame.opcode, OpCode.TextFrame);
  unmask(frame.payload, frame.mask);
  assertEquals(new Buffer(frame.payload).toString(), "Hello");
  assertEquals(frame.isLastFrame, true);
});

test(async function wsReadUnmaskedSplitTextFrames(): Promise<void> {
  const buf1 = new BufReader(
    new Buffer(new Uint8Array([0x01, 0x03, 0x48, 0x65, 0x6c]))
  );
  const buf2 = new BufReader(
    new Buffer(new Uint8Array([0x80, 0x02, 0x6c, 0x6f]))
  );
  const [f1, f2] = await Promise.all([readFrame(buf1), readFrame(buf2)]);
  assertEquals(f1.isLastFrame, false);
  assertEquals(f1.mask, undefined);
  assertEquals(f1.opcode, OpCode.TextFrame);
  assertEquals(new Buffer(f1.payload).toString(), "Hel");

  assertEquals(f2.isLastFrame, true);
  assertEquals(f2.mask, undefined);
  assertEquals(f2.opcode, OpCode.Continue);
  assertEquals(new Buffer(f2.payload).toString(), "lo");
});

test(async function wsReadUnmaskedPingPongFrame(): Promise<void> {
  // unmasked ping with payload "Hello"
  const buf = new BufReader(
    new Buffer(new Uint8Array([0x89, 0x05, 0x48, 0x65, 0x6c, 0x6c, 0x6f]))
  );
  const ping = await readFrame(buf);
  assertEquals(ping.opcode, OpCode.Ping);
  assertEquals(new Buffer(ping.payload).toString(), "Hello");

  const buf2 = new BufReader(
    new Buffer(
      new Uint8Array([
        0x8a,
        0x85,
        0x37,
        0xfa,
        0x21,
        0x3d,
        0x7f,
        0x9f,
        0x4d,
        0x51,
        0x58
      ])
    )
  );
  const pong = await readFrame(buf2);
  assertEquals(pong.opcode, OpCode.Pong);
  assert(pong.mask !== undefined);
  unmask(pong.payload, pong.mask);
  assertEquals(new Buffer(pong.payload).toString(), "Hello");
});

test(async function wsReadUnmaskedBigBinaryFrame(): Promise<void> {
  const payloadLength = 0x100;
  const a = [0x82, 0x7e, 0x01, 0x00];
  for (let i = 0; i < payloadLength; i++) {
    a.push(i);
  }
  const buf = new BufReader(new Buffer(new Uint8Array(a)));
  const bin = await readFrame(buf);
  assertEquals(bin.opcode, OpCode.BinaryFrame);
  assertEquals(bin.isLastFrame, true);
  assertEquals(bin.mask, undefined);
  assertEquals(bin.payload.length, payloadLength);
});

test(async function wsReadUnmaskedBigBigBinaryFrame(): Promise<void> {
  const payloadLength = 0x10000;
  const a = [0x82, 0x7f, 0x00, 0x00, 0x00, 0x00, 0x00, 0x01, 0x00, 0x00];
  for (let i = 0; i < payloadLength; i++) {
    a.push(i);
  }
  const buf = new BufReader(new Buffer(new Uint8Array(a)));
  const bin = await readFrame(buf);
  assertEquals(bin.opcode, OpCode.BinaryFrame);
  assertEquals(bin.isLastFrame, true);
  assertEquals(bin.mask, undefined);
  assertEquals(bin.payload.length, payloadLength);
});

test(async function wsCreateSecAccept(): Promise<void> {
  const nonce = "dGhlIHNhbXBsZSBub25jZQ==";
  const d = createSecAccept(nonce);
  assertEquals(d, "s3pPLMBiTxaQ9kYGzzhZRbK+xOo=");
});

test(function wsAcceptable(): void {
  const ret = acceptable({
    headers: new Headers({
      upgrade: "websocket",
      "sec-websocket-key": "aaa"
    })
  });
  assertEquals(ret, true);

  assert(
    acceptable({
      headers: new Headers([
        ["connection", "Upgrade"],
        ["host", "127.0.0.1:9229"],
        [
          "sec-websocket-extensions",
          "permessage-deflate; client_max_window_bits"
        ],
        ["sec-websocket-key", "dGhlIHNhbXBsZSBub25jZQ=="],
        ["sec-websocket-version", "13"],
        ["upgrade", "WebSocket"]
      ])
    })
  );
});

test(function wsAcceptableInvalid(): void {
  assertEquals(
    acceptable({
      headers: new Headers({ "sec-websocket-key": "aaa" })
    }),
    false
  );
  assertEquals(
    acceptable({
      headers: new Headers({ upgrade: "websocket" })
    }),
    false
  );
  assertEquals(
    acceptable({
      headers: new Headers({ upgrade: "invalid", "sec-websocket-key": "aaa" })
    }),
    false
  );
  assertEquals(
    acceptable({
      headers: new Headers({ upgrade: "websocket", "sec-websocket-ky": "" })
    }),
    false
  );
});

test("connectWebSocket should throw invalid scheme of url", async (): Promise<
  void
> => {
  await assertThrowsAsync(
    async (): Promise<void> => {
      await connectWebSocket("file://hoge/hoge");
    }
  );
});

test(async function wsWriteReadMaskedFrame(): Promise<void> {
  const mask = new Uint8Array([0, 1, 2, 3]);
  const msg = "hello";
  const buf = new Buffer();
  const r = new BufReader(buf);
  await writeFrame(
    {
      isLastFrame: true,
      mask,
      opcode: OpCode.TextFrame,
      payload: encode(msg)
    },
    buf
  );
  const frame = await readFrame(r);
  assertEquals(frame.opcode, OpCode.TextFrame);
  assertEquals(frame.isLastFrame, true);
  assertEquals(frame.mask, mask);
  unmask(frame.payload, frame.mask);
  assertEquals(frame.payload, encode(msg));
});

test("handshake should not send search when it's empty", async function wsHandshakeWithEmptySearch(): Promise<
  void
> {
  const writer = new Buffer();
  const reader = new Buffer(encode("HTTP/1.1 400\r\n"));

  await assertThrowsAsync(
    async (): Promise<void> => {
      await handshake(
        new URL("ws://example.com"),
        new Headers(),
        new BufReader(reader),
        new BufWriter(writer)
      );
    }
  );

  const tpReader = new TextProtoReader(new BufReader(writer));
  const statusLine = await tpReader.readLine();

  assertEquals(statusLine, "GET / HTTP/1.1");
});

test("handshake should send search correctly", async function wsHandshakeWithSearch(): Promise<
  void
> {
  const writer = new Buffer();
  const reader = new Buffer(encode("HTTP/1.1 400\r\n"));

  await assertThrowsAsync(
    async (): Promise<void> => {
      await handshake(
        new URL("ws://example.com?a=1"),
        new Headers(),
        new BufReader(reader),
        new BufWriter(writer)
      );
    }
  );

  const tpReader = new TextProtoReader(new BufReader(writer));
  const statusLine = await tpReader.readLine();

  assertEquals(statusLine, "GET /?a=1 HTTP/1.1");
});

function dummyConn(r: Reader, w: Writer): Conn {
  return {
    rid: -1,
    closeRead: (): void => {},
    closeWrite: (): void => {},
    read: (x): Promise<number | Deno.EOF> => r.read(x),
    write: (x): Promise<number> => w.write(x),
    close: (): void => {},
    localAddr: { transport: "tcp", hostname: "0.0.0.0", port: 0 },
    remoteAddr: { transport: "tcp", hostname: "0.0.0.0", port: 0 }
  };
}

function delayedWriter(ms: number, dest: Writer): Writer {
  return {
    write(p: Uint8Array): Promise<number> {
      return new Promise<number>(resolve => {
        setTimeout(async (): Promise<void> => {
          resolve(await dest.write(p));
        }, ms);
      });
    }
  };
}
test("WebSocket.send(), WebSocket.ping() should be exclusive", async (): Promise<
  void
> => {
  const buf = new Buffer();
  const conn = dummyConn(new Buffer(), delayedWriter(1, buf));
  const sock = createWebSocket({ conn });
  // Ensure send call
  await Promise.all([
    sock.send("first"),
    sock.send("second"),
    sock.ping(),
    sock.send(new Uint8Array([3]))
  ]);
  const bufr = new BufReader(buf);
  const first = await readFrame(bufr);
  const second = await readFrame(bufr);
  const ping = await readFrame(bufr);
  const third = await readFrame(bufr);
  assertEquals(first.opcode, OpCode.TextFrame);
  assertEquals(decode(first.payload), "first");
  assertEquals(first.opcode, OpCode.TextFrame);
  assertEquals(decode(second.payload), "second");
  assertEquals(ping.opcode, OpCode.Ping);
  assertEquals(third.opcode, OpCode.BinaryFrame);
  assertEquals(bytes.equal(third.payload, new Uint8Array([3])), true);
});

<<<<<<< HEAD
// Note: relies on --seed=86 being passed to deno.
test(function testCreateSecKey(): void {
  const secKey = createSecKey();
  assertEquals(atob(secKey).length, 16);
=======
test("WebSocket should throw SocketClosedError when peer closed connection without close frame", async () => {
  const buf = new Buffer();
  const eofReader: Deno.Reader = {
    async read(_: Uint8Array): Promise<number | Deno.EOF> {
      return Deno.EOF;
    }
  };
  const conn = dummyConn(eofReader, buf);
  const sock = createWebSocket({ conn });
  sock.closeForce();
  await assertThrowsAsync(() => sock.send("hello"), SocketClosedError);
  await assertThrowsAsync(() => sock.ping(), SocketClosedError);
  await assertThrowsAsync(() => sock.close(0), SocketClosedError);
});

test("WebSocket shouldn't throw UnexpectedEOFError on recive()", async () => {
  const buf = new Buffer();
  const eofReader: Deno.Reader = {
    async read(_: Uint8Array): Promise<number | Deno.EOF> {
      return Deno.EOF;
    }
  };
  const conn = dummyConn(eofReader, buf);
  const sock = createWebSocket({ conn });
  const it = sock.receive();
  const { value, done } = await it.next();
  assertEquals(value, undefined);
  assertEquals(done, true);
});

test("WebSocket should reject sending promise when connection reset forcely", async () => {
  const buf = new Buffer();
  let timer: number | undefined;
  const lazyWriter: Deno.Writer = {
    async write(_: Uint8Array): Promise<number> {
      return new Promise(resolve => {
        timer = setTimeout(() => resolve(0), 1000);
      });
    }
  };
  const conn = dummyConn(buf, lazyWriter);
  const sock = createWebSocket({ conn });
  const onError = (e: unknown): unknown => e;
  const p = Promise.all([
    sock.send("hello").catch(onError),
    sock.send(new Uint8Array([1, 2])).catch(onError),
    sock.ping().catch(onError)
  ]);
  sock.closeForce();
  assertEquals(sock.isClosed, true);
  const [a, b, c] = await p;
  assert(a instanceof SocketClosedError);
  assert(b instanceof SocketClosedError);
  assert(c instanceof SocketClosedError);
  clearTimeout(timer);
>>>>>>> 5da7c7df
});<|MERGE_RESOLUTION|>--- conflicted
+++ resolved
@@ -329,12 +329,12 @@
   assertEquals(bytes.equal(third.payload, new Uint8Array([3])), true);
 });
 
-<<<<<<< HEAD
 // Note: relies on --seed=86 being passed to deno.
 test(function testCreateSecKey(): void {
   const secKey = createSecKey();
   assertEquals(atob(secKey).length, 16);
-=======
+});
+
 test("WebSocket should throw SocketClosedError when peer closed connection without close frame", async () => {
   const buf = new Buffer();
   const eofReader: Deno.Reader = {
@@ -390,5 +390,4 @@
   assert(b instanceof SocketClosedError);
   assert(c instanceof SocketClosedError);
   clearTimeout(timer);
->>>>>>> 5da7c7df
 });