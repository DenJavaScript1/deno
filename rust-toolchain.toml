--- conflicted
+++ resolved
@@ -1,7 +1,3 @@
 [toolchain]
-<<<<<<< HEAD
-channel = "nightly-2024-01-14"
-=======
 channel = "1.77.2"
->>>>>>> 9304126b
 components = ["rustfmt", "clippy"]