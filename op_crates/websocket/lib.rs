// Copyright 2018-2021 the Deno authors. All rights reserved. MIT license.

use deno_core::error::bad_resource_id;
use deno_core::error::null_opbuf;
use deno_core::error::type_error;
use deno_core::error::AnyError;
use deno_core::futures::stream::SplitSink;
use deno_core::futures::stream::SplitStream;
use deno_core::futures::SinkExt;
use deno_core::futures::StreamExt;
use deno_core::url;
use deno_core::AsyncRefCell;
use deno_core::CancelFuture;
use deno_core::CancelHandle;
use deno_core::JsRuntime;
use deno_core::OpState;
use deno_core::RcRef;
use deno_core::Resource;
use deno_core::ResourceId;
use deno_core::ZeroCopyBuf;

use http::{Method, Request, Uri};
use serde::Deserialize;
use serde::Serialize;
use std::borrow::Cow;
use std::cell::RefCell;
use std::io::BufReader;
use std::io::Cursor;
use std::path::PathBuf;
use std::rc::Rc;
use std::sync::Arc;
use tokio::net::TcpStream;
use tokio_rustls::{rustls::ClientConfig, TlsConnector};
use tokio_tungstenite::tungstenite::Error as TungsteniteError;
use tokio_tungstenite::tungstenite::{
  handshake::client::Response, protocol::frame::coding::CloseCode,
  protocol::CloseFrame, Message,
};
use tokio_tungstenite::MaybeTlsStream;
use tokio_tungstenite::{client_async, WebSocketStream};
use webpki::DNSNameRef;
use tokio::io::AsyncRead;
use tokio::io::AsyncWrite;

pub use tokio_tungstenite; // Re-export tokio_tungstenite

#[derive(Clone)]
pub struct WsCaData(pub Vec<u8>);
#[derive(Clone)]
pub struct WsUserAgent(pub String);

pub trait WebSocketPermissions {
  fn check_net_url(&mut self, _url: &url::Url) -> Result<(), AnyError>;
}

/// For use with `op_websocket_*` when the user does not want permissions.
pub struct NoWebSocketPermissions;

impl WebSocketPermissions for NoWebSocketPermissions {
  fn check_net_url(&mut self, _url: &url::Url) -> Result<(), AnyError> {
    Ok(())
  }
}

pub type WsStream = MaybeTlsStream<TcpStream>;
pub struct WsStreamResource<T: AsyncRead + AsyncWrite> {
  pub tx: AsyncRefCell<SplitSink<WebSocketStream<T>, Message>>,
  pub rx: AsyncRefCell<SplitStream<WebSocketStream<T>>>,
  // When a `WsStreamResource` resource is closed, all pending 'read' ops are
  // canceled, while 'write' ops are allowed to complete. Therefore only
  // 'read' futures are attached to this cancel handle.
  pub cancel: CancelHandle,
}

impl<T: AsyncRead + AsyncWrite> Resource for WsStreamResource<T> {
  fn name(&self) -> Cow<str> {
    "webSocketStream".into()
  }
}

// This op is needed because creating a WS instance in JavaScript is a sync
// operation and should throw error when permissions are not fulfilled,
// but actual op that connects WS is async.
pub fn op_ws_check_permission<WP>(
  state: &mut OpState,
  url: String,
  _zero_copy: Option<ZeroCopyBuf>,
) -> Result<(), AnyError>
where
  WP: WebSocketPermissions + 'static,
{
  state
    .borrow_mut::<WP>()
    .check_net_url(&url::Url::parse(&url)?)?;

  Ok(())
}

#[derive(Deserialize)]
#[serde(rename_all = "camelCase")]
pub struct CreateArgs {
  url: String,
  protocols: String,
}

#[derive(Serialize)]
#[serde(rename_all = "camelCase")]
pub struct CreateResponse {
  success: bool,
  rid: Option<ResourceId>,
  protocol: Option<String>,
  extensions: Option<String>,
}

pub async fn op_ws_create<WP>(
  state: Rc<RefCell<OpState>>,
  args: CreateArgs,
  _bufs: Option<ZeroCopyBuf>,
) -> Result<CreateResponse, AnyError>
where
  WP: WebSocketPermissions + 'static,
{
  {
    let mut s = state.borrow_mut();
    s.borrow_mut::<WP>()
      .check_net_url(&url::Url::parse(&args.url)?)
      .expect(
        "Permission check should have been done in op_ws_check_permission",
      );
  }

  let ws_ca_data = state.borrow().try_borrow::<WsCaData>().cloned();
  let user_agent = state.borrow().borrow::<WsUserAgent>().0.clone();
  let uri: Uri = args.url.parse()?;
  let mut request = Request::builder().method(Method::GET).uri(&uri);

  request = request.header("User-Agent", user_agent);

  if !args.protocols.is_empty() {
    request = request.header("Sec-WebSocket-Protocol", args.protocols);
  }

  let request = request.body(())?;
  let domain = &uri.host().unwrap().to_string();
  let port = &uri.port_u16().unwrap_or(match uri.scheme_str() {
    Some("wss") => 443,
    Some("ws") => 80,
    _ => unreachable!(),
  });
  let addr = format!("{}:{}", domain, port);
  let try_socket = TcpStream::connect(addr).await;
  let tcp_socket = match try_socket.map_err(TungsteniteError::Io) {
    Ok(socket) => socket,
    Err(_) => {
      return Ok(CreateResponse {
        success: false,
        rid: None,
        protocol: None,
        extensions: None,
      })
    }
  };

  let socket: MaybeTlsStream<TcpStream> = match uri.scheme_str() {
    Some("ws") => MaybeTlsStream::Plain(tcp_socket),
    Some("wss") => {
      let mut config = ClientConfig::new();
      config
        .root_store
        .add_server_trust_anchors(&webpki_roots::TLS_SERVER_ROOTS);

      if let Some(ws_ca_data) = ws_ca_data {
        let reader = &mut BufReader::new(Cursor::new(ws_ca_data.0));
        config.root_store.add_pem_file(reader).unwrap();
      }

      let tls_connector = TlsConnector::from(Arc::new(config));
      let dnsname =
        DNSNameRef::try_from_ascii_str(&domain).expect("Invalid DNS lookup");
      let tls_socket = tls_connector.connect(dnsname, tcp_socket).await?;
      MaybeTlsStream::Rustls(tls_socket)
    }
    _ => unreachable!(),
  };

  let (stream, response): (WebSocketStream<WsStream>, Response) =
    client_async(request, socket).await.map_err(|err| {
      type_error(format!(
        "failed to connect to WebSocket: {}",
        err.to_string()
      ))
    })?;

  let (ws_tx, ws_rx) = stream.split();
  let resource = WsStreamResource {
    rx: AsyncRefCell::new(ws_rx),
    tx: AsyncRefCell::new(ws_tx),
    cancel: Default::default(),
  };
  let mut state = state.borrow_mut();
  let rid = state.resource_table.add(resource);

  let protocol = match response.headers().get("Sec-WebSocket-Protocol") {
    Some(header) => header.to_str().unwrap(),
    None => "",
  };
  let extensions = response
    .headers()
    .get_all("Sec-WebSocket-Extensions")
    .iter()
    .map(|header| header.to_str().unwrap())
    .collect::<String>();
  Ok(CreateResponse {
    success: true,
    rid: Some(rid),
    protocol: Some(protocol.to_string()),
    extensions: Some(extensions),
  })
}

#[derive(Deserialize)]
#[serde(rename_all = "camelCase")]
pub struct SendArgs {
  rid: ResourceId,
  kind: String,
  text: Option<String>,
}

pub async fn op_ws_send<T: AsyncRead + AsyncWrite>(
  state: Rc<RefCell<OpState>>,
  args: SendArgs,
  buf: Option<ZeroCopyBuf>,
) -> Result<(), AnyError> {
  let msg = match args.kind.as_str() {
    "text" => Message::Text(args.text.unwrap()),
    "binary" => Message::Binary(buf.ok_or_else(null_opbuf)?.to_vec()),
    "pong" => Message::Pong(vec![]),
    "ping" => Message::Ping(vec![]),
    _ => unreachable!(),
  };
  let rid = args.rid;

  let resource = state
    .borrow_mut()
    .resource_table
    .get::<WsStreamResource<T>>(rid)
    .ok_or_else(bad_resource_id)?;
  let mut tx = RcRef::map(&resource, |r| &r.tx).borrow_mut().await;
  tx.send(msg).await?;
  Ok(())
}

#[derive(Deserialize)]
#[serde(rename_all = "camelCase")]
pub struct CloseArgs {
  rid: ResourceId,
  code: Option<u16>,
  reason: Option<String>,
}

pub async fn op_ws_close<T: AsyncRead + AsyncWrite>(
  state: Rc<RefCell<OpState>>,
  args: CloseArgs,
  _bufs: Option<ZeroCopyBuf>,
) -> Result<(), AnyError> {
  let rid = args.rid;
  let msg = Message::Close(args.code.map(|c| CloseFrame {
    code: CloseCode::from(c),
    reason: match args.reason {
      Some(reason) => Cow::from(reason),
      None => Default::default(),
    },
  }));

  let resource = state
    .borrow_mut()
    .resource_table
    .get::<WsStreamResource<T>>(rid)
    .ok_or_else(bad_resource_id)?;
  let mut tx = RcRef::map(&resource, |r| &r.tx).borrow_mut().await;
  tx.send(msg).await?;
  Ok(())
}

<<<<<<< HEAD
pub async fn op_ws_next_event<T: AsyncRead + AsyncWrite>(
=======
#[derive(Serialize)]
#[serde(tag = "kind", content = "value", rename_all = "camelCase")]
pub enum NextEventResponse {
  String(String),
  Binary(Vec<u8>),
  Close { code: u16, reason: String },
  Ping,
  Pong,
  Error,
  Closed,
}

pub async fn op_ws_next_event(
>>>>>>> fd3b9611
  state: Rc<RefCell<OpState>>,
  rid: ResourceId,
  _bufs: Option<ZeroCopyBuf>,
) -> Result<NextEventResponse, AnyError> {
  let resource = state
    .borrow_mut()
    .resource_table
    .get::<WsStreamResource<T>>(rid)
    .ok_or_else(bad_resource_id)?;

  let mut rx = RcRef::map(&resource, |r| &r.rx).borrow_mut().await;
  let cancel = RcRef::map(resource, |r| &r.cancel);
  let val = rx.next().or_cancel(cancel).await?;
  let res = match val {
    Some(Ok(Message::Text(text))) => NextEventResponse::String(text),
    Some(Ok(Message::Binary(data))) => {
      // TODO(ry): don't use json to send binary data.
      NextEventResponse::Binary(data)
    }
<<<<<<< HEAD
    Some(Ok(Message::Close(Some(frame)))) => json!({
      "kind": "close",
      "data": {
        "code": u16::from(frame.code),
        "reason": frame.reason.as_ref()
      }
    }),
    Some(Ok(Message::Close(None))) => json!({
      "kind": "close",
      "data": {
        "code": 1005,
        "reason": ""
      }
    }),
    Some(Ok(Message::Ping(v))) => json!({ "kind": "ping", "data": v }),
    Some(Ok(Message::Pong(v))) => json!({ "kind": "pong", "data": v }),
    Some(Err(_)) => json!({ "kind": "error" }),
=======
    Some(Ok(Message::Close(Some(frame)))) => NextEventResponse::Close {
      code: frame.code.into(),
      reason: frame.reason.to_string(),
    },
    Some(Ok(Message::Close(None))) => NextEventResponse::Close {
      code: 1005,
      reason: String::new(),
    },
    Some(Ok(Message::Ping(_))) => NextEventResponse::Ping,
    Some(Ok(Message::Pong(_))) => NextEventResponse::Pong,
    Some(Err(_)) => NextEventResponse::Error,
>>>>>>> fd3b9611
    None => {
      state.borrow_mut().resource_table.close(rid).unwrap();
      NextEventResponse::Closed
    }
  };
  Ok(res)
}

/// Load and execute the javascript code.
pub fn init(isolate: &mut JsRuntime) {
  isolate
    .execute(
      "deno:op_crates/websocket/01_websocket.js",
      include_str!("01_websocket.js"),
    )
    .unwrap();
}

pub fn get_declaration() -> PathBuf {
  PathBuf::from(env!("CARGO_MANIFEST_DIR")).join("lib.deno_websocket.d.ts")
}<|MERGE_RESOLUTION|>--- conflicted
+++ resolved
@@ -282,23 +282,19 @@
   Ok(())
 }
 
-<<<<<<< HEAD
-pub async fn op_ws_next_event<T: AsyncRead + AsyncWrite>(
-=======
 #[derive(Serialize)]
 #[serde(tag = "kind", content = "value", rename_all = "camelCase")]
 pub enum NextEventResponse {
   String(String),
   Binary(Vec<u8>),
   Close { code: u16, reason: String },
-  Ping,
-  Pong,
+  Ping(Vec<u8>),
+  Pong(Vec<u8>),
   Error,
   Closed,
 }
 
-pub async fn op_ws_next_event(
->>>>>>> fd3b9611
+pub async fn op_ws_next_event<T: AsyncRead + AsyncWrite>(
   state: Rc<RefCell<OpState>>,
   rid: ResourceId,
   _bufs: Option<ZeroCopyBuf>,
@@ -318,25 +314,6 @@
       // TODO(ry): don't use json to send binary data.
       NextEventResponse::Binary(data)
     }
-<<<<<<< HEAD
-    Some(Ok(Message::Close(Some(frame)))) => json!({
-      "kind": "close",
-      "data": {
-        "code": u16::from(frame.code),
-        "reason": frame.reason.as_ref()
-      }
-    }),
-    Some(Ok(Message::Close(None))) => json!({
-      "kind": "close",
-      "data": {
-        "code": 1005,
-        "reason": ""
-      }
-    }),
-    Some(Ok(Message::Ping(v))) => json!({ "kind": "ping", "data": v }),
-    Some(Ok(Message::Pong(v))) => json!({ "kind": "pong", "data": v }),
-    Some(Err(_)) => json!({ "kind": "error" }),
-=======
     Some(Ok(Message::Close(Some(frame)))) => NextEventResponse::Close {
       code: frame.code.into(),
       reason: frame.reason.to_string(),
@@ -345,10 +322,9 @@
       code: 1005,
       reason: String::new(),
     },
-    Some(Ok(Message::Ping(_))) => NextEventResponse::Ping,
-    Some(Ok(Message::Pong(_))) => NextEventResponse::Pong,
+    Some(Ok(Message::Ping(v))) => NextEventResponse::Ping(v),
+    Some(Ok(Message::Pong(v))) => NextEventResponse::Pong(v),
     Some(Err(_)) => NextEventResponse::Error,
->>>>>>> fd3b9611
     None => {
       state.borrow_mut().resource_table.close(rid).unwrap();
       NextEventResponse::Closed
