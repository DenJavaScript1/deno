--- conflicted
+++ resolved
@@ -16,12 +16,6 @@
 [dependencies]
 deno_core = { version = "0.85.0", path = "../../core" }
 tokio = { version = "1.4.0", features = ["full"] }
-<<<<<<< HEAD
-serde = { version = "1.0.123", features = ["derive"] }
-wgpu-core = { git = "https://github.com/gfx-rs/wgpu", rev = "456525d9c7ac500a54fd2275a03bf434ab863a81", features = ["trace"] }
-wgpu-types = { git = "https://github.com/gfx-rs/wgpu", rev = "456525d9c7ac500a54fd2275a03bf434ab863a81" }
-=======
 serde = { version = "1.0.125", features = ["derive"] }
-wgpu-core = { version = "0.7.0", features = ["trace"] }
-wgpu-types = "0.7.0"
->>>>>>> 21ab4d94
+wgpu-core = { version = "0.8.0", features = ["trace"] }
+wgpu-types = "0.8.0"