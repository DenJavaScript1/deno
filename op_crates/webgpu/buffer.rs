// Copyright 2018-2021 the Deno authors. All rights reserved. MIT license.

use deno_core::error::bad_resource_id;
use deno_core::error::AnyError;
use deno_core::futures::channel::oneshot;
use deno_core::serde_json::json;
use deno_core::serde_json::Value;
use deno_core::OpState;
use deno_core::{serde_json, ZeroCopyBuf};
use deno_core::{BufVec, Resource};
use serde::Deserialize;
use std::borrow::Cow;
use std::cell::RefCell;
use std::rc::Rc;
use std::time::Duration;

pub(crate) struct WebGPUBuffer(pub(crate) wgpu_core::id::BufferId);
impl Resource for WebGPUBuffer {
  fn name(&self) -> Cow<str> {
    "webGPUBuffer".into()
  }
}

struct WebGPUBufferMapped(RefCell<Vec<u8>>);
impl Resource for WebGPUBufferMapped {
  fn name(&self) -> Cow<str> {
    "webGPUBufferMapped".into()
  }
}

#[derive(Deserialize)]
#[serde(rename_all = "camelCase")]
struct CreateBufferArgs {
  instance_rid: u32,
  device_rid: u32,
  label: Option<String>,
  size: u64,
  usage: u32,
  mapped_at_creation: Option<bool>,
}

pub fn op_webgpu_create_buffer(
  state: &mut OpState,
  args: Value,
  _zero_copy: &mut [ZeroCopyBuf],
) -> Result<Value, AnyError> {
  let args: CreateBufferArgs = serde_json::from_value(args)?;

  let device_resource = state
    .resource_table
    .get::<super::WebGPUDevice>(args.device_rid)
    .ok_or_else(bad_resource_id)?;
  let device = device_resource.0;
  let instance_resource = state
    .resource_table
    .get::<super::WebGPUInstance>(args.instance_rid)
    .ok_or_else(bad_resource_id)?;
  let instance = &instance_resource.0;

  let descriptor = wgpu_core::resource::BufferDescriptor {
    label: args.label.map(Cow::from),
    size: args.size,
    usage: wgpu_types::BufferUsage::from_bits(args.usage).unwrap(),
    mapped_at_creation: args.mapped_at_creation.unwrap_or(false),
  };

  let buffer = gfx_select_err!(device => instance.device_create_buffer(
    device,
    &descriptor,
    std::marker::PhantomData
  ))?;

  let rid = state.resource_table.add(WebGPUBuffer(buffer));

  Ok(json!({
    "rid": rid,
  }))
}

#[derive(Deserialize)]
#[serde(rename_all = "camelCase")]
struct BufferGetMapAsyncArgs {
  instance_rid: u32,
  buffer_rid: u32,
  device_rid: u32,
  mode: u32,
  offset: u64,
  size: u64,
}

pub async fn op_webgpu_buffer_get_map_async(
  state: Rc<RefCell<OpState>>,
  args: Value,
  _bufs: BufVec,
) -> Result<Value, AnyError> {
  let args: BufferGetMapAsyncArgs = serde_json::from_value(args)?;

  let (sender, receiver) = oneshot::channel::<Result<(), AnyError>>();

  let state_ = state.borrow();
  let buffer_resource = state_
    .resource_table
    .get::<WebGPUBuffer>(args.buffer_rid)
    .ok_or_else(bad_resource_id)?;
  let buffer = buffer_resource.0;
  let device_resource = state_
    .resource_table
    .get::<super::WebGPUDevice>(args.device_rid)
    .ok_or_else(bad_resource_id)?;
  let device = device_resource.0;
  let instance_resource = state_
    .resource_table
    .get::<super::WebGPUInstance>(args.instance_rid)
    .ok_or_else(bad_resource_id)?;
  let instance = &instance_resource.0;

  let boxed_sender = Box::new(sender);
  let sender_ptr = Box::into_raw(boxed_sender) as *mut u8;

  extern "C" fn buffer_map_future_wrapper(
    status: wgpu_core::resource::BufferMapAsyncStatus,
    user_data: *mut u8,
  ) {
    let sender_ptr = user_data as *mut oneshot::Sender<Result<(), AnyError>>;
    let boxed_sender = unsafe { Box::from_raw(sender_ptr) };
    boxed_sender
      .send(match status {
        wgpu_core::resource::BufferMapAsyncStatus::Success => Ok(()),
        _ => unreachable!(), // TODO
      })
      .unwrap();
  }

  gfx_select!(buffer => instance.buffer_map_async(
    buffer,
    args.offset..(args.offset + args.size),
    wgpu_core::resource::BufferMapOperation {
      host: match args.mode {
        1 => wgpu_core::device::HostMap::Read,
        2 => wgpu_core::device::HostMap::Write,
        _ => unreachable!(),
      },
      callback: buffer_map_future_wrapper,
      user_data: sender_ptr,
    }
  ))?;
  drop(instance);
  drop(state_);

  let done = Rc::new(RefCell::new(false));
  let done_ = done.clone();
  let instance_rid = args.instance_rid;
  let device_poll_fut = async move {
    while !*done.borrow() {
      {
        let state = state.borrow();
        let instance_resource = state
          .resource_table
<<<<<<< HEAD
          .get::<super::WebGPUInstance>(instance_rid)
          .ok_or_else(bad_resource_id)?;
        let instance = &instance_resource.0;
        wgc::gfx_select!(device => instance.device_poll(device, false))
          .unwrap()
=======
          .get::<super::WebGPUInstance>(instance_rid);
        if let Some(instance_resource) = instance_resource {
          let instance =
            RcRef::map(&instance_resource, |r| &r.0).borrow().await;
          gfx_select!(device.clone() => instance.device_poll(device, false))
            .unwrap()
        } else {
          break;
        }
>>>>>>> 4d064ffe
      }
      tokio::time::sleep(Duration::from_millis(10)).await;
    }
    Ok::<(), AnyError>(())
  };

  let receiver_fut = async move {
    receiver.await??;
    let mut done = done_.borrow_mut();
    *done = true;
    Ok::<(), AnyError>(())
  };

  tokio::try_join!(device_poll_fut, receiver_fut)?;

  Ok(json!({}))
}

#[derive(Deserialize)]
#[serde(rename_all = "camelCase")]
struct BufferGetMappedRangeArgs {
  instance_rid: u32,
  buffer_rid: u32,
  offset: u64,
  size: u64,
}

pub fn op_webgpu_buffer_get_mapped_range(
  state: &mut OpState,
  args: Value,
  zero_copy: &mut [ZeroCopyBuf],
) -> Result<Value, AnyError> {
  let args: BufferGetMappedRangeArgs = serde_json::from_value(args)?;

  let buffer_resource = state
    .resource_table
    .get::<WebGPUBuffer>(args.buffer_rid)
    .ok_or_else(bad_resource_id)?;
  let buffer = buffer_resource.0;
  let instance_resource = state
    .resource_table
    .get::<super::WebGPUInstance>(args.instance_rid)
    .ok_or_else(bad_resource_id)?;
  let instance = &instance_resource.0;

  let slice_pointer = gfx_select!(buffer => instance.buffer_get_mapped_range(
    buffer,
    args.offset,
    std::num::NonZeroU64::new(args.size)
  ))?;

  let slice = unsafe {
    std::slice::from_raw_parts_mut(slice_pointer, args.size as usize)
  };
  zero_copy[0].copy_from_slice(slice);

  let rid = state
    .resource_table
    .add(WebGPUBufferMapped(RefCell::new(slice.to_vec())));

  Ok(json!({
    "rid": rid,
  }))
}

#[derive(Deserialize)]
#[serde(rename_all = "camelCase")]
struct BufferUnmapArgs {
  instance_rid: u32,
  buffer_rid: u32,
  mapped_rid: u32,
}

pub fn op_webgpu_buffer_unmap(
  state: &mut OpState,
  args: Value,
  zero_copy: &mut [ZeroCopyBuf],
) -> Result<Value, AnyError> {
  let args: BufferUnmapArgs = serde_json::from_value(args)?;

  let buffer_resource = state
    .resource_table
    .get::<WebGPUBuffer>(args.buffer_rid)
    .ok_or_else(bad_resource_id)?;
  let buffer = buffer_resource.0;
  let mapped_resource = state
    .resource_table
    .get::<WebGPUBufferMapped>(args.mapped_rid)
    .ok_or_else(bad_resource_id)?;
  let instance_resource = state
    .resource_table
    .get::<super::WebGPUInstance>(args.instance_rid)
    .ok_or_else(bad_resource_id)?;
  let instance = &instance_resource.0;

  mapped_resource
    .0
    .borrow_mut()
    .copy_from_slice(&zero_copy[0]);

  gfx_select!(buffer => instance.buffer_unmap(buffer))?;

  Ok(json!({}))
}<|MERGE_RESOLUTION|>--- conflicted
+++ resolved
@@ -156,23 +156,10 @@
         let state = state.borrow();
         let instance_resource = state
           .resource_table
-<<<<<<< HEAD
           .get::<super::WebGPUInstance>(instance_rid)
           .ok_or_else(bad_resource_id)?;
         let instance = &instance_resource.0;
-        wgc::gfx_select!(device => instance.device_poll(device, false))
-          .unwrap()
-=======
-          .get::<super::WebGPUInstance>(instance_rid);
-        if let Some(instance_resource) = instance_resource {
-          let instance =
-            RcRef::map(&instance_resource, |r| &r.0).borrow().await;
-          gfx_select!(device.clone() => instance.device_poll(device, false))
-            .unwrap()
-        } else {
-          break;
-        }
->>>>>>> 4d064ffe
+        wgc::gfx_select!(device => instance.device_poll(device, false)).unwrap()
       }
       tokio::time::sleep(Duration::from_millis(10)).await;
     }
