// Copyright 2018-2021 the Deno authors. All rights reserved. MIT license.

use deno_core::error::AnyError;
use deno_core::error::{bad_resource_id, not_supported};
use deno_core::ResourceId;
use deno_core::ZeroCopyBuf;
use deno_core::{OpState, Resource};
use serde::Deserialize;
use std::borrow::Cow;

use super::error::WebGpuResult;
pub(crate) struct WebGpuTexture(pub(crate) wgpu_core::id::TextureId);
impl Resource for WebGpuTexture {
  fn name(&self) -> Cow<str> {
    "webGPUTexture".into()
  }
}

pub(crate) struct WebGpuTextureView(pub(crate) wgpu_core::id::TextureViewId);
impl Resource for WebGpuTextureView {
  fn name(&self) -> Cow<str> {
    "webGPUTextureView".into()
  }
}

pub fn serialize_texture_format(
  format: &str,
) -> Result<wgpu_types::TextureFormat, AnyError> {
  Ok(match format {
    // 8-bit formats
    "r8unorm" => wgpu_types::TextureFormat::R8Unorm,
    "r8snorm" => wgpu_types::TextureFormat::R8Snorm,
    "r8uint" => wgpu_types::TextureFormat::R8Uint,
    "r8sint" => wgpu_types::TextureFormat::R8Sint,

    // 16-bit formats
    "r16uint" => wgpu_types::TextureFormat::R16Uint,
    "r16sint" => wgpu_types::TextureFormat::R16Sint,
    "r16float" => wgpu_types::TextureFormat::R16Float,
    "rg8unorm" => wgpu_types::TextureFormat::Rg8Unorm,
    "rg8snorm" => wgpu_types::TextureFormat::Rg8Snorm,
    "rg8uint" => wgpu_types::TextureFormat::Rg8Uint,
    "rg8sint" => wgpu_types::TextureFormat::Rg8Sint,

    // 32-bit formats
    "r32uint" => wgpu_types::TextureFormat::R32Uint,
    "r32sint" => wgpu_types::TextureFormat::R32Sint,
    "r32float" => wgpu_types::TextureFormat::R32Float,
    "rg16uint" => wgpu_types::TextureFormat::Rg16Uint,
    "rg16sint" => wgpu_types::TextureFormat::Rg16Sint,
    "rg16float" => wgpu_types::TextureFormat::Rg16Float,
    "rgba8unorm" => wgpu_types::TextureFormat::Rgba8Unorm,
    "rgba8unorm-srgb" => wgpu_types::TextureFormat::Rgba8UnormSrgb,
    "rgba8snorm" => wgpu_types::TextureFormat::Rgba8Snorm,
    "rgba8uint" => wgpu_types::TextureFormat::Rgba8Uint,
    "rgba8sint" => wgpu_types::TextureFormat::Rgba8Sint,
    "bgra8unorm" => wgpu_types::TextureFormat::Bgra8Unorm,
    "bgra8unorm-srgb" => wgpu_types::TextureFormat::Bgra8UnormSrgb,
    // Packed 32-bit formats
    "rgb9e5ufloat" => return Err(not_supported()), // wgpu#967
    "rgb10a2unorm" => wgpu_types::TextureFormat::Rgb10a2Unorm,
    "rg11b10ufloat" => wgpu_types::TextureFormat::Rg11b10Float,

    // 64-bit formats
    "rg32uint" => wgpu_types::TextureFormat::Rg32Uint,
    "rg32sint" => wgpu_types::TextureFormat::Rg32Sint,
    "rg32float" => wgpu_types::TextureFormat::Rg32Float,
    "rgba16uint" => wgpu_types::TextureFormat::Rgba16Uint,
    "rgba16sint" => wgpu_types::TextureFormat::Rgba16Sint,
    "rgba16float" => wgpu_types::TextureFormat::Rgba16Float,

    // 128-bit formats
    "rgba32uint" => wgpu_types::TextureFormat::Rgba32Uint,
    "rgba32sint" => wgpu_types::TextureFormat::Rgba32Sint,
    "rgba32float" => wgpu_types::TextureFormat::Rgba32Float,

    // Depth and stencil formats
    "stencil8" => return Err(not_supported()), // wgpu#967
    "depth16unorm" => return Err(not_supported()), // wgpu#967
    "depth24plus" => wgpu_types::TextureFormat::Depth24Plus,
    "depth24plus-stencil8" => wgpu_types::TextureFormat::Depth24PlusStencil8,
    "depth32float" => wgpu_types::TextureFormat::Depth32Float,

    // BC compressed formats usable if "texture-compression-bc" is both
    // supported by the device/user agent and enabled in requestDevice.
    "bc1-rgba-unorm" => wgpu_types::TextureFormat::Bc1RgbaUnorm,
    "bc1-rgba-unorm-srgb" => wgpu_types::TextureFormat::Bc1RgbaUnormSrgb,
    "bc2-rgba-unorm" => wgpu_types::TextureFormat::Bc2RgbaUnorm,
    "bc2-rgba-unorm-srgb" => wgpu_types::TextureFormat::Bc2RgbaUnormSrgb,
    "bc3-rgba-unorm" => wgpu_types::TextureFormat::Bc3RgbaUnorm,
    "bc3-rgba-unorm-srgb" => wgpu_types::TextureFormat::Bc3RgbaUnormSrgb,
    "bc4-r-unorm" => wgpu_types::TextureFormat::Bc4RUnorm,
    "bc4-r-snorm" => wgpu_types::TextureFormat::Bc4RSnorm,
    "bc5-rg-unorm" => wgpu_types::TextureFormat::Bc5RgUnorm,
    "bc5-rg-snorm" => wgpu_types::TextureFormat::Bc5RgSnorm,
    "bc6h-rgb-ufloat" => wgpu_types::TextureFormat::Bc6hRgbUfloat,
    "bc6h-rgb-float" => wgpu_types::TextureFormat::Bc6hRgbSfloat, // wgpu#967
    "bc7-rgba-unorm" => wgpu_types::TextureFormat::Bc7RgbaUnorm,
    "bc7-rgba-unorm-srgb" => wgpu_types::TextureFormat::Bc7RgbaUnormSrgb,

    // "depth24unorm-stencil8" extension
    "depth24unorm-stencil8" => return Err(not_supported()), // wgpu#967

    // "depth32float-stencil8" extension
    "depth32float-stencil8" => return Err(not_supported()), // wgpu#967
    _ => unreachable!(),
  })
}

pub fn serialize_dimension(
  dimension: &str,
) -> wgpu_types::TextureViewDimension {
  match dimension {
    "1d" => wgpu_types::TextureViewDimension::D1,
    "2d" => wgpu_types::TextureViewDimension::D2,
    "2d-array" => wgpu_types::TextureViewDimension::D2Array,
    "cube" => wgpu_types::TextureViewDimension::Cube,
    "cube-array" => wgpu_types::TextureViewDimension::CubeArray,
    "3d" => wgpu_types::TextureViewDimension::D3,
    _ => unreachable!(),
  }
}

#[derive(Deserialize)]
#[serde(rename_all = "camelCase")]
pub struct GpuExtent3D {
  pub width: Option<u32>,
  pub height: Option<u32>,
  pub depth: Option<u32>,
}

#[derive(Deserialize)]
#[serde(rename_all = "camelCase")]
pub struct CreateTextureArgs {
  device_rid: ResourceId,
  label: Option<String>,
  size: GpuExtent3D,
  mip_level_count: Option<u32>,
  sample_count: Option<u32>,
  dimension: Option<String>,
  format: String,
  usage: u32,
}

pub fn op_webgpu_create_texture(
  state: &mut OpState,
  args: CreateTextureArgs,
  _zero_copy: Option<ZeroCopyBuf>,
) -> Result<WebGpuResult, AnyError> {
  let instance = state.borrow::<super::Instance>();
  let device_resource = state
    .resource_table
    .get::<super::WebGpuDevice>(args.device_rid)
    .ok_or_else(bad_resource_id)?;
  let device = device_resource.0;

  let descriptor = wgpu_core::resource::TextureDescriptor {
    label: args.label.map(Cow::from),
    size: wgpu_types::Extent3d {
      width: args.size.width.unwrap_or(1),
      height: args.size.height.unwrap_or(1),
      depth: args.size.depth.unwrap_or(1),
    },
    mip_level_count: args.mip_level_count.unwrap_or(1),
    sample_count: args.sample_count.unwrap_or(1),
    dimension: match args.dimension {
      Some(dimension) => match dimension.as_str() {
        "1d" => wgpu_types::TextureDimension::D1,
        "2d" => wgpu_types::TextureDimension::D2,
        "3d" => wgpu_types::TextureDimension::D3,
        _ => unreachable!(),
      },
      None => wgpu_types::TextureDimension::D2,
    },
    format: serialize_texture_format(&args.format)?,
    usage: wgpu_types::TextureUsage::from_bits(args.usage).unwrap(),
  };

  gfx_put!(device => instance.device_create_texture(
    device,
    &descriptor,
    std::marker::PhantomData
<<<<<<< HEAD
  ) => state, WebGpuTexture)
=======
  ));

  let rid = state.resource_table.add(WebGpuTexture(texture));

  Ok(WebGpuResult::rid_err(rid, maybe_err))
>>>>>>> cbaa0541
}

#[derive(Deserialize)]
#[serde(rename_all = "camelCase")]
pub struct CreateTextureViewArgs {
  texture_rid: ResourceId,
  label: Option<String>,
  format: Option<String>,
  dimension: Option<String>,
  aspect: Option<String>,
  base_mip_level: Option<u32>,
  mip_level_count: Option<u32>,
  base_array_layer: Option<u32>,
  array_layer_count: Option<u32>,
}

pub fn op_webgpu_create_texture_view(
  state: &mut OpState,
  args: CreateTextureViewArgs,
  _zero_copy: Option<ZeroCopyBuf>,
) -> Result<WebGpuResult, AnyError> {
  let instance = state.borrow::<super::Instance>();
  let texture_resource = state
    .resource_table
    .get::<WebGpuTexture>(args.texture_rid)
    .ok_or_else(bad_resource_id)?;
  let texture = texture_resource.0;

  let descriptor = wgpu_core::resource::TextureViewDescriptor {
    label: args.label.map(Cow::from),
    format: args
      .format
      .map(|s| serialize_texture_format(&s))
      .transpose()?,
    dimension: args.dimension.map(|s| serialize_dimension(&s)),
    aspect: match args.aspect {
      Some(aspect) => match aspect.as_str() {
        "all" => wgpu_types::TextureAspect::All,
        "stencil-only" => wgpu_types::TextureAspect::StencilOnly,
        "depth-only" => wgpu_types::TextureAspect::DepthOnly,
        _ => unreachable!(),
      },
      None => wgpu_types::TextureAspect::All,
    },
    base_mip_level: args.base_mip_level.unwrap_or(0),
    level_count: std::num::NonZeroU32::new(args.mip_level_count.unwrap_or(0)),
    base_array_layer: args.base_array_layer.unwrap_or(0),
    array_layer_count: std::num::NonZeroU32::new(
      args.array_layer_count.unwrap_or(0),
    ),
  };

  gfx_put!(texture => instance.texture_create_view(
    texture,
    &descriptor,
    std::marker::PhantomData
<<<<<<< HEAD
  ) => state, WebGpuTextureView)
=======
  ));

  let rid = state.resource_table.add(WebGpuTextureView(texture_view));

  Ok(WebGpuResult::rid_err(rid, maybe_err))
>>>>>>> cbaa0541
}<|MERGE_RESOLUTION|>--- conflicted
+++ resolved
@@ -180,15 +180,7 @@
     device,
     &descriptor,
     std::marker::PhantomData
-<<<<<<< HEAD
   ) => state, WebGpuTexture)
-=======
-  ));
-
-  let rid = state.resource_table.add(WebGpuTexture(texture));
-
-  Ok(WebGpuResult::rid_err(rid, maybe_err))
->>>>>>> cbaa0541
 }
 
 #[derive(Deserialize)]
@@ -245,13 +237,5 @@
     texture,
     &descriptor,
     std::marker::PhantomData
-<<<<<<< HEAD
   ) => state, WebGpuTextureView)
-=======
-  ));
-
-  let rid = state.resource_table.add(WebGpuTextureView(texture_view));
-
-  Ok(WebGpuResult::rid_err(rid, maybe_err))
->>>>>>> cbaa0541
 }