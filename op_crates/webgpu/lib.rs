// Copyright 2018-2021 the Deno authors. All rights reserved. MIT license.

#![deny(warnings)]

use deno_core::error::AnyError;
use deno_core::error::{bad_resource_id, not_supported};
<<<<<<< HEAD
use deno_core::include_js_files;
use deno_core::json_op_async;
use deno_core::json_op_sync;
use deno_core::serde_json::json;
use deno_core::serde_json::Value;
use deno_core::Extension;
use deno_core::OpFn;
=======
>>>>>>> 3b78f6c4
use deno_core::OpState;
use deno_core::Resource;
use deno_core::ResourceId;
use deno_core::ZeroCopyBuf;
use serde::Deserialize;
use serde::Serialize;
use std::borrow::Cow;
use std::cell::RefCell;
use std::path::PathBuf;
use std::rc::Rc;
pub use wgpu_core;
pub use wgpu_types;

use error::DomExceptionOperationError;
use error::WebGpuResult;

#[macro_use]
mod macros {
  macro_rules! gfx_select {
    ($id:expr => $global:ident.$method:ident( $($param:expr),* )) => {
      match $id.backend() {
        #[cfg(all(not(target_arch = "wasm32"), not(any(target_os = "ios", target_os = "macos"))))]
        wgpu_types::Backend::Vulkan => $global.$method::<wgpu_core::backend::Vulkan>( $($param),* ),
        #[cfg(all(not(target_arch = "wasm32"), any(target_os = "ios", target_os = "macos")))]
        wgpu_types::Backend::Metal => $global.$method::<wgpu_core::backend::Metal>( $($param),* ),
        #[cfg(all(not(target_arch = "wasm32"), windows))]
        wgpu_types::Backend::Dx12 => $global.$method::<wgpu_core::backend::Dx12>( $($param),* ),
        #[cfg(all(not(target_arch = "wasm32"), windows))]
        wgpu_types::Backend::Dx11 => $global.$method::<wgpu_core::backend::Dx11>( $($param),* ),
        #[cfg(any(target_arch = "wasm32", all(unix, not(any(target_os = "ios", target_os = "macos")))))]
        wgpu_types::Backend::Gl => $global.$method::<wgpu_core::backend::Gl>( $($param),+ ),
        other => panic!("Unexpected backend {:?}", other),
      }
    };
  }
}

pub mod binding;
pub mod buffer;
pub mod bundle;
pub mod command_encoder;
pub mod compute_pass;
pub mod error;
pub mod pipeline;
pub mod queue;
pub mod render_pass;
pub mod sampler;
pub mod shader;
pub mod texture;

pub struct Unstable(pub bool);

fn check_unstable(state: &OpState, api_name: &str) {
  let unstable = state.borrow::<Unstable>();

  if !unstable.0 {
    eprintln!(
      "Unstable API '{}'. The --unstable flag must be provided.",
      api_name
    );
    std::process::exit(70);
  }
}

type Instance = wgpu_core::hub::Global<wgpu_core::hub::IdentityManagerFactory>;

struct WebGpuAdapter(wgpu_core::id::AdapterId);
impl Resource for WebGpuAdapter {
  fn name(&self) -> Cow<str> {
    "webGPUAdapter".into()
  }
}

struct WebGpuDevice(wgpu_core::id::DeviceId);
impl Resource for WebGpuDevice {
  fn name(&self) -> Cow<str> {
    "webGPUDevice".into()
  }
}

struct WebGpuQuerySet(wgpu_core::id::QuerySetId);
impl Resource for WebGpuQuerySet {
  fn name(&self) -> Cow<str> {
    "webGPUQuerySet".into()
  }
}

pub fn init(unstable: bool) -> Extension {
  Extension::with_ops(
    include_js_files!(
      prefix "deno:op_crates/webgpu",
      "01_webgpu.js",
      "02_idl_types.js",
    ),
    declare_webgpu_ops(),
    Some(Box::new(move |state| {
      // TODO: check & possibly streamline this
      // Unstable might be able to be OpMiddleware
      // let unstable_checker = state.borrow::<super::UnstableChecker>();
      // let unstable = unstable_checker.unstable;
      state.put(Unstable(unstable));
      Ok(())
    })),
  )
}

pub fn get_declaration() -> PathBuf {
  PathBuf::from(env!("CARGO_MANIFEST_DIR")).join("lib.deno_webgpu.d.ts")
}

fn deserialize_features(features: &wgpu_types::Features) -> Vec<&'static str> {
  let mut return_features: Vec<&'static str> = vec![];

  if features.contains(wgpu_types::Features::DEPTH_CLAMPING) {
    return_features.push("depth-clamping");
  }
  if features.contains(wgpu_types::Features::PIPELINE_STATISTICS_QUERY) {
    return_features.push("pipeline-statistics-query");
  }
  if features.contains(wgpu_types::Features::TEXTURE_COMPRESSION_BC) {
    return_features.push("texture-compression-bc");
  }
  if features.contains(wgpu_types::Features::TIMESTAMP_QUERY) {
    return_features.push("timestamp-query");
  }

  // extended from spec
  if features.contains(wgpu_types::Features::MAPPABLE_PRIMARY_BUFFERS) {
    return_features.push("mappable-primary-buffers");
  }
  if features.contains(wgpu_types::Features::SAMPLED_TEXTURE_BINDING_ARRAY) {
    return_features.push("sampled-texture-binding-array");
  }
  if features
    .contains(wgpu_types::Features::SAMPLED_TEXTURE_ARRAY_DYNAMIC_INDEXING)
  {
    return_features.push("sampled-texture-array-dynamic-indexing");
  }
  if features
    .contains(wgpu_types::Features::SAMPLED_TEXTURE_ARRAY_NON_UNIFORM_INDEXING)
  {
    return_features.push("sampled-texture-array-non-uniform-indexing");
  }
  if features.contains(wgpu_types::Features::UNSIZED_BINDING_ARRAY) {
    return_features.push("unsized-binding-array");
  }
  if features.contains(wgpu_types::Features::MULTI_DRAW_INDIRECT) {
    return_features.push("multi-draw-indirect");
  }
  if features.contains(wgpu_types::Features::MULTI_DRAW_INDIRECT_COUNT) {
    return_features.push("multi-draw-indirect-count");
  }
  if features.contains(wgpu_types::Features::PUSH_CONSTANTS) {
    return_features.push("push-constants");
  }
  if features.contains(wgpu_types::Features::ADDRESS_MODE_CLAMP_TO_BORDER) {
    return_features.push("address-mode-clamp-to-border");
  }
  if features.contains(wgpu_types::Features::NON_FILL_POLYGON_MODE) {
    return_features.push("non-fill-polygon-mode");
  }
  if features.contains(wgpu_types::Features::TEXTURE_COMPRESSION_ETC2) {
    return_features.push("texture-compression-etc2");
  }
  if features.contains(wgpu_types::Features::TEXTURE_COMPRESSION_ASTC_LDR) {
    return_features.push("texture-compression-astc-ldr");
  }
  if features
    .contains(wgpu_types::Features::TEXTURE_ADAPTER_SPECIFIC_FORMAT_FEATURES)
  {
    return_features.push("texture-adapter-specific-format-features");
  }
  if features.contains(wgpu_types::Features::SHADER_FLOAT64) {
    return_features.push("shader-float64");
  }
  if features.contains(wgpu_types::Features::VERTEX_ATTRIBUTE_64BIT) {
    return_features.push("vertex-attribute-64bit");
  }

  return_features
}

#[derive(Deserialize)]
#[serde(rename_all = "camelCase")]
pub struct RequestAdapterArgs {
  power_preference: Option<String>,
}

#[derive(Serialize)]
#[serde(untagged)]
pub enum GpuAdapterDeviceOrErr {
  Error { err: String },
  Features(GpuAdapterDevice),
}

#[derive(Serialize)]
#[serde(rename_all = "camelCase")]
pub struct GpuAdapterDevice {
  rid: ResourceId,
  name: Option<String>,
  limits: wgpu_types::Limits,
  features: Vec<&'static str>,
}

pub async fn op_webgpu_request_adapter(
  state: Rc<RefCell<OpState>>,
  args: RequestAdapterArgs,
  _bufs: Option<ZeroCopyBuf>,
) -> Result<GpuAdapterDeviceOrErr, AnyError> {
  let mut state = state.borrow_mut();
  check_unstable(&state, "navigator.gpu.requestAdapter");
  let instance = if let Some(instance) = state.try_borrow::<Instance>() {
    instance
  } else {
    state.put(wgpu_core::hub::Global::new(
      "webgpu",
      wgpu_core::hub::IdentityManagerFactory,
      wgpu_types::BackendBit::PRIMARY,
    ));
    state.borrow::<Instance>()
  };

  let descriptor = wgpu_core::instance::RequestAdapterOptions {
    power_preference: match args.power_preference {
      Some(power_preference) => match power_preference.as_str() {
        "low-power" => wgpu_types::PowerPreference::LowPower,
        "high-performance" => wgpu_types::PowerPreference::HighPerformance,
        _ => unreachable!(),
      },
      None => Default::default(),
    },
    compatible_surface: None, // windowless
  };
  let res = instance.request_adapter(
    &descriptor,
    wgpu_core::instance::AdapterInputs::Mask(
      wgpu_types::BackendBit::PRIMARY,
      |_| std::marker::PhantomData,
    ),
  );

  let adapter = match res {
    Ok(adapter) => adapter,
    Err(err) => {
      return Ok(GpuAdapterDeviceOrErr::Error {
        err: err.to_string(),
      })
    }
  };
  let name = gfx_select!(adapter => instance.adapter_get_info(adapter))?.name;
  let adapter_features =
    gfx_select!(adapter => instance.adapter_features(adapter))?;
  let features = deserialize_features(&adapter_features);
  let adapter_limits =
    gfx_select!(adapter => instance.adapter_limits(adapter))?;

  let rid = state.resource_table.add(WebGpuAdapter(adapter));

  Ok(GpuAdapterDeviceOrErr::Features(GpuAdapterDevice {
    rid,
    name: Some(name),
    features,
    limits: adapter_limits,
  }))
}

#[derive(Deserialize)]
#[serde(rename_all = "camelCase")]
struct GpuLimits {
  _max_texture_dimension1d: Option<u32>,
  _max_texture_dimension2d: Option<u32>,
  _max_texture_dimension3d: Option<u32>,
  _max_texture_array_layers: Option<u32>,
  max_bind_groups: Option<u32>,
  max_dynamic_uniform_buffers_per_pipeline_layout: Option<u32>,
  max_dynamic_storage_buffers_per_pipeline_layout: Option<u32>,
  max_sampled_textures_per_shader_stage: Option<u32>,
  max_samplers_per_shader_stage: Option<u32>,
  max_storage_buffers_per_shader_stage: Option<u32>,
  max_storage_textures_per_shader_stage: Option<u32>,
  max_uniform_buffers_per_shader_stage: Option<u32>,
  max_uniform_buffer_binding_size: Option<u32>,
  _max_storage_buffer_binding_size: Option<u32>,
  _max_vertex_buffers: Option<u32>,
  _max_vertex_attributes: Option<u32>,
  _max_vertex_buffer_array_stride: Option<u32>,
}

#[derive(Deserialize)]
#[serde(rename_all = "camelCase")]
pub struct RequestDeviceArgs {
  adapter_rid: ResourceId,
  label: Option<String>,
  non_guaranteed_features: Option<Vec<String>>,
  non_guaranteed_limits: Option<GpuLimits>,
}

pub async fn op_webgpu_request_device(
  state: Rc<RefCell<OpState>>,
  args: RequestDeviceArgs,
  _bufs: Option<ZeroCopyBuf>,
) -> Result<GpuAdapterDevice, AnyError> {
  let mut state = state.borrow_mut();
  let adapter_resource = state
    .resource_table
    .get::<WebGpuAdapter>(args.adapter_rid)
    .ok_or_else(bad_resource_id)?;
  let adapter = adapter_resource.0;
  let instance = state.borrow::<Instance>();

  let mut features: wgpu_types::Features = wgpu_types::Features::empty();

  if let Some(passed_features) = args.non_guaranteed_features {
    if passed_features.contains(&"depth-clamping".to_string()) {
      features.set(wgpu_types::Features::DEPTH_CLAMPING, true);
    }
    if passed_features.contains(&"pipeline-statistics-query".to_string()) {
      features.set(wgpu_types::Features::PIPELINE_STATISTICS_QUERY, true);
    }
    if passed_features.contains(&"texture-compression-bc".to_string()) {
      features.set(wgpu_types::Features::TEXTURE_COMPRESSION_BC, true);
    }
    if passed_features.contains(&"timestamp-query".to_string()) {
      features.set(wgpu_types::Features::TIMESTAMP_QUERY, true);
    }

    // extended from spec
    if passed_features.contains(&"mappable-primary-buffers".to_string()) {
      features.set(wgpu_types::Features::MAPPABLE_PRIMARY_BUFFERS, true);
    }
    if passed_features.contains(&"sampled-texture-binding-array".to_string()) {
      features.set(wgpu_types::Features::SAMPLED_TEXTURE_BINDING_ARRAY, true);
    }
    if passed_features
      .contains(&"sampled-texture-array-dynamic-indexing".to_string())
    {
      features.set(
        wgpu_types::Features::SAMPLED_TEXTURE_ARRAY_DYNAMIC_INDEXING,
        true,
      );
    }
    if passed_features
      .contains(&"sampled-texture-array-non-uniform-indexing".to_string())
    {
      features.set(
        wgpu_types::Features::SAMPLED_TEXTURE_ARRAY_NON_UNIFORM_INDEXING,
        true,
      );
    }
    if passed_features.contains(&"unsized-binding-array".to_string()) {
      features.set(wgpu_types::Features::UNSIZED_BINDING_ARRAY, true);
    }
    if passed_features.contains(&"multi-draw-indirect".to_string()) {
      features.set(wgpu_types::Features::MULTI_DRAW_INDIRECT, true);
    }
    if passed_features.contains(&"multi-draw-indirect-count".to_string()) {
      features.set(wgpu_types::Features::MULTI_DRAW_INDIRECT_COUNT, true);
    }
    if passed_features.contains(&"push-constants".to_string()) {
      features.set(wgpu_types::Features::PUSH_CONSTANTS, true);
    }
    if passed_features.contains(&"address-mode-clamp-to-border".to_string()) {
      features.set(wgpu_types::Features::ADDRESS_MODE_CLAMP_TO_BORDER, true);
    }
    if passed_features.contains(&"non-fill-polygon-mode".to_string()) {
      features.set(wgpu_types::Features::NON_FILL_POLYGON_MODE, true);
    }
    if passed_features.contains(&"texture-compression-etc2".to_string()) {
      features.set(wgpu_types::Features::TEXTURE_COMPRESSION_ETC2, true);
    }
    if passed_features.contains(&"texture-compression-astc-ldr".to_string()) {
      features.set(wgpu_types::Features::TEXTURE_COMPRESSION_ASTC_LDR, true);
    }
    if passed_features
      .contains(&"texture-adapter-specific-format-features".to_string())
    {
      features.set(
        wgpu_types::Features::TEXTURE_ADAPTER_SPECIFIC_FORMAT_FEATURES,
        true,
      );
    }
    if passed_features.contains(&"shader-float64".to_string()) {
      features.set(wgpu_types::Features::SHADER_FLOAT64, true);
    }
    if passed_features.contains(&"vertex-attribute-64bit".to_string()) {
      features.set(wgpu_types::Features::VERTEX_ATTRIBUTE_64BIT, true);
    }
  }

  let descriptor = wgpu_types::DeviceDescriptor {
    label: args.label.map(Cow::from),
    features,
    limits: args
      .non_guaranteed_limits
      .map_or(Default::default(), |limits| wgpu_types::Limits {
        max_bind_groups: limits.max_bind_groups.unwrap_or(4),
        max_dynamic_uniform_buffers_per_pipeline_layout: limits
          .max_dynamic_uniform_buffers_per_pipeline_layout
          .unwrap_or(8),
        max_dynamic_storage_buffers_per_pipeline_layout: limits
          .max_dynamic_storage_buffers_per_pipeline_layout
          .unwrap_or(4),
        max_sampled_textures_per_shader_stage: limits
          .max_sampled_textures_per_shader_stage
          .unwrap_or(16),
        max_samplers_per_shader_stage: limits
          .max_samplers_per_shader_stage
          .unwrap_or(16),
        max_storage_buffers_per_shader_stage: limits
          .max_storage_buffers_per_shader_stage
          .unwrap_or(4),
        max_storage_textures_per_shader_stage: limits
          .max_storage_textures_per_shader_stage
          .unwrap_or(4),
        max_uniform_buffers_per_shader_stage: limits
          .max_uniform_buffers_per_shader_stage
          .unwrap_or(12),
        max_uniform_buffer_binding_size: limits
          .max_uniform_buffer_binding_size
          .unwrap_or(16384),
        max_push_constant_size: 0,
      }),
  };

  let (device, maybe_err) = gfx_select!(adapter => instance.adapter_request_device(
    adapter,
    &descriptor,
    std::env::var("DENO_WEBGPU_TRACE").ok().as_ref().map(std::path::Path::new),
    std::marker::PhantomData
  ));
  if let Some(err) = maybe_err {
    return Err(DomExceptionOperationError::new(&err.to_string()).into());
  }

  let device_features =
    gfx_select!(device => instance.device_features(device))?;
  let features = deserialize_features(&device_features);
  let limits = gfx_select!(device => instance.device_limits(device))?;

  let rid = state.resource_table.add(WebGpuDevice(device));

  Ok(GpuAdapterDevice {
    rid,
    name: None,
    features,
    limits,
  })
}

#[derive(Deserialize)]
#[serde(rename_all = "camelCase")]
pub struct CreateQuerySetArgs {
  device_rid: ResourceId,
  _label: Option<String>, // not yet implemented
  #[serde(rename = "type")]
  kind: String,
  count: u32,
  pipeline_statistics: Option<Vec<String>>,
}

pub fn op_webgpu_create_query_set(
  state: &mut OpState,
  args: CreateQuerySetArgs,
  _zero_copy: Option<ZeroCopyBuf>,
) -> Result<WebGpuResult, AnyError> {
  let device_resource = state
    .resource_table
    .get::<WebGpuDevice>(args.device_rid)
    .ok_or_else(bad_resource_id)?;
  let device = device_resource.0;
  let instance = &state.borrow::<Instance>();

  let descriptor = wgpu_types::QuerySetDescriptor {
    ty: match args.kind.as_str() {
      "pipeline-statistics" => {
        let mut pipeline_statistics_names =
          wgpu_types::PipelineStatisticsTypes::empty();

        if let Some(pipeline_statistics) = args.pipeline_statistics {
          if pipeline_statistics
            .contains(&"vertex-shader-invocations".to_string())
          {
            pipeline_statistics_names.set(
              wgpu_types::PipelineStatisticsTypes::VERTEX_SHADER_INVOCATIONS,
              true,
            );
          }
          if pipeline_statistics.contains(&"clipper-invocations".to_string()) {
            pipeline_statistics_names.set(
              wgpu_types::PipelineStatisticsTypes::CLIPPER_INVOCATIONS,
              true,
            );
          }
          if pipeline_statistics.contains(&"clipper-primitives-out".to_string())
          {
            pipeline_statistics_names.set(
              wgpu_types::PipelineStatisticsTypes::CLIPPER_PRIMITIVES_OUT,
              true,
            );
          }
          if pipeline_statistics
            .contains(&"fragment-shader-invocations".to_string())
          {
            pipeline_statistics_names.set(
              wgpu_types::PipelineStatisticsTypes::FRAGMENT_SHADER_INVOCATIONS,
              true,
            );
          }
          if pipeline_statistics
            .contains(&"compute-shader-invocations".to_string())
          {
            pipeline_statistics_names.set(
              wgpu_types::PipelineStatisticsTypes::COMPUTE_SHADER_INVOCATIONS,
              true,
            );
          }
        };

        wgpu_types::QueryType::PipelineStatistics(pipeline_statistics_names)
      }
      "occlusion" => return Err(not_supported()),
      "timestamp" => wgpu_types::QueryType::Timestamp,
      _ => unreachable!(),
    },
    count: args.count,
  };

  let (query_set, maybe_err) = gfx_select!(device => instance.device_create_query_set(
    device,
    &descriptor,
    std::marker::PhantomData
  ));

  let rid = state.resource_table.add(WebGpuQuerySet(query_set));

<<<<<<< HEAD
  Ok(json!({
    "rid": rid,
    "err": maybe_err.map(WebGPUError::from),
  }))
}

fn declare_webgpu_ops() -> Vec<(&'static str, Box<OpFn>)> {
  vec![
    // Request device/adapter
    (
      "op_webgpu_request_adapter",
      json_op_async(op_webgpu_request_adapter),
    ),
    (
      "op_webgpu_request_device",
      json_op_async(op_webgpu_request_device),
    ),
    // Query Set
    (
      "op_webgpu_create_query_set",
      json_op_sync(op_webgpu_create_query_set),
    ),
    // buffer
    (
      "op_webgpu_create_buffer",
      json_op_sync(buffer::op_webgpu_create_buffer),
    ),
    (
      "op_webgpu_buffer_get_mapped_range",
      json_op_sync(buffer::op_webgpu_buffer_get_mapped_range),
    ),
    (
      "op_webgpu_buffer_unmap",
      json_op_sync(buffer::op_webgpu_buffer_unmap),
    ),
    // buffer async
    (
      "op_webgpu_buffer_get_map_async",
      json_op_async(buffer::op_webgpu_buffer_get_map_async),
    ),
    // remaining sync ops

    // texture
    (
      "op_webgpu_create_texture",
      json_op_sync(texture::op_webgpu_create_texture),
    ),
    (
      "op_webgpu_create_texture_view",
      json_op_sync(texture::op_webgpu_create_texture_view),
    ),
    // sampler
    (
      "op_webgpu_create_sampler",
      json_op_sync(sampler::op_webgpu_create_sampler),
    ),
    // binding
    (
      "op_webgpu_create_bind_group_layout",
      json_op_sync(binding::op_webgpu_create_bind_group_layout),
    ),
    (
      "op_webgpu_create_pipeline_layout",
      json_op_sync(binding::op_webgpu_create_pipeline_layout),
    ),
    (
      "op_webgpu_create_bind_group",
      json_op_sync(binding::op_webgpu_create_bind_group),
    ),
    // pipeline
    (
      "op_webgpu_create_compute_pipeline",
      json_op_sync(pipeline::op_webgpu_create_compute_pipeline),
    ),
    (
      "op_webgpu_compute_pipeline_get_bind_group_layout",
      json_op_sync(pipeline::op_webgpu_compute_pipeline_get_bind_group_layout),
    ),
    (
      "op_webgpu_create_render_pipeline",
      json_op_sync(pipeline::op_webgpu_create_render_pipeline),
    ),
    (
      "op_webgpu_render_pipeline_get_bind_group_layout",
      json_op_sync(pipeline::op_webgpu_render_pipeline_get_bind_group_layout),
    ),
    // command_encoder
    (
      "op_webgpu_create_command_encoder",
      json_op_sync(command_encoder::op_webgpu_create_command_encoder),
    ),
    (
      "op_webgpu_command_encoder_begin_render_pass",
      json_op_sync(
        command_encoder::op_webgpu_command_encoder_begin_render_pass,
      ),
    ),
    (
      "op_webgpu_command_encoder_begin_compute_pass",
      json_op_sync(
        command_encoder::op_webgpu_command_encoder_begin_compute_pass,
      ),
    ),
    (
      "op_webgpu_command_encoder_copy_buffer_to_buffer",
      json_op_sync(
        command_encoder::op_webgpu_command_encoder_copy_buffer_to_buffer,
      ),
    ),
    (
      "op_webgpu_command_encoder_copy_buffer_to_texture",
      json_op_sync(
        command_encoder::op_webgpu_command_encoder_copy_buffer_to_texture,
      ),
    ),
    (
      "op_webgpu_command_encoder_copy_texture_to_buffer",
      json_op_sync(
        command_encoder::op_webgpu_command_encoder_copy_texture_to_buffer,
      ),
    ),
    (
      "op_webgpu_command_encoder_copy_texture_to_texture",
      json_op_sync(
        command_encoder::op_webgpu_command_encoder_copy_texture_to_texture,
      ),
    ),
    (
      "op_webgpu_command_encoder_push_debug_group",
      json_op_sync(command_encoder::op_webgpu_command_encoder_push_debug_group),
    ),
    (
      "op_webgpu_command_encoder_pop_debug_group",
      json_op_sync(command_encoder::op_webgpu_command_encoder_pop_debug_group),
    ),
    (
      "op_webgpu_command_encoder_insert_debug_marker",
      json_op_sync(
        command_encoder::op_webgpu_command_encoder_insert_debug_marker,
      ),
    ),
    (
      "op_webgpu_command_encoder_write_timestamp",
      json_op_sync(command_encoder::op_webgpu_command_encoder_write_timestamp),
    ),
    (
      "op_webgpu_command_encoder_resolve_query_set",
      json_op_sync(
        command_encoder::op_webgpu_command_encoder_resolve_query_set,
      ),
    ),
    (
      "op_webgpu_command_encoder_finish",
      json_op_sync(command_encoder::op_webgpu_command_encoder_finish),
    ),
    // render_pass
    (
      "op_webgpu_render_pass_set_viewport",
      json_op_sync(render_pass::op_webgpu_render_pass_set_viewport),
    ),
    (
      "op_webgpu_render_pass_set_scissor_rect",
      json_op_sync(render_pass::op_webgpu_render_pass_set_scissor_rect),
    ),
    (
      "op_webgpu_render_pass_set_blend_color",
      json_op_sync(render_pass::op_webgpu_render_pass_set_blend_color),
    ),
    (
      "op_webgpu_render_pass_set_stencil_reference",
      json_op_sync(render_pass::op_webgpu_render_pass_set_stencil_reference),
    ),
    (
      "op_webgpu_render_pass_begin_pipeline_statistics_query",
      json_op_sync(
        render_pass::op_webgpu_render_pass_begin_pipeline_statistics_query,
      ),
    ),
    (
      "op_webgpu_render_pass_end_pipeline_statistics_query",
      json_op_sync(
        render_pass::op_webgpu_render_pass_end_pipeline_statistics_query,
      ),
    ),
    (
      "op_webgpu_render_pass_write_timestamp",
      json_op_sync(render_pass::op_webgpu_render_pass_write_timestamp),
    ),
    (
      "op_webgpu_render_pass_execute_bundles",
      json_op_sync(render_pass::op_webgpu_render_pass_execute_bundles),
    ),
    (
      "op_webgpu_render_pass_end_pass",
      json_op_sync(render_pass::op_webgpu_render_pass_end_pass),
    ),
    (
      "op_webgpu_render_pass_set_bind_group",
      json_op_sync(render_pass::op_webgpu_render_pass_set_bind_group),
    ),
    (
      "op_webgpu_render_pass_push_debug_group",
      json_op_sync(render_pass::op_webgpu_render_pass_push_debug_group),
    ),
    (
      "op_webgpu_render_pass_pop_debug_group",
      json_op_sync(render_pass::op_webgpu_render_pass_pop_debug_group),
    ),
    (
      "op_webgpu_render_pass_insert_debug_marker",
      json_op_sync(render_pass::op_webgpu_render_pass_insert_debug_marker),
    ),
    (
      "op_webgpu_render_pass_set_pipeline",
      json_op_sync(render_pass::op_webgpu_render_pass_set_pipeline),
    ),
    (
      "op_webgpu_render_pass_set_index_buffer",
      json_op_sync(render_pass::op_webgpu_render_pass_set_index_buffer),
    ),
    (
      "op_webgpu_render_pass_set_vertex_buffer",
      json_op_sync(render_pass::op_webgpu_render_pass_set_vertex_buffer),
    ),
    (
      "op_webgpu_render_pass_draw",
      json_op_sync(render_pass::op_webgpu_render_pass_draw),
    ),
    (
      "op_webgpu_render_pass_draw_indexed",
      json_op_sync(render_pass::op_webgpu_render_pass_draw_indexed),
    ),
    (
      "op_webgpu_render_pass_draw_indirect",
      json_op_sync(render_pass::op_webgpu_render_pass_draw_indirect),
    ),
    (
      "op_webgpu_render_pass_draw_indexed_indirect",
      json_op_sync(render_pass::op_webgpu_render_pass_draw_indexed_indirect),
    ),
    // compute_pass
    (
      "op_webgpu_compute_pass_set_pipeline",
      json_op_sync(compute_pass::op_webgpu_compute_pass_set_pipeline),
    ),
    (
      "op_webgpu_compute_pass_dispatch",
      json_op_sync(compute_pass::op_webgpu_compute_pass_dispatch),
    ),
    (
      "op_webgpu_compute_pass_dispatch_indirect",
      json_op_sync(compute_pass::op_webgpu_compute_pass_dispatch_indirect),
    ),
    (
      "op_webgpu_compute_pass_end_pass",
      json_op_sync(compute_pass::op_webgpu_compute_pass_end_pass),
    ),
    (
      "op_webgpu_compute_pass_set_bind_group",
      json_op_sync(compute_pass::op_webgpu_compute_pass_set_bind_group),
    ),
    (
      "op_webgpu_compute_pass_push_debug_group",
      json_op_sync(compute_pass::op_webgpu_compute_pass_push_debug_group),
    ),
    (
      "op_webgpu_compute_pass_pop_debug_group",
      json_op_sync(compute_pass::op_webgpu_compute_pass_pop_debug_group),
    ),
    (
      "op_webgpu_compute_pass_insert_debug_marker",
      json_op_sync(compute_pass::op_webgpu_compute_pass_insert_debug_marker),
    ),
    // bundle
    (
      "op_webgpu_create_render_bundle_encoder",
      json_op_sync(bundle::op_webgpu_create_render_bundle_encoder),
    ),
    (
      "op_webgpu_render_bundle_encoder_finish",
      json_op_sync(bundle::op_webgpu_render_bundle_encoder_finish),
    ),
    (
      "op_webgpu_render_bundle_encoder_set_bind_group",
      json_op_sync(bundle::op_webgpu_render_bundle_encoder_set_bind_group),
    ),
    (
      "op_webgpu_render_bundle_encoder_push_debug_group",
      json_op_sync(bundle::op_webgpu_render_bundle_encoder_push_debug_group),
    ),
    (
      "op_webgpu_render_bundle_encoder_pop_debug_group",
      json_op_sync(bundle::op_webgpu_render_bundle_encoder_pop_debug_group),
    ),
    (
      "op_webgpu_render_bundle_encoder_insert_debug_marker",
      json_op_sync(bundle::op_webgpu_render_bundle_encoder_insert_debug_marker),
    ),
    (
      "op_webgpu_render_bundle_encoder_set_pipeline",
      json_op_sync(bundle::op_webgpu_render_bundle_encoder_set_pipeline),
    ),
    (
      "op_webgpu_render_bundle_encoder_set_index_buffer",
      json_op_sync(bundle::op_webgpu_render_bundle_encoder_set_index_buffer),
    ),
    (
      "op_webgpu_render_bundle_encoder_set_vertex_buffer",
      json_op_sync(bundle::op_webgpu_render_bundle_encoder_set_vertex_buffer),
    ),
    (
      "op_webgpu_render_bundle_encoder_draw",
      json_op_sync(bundle::op_webgpu_render_bundle_encoder_draw),
    ),
    (
      "op_webgpu_render_bundle_encoder_draw_indexed",
      json_op_sync(bundle::op_webgpu_render_bundle_encoder_draw_indexed),
    ),
    (
      "op_webgpu_render_bundle_encoder_draw_indirect",
      json_op_sync(bundle::op_webgpu_render_bundle_encoder_draw_indirect),
    ),
    // queue
    (
      "op_webgpu_queue_submit",
      json_op_sync(queue::op_webgpu_queue_submit),
    ),
    (
      "op_webgpu_write_buffer",
      json_op_sync(queue::op_webgpu_write_buffer),
    ),
    (
      "op_webgpu_write_texture",
      json_op_sync(queue::op_webgpu_write_texture),
    ),
    // shader
    (
      "op_webgpu_create_shader_module",
      json_op_sync(shader::op_webgpu_create_shader_module),
    ),
  ]
=======
  Ok(WebGpuResult::rid_err(rid, maybe_err))
>>>>>>> 3b78f6c4
}<|MERGE_RESOLUTION|>--- conflicted
+++ resolved
@@ -4,16 +4,11 @@
 
 use deno_core::error::AnyError;
 use deno_core::error::{bad_resource_id, not_supported};
-<<<<<<< HEAD
 use deno_core::include_js_files;
-use deno_core::json_op_async;
-use deno_core::json_op_sync;
-use deno_core::serde_json::json;
-use deno_core::serde_json::Value;
+use deno_core::op_async;
+use deno_core::op_sync;
 use deno_core::Extension;
 use deno_core::OpFn;
-=======
->>>>>>> 3b78f6c4
 use deno_core::OpState;
 use deno_core::Resource;
 use deno_core::ResourceId;
@@ -549,11 +544,7 @@
 
   let rid = state.resource_table.add(WebGpuQuerySet(query_set));
 
-<<<<<<< HEAD
-  Ok(json!({
-    "rid": rid,
-    "err": maybe_err.map(WebGPUError::from),
-  }))
+  Ok(WebGpuResult::rid_err(rid, maybe_err))
 }
 
 fn declare_webgpu_ops() -> Vec<(&'static str, Box<OpFn>)> {
@@ -561,337 +552,334 @@
     // Request device/adapter
     (
       "op_webgpu_request_adapter",
-      json_op_async(op_webgpu_request_adapter),
+      op_async(op_webgpu_request_adapter),
     ),
     (
       "op_webgpu_request_device",
-      json_op_async(op_webgpu_request_device),
+      op_async(op_webgpu_request_device),
     ),
     // Query Set
     (
       "op_webgpu_create_query_set",
-      json_op_sync(op_webgpu_create_query_set),
+      op_sync(op_webgpu_create_query_set),
     ),
     // buffer
     (
       "op_webgpu_create_buffer",
-      json_op_sync(buffer::op_webgpu_create_buffer),
+      op_sync(buffer::op_webgpu_create_buffer),
     ),
     (
       "op_webgpu_buffer_get_mapped_range",
-      json_op_sync(buffer::op_webgpu_buffer_get_mapped_range),
+      op_sync(buffer::op_webgpu_buffer_get_mapped_range),
     ),
     (
       "op_webgpu_buffer_unmap",
-      json_op_sync(buffer::op_webgpu_buffer_unmap),
+      op_sync(buffer::op_webgpu_buffer_unmap),
     ),
     // buffer async
     (
       "op_webgpu_buffer_get_map_async",
-      json_op_async(buffer::op_webgpu_buffer_get_map_async),
+      op_async(buffer::op_webgpu_buffer_get_map_async),
     ),
     // remaining sync ops
 
     // texture
     (
       "op_webgpu_create_texture",
-      json_op_sync(texture::op_webgpu_create_texture),
+      op_sync(texture::op_webgpu_create_texture),
     ),
     (
       "op_webgpu_create_texture_view",
-      json_op_sync(texture::op_webgpu_create_texture_view),
+      op_sync(texture::op_webgpu_create_texture_view),
     ),
     // sampler
     (
       "op_webgpu_create_sampler",
-      json_op_sync(sampler::op_webgpu_create_sampler),
+      op_sync(sampler::op_webgpu_create_sampler),
     ),
     // binding
     (
       "op_webgpu_create_bind_group_layout",
-      json_op_sync(binding::op_webgpu_create_bind_group_layout),
+      op_sync(binding::op_webgpu_create_bind_group_layout),
     ),
     (
       "op_webgpu_create_pipeline_layout",
-      json_op_sync(binding::op_webgpu_create_pipeline_layout),
+      op_sync(binding::op_webgpu_create_pipeline_layout),
     ),
     (
       "op_webgpu_create_bind_group",
-      json_op_sync(binding::op_webgpu_create_bind_group),
+      op_sync(binding::op_webgpu_create_bind_group),
     ),
     // pipeline
     (
       "op_webgpu_create_compute_pipeline",
-      json_op_sync(pipeline::op_webgpu_create_compute_pipeline),
+      op_sync(pipeline::op_webgpu_create_compute_pipeline),
     ),
     (
       "op_webgpu_compute_pipeline_get_bind_group_layout",
-      json_op_sync(pipeline::op_webgpu_compute_pipeline_get_bind_group_layout),
+      op_sync(pipeline::op_webgpu_compute_pipeline_get_bind_group_layout),
     ),
     (
       "op_webgpu_create_render_pipeline",
-      json_op_sync(pipeline::op_webgpu_create_render_pipeline),
+      op_sync(pipeline::op_webgpu_create_render_pipeline),
     ),
     (
       "op_webgpu_render_pipeline_get_bind_group_layout",
-      json_op_sync(pipeline::op_webgpu_render_pipeline_get_bind_group_layout),
+      op_sync(pipeline::op_webgpu_render_pipeline_get_bind_group_layout),
     ),
     // command_encoder
     (
       "op_webgpu_create_command_encoder",
-      json_op_sync(command_encoder::op_webgpu_create_command_encoder),
+      op_sync(command_encoder::op_webgpu_create_command_encoder),
     ),
     (
       "op_webgpu_command_encoder_begin_render_pass",
-      json_op_sync(
+      op_sync(
         command_encoder::op_webgpu_command_encoder_begin_render_pass,
       ),
     ),
     (
       "op_webgpu_command_encoder_begin_compute_pass",
-      json_op_sync(
+      op_sync(
         command_encoder::op_webgpu_command_encoder_begin_compute_pass,
       ),
     ),
     (
       "op_webgpu_command_encoder_copy_buffer_to_buffer",
-      json_op_sync(
+      op_sync(
         command_encoder::op_webgpu_command_encoder_copy_buffer_to_buffer,
       ),
     ),
     (
       "op_webgpu_command_encoder_copy_buffer_to_texture",
-      json_op_sync(
+      op_sync(
         command_encoder::op_webgpu_command_encoder_copy_buffer_to_texture,
       ),
     ),
     (
       "op_webgpu_command_encoder_copy_texture_to_buffer",
-      json_op_sync(
+      op_sync(
         command_encoder::op_webgpu_command_encoder_copy_texture_to_buffer,
       ),
     ),
     (
       "op_webgpu_command_encoder_copy_texture_to_texture",
-      json_op_sync(
+      op_sync(
         command_encoder::op_webgpu_command_encoder_copy_texture_to_texture,
       ),
     ),
     (
       "op_webgpu_command_encoder_push_debug_group",
-      json_op_sync(command_encoder::op_webgpu_command_encoder_push_debug_group),
+      op_sync(command_encoder::op_webgpu_command_encoder_push_debug_group),
     ),
     (
       "op_webgpu_command_encoder_pop_debug_group",
-      json_op_sync(command_encoder::op_webgpu_command_encoder_pop_debug_group),
+      op_sync(command_encoder::op_webgpu_command_encoder_pop_debug_group),
     ),
     (
       "op_webgpu_command_encoder_insert_debug_marker",
-      json_op_sync(
+      op_sync(
         command_encoder::op_webgpu_command_encoder_insert_debug_marker,
       ),
     ),
     (
       "op_webgpu_command_encoder_write_timestamp",
-      json_op_sync(command_encoder::op_webgpu_command_encoder_write_timestamp),
+      op_sync(command_encoder::op_webgpu_command_encoder_write_timestamp),
     ),
     (
       "op_webgpu_command_encoder_resolve_query_set",
-      json_op_sync(
+      op_sync(
         command_encoder::op_webgpu_command_encoder_resolve_query_set,
       ),
     ),
     (
       "op_webgpu_command_encoder_finish",
-      json_op_sync(command_encoder::op_webgpu_command_encoder_finish),
+      op_sync(command_encoder::op_webgpu_command_encoder_finish),
     ),
     // render_pass
     (
       "op_webgpu_render_pass_set_viewport",
-      json_op_sync(render_pass::op_webgpu_render_pass_set_viewport),
+      op_sync(render_pass::op_webgpu_render_pass_set_viewport),
     ),
     (
       "op_webgpu_render_pass_set_scissor_rect",
-      json_op_sync(render_pass::op_webgpu_render_pass_set_scissor_rect),
+      op_sync(render_pass::op_webgpu_render_pass_set_scissor_rect),
     ),
     (
       "op_webgpu_render_pass_set_blend_color",
-      json_op_sync(render_pass::op_webgpu_render_pass_set_blend_color),
+      op_sync(render_pass::op_webgpu_render_pass_set_blend_color),
     ),
     (
       "op_webgpu_render_pass_set_stencil_reference",
-      json_op_sync(render_pass::op_webgpu_render_pass_set_stencil_reference),
+      op_sync(render_pass::op_webgpu_render_pass_set_stencil_reference),
     ),
     (
       "op_webgpu_render_pass_begin_pipeline_statistics_query",
-      json_op_sync(
+      op_sync(
         render_pass::op_webgpu_render_pass_begin_pipeline_statistics_query,
       ),
     ),
     (
       "op_webgpu_render_pass_end_pipeline_statistics_query",
-      json_op_sync(
+      op_sync(
         render_pass::op_webgpu_render_pass_end_pipeline_statistics_query,
       ),
     ),
     (
       "op_webgpu_render_pass_write_timestamp",
-      json_op_sync(render_pass::op_webgpu_render_pass_write_timestamp),
+      op_sync(render_pass::op_webgpu_render_pass_write_timestamp),
     ),
     (
       "op_webgpu_render_pass_execute_bundles",
-      json_op_sync(render_pass::op_webgpu_render_pass_execute_bundles),
+      op_sync(render_pass::op_webgpu_render_pass_execute_bundles),
     ),
     (
       "op_webgpu_render_pass_end_pass",
-      json_op_sync(render_pass::op_webgpu_render_pass_end_pass),
+      op_sync(render_pass::op_webgpu_render_pass_end_pass),
     ),
     (
       "op_webgpu_render_pass_set_bind_group",
-      json_op_sync(render_pass::op_webgpu_render_pass_set_bind_group),
+      op_sync(render_pass::op_webgpu_render_pass_set_bind_group),
     ),
     (
       "op_webgpu_render_pass_push_debug_group",
-      json_op_sync(render_pass::op_webgpu_render_pass_push_debug_group),
+      op_sync(render_pass::op_webgpu_render_pass_push_debug_group),
     ),
     (
       "op_webgpu_render_pass_pop_debug_group",
-      json_op_sync(render_pass::op_webgpu_render_pass_pop_debug_group),
+      op_sync(render_pass::op_webgpu_render_pass_pop_debug_group),
     ),
     (
       "op_webgpu_render_pass_insert_debug_marker",
-      json_op_sync(render_pass::op_webgpu_render_pass_insert_debug_marker),
+      op_sync(render_pass::op_webgpu_render_pass_insert_debug_marker),
     ),
     (
       "op_webgpu_render_pass_set_pipeline",
-      json_op_sync(render_pass::op_webgpu_render_pass_set_pipeline),
+      op_sync(render_pass::op_webgpu_render_pass_set_pipeline),
     ),
     (
       "op_webgpu_render_pass_set_index_buffer",
-      json_op_sync(render_pass::op_webgpu_render_pass_set_index_buffer),
+      op_sync(render_pass::op_webgpu_render_pass_set_index_buffer),
     ),
     (
       "op_webgpu_render_pass_set_vertex_buffer",
-      json_op_sync(render_pass::op_webgpu_render_pass_set_vertex_buffer),
+      op_sync(render_pass::op_webgpu_render_pass_set_vertex_buffer),
     ),
     (
       "op_webgpu_render_pass_draw",
-      json_op_sync(render_pass::op_webgpu_render_pass_draw),
+      op_sync(render_pass::op_webgpu_render_pass_draw),
     ),
     (
       "op_webgpu_render_pass_draw_indexed",
-      json_op_sync(render_pass::op_webgpu_render_pass_draw_indexed),
+      op_sync(render_pass::op_webgpu_render_pass_draw_indexed),
     ),
     (
       "op_webgpu_render_pass_draw_indirect",
-      json_op_sync(render_pass::op_webgpu_render_pass_draw_indirect),
+      op_sync(render_pass::op_webgpu_render_pass_draw_indirect),
     ),
     (
       "op_webgpu_render_pass_draw_indexed_indirect",
-      json_op_sync(render_pass::op_webgpu_render_pass_draw_indexed_indirect),
+      op_sync(render_pass::op_webgpu_render_pass_draw_indexed_indirect),
     ),
     // compute_pass
     (
       "op_webgpu_compute_pass_set_pipeline",
-      json_op_sync(compute_pass::op_webgpu_compute_pass_set_pipeline),
+      op_sync(compute_pass::op_webgpu_compute_pass_set_pipeline),
     ),
     (
       "op_webgpu_compute_pass_dispatch",
-      json_op_sync(compute_pass::op_webgpu_compute_pass_dispatch),
+      op_sync(compute_pass::op_webgpu_compute_pass_dispatch),
     ),
     (
       "op_webgpu_compute_pass_dispatch_indirect",
-      json_op_sync(compute_pass::op_webgpu_compute_pass_dispatch_indirect),
+      op_sync(compute_pass::op_webgpu_compute_pass_dispatch_indirect),
     ),
     (
       "op_webgpu_compute_pass_end_pass",
-      json_op_sync(compute_pass::op_webgpu_compute_pass_end_pass),
+      op_sync(compute_pass::op_webgpu_compute_pass_end_pass),
     ),
     (
       "op_webgpu_compute_pass_set_bind_group",
-      json_op_sync(compute_pass::op_webgpu_compute_pass_set_bind_group),
+      op_sync(compute_pass::op_webgpu_compute_pass_set_bind_group),
     ),
     (
       "op_webgpu_compute_pass_push_debug_group",
-      json_op_sync(compute_pass::op_webgpu_compute_pass_push_debug_group),
+      op_sync(compute_pass::op_webgpu_compute_pass_push_debug_group),
     ),
     (
       "op_webgpu_compute_pass_pop_debug_group",
-      json_op_sync(compute_pass::op_webgpu_compute_pass_pop_debug_group),
+      op_sync(compute_pass::op_webgpu_compute_pass_pop_debug_group),
     ),
     (
       "op_webgpu_compute_pass_insert_debug_marker",
-      json_op_sync(compute_pass::op_webgpu_compute_pass_insert_debug_marker),
+      op_sync(compute_pass::op_webgpu_compute_pass_insert_debug_marker),
     ),
     // bundle
     (
       "op_webgpu_create_render_bundle_encoder",
-      json_op_sync(bundle::op_webgpu_create_render_bundle_encoder),
+      op_sync(bundle::op_webgpu_create_render_bundle_encoder),
     ),
     (
       "op_webgpu_render_bundle_encoder_finish",
-      json_op_sync(bundle::op_webgpu_render_bundle_encoder_finish),
+      op_sync(bundle::op_webgpu_render_bundle_encoder_finish),
     ),
     (
       "op_webgpu_render_bundle_encoder_set_bind_group",
-      json_op_sync(bundle::op_webgpu_render_bundle_encoder_set_bind_group),
+      op_sync(bundle::op_webgpu_render_bundle_encoder_set_bind_group),
     ),
     (
       "op_webgpu_render_bundle_encoder_push_debug_group",
-      json_op_sync(bundle::op_webgpu_render_bundle_encoder_push_debug_group),
+      op_sync(bundle::op_webgpu_render_bundle_encoder_push_debug_group),
     ),
     (
       "op_webgpu_render_bundle_encoder_pop_debug_group",
-      json_op_sync(bundle::op_webgpu_render_bundle_encoder_pop_debug_group),
+      op_sync(bundle::op_webgpu_render_bundle_encoder_pop_debug_group),
     ),
     (
       "op_webgpu_render_bundle_encoder_insert_debug_marker",
-      json_op_sync(bundle::op_webgpu_render_bundle_encoder_insert_debug_marker),
+      op_sync(bundle::op_webgpu_render_bundle_encoder_insert_debug_marker),
     ),
     (
       "op_webgpu_render_bundle_encoder_set_pipeline",
-      json_op_sync(bundle::op_webgpu_render_bundle_encoder_set_pipeline),
+      op_sync(bundle::op_webgpu_render_bundle_encoder_set_pipeline),
     ),
     (
       "op_webgpu_render_bundle_encoder_set_index_buffer",
-      json_op_sync(bundle::op_webgpu_render_bundle_encoder_set_index_buffer),
+      op_sync(bundle::op_webgpu_render_bundle_encoder_set_index_buffer),
     ),
     (
       "op_webgpu_render_bundle_encoder_set_vertex_buffer",
-      json_op_sync(bundle::op_webgpu_render_bundle_encoder_set_vertex_buffer),
+      op_sync(bundle::op_webgpu_render_bundle_encoder_set_vertex_buffer),
     ),
     (
       "op_webgpu_render_bundle_encoder_draw",
-      json_op_sync(bundle::op_webgpu_render_bundle_encoder_draw),
+      op_sync(bundle::op_webgpu_render_bundle_encoder_draw),
     ),
     (
       "op_webgpu_render_bundle_encoder_draw_indexed",
-      json_op_sync(bundle::op_webgpu_render_bundle_encoder_draw_indexed),
+      op_sync(bundle::op_webgpu_render_bundle_encoder_draw_indexed),
     ),
     (
       "op_webgpu_render_bundle_encoder_draw_indirect",
-      json_op_sync(bundle::op_webgpu_render_bundle_encoder_draw_indirect),
+      op_sync(bundle::op_webgpu_render_bundle_encoder_draw_indirect),
     ),
     // queue
     (
       "op_webgpu_queue_submit",
-      json_op_sync(queue::op_webgpu_queue_submit),
+      op_sync(queue::op_webgpu_queue_submit),
     ),
     (
       "op_webgpu_write_buffer",
-      json_op_sync(queue::op_webgpu_write_buffer),
+      op_sync(queue::op_webgpu_write_buffer),
     ),
     (
       "op_webgpu_write_texture",
-      json_op_sync(queue::op_webgpu_write_texture),
+      op_sync(queue::op_webgpu_write_texture),
     ),
     // shader
     (
       "op_webgpu_create_shader_module",
-      json_op_sync(shader::op_webgpu_create_shader_module),
+      op_sync(shader::op_webgpu_create_shader_module),
     ),
   ]
-=======
-  Ok(WebGpuResult::rid_err(rid, maybe_err))
->>>>>>> 3b78f6c4
 }