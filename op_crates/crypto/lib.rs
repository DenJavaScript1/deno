--- conflicted
+++ resolved
@@ -23,7 +23,6 @@
 use rand::rngs::StdRng;
 use rand::thread_rng;
 use rand::Rng;
-<<<<<<< HEAD
 use ring::agreement::EphemeralPrivateKey;
 use ring::hmac::Key as HmacKey;
 use ring::rand as RingRand;
@@ -33,9 +32,7 @@
 use rsa::padding::PaddingScheme;
 use rsa::RSAPrivateKey;
 use rsa::RSAPublicKey;
-=======
 use std::path::PathBuf;
->>>>>>> 4b56537e
 
 pub use rand; // Re-export rand
 
@@ -78,7 +75,6 @@
   Ok(json!({}))
 }
 
-<<<<<<< HEAD
 struct CryptoKeyPairResource<A, B> {
   crypto_key: WebCryptoKeyPair,
   key: CryptoKeyPair<A, B>,
@@ -315,8 +311,6 @@
   };
 
   Ok(json!({ "data": signature }))
-=======
 pub fn get_declaration() -> PathBuf {
   PathBuf::from(env!("CARGO_MANIFEST_DIR")).join("lib.deno_crypto.d.ts")
->>>>>>> 4b56537e
 }