--- conflicted
+++ resolved
@@ -14,16 +14,11 @@
 path = "lib.rs"
 
 [dependencies]
-<<<<<<< HEAD
-deno_core = { version = "0.81.0", path = "../../core" }
-rand = "0.7.0"
+deno_core = { version = "0.82.0", path = "../../core" }
+rand = "0.8.3"
 ring = { version = "0.16.20", features = ["std"] }
-rsa = { git = "https://github.com/RustCrypto/RSA", rev = "616b08d" }
+rsa = { git = "https://github.com/littledivy/RSA", rev = "5d3a76c" }
 sha-1 = "0.9.4"
 sha2 = "0.9.3"
 serde = { version = "1.0.123", features = ["derive"] }
 tokio = { version = "1.2.0", features = ["full"] }
-=======
-deno_core = { version = "0.82.0", path = "../../core" }
-rand = "0.8.3"
->>>>>>> 385b1446
