--- conflicted
+++ resolved
@@ -204,11 +204,7 @@
     "eval_tests.rs": 0,
     "flags_tests.rs": 0,
     "fmt_tests.rs": 16,
-<<<<<<< HEAD
     "info_tests.rs": 0,
-=======
-    "info_tests.rs": 17,
->>>>>>> 968f441d
     "init_tests.rs": 0,
     "inspector_tests.rs": 0,
     "install_tests.rs": 0,
