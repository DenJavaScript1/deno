#!/usr/bin/env -S deno run --allow-write --allow-read --allow-run --allow-net --config=tests/config/deno.json
// Copyright 2018-2024 the Deno authors. All rights reserved. MIT license.

// deno-lint-ignore-file no-console

import { buildMode, getPrebuilt, getSources, join, ROOT_PATH } from "./util.js";
import { checkCopyright } from "./copyright_checker.js";
import * as ciFile from "../.github/workflows/ci.generate.ts";

const promises = [];

let js = Deno.args.includes("--js");
let rs = Deno.args.includes("--rs");
if (!js && !rs) {
  js = true;
  rs = true;
}

if (rs) {
  promises.push(clippy());
}

if (js) {
  promises.push(dlint());
  promises.push(dlintPreferPrimordials());
  promises.push(ensureCiYmlUpToDate());
  promises.push(ensureNoNewITests());

  if (rs) {
    promises.push(checkCopyright());
  }
}

const results = await Promise.allSettled(promises);
for (const result of results) {
  if (result.status === "rejected") {
    console.error(result.reason);
    Deno.exit(1);
  }
}

async function dlint() {
  const configFile = join(ROOT_PATH, ".dlint.json");
  const execPath = await getPrebuilt("dlint");

  const sourceFiles = await getSources(ROOT_PATH, [
    "*.js",
    "*.ts",
    ":!:.github/mtime_cache/action.js",
    ":!:cli/bench/testdata/npm/*",
    ":!:cli/bench/testdata/express-router.js",
    ":!:cli/bench/testdata/react-dom.js",
    ":!:cli/compilers/wasm_wrap.js",
    ":!:cli/tsc/dts/**",
    ":!:cli/tsc/*typescript.js",
    ":!:cli/tsc/compiler.d.ts",
    ":!:runtime/examples/",
    ":!:target/",
    ":!:tests/registry/**",
    ":!:tests/specs/**",
    ":!:tests/testdata/**",
    ":!:tests/unit_node/testdata/**",
    ":!:tests/wpt/suite/**",
    ":!:tests/wpt/runner/**",
  ]);

  if (!sourceFiles.length) {
    return;
  }

  const chunks = splitToChunks(sourceFiles, `${execPath} run`.length);
  const pending = [];
  for (const chunk of chunks) {
    const cmd = new Deno.Command(execPath, {
      cwd: ROOT_PATH,
      args: ["run", "--config=" + configFile, ...chunk],
      // capture to not conflict with clippy output
      stderr: "piped",
    });
    pending.push(
      cmd.output().then(({ stderr, code }) => {
        if (code > 0) {
          const decoder = new TextDecoder();
          console.log("\n------ dlint ------");
          console.log(decoder.decode(stderr));
          throw new Error("dlint failed");
        }
      }),
    );
  }
  const results = await Promise.allSettled(pending);
  for (const result of results) {
    if (result.status === "rejected") {
      throw new Error(result.reason);
    }
  }
}

// `prefer-primordials` has to apply only to files related to bootstrapping,
// which is different from other lint rules. This is why this dedicated function
// is needed.
async function dlintPreferPrimordials() {
  const execPath = await getPrebuilt("dlint");
  const sourceFiles = await getSources(ROOT_PATH, [
    "runtime/**/*.js",
    "runtime/**/*.ts",
    "ext/**/*.js",
    "ext/**/*.ts",
    ":!:ext/**/*.d.ts",
    "ext/node/polyfills/*.mjs",
  ]);

  if (!sourceFiles.length) {
    return;
  }

  const chunks = splitToChunks(sourceFiles, `${execPath} run`.length);
  for (const chunk of chunks) {
    const cmd = new Deno.Command(execPath, {
      cwd: ROOT_PATH,
      args: ["run", "--rule", "prefer-primordials", ...chunk],
      stdout: "inherit",
      stderr: "inherit",
    });
    const { code } = await cmd.output();

    if (code > 0) {
      throw new Error("prefer-primordials failed");
    }
  }
}

function splitToChunks(paths, initCmdLen) {
  let cmdLen = initCmdLen;
  const MAX_COMMAND_LEN = 30000;
  const chunks = [[]];
  for (const p of paths) {
    if (cmdLen + p.length > MAX_COMMAND_LEN) {
      chunks.push([p]);
      cmdLen = initCmdLen;
    } else {
      chunks[chunks.length - 1].push(p);
      cmdLen += p.length;
    }
  }
  return chunks;
}

async function clippy() {
  const currentBuildMode = buildMode();
  const cmd = ["clippy", "--all-targets", "--all-features", "--locked"];

  if (currentBuildMode != "debug") {
    cmd.push("--release");
  }

  const cargoCmd = new Deno.Command("cargo", {
    cwd: ROOT_PATH,
    args: [
      ...cmd,
      "--",
      "-D",
      "warnings",
      "--deny",
      "clippy::unused_async",
      // generally prefer the `log` crate, but ignore
      // these print_* rules if necessary
      "--deny",
      "clippy::print_stderr",
      "--deny",
      "clippy::print_stdout",
    ],
    stdout: "inherit",
    stderr: "inherit",
  });
  const { code } = await cargoCmd.output();

  if (code > 0) {
    throw new Error("clippy failed");
  }
}

async function ensureCiYmlUpToDate() {
  const expectedCiFileText = ciFile.generate();
  const actualCiFileText = await Deno.readTextFile(ciFile.CI_YML_URL);
  if (expectedCiFileText !== actualCiFileText) {
    throw new Error(
      "./.github/workflows/ci.yml is out of date. Run: ./.github/workflows/ci.generate.ts",
    );
  }
}

async function ensureNoNewITests() {
  // Note: Only decrease these numbers. Never increase them!!
  // This is to help ensure we slowly deprecate these tests and
  // replace them with spec tests.
  const iTestCounts = {
    "bench_tests.rs": 0,
    "cache_tests.rs": 0,
    "cert_tests.rs": 0,
    "check_tests.rs": 22,
    "compile_tests.rs": 0,
    "coverage_tests.rs": 0,
    "eval_tests.rs": 0,
    "flags_tests.rs": 0,
    "fmt_tests.rs": 16,
    "info_tests.rs": 18,
    "init_tests.rs": 0,
    "inspector_tests.rs": 0,
    "install_tests.rs": 0,
    "jsr_tests.rs": 0,
    "js_unit_tests.rs": 0,
    "jupyter_tests.rs": 0,
    "lint_tests.rs": 18,
    // Read the comment above. Please don't increase these numbers!
    "lsp_tests.rs": 0,
    "node_compat_tests.rs": 4,
    "node_unit_tests.rs": 2,
    "npm_tests.rs": 92,
    "pm_tests.rs": 0,
    "publish_tests.rs": 0,
    "repl_tests.rs": 0,
    "run_tests.rs": 336,
    "shared_library_tests.rs": 0,
<<<<<<< HEAD
    "task_tests.rs": 30,
    "test_tests.rs": 1,
=======
    "task_tests.rs": 4,
    "test_tests.rs": 74,
>>>>>>> 11b5f2d3
    "upgrade_tests.rs": 0,
    "vendor_tests.rs": 1,
    "watcher_tests.rs": 0,
    "worker_tests.rs": 18,
  };
  const integrationDir = join(ROOT_PATH, "tests", "integration");
  for await (const entry of Deno.readDir(integrationDir)) {
    if (!entry.name.endsWith("_tests.rs")) {
      continue;
    }
    const fileText = await Deno.readTextFile(join(integrationDir, entry.name));
    const actualCount = fileText.match(/itest\!/g)?.length ?? 0;
    const expectedCount = iTestCounts[entry.name] ?? 0;
    // console.log(`"${entry.name}": ${actualCount},`);
    if (actualCount > expectedCount) {
      throw new Error(
        `New itest added to ${entry.name}! The itest macro is deprecated. Please move your new test to ~/tests/specs.`,
      );
    } else if (actualCount < expectedCount) {
      throw new Error(
        `Thanks for removing an itest in ${entry.name}. ` +
          `Please update the count in tools/lint.js for this file to ${actualCount}.`,
      );
    }
  }
}<|MERGE_RESOLUTION|>--- conflicted
+++ resolved
@@ -222,13 +222,8 @@
     "repl_tests.rs": 0,
     "run_tests.rs": 336,
     "shared_library_tests.rs": 0,
-<<<<<<< HEAD
-    "task_tests.rs": 30,
+    "task_tests.rs": 4,
     "test_tests.rs": 1,
-=======
-    "task_tests.rs": 4,
-    "test_tests.rs": 74,
->>>>>>> 11b5f2d3
     "upgrade_tests.rs": 0,
     "vendor_tests.rs": 1,
     "watcher_tests.rs": 0,
