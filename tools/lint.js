#!/usr/bin/env -S deno run --allow-write --allow-read --allow-run --allow-net --config=tests/config/deno.json
// Copyright 2018-2024 the Deno authors. All rights reserved. MIT license.

// deno-lint-ignore-file no-console

import { buildMode, getPrebuilt, getSources, join, ROOT_PATH } from "./util.js";
import { checkCopyright } from "./copyright_checker.js";
import * as ciFile from "../.github/workflows/ci.generate.ts";

const promises = [];

let js = Deno.args.includes("--js");
let rs = Deno.args.includes("--rs");
if (!js && !rs) {
  js = true;
  rs = true;
}

if (rs) {
  promises.push(clippy());
}

if (js) {
  promises.push(dlint());
  promises.push(dlintPreferPrimordials());
  promises.push(ensureCiYmlUpToDate());
  promises.push(ensureNoNewITests());

  if (rs) {
    promises.push(checkCopyright());
  }
}

const results = await Promise.allSettled(promises);
for (const result of results) {
  if (result.status === "rejected") {
    console.error(result.reason);
    Deno.exit(1);
  }
}

async function dlint() {
  const configFile = join(ROOT_PATH, ".dlint.json");
  const execPath = await getPrebuilt("dlint");

  const sourceFiles = await getSources(ROOT_PATH, [
    "*.js",
    "*.ts",
    ":!:.github/mtime_cache/action.js",
    ":!:cli/bench/testdata/npm/*",
    ":!:cli/bench/testdata/express-router.js",
    ":!:cli/bench/testdata/react-dom.js",
    ":!:cli/compilers/wasm_wrap.js",
    ":!:cli/tsc/dts/**",
    ":!:cli/tsc/*typescript.js",
    ":!:cli/tsc/compiler.d.ts",
    ":!:runtime/examples/",
    ":!:target/",
    ":!:tests/registry/**",
    ":!:tests/specs/**",
    ":!:tests/testdata/**",
    ":!:tests/unit_node/testdata/**",
    ":!:tests/wpt/suite/**",
    ":!:tests/wpt/runner/**",
  ]);

  if (!sourceFiles.length) {
    return;
  }

  const chunks = splitToChunks(sourceFiles, `${execPath} run`.length);
  const pending = [];
  for (const chunk of chunks) {
    const cmd = new Deno.Command(execPath, {
      cwd: ROOT_PATH,
      args: ["run", "--config=" + configFile, ...chunk],
      // capture to not conflict with clippy output
      stderr: "piped",
    });
    pending.push(
      cmd.output().then(({ stderr, code }) => {
        if (code > 0) {
          const decoder = new TextDecoder();
          console.log("\n------ dlint ------");
          console.log(decoder.decode(stderr));
          throw new Error("dlint failed");
        }
      }),
    );
  }
  const results = await Promise.allSettled(pending);
  for (const result of results) {
    if (result.status === "rejected") {
      throw new Error(result.reason);
    }
  }
}

// `prefer-primordials` has to apply only to files related to bootstrapping,
// which is different from other lint rules. This is why this dedicated function
// is needed.
async function dlintPreferPrimordials() {
  const execPath = await getPrebuilt("dlint");
  const sourceFiles = await getSources(ROOT_PATH, [
    "runtime/**/*.js",
    "runtime/**/*.ts",
    "ext/**/*.js",
    "ext/**/*.ts",
    ":!:ext/**/*.d.ts",
    "ext/node/polyfills/*.mjs",
  ]);

  if (!sourceFiles.length) {
    return;
  }

  const chunks = splitToChunks(sourceFiles, `${execPath} run`.length);
  for (const chunk of chunks) {
    const cmd = new Deno.Command(execPath, {
      cwd: ROOT_PATH,
      args: ["run", "--rule", "prefer-primordials", ...chunk],
      stdout: "inherit",
      stderr: "inherit",
    });
    const { code } = await cmd.output();

    if (code > 0) {
      throw new Error("prefer-primordials failed");
    }
  }
}

function splitToChunks(paths, initCmdLen) {
  let cmdLen = initCmdLen;
  const MAX_COMMAND_LEN = 30000;
  const chunks = [[]];
  for (const p of paths) {
    if (cmdLen + p.length > MAX_COMMAND_LEN) {
      chunks.push([p]);
      cmdLen = initCmdLen;
    } else {
      chunks[chunks.length - 1].push(p);
      cmdLen += p.length;
    }
  }
  return chunks;
}

async function clippy() {
  const currentBuildMode = buildMode();
  const cmd = ["clippy", "--all-targets", "--all-features", "--locked"];

  if (currentBuildMode != "debug") {
    cmd.push("--release");
  }

  const cargoCmd = new Deno.Command("cargo", {
    cwd: ROOT_PATH,
    args: [
      ...cmd,
      "--",
      "-D",
      "warnings",
      "--deny",
      "clippy::unused_async",
      // generally prefer the `log` crate, but ignore
      // these print_* rules if necessary
      "--deny",
      "clippy::print_stderr",
      "--deny",
      "clippy::print_stdout",
    ],
    stdout: "inherit",
    stderr: "inherit",
  });
  const { code } = await cargoCmd.output();

  if (code > 0) {
    throw new Error("clippy failed");
  }
}

async function ensureCiYmlUpToDate() {
  const expectedCiFileText = ciFile.generate();
  const actualCiFileText = await Deno.readTextFile(ciFile.CI_YML_URL);
  if (expectedCiFileText !== actualCiFileText) {
    throw new Error(
      "./.github/workflows/ci.yml is out of date. Run: ./.github/workflows/ci.generate.ts",
    );
  }
}

async function ensureNoNewITests() {
  // Note: Only decrease these numbers. Never increase them!!
  // This is to help ensure we slowly deprecate these tests and
  // replace them with spec tests.
  const iTestCounts = {
    "bench_tests.rs": 0,
    "cache_tests.rs": 0,
    "cert_tests.rs": 0,
    "check_tests.rs": 22,
    "compile_tests.rs": 0,
    "coverage_tests.rs": 0,
    "doc_tests.rs": 15,
    "eval_tests.rs": 0,
    "flags_tests.rs": 0,
    "fmt_tests.rs": 17,
    "info_tests.rs": 18,
    "init_tests.rs": 0,
    "inspector_tests.rs": 0,
    "install_tests.rs": 0,
    "jsr_tests.rs": 0,
    "js_unit_tests.rs": 0,
    "jupyter_tests.rs": 0,
    "lint_tests.rs": 18,
    // Read the comment above. Please don't increase these numbers!
    "lsp_tests.rs": 0,
    "node_compat_tests.rs": 4,
    "node_unit_tests.rs": 2,
    "npm_tests.rs": 92,
    "pm_tests.rs": 0,
    "publish_tests.rs": 0,
    "repl_tests.rs": 0,
    "run_tests.rs": 349,
    "shared_library_tests.rs": 0,
    "task_tests.rs": 30,
<<<<<<< HEAD
    "test_tests.rs": 71,
=======
    "test_tests.rs": 75,
>>>>>>> dd208a6d
    "upgrade_tests.rs": 0,
    "vendor_tests.rs": 1,
    "watcher_tests.rs": 0,
    "worker_tests.rs": 18,
  };
  const integrationDir = join(ROOT_PATH, "tests", "integration");
  for await (const entry of Deno.readDir(integrationDir)) {
    if (!entry.name.endsWith("_tests.rs")) {
      continue;
    }
    const fileText = await Deno.readTextFile(join(integrationDir, entry.name));
    const actualCount = fileText.match(/itest\!/g)?.length ?? 0;
    const expectedCount = iTestCounts[entry.name] ?? 0;
    // console.log(`"${entry.name}": ${actualCount},`);
    if (actualCount > expectedCount) {
      throw new Error(
        `New itest added to ${entry.name}! The itest macro is deprecated. Please move your new test to ~/tests/specs.`,
      );
    } else if (actualCount < expectedCount) {
      throw new Error(
        `Thanks for removing an itest in ${entry.name}. ` +
          `Please update the count in tools/lint.js for this file to ${actualCount}.`,
      );
    }
  }
}<|MERGE_RESOLUTION|>--- conflicted
+++ resolved
@@ -224,11 +224,7 @@
     "run_tests.rs": 349,
     "shared_library_tests.rs": 0,
     "task_tests.rs": 30,
-<<<<<<< HEAD
-    "test_tests.rs": 71,
-=======
-    "test_tests.rs": 75,
->>>>>>> dd208a6d
+    "test_tests.rs": 69,
     "upgrade_tests.rs": 0,
     "vendor_tests.rs": 1,
     "watcher_tests.rs": 0,
