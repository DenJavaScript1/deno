# Copyright 2018-2023 the Deno authors. All rights reserved. MIT license.

[workspace]
resolver = "2"
members = [
  "bench_util",
  "cli",
  "cli/napi/sym",
  "core",
  "ops",
  "runtime",
  "serde_v8",
  "test_ffi",
  "test_napi",
  "test_util",
  "ext/broadcast_channel",
  "ext/cache",
  "ext/console",
  "ext/crypto",
  "ext/fetch",
  "ext/flash",
  "ext/ffi",
  "ext/http",
  "ext/net",
  "ext/node",
  "ext/url",
  "ext/web",
  "ext/webgpu",
  "ext/webidl",
  "ext/websocket",
  "ext/webstorage",
  "ext/napi",
  "lockfile",
]
exclude = ["test_util/std/hash/_wasm"]

[workspace.package]
authors = ["the Deno authors"]
edition = "2021"
license = "MIT"
repository = "https://github.com/denoland/deno"

[workspace.dependencies]
<<<<<<< HEAD
v8 = { version = "0.61.0", default-features = false }
=======
v8 = { version = "0.60.1", default-features = false }
>>>>>>> e1c51f3c
deno_ast = { version = "0.23.2", features = ["transpiling"] }

deno_core = { version = "0.167.0", path = "./core" }
deno_ops = { version = "0.45.0", path = "./ops" }
serde_v8 = { version = "0.78.0", path = "./serde_v8" }
deno_runtime = { version = "0.93.0", path = "./runtime" }
napi_sym = { version = "0.15.0", path = "./cli/napi/sym" }
deno_bench_util = { version = "0.79.0", path = "./bench_util" }
test_util = { path = "./test_util" }
deno_lockfile = { version = "0.1.0", path = "./lockfile" }

# exts
deno_broadcast_channel = { version = "0.79.0", path = "./ext/broadcast_channel" }
deno_cache = { version = "0.17.0", path = "./ext/cache" }
deno_console = { version = "0.85.0", path = "./ext/console" }
deno_crypto = { version = "0.99.0", path = "./ext/crypto" }
deno_fetch = { version = "0.109.0", path = "./ext/fetch" }
deno_ffi = { version = "0.72.0", path = "./ext/ffi" }
deno_flash = { version = "0.21.0", path = "./ext/flash" }
deno_http = { version = "0.80.0", path = "./ext/http" }
deno_net = { version = "0.77.0", path = "./ext/net" }
deno_node = { version = "0.22.0", path = "./ext/node" }
deno_tls = { version = "0.72.0", path = "./ext/tls" }
deno_url = { version = "0.85.0", path = "./ext/url" }
deno_web = { version = "0.116.0", path = "./ext/web" }
deno_webgpu = { version = "0.86.0", path = "./ext/webgpu" }
deno_webidl = { version = "0.85.0", path = "./ext/webidl" }
deno_websocket = { version = "0.90.0", path = "./ext/websocket" }
deno_webstorage = { version = "0.80.0", path = "./ext/webstorage" }
deno_napi = { version = "0.15.0", path = "./ext/napi" }

anyhow = "1.0.57"
async-trait = "0.1.51"
atty = "=0.2.14"
base64 = "=0.13.1"
bencher = "0.1"
bytes = "=1.2.1"
cache_control = "=0.2.0"
data-url = "=0.2.0"
dlopen = "0.1.8"
encoding_rs = "=0.8.31"
flate2 = "=1.0.24"
futures = "0.3.21"
http = "=0.2.8"
hyper = "0.14.18"
libc = "0.2.126"
log = "=0.4.17"
lzzzz = "1.0"
notify = "=5.0.0"
once_cell = "=1.16.0"
os_pipe = "=1.0.1"
parking_lot = "0.12.0"
percent-encoding = "=2.2.0"
pin-project = "1.0.11" # don't pin because they yank crates from cargo
pretty_assertions = "=1.3.0"
rand = "=0.8.5"
regex = "=1.6.0"
reqwest = { version = "0.11.11", default-features = false, features = ["rustls-tls", "stream", "gzip", "brotli", "socks"] }
ring = "=0.16.20"
rusqlite = { version = "=0.28.0", features = ["unlock_notify", "bundled"] }
rustls = "0.20.5"
rustls-pemfile = "1.0.0"
semver = "=1.0.14"
serde = { version = "=1.0.149", features = ["derive"] }
serde_bytes = "0.11"
serde_json = "=1.0.85"
serde_repr = "=0.1.9"
sha2 = { version = "0.10.6", features = ["oid"] }
smallvec = "1.8"
socket2 = "0.4.7"
tar = "=0.4.38"
tokio = { version = "=1.24.2", features = ["full"] }
tokio-rustls = "0.23.3"
tokio-tungstenite = "0.16.1"
tokio-util = "=0.7.4"
url = { version = "2.3.1", features = ["serde", "expose_internals"] }
uuid = { version = "=1.1.2", features = ["v4"] }
zstd = "=0.11.2"

# macros
proc-macro2 = "1"
quote = "1"
syn = { version = "1", features = ["full", "extra-traits"] }

# unix
nix = "=0.24.2"

# windows deps
fwdansi = "=1.1.0"
winres = "=0.1.12"
winapi = "=0.3.9"

# NB: the `bench` and `release` profiles must remain EXACTLY the same.
[profile.release]
codegen-units = 1
incremental = true
lto = true
opt-level = 'z' # Optimize for size

# NB: the `bench` and `release` profiles must remain EXACTLY the same.
[profile.bench]
codegen-units = 1
incremental = true
lto = true
opt-level = 'z' # Optimize for size

# Key generation is too slow on `debug`
[profile.dev.package.num-bigint-dig]
opt-level = 3

# Optimize these packages for performance.
# NB: the `bench` and `release` profiles must remain EXACTLY the same.
[profile.bench.package.rand]
opt-level = 3
[profile.bench.package.flate2]
opt-level = 3
[profile.bench.package.brotli]
opt-level = 3
[profile.bench.package.miniz_oxide]
opt-level = 3
[profile.bench.package.async-compression]
opt-level = 3
[profile.bench.package.brotli-decompressor]
opt-level = 3
[profile.bench.package.deno_bench_util]
opt-level = 3
[profile.bench.package.deno_core]
opt-level = 3
[profile.bench.package.deno_runtime]
opt-level = 3
[profile.bench.package.deno_http]
opt-level = 3
[profile.bench.package.deno_web]
opt-level = 3
[profile.bench.package.deno_broadcast_channel]
opt-level = 3
[profile.bench.package.deno_fetch]
opt-level = 3
[profile.bench.package.deno_ffi]
opt-level = 3
[profile.bench.package.deno_tls]
opt-level = 3
[profile.bench.package.deno_websocket]
opt-level = 3
[profile.bench.package.deno_net]
opt-level = 3
[profile.bench.package.deno_crypto]
opt-level = 3
[profile.bench.package.num-bigint-dig]
opt-level = 3
[profile.bench.package.v8]
opt-level = 3
[profile.bench.package.serde_v8]
opt-level = 3
[profile.bench.package.serde]
opt-level = 3
[profile.bench.package.deno_url]
opt-level = 3
[profile.bench.package.url]
opt-level = 3
[profile.bench.package.bytes]
opt-level = 3
[profile.bench.package.futures-util]
opt-level = 3
[profile.bench.package.hyper]
opt-level = 3
[profile.bench.package.tokio]
opt-level = 3
[profile.bench.package.zstd]
opt-level = 3
[profile.bench.package.lzzzz]
opt-level = 3
[profile.bench.package.zstd-sys]
opt-level = 3
[profile.bench.package.base64-simd]
opt-level = 3

# NB: the `bench` and `release` profiles must remain EXACTLY the same.
[profile.release.package.rand]
opt-level = 3
[profile.release.package.flate2]
opt-level = 3
[profile.release.package.brotli]
opt-level = 3
[profile.release.package.miniz_oxide]
opt-level = 3
[profile.release.package.async-compression]
opt-level = 3
[profile.release.package.brotli-decompressor]
opt-level = 3
[profile.release.package.deno_bench_util]
opt-level = 3
[profile.release.package.deno_core]
opt-level = 3
[profile.release.package.deno_runtime]
opt-level = 3
[profile.release.package.deno_http]
opt-level = 3
[profile.release.package.deno_flash]
opt-level = 3
[profile.release.package.deno_net]
opt-level = 3
[profile.release.package.deno_web]
opt-level = 3
[profile.release.package.deno_crypto]
opt-level = 3
[profile.release.package.deno_broadcast_channel]
opt-level = 3
[profile.release.package.deno_fetch]
opt-level = 3
[profile.release.package.deno_ffi]
opt-level = 3
[profile.release.package.deno_tls]
opt-level = 3
[profile.release.package.deno_websocket]
opt-level = 3
[profile.release.package.deno_napi]
opt-level = 3
[profile.release.package.test_napi]
opt-level = 3
[profile.release.package.num-bigint-dig]
opt-level = 3
[profile.release.package.v8]
opt-level = 3
[profile.release.package.serde_v8]
opt-level = 3
[profile.release.package.serde]
opt-level = 3
[profile.release.package.deno_url]
opt-level = 3
[profile.release.package.url]
opt-level = 3
[profile.release.package.bytes]
opt-level = 3
[profile.release.package.futures-util]
opt-level = 3
[profile.release.package.hyper]
opt-level = 3
[profile.release.package.tokio]
opt-level = 3
[profile.release.package.zstd]
opt-level = 3
[profile.release.package.lzzzz]
opt-level = 3
[profile.release.package.zstd-sys]
opt-level = 3
[profile.release.package.base64-simd]
opt-level = 3<|MERGE_RESOLUTION|>--- conflicted
+++ resolved
@@ -41,11 +41,7 @@
 repository = "https://github.com/denoland/deno"
 
 [workspace.dependencies]
-<<<<<<< HEAD
-v8 = { version = "0.61.0", default-features = false }
-=======
-v8 = { version = "0.60.1", default-features = false }
->>>>>>> e1c51f3c
+v8 = { version = "0.61.0", default-features = false, path = "../rusty_v8" }
 deno_ast = { version = "0.23.2", features = ["transpiling"] }
 
 deno_core = { version = "0.167.0", path = "./core" }
