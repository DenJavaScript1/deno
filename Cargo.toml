--- conflicted
+++ resolved
@@ -75,10 +75,7 @@
 aes = "=0.8.3"
 anyhow = "1.0.57"
 async-trait = "0.1.73"
-<<<<<<< HEAD
-=======
 # TODO(mmastrac): Requires code changes to bump
->>>>>>> d104a09f
 base64 = "=0.13.1"
 bencher = "0.1"
 brotli = "3.3.4"
