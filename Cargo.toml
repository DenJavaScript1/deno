--- conflicted
+++ resolved
@@ -375,13 +375,7 @@
 [profile.release.package.zstd]
 opt-level = 3
 [profile.release.package.zstd-sys]
-<<<<<<< HEAD
-opt-level = 3
-[profile.release.package.base64-simd]
 opt-level = 3
 
 [patch.crates-io]
-deno_core = { git = "https://github.com/svix-aaron1011/deno_core.git", branch = "reapply-drop" }
-=======
-opt-level = 3
->>>>>>> dd6d19e1
+deno_core = { git = "https://github.com/svix-aaron1011/deno_core.git", rev = "efd3e92" }