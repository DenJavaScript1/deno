# Copyright 2018-2023 the Deno authors. All rights reserved. MIT license.

[workspace]
resolver = "2"
members = [
  "bench_util",
  "cli",
  "cli/napi/sym",
  "runtime",
  "test_ffi",
  "test_napi",
  "test_util",
  "ext/broadcast_channel",
  "ext/cache",
  "ext/console",
  "ext/cron",
  "ext/crypto",
  "ext/fetch",
  "ext/ffi",
  "ext/fs",
  "ext/http",
  "ext/io",
  "ext/kv",
  "ext/net",
  "ext/node",
  "ext/url",
  "ext/web",
  "ext/webidl",
  "ext/websocket",
  "ext/webstorage",
  "ext/napi",
]
exclude = ["test_util/std/hash/_wasm"]

[workspace.package]
authors = ["the Deno authors"]
edition = "2021"
license = "MIT"
repository = "https://github.com/denoland/deno"

[workspace.dependencies]
deno_ast = { version = "0.31.6", features = ["transpiling"] }
deno_core = { version = "0.234.0" }

deno_runtime = { version = "0.134.0", path = "./runtime" }
napi_sym = { version = "0.56.0", path = "./cli/napi/sym" }
deno_bench_util = { version = "0.120.0", path = "./bench_util" }
test_util = { path = "./test_util" }
deno_lockfile = "0.17.2"
deno_media_type = { version = "0.1.1", features = ["module_specifier"] }

<<<<<<< HEAD
denokv_proto = { git = "https://github.com/denoland/denokv", rev = "62353da2f5a0f266b0da258cc335fa507f0f2ae5" }
# denokv_sqlite brings in bundled sqlite if we don't disable the default features
denokv_sqlite = { default-features = false, git = "https://github.com/denoland/denokv", rev = "62353da2f5a0f266b0da258cc335fa507f0f2ae5" }
denokv_remote = { git = "https://github.com/denoland/denokv", rev = "62353da2f5a0f266b0da258cc335fa507f0f2ae5" }
=======
denokv_proto = "0.4.0"
# denokv_sqlite brings in bundled sqlite if we don't disable the default features
denokv_sqlite = { default-features = false, version = "0.4.0" }
denokv_remote = "0.4.0"
>>>>>>> 0a738dc4

# exts
deno_broadcast_channel = { version = "0.120.0", path = "./ext/broadcast_channel" }
deno_cache = { version = "0.58.0", path = "./ext/cache" }
deno_console = { version = "0.126.0", path = "./ext/console" }
deno_cron = { version = "0.6.0", path = "./ext/cron" }
deno_crypto = { version = "0.140.0", path = "./ext/crypto" }
deno_fetch = { version = "0.150.0", path = "./ext/fetch" }
deno_ffi = { version = "0.113.0", path = "./ext/ffi" }
deno_fs = { version = "0.36.0", path = "./ext/fs" }
deno_http = { version = "0.123.0", path = "./ext/http" }
deno_io = { version = "0.36.0", path = "./ext/io" }
deno_net = { version = "0.118.0", path = "./ext/net" }
deno_node = { version = "0.63.0", path = "./ext/node" }
deno_kv = { version = "0.34.0", path = "./ext/kv" }
deno_tls = { version = "0.113.0", path = "./ext/tls" }
deno_url = { version = "0.126.0", path = "./ext/url" }
deno_web = { version = "0.157.0", path = "./ext/web" }
deno_webidl = { version = "0.126.0", path = "./ext/webidl" }
deno_websocket = { version = "0.131.0", path = "./ext/websocket" }
deno_webstorage = { version = "0.121.0", path = "./ext/webstorage" }
deno_napi = { version = "0.56.0", path = "./ext/napi" }

aes = "=0.8.3"
anyhow = "1.0.57"
async-trait = "0.1.73"
base64 = "0.21.4"
bencher = "0.1"
brotli = "3.3.4"
bytes = "1.4.0"
cache_control = "=0.2.0"
cbc = { version = "=0.1.2", features = ["alloc"] }
# Note: Do not use the "clock" feature of chrono, as it links us to CoreFoundation on macOS.
#       Instead use util::time::utc_now()
chrono = { version = "0.4", default-features = false, features = ["std", "serde"] }
console_static_text = "=0.8.1"
data-url = "=0.3.0"
data-encoding = "2.3.3"
dlopen2 = "0.6.1"
encoding_rs = "=0.8.33"
ecb = "=0.1.2"
fastwebsockets = "=0.5.0"
filetime = "0.2.16"
flate2 = { version = "1.0.26", default-features = false }
fs3 = "0.5.0"
futures = "0.3.21"
glob = "0.3.1"
hex = "0.4"
http = "0.2.9"
h2 = { version = "0.3.17", features = ["unstable"] }
httparse = "1.8.0"
hyper = { version = "0.14.26", features = ["runtime", "http1"] }
indexmap = { version = "2", features = ["serde"] }
libc = "0.2.126"
libz-sys = { version = "1.1", default-features = false }
log = "=0.4.20"
lsp-types = "=0.94.1" # used by tower-lsp and "proposed" feature is unstable in patch releases
memmem = "0.1.1"
monch = "=0.4.3"
notify = "=5.0.0"
num-bigint = { version = "0.4", features = ["rand"] }
once_cell = "1.17.1"
os_pipe = "=1.1.4"
parking_lot = "0.12.0"
percent-encoding = "=2.3.0"
pin-project = "1.0.11" # don't pin because they yank crates from cargo
pretty_assertions = "=1.4.0"
prost = "0.11"
prost-build = "0.11"
rand = "=0.8.5"
regex = "^1.7.0"
lazy-regex = "3"
reqwest = { version = "0.11.20", default-features = false, features = ["rustls-tls", "stream", "gzip", "brotli", "socks", "json"] }
ring = "^0.17.0"
rusqlite = { version = "=0.29.0", features = ["unlock_notify", "bundled"] }
rustls = "0.21.8"
rustls-pemfile = "1.0.0"
rustls-tokio-stream = "=0.2.16"
rustls-webpki = "0.101.4"
webpki-roots = "0.25.2"
scopeguard = "1.2.0"
saffron = "=0.1.0"
serde = { version = "1.0.149", features = ["derive"] }
serde_bytes = "0.11"
serde_json = "1.0.85"
serde_repr = "=0.1.16"
sha2 = { version = "0.10.8", features = ["oid"] }
signature = "2.1"
slab = "0.4"
smallvec = "1.8"
socket2 = { version = "0.5.3", features = ["all"] }
tar = "=0.4.40"
tempfile = "3.4.0"
termcolor = "1.1.3"
thiserror = "1.0.40"
tokio = { version = "1.28.1", features = ["full"] }
tokio-metrics = { version = "0.3.0", features = ["rt"] }
tokio-util = "0.7.4"
tower-lsp = { version = "=0.20.0", features = ["proposed"] }
url = { version = "2.3.1", features = ["serde", "expose_internals"] }
uuid = { version = "1.3.0", features = ["v4"] }
zstd = "=0.12.4"
elliptic-curve = { version = "0.13.4", features = ["alloc", "arithmetic", "ecdh", "std", "pem"] }
p224 = { version = "0.13.0", features = ["ecdh"] }
p256 = { version = "0.13.2", features = ["ecdh"] }
p384 = { version = "0.13.0", features = ["ecdh"] }

# crypto
rsa = { version = "0.9.3", default-features = false, features = ["std", "pem", "hazmat"] } # hazmat needed for PrehashSigner in ext/node
hkdf = "0.12.3"

# macros
proc-macro2 = "1"
quote = "1"
syn = { version = "2", features = ["full", "extra-traits"] }

# unix
nix = "=0.26.2"

# windows deps
fwdansi = "=1.1.0"
winres = "=0.1.12"
winapi = "=0.3.9"
windows-sys = { version = "0.48.0", features = ["Win32_Media"] }

# NB: the `bench` and `release` profiles must remain EXACTLY the same.
[profile.release]
codegen-units = 1
incremental = true
lto = true
opt-level = 'z' # Optimize for size

# Build release with debug symbols: cargo build --profile=release-with-debug
[profile.release-with-debug]
inherits = "release"
debug = true

# NB: the `bench` and `release` profiles must remain EXACTLY the same.
[profile.bench]
codegen-units = 1
incremental = true
lto = true
opt-level = 'z' # Optimize for size

# Key generation is too slow on `debug`
[profile.dev.package.num-bigint-dig]
opt-level = 3

# Optimize these packages for performance.
# NB: the `bench` and `release` profiles must remain EXACTLY the same.
[profile.bench.package.rand]
opt-level = 3
[profile.bench.package.flate2]
opt-level = 3
[profile.bench.package.brotli]
opt-level = 3
[profile.bench.package.miniz_oxide]
opt-level = 3
[profile.bench.package.async-compression]
opt-level = 3
[profile.bench.package.brotli-decompressor]
opt-level = 3
[profile.bench.package.deno_bench_util]
opt-level = 3
[profile.bench.package.deno_core]
opt-level = 3
[profile.bench.package.deno_runtime]
opt-level = 3
[profile.bench.package.deno_http]
opt-level = 3
[profile.bench.package.deno_web]
opt-level = 3
[profile.bench.package.deno_broadcast_channel]
opt-level = 3
[profile.bench.package.deno_fetch]
opt-level = 3
[profile.bench.package.deno_ffi]
opt-level = 3
[profile.bench.package.deno_tls]
opt-level = 3
[profile.bench.package.deno_websocket]
opt-level = 3
[profile.bench.package.deno_net]
opt-level = 3
[profile.bench.package.deno_crypto]
opt-level = 3
[profile.bench.package.deno_node]
opt-level = 3
[profile.bench.package.num-bigint-dig]
opt-level = 3
[profile.bench.package.v8]
opt-level = 3
[profile.bench.package.serde_v8]
opt-level = 3
[profile.bench.package.serde]
opt-level = 3
[profile.bench.package.deno_url]
opt-level = 3
[profile.bench.package.url]
opt-level = 3
[profile.bench.package.bytes]
opt-level = 3
[profile.bench.package.futures-util]
opt-level = 3
[profile.bench.package.hyper]
opt-level = 3
[profile.bench.package.tokio]
opt-level = 3
[profile.bench.package.zstd]
opt-level = 3
[profile.bench.package.zstd-sys]
opt-level = 3
[profile.bench.package.base64-simd]
opt-level = 3

# NB: the `bench` and `release` profiles must remain EXACTLY the same.
[profile.release.package.rand]
opt-level = 3
[profile.release.package.flate2]
opt-level = 3
[profile.release.package.brotli]
opt-level = 3
[profile.release.package.miniz_oxide]
opt-level = 3
[profile.release.package.async-compression]
opt-level = 3
[profile.release.package.brotli-decompressor]
opt-level = 3
[profile.release.package.deno_bench_util]
opt-level = 3
[profile.release.package.deno_core]
opt-level = 3
[profile.release.package.deno_runtime]
opt-level = 3
[profile.release.package.deno_http]
opt-level = 3
[profile.release.package.deno_net]
opt-level = 3
[profile.release.package.deno_web]
opt-level = 3
[profile.release.package.deno_crypto]
opt-level = 3
[profile.release.package.deno_node]
opt-level = 3
[profile.release.package.deno_broadcast_channel]
opt-level = 3
[profile.release.package.deno_fetch]
opt-level = 3
[profile.release.package.deno_ffi]
opt-level = 3
[profile.release.package.deno_tls]
opt-level = 3
[profile.release.package.deno_websocket]
opt-level = 3
[profile.release.package.deno_napi]
opt-level = 3
[profile.release.package.test_napi]
opt-level = 3
[profile.release.package.num-bigint-dig]
opt-level = 3
[profile.release.package.v8]
opt-level = 3
[profile.release.package.serde_v8]
opt-level = 3
[profile.release.package.serde]
opt-level = 3
[profile.release.package.deno_url]
opt-level = 3
[profile.release.package.url]
opt-level = 3
[profile.release.package.bytes]
opt-level = 3
[profile.release.package.futures-util]
opt-level = 3
[profile.release.package.hyper]
opt-level = 3
[profile.release.package.tokio]
opt-level = 3
[profile.release.package.zstd]
opt-level = 3
[profile.release.package.zstd-sys]
opt-level = 3
[profile.release.package.base64-simd]
opt-level = 3<|MERGE_RESOLUTION|>--- conflicted
+++ resolved
@@ -49,17 +49,10 @@
 deno_lockfile = "0.17.2"
 deno_media_type = { version = "0.1.1", features = ["module_specifier"] }
 
-<<<<<<< HEAD
 denokv_proto = { git = "https://github.com/denoland/denokv", rev = "62353da2f5a0f266b0da258cc335fa507f0f2ae5" }
 # denokv_sqlite brings in bundled sqlite if we don't disable the default features
 denokv_sqlite = { default-features = false, git = "https://github.com/denoland/denokv", rev = "62353da2f5a0f266b0da258cc335fa507f0f2ae5" }
 denokv_remote = { git = "https://github.com/denoland/denokv", rev = "62353da2f5a0f266b0da258cc335fa507f0f2ae5" }
-=======
-denokv_proto = "0.4.0"
-# denokv_sqlite brings in bundled sqlite if we don't disable the default features
-denokv_sqlite = { default-features = false, version = "0.4.0" }
-denokv_remote = "0.4.0"
->>>>>>> 0a738dc4
 
 # exts
 deno_broadcast_channel = { version = "0.120.0", path = "./ext/broadcast_channel" }
