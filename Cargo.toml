--- conflicted
+++ resolved
@@ -127,11 +127,7 @@
 rand = "=0.8.5"
 regex = "^1.7.0"
 lazy-regex = "3"
-<<<<<<< HEAD
-reqwest = { version = "=0.11.20", default-features = false, features = ["rustls-tls", "stream", "gzip", "brotli", "socks", "json"] }
-=======
 reqwest = { version = "=0.11.20", default-features = false, features = ["rustls-tls", "stream", "gzip", "brotli", "socks", "json"] } # pinned because of https://github.com/seanmonstar/reqwest/pull/1955
->>>>>>> ddfbe71c
 ring = "^0.17.0"
 rusqlite = { version = "=0.29.0", features = ["unlock_notify", "bundled"] }
 rustls = "0.21.8"
