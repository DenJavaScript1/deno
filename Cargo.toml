# Copyright 2018-2021 the Deno authors. All rights reserved. MIT license.

[workspace]
members = [
  "bench_util",
  "cli",
  "core",
  "runtime",
<<<<<<< HEAD
  "test_ffi",
=======
  "test_plugin",
>>>>>>> 00484d24
  "test_util",
  "extensions/broadcast_channel",
  "extensions/console",
  "extensions/crypto",
  "extensions/fetch",
<<<<<<< HEAD
  "extensions/ffi",
=======
  "extensions/http",
>>>>>>> 00484d24
  "extensions/net",
  "extensions/timers",
  "extensions/url",
  "extensions/web",
  "extensions/webgpu",
  "extensions/webidl",
  "extensions/websocket",
  "extensions/webstorage"
]
exclude = ["test_util/std/hash/_wasm"]

# NB: the `bench` and `release` profiles must remain EXACTLY the same.
[profile.release]
codegen-units = 1
incremental = true
lto = true
opt-level = 'z' # Optimize for size

# NB: the `bench` and `release` profiles must remain EXACTLY the same.
[profile.bench]
codegen-units = 1
incremental = true
lto = true
opt-level = 'z' # Optimize for size

# Optimize these packages for performance.
# NB: the `bench` and `release` profiles must remain EXACTLY the same.
[profile.bench.package.rand]
opt-level = 3
[profile.bench.package.flate2]
opt-level = 3
[profile.bench.package.brotli]
opt-level = 3
[profile.bench.package.miniz_oxide]
opt-level = 3
[profile.bench.package.async-compression]
opt-level = 3
[profile.bench.package.brotli-decompressor]
opt-level = 3
[profile.bench.package.deno_core]
opt-level = 3
[profile.bench.package.deno_runtime]
opt-level = 3
[profile.bench.package.deno_http]
opt-level = 3
[profile.bench.package.deno_net]
opt-level = 3
[profile.bench.package.rusty_v8]
opt-level = 3
[profile.bench.package.serde_v8]
opt-level = 3
[profile.bench.package.serde]
opt-level = 3

# NB: the `bench` and `release` profiles must remain EXACTLY the same.
[profile.release.package.rand]
opt-level = 3
[profile.release.package.flate2]
opt-level = 3
[profile.release.package.brotli]
opt-level = 3
[profile.release.package.miniz_oxide]
opt-level = 3
[profile.release.package.async-compression]
opt-level = 3
[profile.release.package.brotli-decompressor]
opt-level = 3
[profile.release.package.deno_core]
opt-level = 3
[profile.release.package.deno_runtime]
opt-level = 3
[profile.release.package.deno_http]
opt-level = 3
[profile.release.package.deno_net]
opt-level = 3
[profile.release.package.rusty_v8]
opt-level = 3
[profile.release.package.serde_v8]
opt-level = 3
[profile.release.package.serde]
opt-level = 3<|MERGE_RESOLUTION|>--- conflicted
+++ resolved
@@ -6,21 +6,14 @@
   "cli",
   "core",
   "runtime",
-<<<<<<< HEAD
   "test_ffi",
-=======
-  "test_plugin",
->>>>>>> 00484d24
   "test_util",
   "extensions/broadcast_channel",
   "extensions/console",
   "extensions/crypto",
   "extensions/fetch",
-<<<<<<< HEAD
   "extensions/ffi",
-=======
   "extensions/http",
->>>>>>> 00484d24
   "extensions/net",
   "extensions/timers",
   "extensions/url",
