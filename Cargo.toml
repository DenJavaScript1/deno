--- conflicted
+++ resolved
@@ -23,14 +23,11 @@
 ]
 exclude = ["test_util/std/hash/_wasm"]
 
-<<<<<<< HEAD
 # TODO(lucacasonato): remove! see https://github.com/hyperium/hyper/pull/2587
 [patch.crates-io]
 hyper = { git = "https://github.com/lucacasonato/hyper", rev = "c3f3330bddb2b411ef119cff03c0a5d11bb7bdd4" }
 
-=======
 # NB: the `bench` and `release` profiles must remain EXACTLY the same.
->>>>>>> de6e4479
 [profile.release]
 codegen-units = 1
 incremental = true
