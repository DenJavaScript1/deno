# Copyright 2018-2023 the Deno authors. All rights reserved. MIT license.

[workspace]
resolver = "2"
members = [
  "bench_util",
  "cli",
  "cli/napi/sym",
  "core",
  "ops",
  "runtime",
  "serde_v8",
  "test_ffi",
  "test_napi",
  "test_util",
  "ext/broadcast_channel",
  "ext/cache",
  "ext/console",
  "ext/crypto",
  "ext/fetch",
  "ext/flash",
  "ext/ffi",
  "ext/fs",
  "ext/http",
  "ext/io",
  "ext/kv",
  "ext/net",
  "ext/node",
  "ext/url",
  "ext/web",
  "ext/webidl",
  "ext/websocket",
  "ext/webstorage",
  "ext/napi",
  "lockfile",
]
exclude = ["test_util/std/hash/_wasm"]

[workspace.package]
authors = ["the Deno authors"]
edition = "2021"
license = "MIT"
repository = "https://github.com/denoland/deno"

[workspace.dependencies]
v8 = { version = "0.65.0", default-features = false }
deno_ast = { version = "0.24.0", features = ["transpiling"] }

deno_core = { version = "0.175.0", path = "./core" }
deno_ops = { version = "0.53.0", path = "./ops" }
serde_v8 = { version = "0.86.0", path = "./serde_v8" }
deno_runtime = { version = "0.101.0", path = "./runtime" }
napi_sym = { version = "0.23.0", path = "./cli/napi/sym" }
deno_bench_util = { version = "0.87.0", path = "./bench_util" }
test_util = { path = "./test_util" }
deno_lockfile = { version = "0.9.0", path = "./lockfile" }

# exts
deno_broadcast_channel = { version = "0.87.0", path = "./ext/broadcast_channel" }
deno_cache = { version = "0.25.0", path = "./ext/cache" }
deno_console = { version = "0.93.0", path = "./ext/console" }
deno_crypto = { version = "0.107.0", path = "./ext/crypto" }
deno_fetch = { version = "0.117.0", path = "./ext/fetch" }
deno_ffi = { version = "0.80.0", path = "./ext/ffi" }
deno_flash = { version = "0.29.0", path = "./ext/flash" }
deno_fs = { version = "0.3.0", path = "./ext/fs" }
deno_http = { version = "0.88.0", path = "./ext/http" }
deno_io = { version = "0.3.0", path = "./ext/io" }
deno_net = { version = "0.85.0", path = "./ext/net" }
deno_node = { version = "0.30.0", path = "./ext/node" }
deno_kv = { version = "0.1.0", path = "./ext/kv" }
deno_tls = { version = "0.80.0", path = "./ext/tls" }
deno_url = { version = "0.93.0", path = "./ext/url" }
deno_web = { version = "0.124.0", path = "./ext/web" }
deno_webidl = { version = "0.93.0", path = "./ext/webidl" }
deno_websocket = { version = "0.98.0", path = "./ext/websocket" }
deno_webstorage = { version = "0.88.0", path = "./ext/webstorage" }
deno_napi = { version = "0.23.0", path = "./ext/napi" }

aes = "=0.8.2"
anyhow = "1.0.57"
async-trait = "0.1.51"
atty = "=0.2.14"
base64 = "=0.13.1"
bencher = "0.1"
bytes = "1.4.0"
cache_control = "=0.2.0"
cbc = { version = "=0.1.2", features = ["alloc"] }
console_static_text = "=0.7.1"
data-url = "=0.2.0"
dlopen = "0.1.8"
encoding_rs = "=0.8.31"
flate2 = "=1.0.24"
fs3 = "0.5.0"
futures = "0.3.21"
<<<<<<< HEAD
hex = "0.4"
http = "=0.2.8"
=======
http = "0.2.9"
>>>>>>> d78db7c0
hyper = "0.14.18"
indexmap = { version = "1.9.2", features = ["serde"] }
libc = "0.2.126"
log = "=0.4.17"
lsp-types = "=0.93.2" # used by tower-lsp and "proposed" feature is unstable in patch releases
notify = "=5.0.0"
num-bigint = "0.4"
once_cell = "1.17.1"
os_pipe = "=1.0.1"
parking_lot = "0.12.0"
percent-encoding = "=2.2.0"
pin-project = "1.0.11" # don't pin because they yank crates from cargo
pretty_assertions = "=1.3.0"
rand = "=0.8.5"
regex = "^1.7.0"
reqwest = { version = "0.11.11", default-features = false, features = ["rustls-tls", "stream", "gzip", "brotli", "socks"] }
ring = "=0.16.20"
rusqlite = { version = "=0.28.0", features = ["unlock_notify", "bundled"] }
rustls = "0.20.5"
rustls-pemfile = "1.0.0"
serde = { version = "1.0.149", features = ["derive"] }
serde_bytes = "0.11"
serde_json = "1.0.85"
serde_repr = "=0.1.9"
sha2 = { version = "0.10.6", features = ["oid"] }
smallvec = "1.8"
socket2 = "0.4.7"
tar = "=0.4.38"
thiserror = "=1.0.38"
tokio = { version = "=1.25.0", features = ["full"] }
tokio-rustls = "0.23.3"
tokio-tungstenite = "0.16.1"
tokio-util = "0.7.4"
tower-lsp = { version = "=0.17.0", features = ["proposed"] }
url = { version = "2.3.1", features = ["serde", "expose_internals"] }
uuid = { version = "1.3.0", features = ["v4"] }
zstd = "=0.11.2"

# crypto
rsa = { version = "0.7.0", default-features = false, features = ["std", "pem"] }

# macros
proc-macro2 = "1"
quote = "1"
syn = { version = "1", features = ["full", "extra-traits"] }

# unix
nix = "=0.24.2"

# windows deps
fwdansi = "=1.1.0"
winres = "=0.1.12"
winapi = "=0.3.9"

# NB: the `bench` and `release` profiles must remain EXACTLY the same.
[profile.release]
codegen-units = 1
incremental = true
lto = true
opt-level = 'z' # Optimize for size

# Build release with debug symbols: cargo build --profile=release-with-debug
[profile.release-with-debug]
inherits = "release"
debug = true

# NB: the `bench` and `release` profiles must remain EXACTLY the same.
[profile.bench]
codegen-units = 1
incremental = true
lto = true
opt-level = 'z' # Optimize for size

# Key generation is too slow on `debug`
[profile.dev.package.num-bigint-dig]
opt-level = 3

# Optimize these packages for performance.
# NB: the `bench` and `release` profiles must remain EXACTLY the same.
[profile.bench.package.rand]
opt-level = 3
[profile.bench.package.flate2]
opt-level = 3
[profile.bench.package.brotli]
opt-level = 3
[profile.bench.package.miniz_oxide]
opt-level = 3
[profile.bench.package.async-compression]
opt-level = 3
[profile.bench.package.brotli-decompressor]
opt-level = 3
[profile.bench.package.deno_bench_util]
opt-level = 3
[profile.bench.package.deno_core]
opt-level = 3
[profile.bench.package.deno_runtime]
opt-level = 3
[profile.bench.package.deno_http]
opt-level = 3
[profile.bench.package.deno_web]
opt-level = 3
[profile.bench.package.deno_broadcast_channel]
opt-level = 3
[profile.bench.package.deno_fetch]
opt-level = 3
[profile.bench.package.deno_ffi]
opt-level = 3
[profile.bench.package.deno_tls]
opt-level = 3
[profile.bench.package.deno_websocket]
opt-level = 3
[profile.bench.package.deno_net]
opt-level = 3
[profile.bench.package.deno_crypto]
opt-level = 3
[profile.bench.package.deno_node]
opt-level = 3
[profile.bench.package.num-bigint-dig]
opt-level = 3
[profile.bench.package.v8]
opt-level = 3
[profile.bench.package.serde_v8]
opt-level = 3
[profile.bench.package.serde]
opt-level = 3
[profile.bench.package.deno_url]
opt-level = 3
[profile.bench.package.url]
opt-level = 3
[profile.bench.package.bytes]
opt-level = 3
[profile.bench.package.futures-util]
opt-level = 3
[profile.bench.package.hyper]
opt-level = 3
[profile.bench.package.tokio]
opt-level = 3
[profile.bench.package.zstd]
opt-level = 3
[profile.bench.package.zstd-sys]
opt-level = 3
[profile.bench.package.base64-simd]
opt-level = 3

# NB: the `bench` and `release` profiles must remain EXACTLY the same.
[profile.release.package.rand]
opt-level = 3
[profile.release.package.flate2]
opt-level = 3
[profile.release.package.brotli]
opt-level = 3
[profile.release.package.miniz_oxide]
opt-level = 3
[profile.release.package.async-compression]
opt-level = 3
[profile.release.package.brotli-decompressor]
opt-level = 3
[profile.release.package.deno_bench_util]
opt-level = 3
[profile.release.package.deno_core]
opt-level = 3
[profile.release.package.deno_runtime]
opt-level = 3
[profile.release.package.deno_http]
opt-level = 3
[profile.release.package.deno_flash]
opt-level = 3
[profile.release.package.deno_net]
opt-level = 3
[profile.release.package.deno_web]
opt-level = 3
[profile.release.package.deno_crypto]
opt-level = 3
[profile.release.package.deno_node]
opt-level = 3
[profile.release.package.deno_broadcast_channel]
opt-level = 3
[profile.release.package.deno_fetch]
opt-level = 3
[profile.release.package.deno_ffi]
opt-level = 3
[profile.release.package.deno_tls]
opt-level = 3
[profile.release.package.deno_websocket]
opt-level = 3
[profile.release.package.deno_napi]
opt-level = 3
[profile.release.package.test_napi]
opt-level = 3
[profile.release.package.num-bigint-dig]
opt-level = 3
[profile.release.package.v8]
opt-level = 3
[profile.release.package.serde_v8]
opt-level = 3
[profile.release.package.serde]
opt-level = 3
[profile.release.package.deno_url]
opt-level = 3
[profile.release.package.url]
opt-level = 3
[profile.release.package.bytes]
opt-level = 3
[profile.release.package.futures-util]
opt-level = 3
[profile.release.package.hyper]
opt-level = 3
[profile.release.package.tokio]
opt-level = 3
[profile.release.package.zstd]
opt-level = 3
[profile.release.package.zstd-sys]
opt-level = 3
[profile.release.package.base64-simd]
opt-level = 3<|MERGE_RESOLUTION|>--- conflicted
+++ resolved
@@ -93,12 +93,8 @@
 flate2 = "=1.0.24"
 fs3 = "0.5.0"
 futures = "0.3.21"
-<<<<<<< HEAD
 hex = "0.4"
-http = "=0.2.8"
-=======
 http = "0.2.9"
->>>>>>> d78db7c0
 hyper = "0.14.18"
 indexmap = { version = "1.9.2", features = ["serde"] }
 libc = "0.2.126"
