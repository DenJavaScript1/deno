# Copyright 2018-2021 the Deno authors. All rights reserved. MIT license.

[package]
name = "deno_crypto"
version = "0.21.1"
edition = "2018"
description = "Web Cryptography API implementation for Deno"
authors = ["the Deno authors"]
license = "MIT"
readme = "README.md"
repository = "https://github.com/denoland/deno"

[lib]
path = "lib.rs"

[dependencies]
<<<<<<< HEAD
deno_core = { version = "0.88.0", path = "../../core" }
tokio = { version = "1.4.0", features = ["full"] }
rand = "0.8.3"
ring = "0.16.20"
=======
deno_core = { version = "0.88.1", path = "../../core" }
rand = "0.8.3"
>>>>>>> b4ae243d
<|MERGE_RESOLUTION|>--- conflicted
+++ resolved
@@ -14,12 +14,7 @@
 path = "lib.rs"
 
 [dependencies]
-<<<<<<< HEAD
-deno_core = { version = "0.88.0", path = "../../core" }
+deno_core = { version = "0.88.1", path = "../../core" }
 tokio = { version = "1.4.0", features = ["full"] }
 rand = "0.8.3"
-ring = "0.16.20"
-=======
-deno_core = { version = "0.88.1", path = "../../core" }
-rand = "0.8.3"
->>>>>>> b4ae243d
+ring = "0.16.20"