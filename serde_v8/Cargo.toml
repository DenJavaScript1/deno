# Copyright 2018-2022 the Deno authors. All rights reserved. MIT license.
[package]
name = "serde_v8"
version = "0.65.0"
authors = ["the Deno authors"]
edition = "2021"
license = "MIT"
readme = "README.md"
repository = "https://github.com/denoland/deno"
description = "Rust to V8 serialization and deserialization"

[lib]
path = "lib.rs"

[dependencies]
bytes = "=1.2.1"
derive_more = "0.99.17"
serde = { version = "1.0.136", features = ["derive"] }
serde_bytes = "0.11"
smallvec = { version = "1.8", features = ["union"] }
<<<<<<< HEAD
v8 = { version = "0.51.0", default-features = false, path = "../../rusty_v8" }
=======
v8 = { version = "0.52.0", default-features = false }
>>>>>>> 7c3df66b

[dev-dependencies]
bencher = "0.1"
serde_json = "1.0.64"

[[example]]
name = "basic"

[[bench]]
name = "de"
harness = false

[[bench]]
name = "ser"
harness = false<|MERGE_RESOLUTION|>--- conflicted
+++ resolved
@@ -18,11 +18,7 @@
 serde = { version = "1.0.136", features = ["derive"] }
 serde_bytes = "0.11"
 smallvec = { version = "1.8", features = ["union"] }
-<<<<<<< HEAD
-v8 = { version = "0.51.0", default-features = false, path = "../../rusty_v8" }
-=======
 v8 = { version = "0.52.0", default-features = false }
->>>>>>> 7c3df66b
 
 [dev-dependencies]
 bencher = "0.1"
