// Copyright 2018-2023 the Deno authors. All rights reserved. MIT license.
#![allow(clippy::all)]
#![allow(clippy::undocumented_unsafe_blocks)]

use napi_sys::Status::napi_ok;
use std::ffi::c_void;

use napi_sys::*;

pub mod array;
pub mod arraybuffer;
pub mod r#async;
pub mod callback;
pub mod coerce;
pub mod numbers;
pub mod object_wrap;
pub mod primitives;
pub mod promise;
pub mod properties;
pub mod strings;
pub mod tsfn;
pub mod typedarray;

#[macro_export]
macro_rules! get_callback_info {
  ($env: expr, $callback_info: expr, $size: literal) => {{
    let mut args = [std::ptr::null_mut(); $size];
    let mut argc = $size;
    let mut this = std::ptr::null_mut();
    unsafe {
      assert!(
        napi_get_cb_info(
          $env,
          $callback_info,
          &mut argc,
          args.as_mut_ptr(),
          &mut this,
          std::ptr::null_mut(),
        ) == napi_ok,
      )
    };
    (args, argc, this)
  }};
}

#[macro_export]
macro_rules! new_property {
  ($env: expr, $name: expr, $value: expr) => {
    napi_property_descriptor {
      utf8name: $name.as_ptr() as *const std::os::raw::c_char,
      name: std::ptr::null_mut(),
      method: Some($value),
      getter: None,
      setter: None,
      data: std::ptr::null_mut(),
      attributes: 0,
      value: std::ptr::null_mut(),
    }
  };
}

extern "C" fn cleanup(arg: *mut c_void) {
  println!("cleanup({})", arg as i64);
}

static SECRET: i64 = 42;
static WRONG_SECRET: i64 = 17;
static THIRD_SECRET: i64 = 18;

extern "C" fn install_cleanup_hook(
  env: napi_env,
  info: napi_callback_info,
) -> napi_value {
  let (_args, argc, _) = get_callback_info!(env, info, 1);
  assert_eq!(argc, 0);

  unsafe {
    napi_add_env_cleanup_hook(env, Some(cleanup), WRONG_SECRET as *mut c_void);
    napi_add_env_cleanup_hook(env, Some(cleanup), SECRET as *mut c_void);
    napi_add_env_cleanup_hook(env, Some(cleanup), THIRD_SECRET as *mut c_void);
    napi_remove_env_cleanup_hook(
      env,
      Some(cleanup),
      WRONG_SECRET as *mut c_void,
    );
  }

  std::ptr::null_mut()
}

pub fn init_cleanup_hook(env: napi_env, exports: napi_value) {
  let properties = &[new_property!(
    env,
    "installCleanupHook\0",
    install_cleanup_hook
  )];

  unsafe {
    napi_define_properties(env, exports, properties.len(), properties.as_ptr())
  };
}

#[no_mangle]
unsafe extern "C" fn napi_register_module_v1(
  env: napi_env,
  exports: napi_value,
) -> napi_value {
  #[cfg(windows)]
  {
    napi_sys::setup();
  }

  strings::init(env, exports);
  numbers::init(env, exports);
  typedarray::init(env, exports);
  arraybuffer::init(env, exports);
  array::init(env, exports);
  primitives::init(env, exports);
  properties::init(env, exports);
  promise::init(env, exports);
  coerce::init(env, exports);
  object_wrap::init(env, exports);
  callback::init(env, exports);
  r#async::init(env, exports);
<<<<<<< HEAD
  tsfn::init(env, exports);
=======
  init_cleanup_hook(env, exports);
>>>>>>> e26fc195

  exports
}<|MERGE_RESOLUTION|>--- conflicted
+++ resolved
@@ -122,11 +122,8 @@
   object_wrap::init(env, exports);
   callback::init(env, exports);
   r#async::init(env, exports);
-<<<<<<< HEAD
   tsfn::init(env, exports);
-=======
   init_cleanup_hook(env, exports);
->>>>>>> e26fc195
 
   exports
 }