// Copyright 2018-2023 the Deno authors. All rights reserved. MIT license.
#![allow(clippy::all)]
#![allow(clippy::undocumented_unsafe_blocks)]

use std::ffi::c_void;

use napi_sys::*;

pub mod array;
pub mod arraybuffer;
pub mod r#async;
pub mod callback;
pub mod coerce;
<<<<<<< HEAD
pub mod error;
=======
pub mod date;
>>>>>>> b4ce5d3e
pub mod numbers;
pub mod object_wrap;
pub mod primitives;
pub mod promise;
pub mod properties;
pub mod strings;
pub mod tsfn;
pub mod typedarray;

#[macro_export]
macro_rules! cstr {
  ($s: literal) => {{
    std::ffi::CString::new($s).unwrap().as_ptr()
  }};
}

#[macro_export]
macro_rules! assert_napi_ok {
  ($call: expr) => {{
    assert_eq!(unsafe { $call }, napi_sys::Status::napi_ok);
  }};
}

#[macro_export]
macro_rules! napi_get_callback_info {
  ($env: expr, $callback_info: expr, $size: literal) => {{
    let mut args = [std::ptr::null_mut(); $size];
    let mut argc = $size;
    let mut this = std::ptr::null_mut();
    crate::assert_napi_ok!(napi_get_cb_info(
      $env,
      $callback_info,
      &mut argc,
      args.as_mut_ptr(),
      &mut this,
      std::ptr::null_mut(),
    ));
    (args, argc, this)
  }};
}

#[macro_export]
macro_rules! napi_new_property {
  ($env: expr, $name: expr, $value: expr) => {
    napi_property_descriptor {
      utf8name: concat!($name, "\0").as_ptr() as *const std::os::raw::c_char,
      name: std::ptr::null_mut(),
      method: Some($value),
      getter: None,
      setter: None,
      data: std::ptr::null_mut(),
      attributes: 0,
      value: std::ptr::null_mut(),
    }
  };
}

extern "C" fn cleanup(arg: *mut c_void) {
  println!("cleanup({})", arg as i64);
}

static SECRET: i64 = 42;
static WRONG_SECRET: i64 = 17;
static THIRD_SECRET: i64 = 18;

extern "C" fn install_cleanup_hook(
  env: napi_env,
  info: napi_callback_info,
) -> napi_value {
  let (_args, argc, _) = napi_get_callback_info!(env, info, 1);
  assert_eq!(argc, 0);

  unsafe {
    napi_add_env_cleanup_hook(env, Some(cleanup), WRONG_SECRET as *mut c_void);
    napi_add_env_cleanup_hook(env, Some(cleanup), SECRET as *mut c_void);
    napi_add_env_cleanup_hook(env, Some(cleanup), THIRD_SECRET as *mut c_void);
    napi_remove_env_cleanup_hook(
      env,
      Some(cleanup),
      WRONG_SECRET as *mut c_void,
    );
  }

  std::ptr::null_mut()
}

pub fn init_cleanup_hook(env: napi_env, exports: napi_value) {
  let properties = &[napi_new_property!(
    env,
    "installCleanupHook",
    install_cleanup_hook
  )];

  assert_napi_ok!(napi_define_properties(
    env,
    exports,
    properties.len(),
    properties.as_ptr()
  ));
}

#[no_mangle]
unsafe extern "C" fn napi_register_module_v1(
  env: napi_env,
  exports: napi_value,
) -> napi_value {
  #[cfg(windows)]
  {
    napi_sys::setup();
  }

  strings::init(env, exports);
  numbers::init(env, exports);
  typedarray::init(env, exports);
  arraybuffer::init(env, exports);
  array::init(env, exports);
  error::init(env, exports);
  primitives::init(env, exports);
  properties::init(env, exports);
  promise::init(env, exports);
  coerce::init(env, exports);
  object_wrap::init(env, exports);
  callback::init(env, exports);
  r#async::init(env, exports);
  date::init(env, exports);
  tsfn::init(env, exports);
  init_cleanup_hook(env, exports);

  exports
}<|MERGE_RESOLUTION|>--- conflicted
+++ resolved
@@ -11,11 +11,8 @@
 pub mod r#async;
 pub mod callback;
 pub mod coerce;
-<<<<<<< HEAD
+pub mod date;
 pub mod error;
-=======
-pub mod date;
->>>>>>> b4ce5d3e
 pub mod numbers;
 pub mod object_wrap;
 pub mod primitives;
