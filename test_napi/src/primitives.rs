<<<<<<< HEAD
// Copyright 2018-2023 the Deno authors. All rights reserved. MIT license.

=======
use crate::assert_napi_ok;
use crate::napi_new_property;
use napi_sys::*;
>>>>>>> 5707a958
use std::ptr;

use napi_sys::*;

extern "C" fn test_get_undefined(
  env: napi_env,
  _: napi_callback_info,
) -> napi_value {
  let mut result = ptr::null_mut();
  assert_napi_ok!(napi_get_undefined(env, &mut result));
  result
}

pub fn init(env: napi_env, exports: napi_value) {
  let properties = &[napi_new_property!(
    env,
    "test_get_undefined",
    test_get_undefined
  )];

  assert_napi_ok!(napi_define_properties(
    env,
    exports,
    properties.len(),
    properties.as_ptr()
  ));
}<|MERGE_RESOLUTION|>--- conflicted
+++ resolved
@@ -1,11 +1,8 @@
-<<<<<<< HEAD
 // Copyright 2018-2023 the Deno authors. All rights reserved. MIT license.
 
-=======
 use crate::assert_napi_ok;
 use crate::napi_new_property;
 use napi_sys::*;
->>>>>>> 5707a958
 use std::ptr;
 
 use napi_sys::*;
