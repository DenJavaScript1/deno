import("//third_party/v8/gni/v8.gni")
import("//third_party/v8/snapshot_toolchain.gni")
import("//build_extra/flatbuffers/flatbuffer.gni")
import("//build_extra/deno.gni")
import("//build_extra/rust/rust.gni")

group("all") {
  testonly = true
  deps = [
    ":deno",
    ":deno_ns",
    ":handlers_test",
    ":test_cc",
  ]
}

config("deno_config") {
  include_dirs = [ "third_party/v8" ]  # This allows us to v8/src/base/ libraries.
  configs = [ "third_party/v8:external_config" ]
  if (is_debug) {
    defines = [ "DEBUG" ]
  }
}

rust_executable("deno") {
  source_root = "src/main.rs"
  extern = [
    "$rust_build:libc",
    "$rust_build:log",
  ]
  deps = [
    ":libdeno",
  ]
}

# This target is for fast incremental development.
# When modifying the javascript runtime, this target will not go through the
# extra process of building a snapshot and instead load the bundle from disk.
# ns = no snapshot
rust_executable("deno_ns") {
  source_root = "src/main.rs"
  extern = [
    "$rust_build:libc",
    "$rust_build:log",
  ]
  deps = [
    ":libdeno_nosnapshot",
  ]
}

rust_staticlib("handlers") {
  source_root = "src/handlers.rs"
  extern = [
    "$rust_build:libc",
    "$rust_build:url",
    "$rust_build:log",
  ]
}

rust_test("handlers_test") {
  source_root = "src/handlers.rs"
  extern = [
    "$rust_build:libc",
    "$rust_build:url",
    "$rust_build:log",
  ]
}

executable("test_cc") {
  testonly = true
  sources = [
    "src/flatbuffer_builder_test.cc",
    "src/test.cc",
  ]
  deps = [
    ":deno_base_test",
    ":deno_bindings",
    "//testing/gtest:gtest",
  ]
  configs += [ ":deno_config" ]
}

static_library("libdeno") {
  complete_static_lib = true
  sources = [
    "src/from_snapshot.cc",
  ]
  deps = [
    ":create_snapshot_deno",
    ":deno_bindings",
  ]
  configs += [ ":deno_config" ]
}

# Only functionality needed for mock_runtime_test and snapshot_creator
# In particular no flatbuffers, no assets, no rust, no msg handlers.
# Because snapshots are slow, it's important that snapshot_creator's
# dependencies are minimal.
v8_source_set("deno_base") {
  sources = [
    "src/binding.cc",
    "src/deno.h",
    "src/file_util.cc",
    "src/file_util.h",
    "src/internal.h",
  ]
  public_deps = [
    "third_party/v8:v8_monolith",
  ]
  configs = [ ":deno_config" ]
}

v8_source_set("deno_base_test") {
  testonly = true
  sources = [
    "src/file_util_test.cc",
    "src/from_snapshot.cc",
    "src/mock_runtime_test.cc",
  ]
  deps = [
    ":create_snapshot_mock_runtime",
    ":deno_base",
    "//testing/gtest:gtest",
  ]
  defines = [ "DENO_MOCK_RUNTIME" ]
  configs = [ ":deno_config" ]
}

v8_source_set("deno_bindings") {
  sources = [
    "src/flatbuffer_builder.cc",
    "src/flatbuffer_builder.h",
    "src/reply.cc",
    "src/reply.h",
  ]
  deps = [
    ":deno_base",
    ":handlers",
    ":msg_cpp",
  ]
  public_deps = [
    "build_extra/flatbuffers:flatbuffers",
  ]
  configs = [ ":deno_config" ]
}

executable("snapshot_creator") {
  sources = [
    "src/snapshot_creator.cc",
  ]
  deps = [
    ":deno_base",
  ]
  configs += [ ":deno_config" ]
}

flatbuffer("msg_cpp") {
  sources = [
    "src/msg.fbs",
  ]
}

run_node("bundle") {
  out_dir = "$target_gen_dir/bundle/"
  sources = [
    "js/assets.ts",
    "js/console.ts",
    "js/deno.d.ts",
    "js/dispatch.ts",
    "js/globals.ts",
    "js/main.ts",
    "js/msg_generated.ts",
    "js/os.ts",
    "js/runtime.ts",
    "js/types.ts",
    "js/util.ts",
    "package.json",
    "rollup.config.js",
    "tsconfig.json"
  ]
  outputs = [
    out_dir + "main.js",
    out_dir + "main.map",
  ]
  deps = [
    ":flatbufferjs"
  ]
  args = [
<<<<<<< HEAD
    "./node_modules/rollup/bin/rollup",
    "-c",
    rebase_path("rollup.config.js", root_build_dir),
    "-i",
=======
    "./node_modules/parcel-bundler/bin/cli.js",
    "build",
    "--log-level=1",  # Only disply errors.
    "--no-minify",
    "--out-dir",
    rebase_path(out_dir, root_build_dir),
>>>>>>> d93bd4b1
    rebase_path("js/main.ts", root_build_dir),
    "-o",
    rebase_path(out_dir + "main.js", root_build_dir),
    "--environment",
    "BASEPATH:" + rebase_path("third_party", root_build_dir)
  ]
}

source_set("libdeno_nosnapshot") {
  sources = [
    "src/from_filesystem.cc",
  ]
  deps = [
    ":bundle",
    ":deno_bindings",
  ]
  configs += [ ":deno_config" ]
  bundle_outputs = get_target_outputs(":bundle")
  bundle_location = rebase_path(bundle_outputs[0])
  defines = [ "BUNDLE_LOCATION=\"$bundle_location\"" ]
}

# Generates flatbuffer TypeScript code.
# TODO(ry) Ideally flatc output files should be written into
# target_gen_dir, but its difficult to get this working in a way that the
# bundler can resolve their location. (The bundler does not support NODE_PATH?)
# Therefore this hack: write the msg_generated.ts output
# into the js/ folder, and we check it into the repo. Hopefully this hack can
# be removed at some point. If msg.fps is changed, commit changes to the
# generated JS files. The stamp file is just to make gn work.
action("flatbufferjs") {
  script = "//tools/flatbufferjs_hack.py"
  sources = [
    "src/msg.fbs",
  ]
  outputs = [
    "$target_gen_dir/flatbufferjs_hack.stamp",
  ]

  args = [
    rebase_path("$target_gen_dir/msg_generated.ts", root_build_dir),
    rebase_path("js/msg_generated.ts", root_build_dir),
    rebase_path(outputs[0], root_build_dir),
  ]

  deps = [
    ":msg_ts",
  ]
}

ts_flatbuffer("msg_ts") {
  sources = [
    "src/msg.fbs",
  ]
}

# Generates $target_gen_dir/snapshot_deno.cc
create_snapshot("deno") {
  js = "$target_gen_dir/bundle/main.js"
  deps = [
    ":bundle",
  ]
}

# Generates $target_gen_dir/snapshot_mock_runtime.cc
create_snapshot("mock_runtime") {
  testonly = true
  js = "js/mock_runtime.js"
  deps = []
}<|MERGE_RESOLUTION|>--- conflicted
+++ resolved
@@ -180,25 +180,16 @@
   ]
   outputs = [
     out_dir + "main.js",
-    out_dir + "main.map",
+    out_dir + "main.js.map",
   ]
   deps = [
     ":flatbufferjs"
   ]
   args = [
-<<<<<<< HEAD
     "./node_modules/rollup/bin/rollup",
     "-c",
     rebase_path("rollup.config.js", root_build_dir),
     "-i",
-=======
-    "./node_modules/parcel-bundler/bin/cli.js",
-    "build",
-    "--log-level=1",  # Only disply errors.
-    "--no-minify",
-    "--out-dir",
-    rebase_path(out_dir, root_build_dir),
->>>>>>> d93bd4b1
     rebase_path("js/main.ts", root_build_dir),
     "-o",
     rebase_path(out_dir + "main.js", root_build_dir),
