--- conflicted
+++ resolved
@@ -92,7 +92,6 @@
   );
 });
 
-<<<<<<< HEAD
 test(function consoleTestStringifyWithDepth() {
   const nestedObj: any = { a: { b: { c: { d: { e: { f: 42 } } } } } };
   assertEqual(
@@ -108,7 +107,7 @@
     stringifyArgs([nestedObj], { depth: null }),
     "{ a: { b: [object] } }"
   );
-=======
+  
 test(function consoleTestError() {
   class MyError extends Error {
     constructor(msg: string) {
@@ -121,5 +120,4 @@
   } catch (e) {
     assertEqual(stringify(e).split("\n")[0], "MyError: This is an error");
   }
->>>>>>> f51903f7
 });