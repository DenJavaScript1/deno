// Copyright 2018-2019 the Deno authors. All rights reserved. MIT license.
import { requiredArguments } from "./util";

export class URLSearchParams {
  private params: Array<[string, string]> = [];

  constructor(init: string | string[][] | Record<string, string> = "") {
    if (typeof init === "string") {
      this._handleStringInitialization(init);
      return;
    }

<<<<<<< HEAD
    if (Array.isArray(init)) {
      this._handleArrayInitialization(init);
      return;
    }

    if (Object(init) !== init) {
     return;
    }

    // Overload: record<USVString, USVString>
    for (const key of Object.keys(init)) {
      this.append(key, init[key]);
=======
      for (const pair of init.split("&")) {
        // Empty params are ignored
        if (pair.length === 0) {
          continue;
        }
        const position = pair.indexOf("=");
        const name = pair.slice(0, position === -1 ? pair.length : position);
        const value = pair.slice(name.length + 1);
        this.append(decodeURIComponent(name), decodeURIComponent(value));
      }
    } else if (Array.isArray(init)) {
      // Overload: sequence<sequence<USVString>>
      for (const tuple of init) {
        // If pair does not contain exactly two items, then throw a TypeError.
        requiredArguments(
          "URLSearchParams.constructor tuple array argument",
          tuple.length,
          2
        );
        this.append(tuple[0], tuple[1]);
      }
    } else if (Object(init) === init) {
      // Overload: record<USVString, USVString>
      for (const key of Object.keys(init)) {
        this.append(key, init[key]);
      }
>>>>>>> 9dfebbc9
    }
  }

  /** Appends a specified key/value pair as a new search parameter.
   *
   *       searchParams.append('name', 'first');
   *       searchParams.append('name', 'second');
   */
  append(name: string, value: string): void {
    requiredArguments("URLSearchParams.append", arguments.length, 2);
    this.params.push([String(name), value]);
  }

  /** Deletes the given search parameter and its associated value,
   * from the list of all search parameters.
   *
   *       searchParams.delete('name');
   */
  delete(name: string): void {
    requiredArguments("URLSearchParams.delete", arguments.length, 1);
    name = String(name);
    let i = 0;
    while (i < this.params.length) {
      if (this.params[i][0] === name) {
        this.params.splice(i, 1);
      } else {
        i++;
      }
    }
  }

  /** Returns all the values associated with a given search parameter
   * as an array.
   *
   *       searchParams.getAll('name');
   */
  getAll(name: string): string[] {
    requiredArguments("URLSearchParams.getAll", arguments.length, 1);
    name = String(name);
    const values = [];
    for (const entry of this.params) {
      if (entry[0] === name) {
        values.push(entry[1]);
      }
    }

    return values;
  }

  /** Returns the first value associated to the given search parameter.
   *
   *       searchParams.get('name');
   */
  get(name: string): string | null {
    requiredArguments("URLSearchParams.get", arguments.length, 1);
    name = String(name);
    for (const entry of this.params) {
      if (entry[0] === name) {
        return entry[1];
      }
    }

    return null;
  }

  /** Returns a Boolean that indicates whether a parameter with the
   * specified name exists.
   *
   *       searchParams.has('name');
   */
  has(name: string): boolean {
    requiredArguments("URLSearchParams.has", arguments.length, 1);
    name = String(name);
    return this.params.some((entry): boolean => entry[0] === name);
  }

  /** Sets the value associated with a given search parameter to the
   * given value. If there were several matching values, this method
   * deletes the others. If the search parameter doesn't exist, this
   * method creates it.
   *
   *       searchParams.set('name', 'value');
   */
  set(name: string, value: string): void {
    requiredArguments("URLSearchParams.set", arguments.length, 2);

    // If there are any name-value pairs whose name is name, in list,
    // set the value of the first such name-value pair to value
    // and remove the others.
    name = String(name);
    let found = false;
    let i = 0;
    while (i < this.params.length) {
      if (this.params[i][0] === name) {
        if (!found) {
          this.params[i][1] = value;
          found = true;
          i++;
        } else {
          this.params.splice(i, 1);
        }
      } else {
        i++;
      }
    }

    // Otherwise, append a new name-value pair whose name is name
    // and value is value, to list.
    if (!found) {
      this.append(name, value);
    }
  }

  /** Sort all key/value pairs contained in this object in place and
   * return undefined. The sort order is according to Unicode code
   * points of the keys.
   *
   *       searchParams.sort();
   */
  sort(): void {
    this.params = this.params.sort(
      (a, b): number => (a[0] === b[0] ? 0 : a[0] > b[0] ? 1 : -1)
    );
  }

  /** Calls a function for each element contained in this object in
   * place and return undefined. Optionally accepts an object to use
   * as this when executing callback as second argument.
   *
   *       searchParams.forEach((value, key, parent) => {
   *         console.log(value, key, parent);
   *       });
   *
   */
  forEach(
    callbackfn: (value: string, key: string, parent: URLSearchParams) => void,
    // eslint-disable-next-line @typescript-eslint/no-explicit-any
    thisArg?: any
  ): void {
    requiredArguments("URLSearchParams.forEach", arguments.length, 1);

    if (typeof thisArg !== "undefined") {
      callbackfn = callbackfn.bind(thisArg);
    }

    for (const [key, value] of this.entries()) {
      callbackfn(value, key, this);
    }
  }

  /** Returns an iterator allowing to go through all keys contained
   * in this object.
   *
   *       for (const key of searchParams.keys()) {
   *         console.log(key);
   *       }
   */
  *keys(): Iterable<string> {
    for (const entry of this.params) {
      yield entry[0];
    }
  }

  /** Returns an iterator allowing to go through all values contained
   * in this object.
   *
   *       for (const value of searchParams.values()) {
   *         console.log(value);
   *       }
   */
  *values(): Iterable<string> {
    for (const entry of this.params) {
      yield entry[1];
    }
  }

  /** Returns an iterator allowing to go through all key/value
   * pairs contained in this object.
   *
   *       for (const [key, value] of searchParams.entries()) {
   *         console.log(key, value);
   *       }
   */
  *entries(): Iterable<[string, string]> {
    yield* this.params;
  }

  /** Returns an iterator allowing to go through all key/value
   * pairs contained in this object.
   *
   *       for (const [key, value] of searchParams[Symbol.iterator]()) {
   *         console.log(key, value);
   *       }
   */
  *[Symbol.iterator](): Iterable<[string, string]> {
    yield* this.params;
  }

  /** Returns a query string suitable for use in a URL.
   *
   *        searchParams.toString();
   */
  toString(): string {
    return this.params
      .map(
        (tuple): string =>
          `${encodeURIComponent(tuple[0])}=${encodeURIComponent(tuple[1])}`
      )
      .join("&");
  }

  private _handleStringInitialization(init: string) {
    // Overload: USVString
    // If init is a string and starts with U+003F (?),
    // remove the first code point from init.
    if (init.charCodeAt(0) === 0x003f) {
      init = init.slice(1);
    }

    for (const pair of init.split("&")) {
      // Empty params are ignored
      if (pair.length === 0) {
        continue;
      }
      const position = pair.indexOf("=");
      const name = pair.slice(0, position === -1 ? pair.length : position);
      const value = pair.slice(name.length + 1);
      this.append(decodeURIComponent(name), decodeURIComponent(value));
    }
  }

  private _handleArrayInitialization(init: string[][]) {
    // Overload: sequence<sequence<USVString>>
    for (const tuple of init) {
      // If pair does not contain exactly two items, then throw a TypeError.
      if (tuple.length !== 2) {
        const errMsg =
          "Each query pair must be an iterable [name, value] tuple";
        throw new TypeError(errMsg);
      }
      this.append(tuple[0], tuple[1]);
    }
  }
}<|MERGE_RESOLUTION|>--- conflicted
+++ resolved
@@ -10,7 +10,6 @@
       return;
     }
 
-<<<<<<< HEAD
     if (Array.isArray(init)) {
       this._handleArrayInitialization(init);
       return;
@@ -23,34 +22,6 @@
     // Overload: record<USVString, USVString>
     for (const key of Object.keys(init)) {
       this.append(key, init[key]);
-=======
-      for (const pair of init.split("&")) {
-        // Empty params are ignored
-        if (pair.length === 0) {
-          continue;
-        }
-        const position = pair.indexOf("=");
-        const name = pair.slice(0, position === -1 ? pair.length : position);
-        const value = pair.slice(name.length + 1);
-        this.append(decodeURIComponent(name), decodeURIComponent(value));
-      }
-    } else if (Array.isArray(init)) {
-      // Overload: sequence<sequence<USVString>>
-      for (const tuple of init) {
-        // If pair does not contain exactly two items, then throw a TypeError.
-        requiredArguments(
-          "URLSearchParams.constructor tuple array argument",
-          tuple.length,
-          2
-        );
-        this.append(tuple[0], tuple[1]);
-      }
-    } else if (Object(init) === init) {
-      // Overload: record<USVString, USVString>
-      for (const key of Object.keys(init)) {
-        this.append(key, init[key]);
-      }
->>>>>>> 9dfebbc9
     }
   }
 
@@ -286,11 +257,11 @@
     // Overload: sequence<sequence<USVString>>
     for (const tuple of init) {
       // If pair does not contain exactly two items, then throw a TypeError.
-      if (tuple.length !== 2) {
-        const errMsg =
-          "Each query pair must be an iterable [name, value] tuple";
-        throw new TypeError(errMsg);
-      }
+      requiredArguments(
+        "URLSearchParams.constructor tuple array argument",
+        tuple.length,
+        2
+      );
       this.append(tuple[0], tuple[1]);
     }
   }
