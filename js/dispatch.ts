--- conflicted
+++ resolved
@@ -12,7 +12,9 @@
 export const OP_ENV = 5;
 export const OP_EXEC_PATH = 6;
 export const OP_UTIME = 7;
-<<<<<<< HEAD
+export const OP_SET_ENV = 8;
+export const OP_HOME_DIR = 9;
+export const OP_START = 10;
 export const OP_APPLY_SOURCE_MAP = 11;
 export const OP_FORMAT_ERROR = 12;
 export const OP_CACHE = 13;
@@ -21,11 +23,6 @@
 export const OP_CLOSE = 16;
 export const OP_SEEK = 17;
 export const OP_FETCH = 18;
-=======
-export const OP_SET_ENV = 8;
-export const OP_HOME_DIR = 9;
-export const OP_START = 10;
->>>>>>> 5b2baa5c
 
 export function asyncMsgFromRust(opId: number, ui8: Uint8Array): void {
   switch (opId) {
