--- conflicted
+++ resolved
@@ -418,13 +418,6 @@
    */
   compile(moduleMetaData: ModuleMetaData): OutputCode {
     const recompile = !!this.recompile;
-<<<<<<< HEAD
-    this._log("compiler.compile", {
-      filename: moduleMetaData.fileName,
-      recompile
-    });
-=======
->>>>>>> f51903f7
     if (!recompile && moduleMetaData.outputCode) {
       return moduleMetaData.outputCode;
     }
